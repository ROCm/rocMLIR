--- conflicted
+++ resolved
@@ -13,11 +13,8 @@
 
 #include "mlir/Conversion/GPUToROCDL/GPUToROCDLPass.h"
 
-<<<<<<< HEAD
 #include "mlir/Conversion/ArithmeticToLLVM/ArithmeticToLLVM.h"
-=======
 #include "mlir/Conversion/GPUToROCDL/Runtimes.h"
->>>>>>> e596d490
 #include "mlir/Conversion/LLVMCommon/ConversionTarget.h"
 #include "mlir/Conversion/LLVMCommon/LoweringOptions.h"
 #include "mlir/Conversion/LLVMCommon/TypeConverter.h"
@@ -994,10 +991,6 @@
       converter, /*allocaAddrSpace=*/5,
       Identifier::get(ROCDL::ROCDLDialect::getKernelFuncAttrName(),
                       &converter.getContext()));
-<<<<<<< HEAD
-  patterns.add<OpToFuncCallLowering<math::AbsOp>>(converter, "__ocml_fabs_f32",
-                                                  "__ocml_fabs_f64");
-=======
 
   if (Runtime::HIP == runtime) {
     patterns.add<GPUPrintfOpToHIPLowering>(converter);
@@ -1005,9 +998,8 @@
     patterns.add<GPUPrintfOpToLLVMCallLowering>(converter, /*addressSpace=*/4);
   }
 
-  patterns.add<OpToFuncCallLowering<AbsFOp>>(converter, "__ocml_fabs_f32",
-                                             "__ocml_fabs_f64");
->>>>>>> e596d490
+  patterns.add<OpToFuncCallLowering<math::AbsOp>>(converter, "__ocml_fabs_f32",
+                                                  "__ocml_fabs_f64");
   patterns.add<OpToFuncCallLowering<math::AtanOp>>(converter, "__ocml_atan_f32",
                                                    "__ocml_atan_f64");
   patterns.add<OpToFuncCallLowering<math::Atan2Op>>(
