//===- LowerGpuOpsToROCDLOps.cpp - MLIR GPU to ROCDL lowering passes ------===//
//
// Part of the LLVM Project, under the Apache License v2.0 with LLVM Exceptions.
// See https://llvm.org/LICENSE.txt for license information.
// SPDX-License-Identifier: Apache-2.0 WITH LLVM-exception
//
//===----------------------------------------------------------------------===//
//
// This file implements a pass to generate ROCDLIR operations for higher-level
// GPU operations.
//
//===----------------------------------------------------------------------===//

#include "mlir/Conversion/GPUToROCDL/GPUToROCDLPass.h"

#include "mlir/Conversion/ArithmeticToLLVM/ArithmeticToLLVM.h"
#include "mlir/Conversion/GPUToROCDL/Runtimes.h"
#include "mlir/Conversion/LLVMCommon/ConversionTarget.h"
#include "mlir/Conversion/LLVMCommon/LoweringOptions.h"
#include "mlir/Conversion/LLVMCommon/TypeConverter.h"
#include "mlir/Conversion/MemRefToLLVM/MemRefToLLVM.h"
#include "mlir/Conversion/StandardToLLVM/ConvertStandardToLLVM.h"
#include "mlir/Conversion/VectorToLLVM/ConvertVectorToLLVM.h"
#include "mlir/Conversion/VectorToROCDL/VectorToROCDL.h"
#include "mlir/Dialect/GPU/GPUDialect.h"
#include "mlir/Dialect/GPU/Passes.h"
#include "mlir/Dialect/LLVMIR/LLVMDialect.h"
#include "mlir/Dialect/LLVMIR/ROCDLDialect.h"
#include "mlir/Dialect/Math/IR/Math.h"
#include "mlir/Dialect/MemRef/IR/MemRef.h"
#include "mlir/Dialect/Vector/VectorOps.h"
#include "mlir/IR/Attributes.h"
#include "mlir/Pass/Pass.h"
#include "mlir/Transforms/DialectConversion.h"
#include "mlir/Transforms/GreedyPatternRewriteDriver.h"
#include "llvm/Support/FormatVariadic.h"
#include <iterator>

#include "../GPUCommon/GPUOpsLowering.h"
#include "../GPUCommon/IndexIntrinsicsOpLowering.h"
#include "../GPUCommon/OpToFuncCallLowering.h"
#include "../PassDetail.h"

using namespace mlir;

namespace {

/// Import the GPU Ops to ROCDL Patterns.
#include "GPUToROCDL.cpp.inc"

// A pass that replaces all occurrences of GPU device operations with their
// corresponding ROCDL equivalent.
//
// This pass only handles device code and is not meant to be run on GPU host
// code.
struct LowerGpuOpsToROCDLOpsPass
    : public ConvertGpuOpsToROCDLOpsBase<LowerGpuOpsToROCDLOpsPass> {
  LowerGpuOpsToROCDLOpsPass() = default;
  LowerGpuOpsToROCDLOpsPass(unsigned indexBitwidth, gpu::amd::Runtime runtime) {
    this->indexBitwidth = indexBitwidth;
    this->runtime = runtime;
  }

  void runOnOperation() override {
    gpu::GPUModuleOp m = getOperation();

    /// Customize the bitwidth used for the device side index computations.
    LowerToLLVMOptions options(
        m.getContext(),
        DataLayout(cast<DataLayoutOpInterface>(m.getOperation())));
    options.emitCWrappers = true;
    if (indexBitwidth != kDeriveIndexBitwidthFromDataLayout)
      options.overrideIndexBitwidth(indexBitwidth);
    LLVMTypeConverter converter(m.getContext(), options);

    RewritePatternSet patterns(m.getContext());
    RewritePatternSet llvmPatterns(m.getContext());

    populateGpuRewritePatterns(patterns);
    (void)applyPatternsAndFoldGreedily(m, std::move(patterns));

    mlir::arith::populateArithmeticToLLVMConversionPatterns(converter,
                                                            llvmPatterns);
    // Need these two because VectorToLLVM only does rank==1 transfer ops.
    // VectorToSCF does the others, but we don't call it.
    vector::populateVectorMaskMaterializationPatterns(llvmPatterns, true);
    vector::populateVectorTransferLoweringPatterns(llvmPatterns);
    populateVectorToLLVMConversionPatterns(converter, llvmPatterns);
    populateVectorToROCDLConversionPatterns(converter, llvmPatterns);
    populateStdToLLVMConversionPatterns(converter, llvmPatterns);
    populateMemRefToLLVMConversionPatterns(converter, llvmPatterns);
    populateGpuToROCDLConversionPatterns(converter, llvmPatterns, runtime);
    LLVMConversionTarget target(getContext());
    configureGpuToROCDLConversionLegality(target);
    if (failed(applyPartialConversion(m, target, std::move(llvmPatterns))))
      signalPassFailure();
  }
};

// Given subscript indices and array sizes in row-major order,
//   i_n, i_{n-1}, ..., i_1
//   s_n, s_{n-1}, ..., s_1
// obtain a value that corresponds to the linearized subscript
//   \sum_k i_k * \prod_{j=1}^{k-1} s_j
// by accumulating the running linearized value.
// Note that `indices` and `allocSizes` are passed in the same order as they
// appear in load/store operations and memref type declarations.
Value linearizeSubscripts(ConversionPatternRewriter &builder, Location loc,
                          ArrayRef<Value> indices, ArrayRef<Value> allocSizes) {
  assert(indices.size() == allocSizes.size() &&
         "mismatching number of indices and allocation sizes");
  assert(!indices.empty() && "cannot linearize a 0-dimensional access");

  Value linearized = indices.front();
  for (int i = 1, nSizes = allocSizes.size(); i < nSizes; ++i) {
    linearized =
        builder.create<LLVM::MulOp>(loc, builder.getIntegerType(32),
                                    ArrayRef<Value>{linearized, allocSizes[i]});
    linearized =
        builder.create<LLVM::AddOp>(loc, builder.getIntegerType(32),
                                    ArrayRef<Value>{linearized, indices[i]});
  }
  return linearized;
}
} // anonymous namespace

void mlir::configureGpuToROCDLConversionLegality(ConversionTarget &target) {
  target.addIllegalOp<FuncOp>();
  target.addLegalDialect<::mlir::LLVM::LLVMDialect>();
  target.addLegalDialect<::mlir::ROCDL::ROCDLDialect>();
  target.addIllegalDialect<gpu::GPUDialect>();
  target.addIllegalOp<LLVM::CosOp, LLVM::ExpOp, LLVM::Exp2Op, LLVM::FAbsOp,
                      LLVM::FCeilOp, LLVM::FFloorOp, LLVM::LogOp, LLVM::Log10Op,
                      LLVM::Log2Op, LLVM::PowOp, LLVM::SinOp, LLVM::SqrtOp>();

  // TODO: Remove once we support replacing non-root ops.
  target.addLegalOp<gpu::YieldOp, gpu::GPUModuleOp, gpu::ModuleEndOp>();
}

namespace mlir {
struct MubufLoadOpLowering : ConvertToLLVMPattern {
  explicit MubufLoadOpLowering(MLIRContext *context,
                               LLVMTypeConverter &typeConverter)
      : ConvertToLLVMPattern(gpu::MubufLoadOp::getOperationName(), context,
                             typeConverter) {}

  LogicalResult
  matchAndRewrite(Operation *op, ArrayRef<Value> operands,
                  ConversionPatternRewriter &rewriter) const override {
    auto mubufLoadOp = cast<gpu::MubufLoadOp>(op);
    auto adaptor = gpu::MubufLoadOpAdaptor(operands);
    auto loc = mubufLoadOp.getLoc();

    MemRefType srcMemRefType =
        mubufLoadOp.memref().getType().cast<MemRefType>();
    Type srcElementType = srcMemRefType.getElementType();
    auto srcShape = srcMemRefType.getShape();
    auto adaptorIndices = adaptor.indices();

    Type resultType = mubufLoadOp.result().getType();
    Type LLVMResultType = typeConverter->convertType(resultType);

    // use standard load for:
    // 1) loading scalar f16 and i16 (bf16) from global (addrspace 0).
    if ((srcElementType.getIntOrFloatBitWidth() != 32) &&
        (srcMemRefType.getMemorySpaceAsInt() == 0 &&
         !resultType.isa<VectorType>())) {
      Value dataPtr =
          getStridedElementPtr(op->getLoc(), srcMemRefType, adaptor.memref(),
                               adaptor.indices(), rewriter);
      rewriter.replaceOpWithNewOp<LLVM::LoadOp>(op, dataPtr);
      return success();
    }

    // use standard load for:
    // 2) loading scalar and vector f16 and i16 (bf16) from LDS (addrspace 3).
    // 3) loading scalar and vector f16 and i16 (bf16) from VGPR (addrspace 5).
    if (srcMemRefType.getMemorySpaceAsInt() == 3 ||
        srcMemRefType.getMemorySpaceAsInt() == 5) {
      Value dataPtr =
          getStridedElementPtr(op->getLoc(), srcMemRefType, adaptor.memref(),
                               adaptor.indices(), rewriter);
      if (!resultType.isa<VectorType>()) {
        rewriter.replaceOpWithNewOp<LLVM::LoadOp>(op, dataPtr);
        return success();
      } else {
        // bitcast in case the result type is a vector.
        Type LLVMResultPointerType = LLVM::LLVMPointerType::get(
            LLVMResultType, srcMemRefType.getMemorySpaceAsInt());
        Value dataPtrBitcasted = rewriter.create<LLVM::BitcastOp>(
            loc, LLVMResultPointerType, dataPtr);
        rewriter.replaceOpWithNewOp<LLVM::LoadOp>(op, dataPtrBitcasted);
        return success();
      }
    }

    // for all other cases, use rocdl.mubuf_load.

    Type I1Type = rewriter.getI1Type();
    Type LLVMI1Type = typeConverter->convertType(I1Type);

    Type I32Type = rewriter.getIntegerType(32);
    Type LLVMI32Type = typeConverter->convertType(I32Type);

    Type I64Type = rewriter.getIntegerType(64);
    Type LLVMI64Type = typeConverter->convertType(I64Type);

    Type rsrcVectorType = VectorType::get({4}, I32Type);
    Type LLVMRsrcVectorType = typeConverter->convertType(rsrcVectorType);

    Type I32x2Type = VectorType::get({2}, I32Type);
    Type LLVMI32x2Type = typeConverter->convertType(I32x2Type);

    // word 0-1: pointer to memref.
    MemRefDescriptor memrefDescriptor(adaptor.memref());
    Value ptr = memrefDescriptor.alignedPtr(rewriter, loc);
    Value ptrToInt = rewriter.create<LLVM::PtrToIntOp>(loc, LLVMI64Type, ptr);

    // word 0-1: pointer to memref.
    Value ptrBitcasted =
        rewriter.create<LLVM::BitcastOp>(loc, LLVMI32x2Type, ptrToInt);
    Value rsrcUndefTwoItems =
        rewriter.create<LLVM::UndefOp>(loc, LLVMI32x2Type);
    Value rsrcFirstTwoItems = rewriter.create<LLVM::ShuffleVectorOp>(
        loc, ptrBitcasted, rsrcUndefTwoItems,
        rewriter.getI32ArrayAttr({0, 1, -1, -1}));

    Value rsrcUndef = rewriter.create<LLVM::UndefOp>(loc, LLVMRsrcVectorType);
    // word 2: fixed as -1 .
    Value constant2 = rewriter.create<LLVM::ConstantOp>(
        loc, LLVMI32Type, rewriter.getI32IntegerAttr(2));
    Value minusOne = rewriter.create<LLVM::ConstantOp>(
        loc, LLVMI32Type, rewriter.getI32IntegerAttr(-1));
    Value rsrc2 = rewriter.create<LLVM::InsertElementOp>(
        loc, LLVMRsrcVectorType, rsrcUndef, minusOne, constant2);

    // word 3: fixed as 0x00027000 .
    Value constant3 = rewriter.create<LLVM::ConstantOp>(
        loc, LLVMI32Type, rewriter.getI32IntegerAttr(3));
    Value bufferLoadConstant = rewriter.create<LLVM::ConstantOp>(
        loc, LLVMI32Type, rewriter.getI32IntegerAttr(0x00027000));
    Value rsrcLastTwoItems = rewriter.create<LLVM::InsertElementOp>(
        loc, LLVMRsrcVectorType, rsrc2, bufferLoadConstant, constant3);

    Value rsrc = rewriter.create<LLVM::ShuffleVectorOp>(
        loc, rsrcFirstTwoItems, rsrcLastTwoItems,
        rewriter.getI32ArrayAttr({0, 1, 6, 7}));

    // populate vindex : fixed as 0 of type i32.
    Value vindex = rewriter.create<LLVM::ConstantOp>(
        loc, LLVMI32Type, rewriter.getI32IntegerAttr(0));

    // populate voffset.
    SmallVector<Value, 4> indices;
    SmallVector<Value, 4> allocSizes;
    for (unsigned i = 0; i < srcShape.size(); ++i) {
      indices.push_back(adaptorIndices[i]);
      allocSizes.push_back(rewriter.create<LLVM::ConstantOp>(
          loc, LLVMI32Type, rewriter.getI32IntegerAttr(srcShape[i])));
    }
    Value voffsetElements = linearizeSubscripts(
        rewriter, loc, ArrayRef<Value>{indices.begin(), indices.end()},
        ArrayRef<Value>{allocSizes.begin(), allocSizes.end()});

    // vindex is counted in bytes. Times size of element type.
    Value elementBytes = rewriter.create<LLVM::ConstantOp>(
        loc, LLVMI32Type,
        rewriter.getI32IntegerAttr(srcMemRefType.getElementTypeBitWidth() / 8));
    Value voffset = rewriter.create<LLVM::MulOp>(
        loc, LLVMI32Type, ArrayRef<Value>{voffsetElements, elementBytes});

    // populate slc : fixed as 0 of type i1.
    Value slc = rewriter.create<LLVM::ConstantOp>(
        loc, LLVMI1Type, rewriter.getIntegerAttr(I1Type, 0));

    // populate glc : fixed as 0 of type i1.
    Value glc = rewriter.create<LLVM::ConstantOp>(
        loc, LLVMI1Type, rewriter.getIntegerAttr(I1Type, 0));

    if (srcElementType.getIntOrFloatBitWidth() != 32) {
      // for f16 and i16 (bf16) types, use f32 buffer_load and bitcast the
      // result.
      assert(resultType.isa<VectorType>());
      // deduce the interim type for f16 / i16 (bf16).
      VectorType vectorResultType = resultType.template cast<VectorType>();
      auto vectorShape = vectorResultType.getShape();

      SmallVector<int64_t, 1> interimShape;
      for (unsigned iter = 0; iter < vectorShape.size() - 1; ++iter)
        interimShape.push_back(vectorShape[iter]);
      interimShape.push_back(vectorShape[vectorShape.size() - 1] >> 1);
      bool useScalarF32 = (vectorShape.size() == 1) && (vectorShape[0] == 2);
      Type interimResultType;
      if (useScalarF32)
        interimResultType = rewriter.getF32Type();
      else
        interimResultType =
            VectorType::get(interimShape, rewriter.getF32Type());
      Type interimLLVMResultType =
          typeConverter->convertType(interimResultType);

      Value interimLoad = rewriter.create<ROCDL::MubufLoadOp>(
          loc, interimLLVMResultType, rsrc, vindex, voffset, slc, glc);

      rewriter.replaceOpWithNewOp<LLVM::BitcastOp>(op, LLVMResultType,
                                                   interimLoad);
    } else {
      rewriter.replaceOpWithNewOp<ROCDL::MubufLoadOp>(
          op, LLVMResultType, rsrc, vindex, voffset, slc, glc);
    }

    return success();
  }
};

struct MubufStoreOpLowering : ConvertToLLVMPattern {
  explicit MubufStoreOpLowering(MLIRContext *context,
                                LLVMTypeConverter &typeConverter)
      : ConvertToLLVMPattern(gpu::MubufStoreOp::getOperationName(), context,
                             typeConverter) {}

  LogicalResult
  matchAndRewrite(Operation *op, ArrayRef<Value> operands,
                  ConversionPatternRewriter &rewriter) const override {
    auto mubufStoreOp = cast<gpu::MubufStoreOp>(op);
    auto adaptor = gpu::MubufStoreOpAdaptor(operands);
    auto loc = mubufStoreOp.getLoc();

    MemRefType dstMemRefType =
        mubufStoreOp.memref().getType().cast<MemRefType>();
    Type dstElementType = dstMemRefType.getElementType();
    auto dstShape = dstMemRefType.getShape();
    auto adaptorIndices = adaptor.indices();
    auto adaptorValue = adaptor.value();
    auto adaptorShift = adaptor.shift();
    Type valueType = mubufStoreOp.value().getType();

    // use standard store for storing scalar f16 and i16 (bf16).
    if ((dstElementType.getIntOrFloatBitWidth() != 32) &&
        !valueType.isa<VectorType>()) {
      Value dataPtr =
          getStridedElementPtr(op->getLoc(), dstMemRefType, adaptor.memref(),
                               adaptor.indices(), rewriter);
      rewriter.replaceOpWithNewOp<LLVM::StoreOp>(op, adaptorValue, dataPtr);
      return success();
    }

    // for all other cases, use rocdl.mubuf_store.

    Type I1Type = rewriter.getI1Type();
    Type LLVMI1Type = typeConverter->convertType(I1Type);

    Type I32Type = rewriter.getIntegerType(32);
    Type LLVMI32Type = typeConverter->convertType(I32Type);

    Type I64Type = rewriter.getIntegerType(64);
    Type LLVMI64Type = typeConverter->convertType(I64Type);

    Type rsrcVectorType = VectorType::get({4}, I32Type);
    Type LLVMRsrcVectorType = typeConverter->convertType(rsrcVectorType);

    Type I32x2Type = VectorType::get({2}, I32Type);
    Type LLVMI32x2Type = typeConverter->convertType(I32x2Type);
    // 2GB
    Value twoGBShift = rewriter.create<LLVM::ConstantOp>(
        loc, LLVMI32Type, rewriter.getI32IntegerAttr(0x7fffffff));

    // word 0-1: pointer to memref.
    MemRefDescriptor memrefDescriptor(adaptor.memref());
    Value ptr = memrefDescriptor.alignedPtr(rewriter, loc);
    Value ptrToInt = rewriter.create<LLVM::PtrToIntOp>(loc, LLVMI64Type, ptr);

    // word 0-1: pointer to memref.
    Value ptrBitcasted =
        rewriter.create<LLVM::BitcastOp>(loc, LLVMI32x2Type, ptrToInt);
    Value rsrcUndefTwoItems =
        rewriter.create<LLVM::UndefOp>(loc, LLVMI32x2Type);
    Value rsrcFirstTwoItems = rewriter.create<LLVM::ShuffleVectorOp>(
        loc, ptrBitcasted, rsrcUndefTwoItems,
        rewriter.getI32ArrayAttr({0, 1, -1, -1}));

    Value rsrcUndef = rewriter.create<LLVM::UndefOp>(loc, LLVMRsrcVectorType);
    // word 2: fixed as 2GB .
    Value constant2 = rewriter.create<LLVM::ConstantOp>(
        loc, LLVMI32Type, rewriter.getI32IntegerAttr(2));
    Value rsrc2 = rewriter.create<LLVM::InsertElementOp>(
        loc, LLVMRsrcVectorType, rsrcUndef, twoGBShift, constant2);

    // word 3: fixed as 0x00027000 .
    Value constant3 = rewriter.create<LLVM::ConstantOp>(
        loc, LLVMI32Type, rewriter.getI32IntegerAttr(3));
    Value bufferStoreConstant = rewriter.create<LLVM::ConstantOp>(
        loc, LLVMI32Type, rewriter.getI32IntegerAttr(0x00027000));
    Value rsrcLastTwoItems = rewriter.create<LLVM::InsertElementOp>(
        loc, LLVMRsrcVectorType, rsrc2, bufferStoreConstant, constant3);

    Value rsrc = rewriter.create<LLVM::ShuffleVectorOp>(
        loc, rsrcFirstTwoItems, rsrcLastTwoItems,
        rewriter.getI32ArrayAttr({0, 1, 6, 7}));

    // populate vindex : fixed as 0 of type i32.
    Value vindex = rewriter.create<LLVM::ConstantOp>(
        loc, LLVMI32Type, rewriter.getI32IntegerAttr(0));

    // populate voffset.
    SmallVector<Value, 4> indices;
    SmallVector<Value, 4> allocSizes;
    for (unsigned i = 0; i < dstShape.size(); ++i) {
      indices.push_back(adaptorIndices[i]);
      allocSizes.push_back(rewriter.create<LLVM::ConstantOp>(
          loc, LLVMI32Type, rewriter.getI32IntegerAttr(dstShape[i])));
    }
    Value voffsetElements = linearizeSubscripts(
        rewriter, loc, ArrayRef<Value>{indices.begin(), indices.end()},
        ArrayRef<Value>{allocSizes.begin(), allocSizes.end()});

    // vindex is counted in bytes. Times size of element type.
    Value elementBytes = rewriter.create<LLVM::ConstantOp>(
        loc, LLVMI32Type,
        rewriter.getI32IntegerAttr(dstMemRefType.getElementTypeBitWidth() / 8));
    Value voffset = rewriter.create<LLVM::MulOp>(
        loc, LLVMI32Type, ArrayRef<Value>{voffsetElements, elementBytes});

    Value voffset_shift =
        rewriter.create<LLVM::AddOp>(loc, LLVMI32Type, voffset, adaptorShift);

    // populate slc : fixed as 0 of type i1.
    Value slc = rewriter.create<LLVM::ConstantOp>(
        loc, LLVMI1Type, rewriter.getIntegerAttr(I1Type, 0));

    // populate glc : fixed as 0 of type i1.
    Value glc = rewriter.create<LLVM::ConstantOp>(
        loc, LLVMI1Type, rewriter.getIntegerAttr(I1Type, 0));

    if (dstElementType.getIntOrFloatBitWidth() != 32) {
      // for f16 and i16 (bf16) types, use f32 buffer_store and bitcast the
      // result.
      assert(valueType.isa<VectorType>());
      // deduce the interim type for f16 / i16 (bf16).
      VectorType vectorResultType = valueType.template cast<VectorType>();
      auto vectorShape = vectorResultType.getShape();

      SmallVector<int64_t, 1> interimShape;
      for (unsigned iter = 0; iter < vectorShape.size() - 1; ++iter)
        interimShape.push_back(vectorShape[iter]);
      interimShape.push_back(vectorShape[vectorShape.size() - 1] >> 1);
      bool useScalarF32 = (vectorShape.size() == 1) && (vectorShape[0] == 2);
      Type interimValueType;
      if (useScalarF32)
        interimValueType = rewriter.getF32Type();
      else
        interimValueType = VectorType::get(interimShape, rewriter.getF32Type());
      Type interimLLVMValueType = typeConverter->convertType(interimValueType);

      Value bitcastedValue = rewriter.create<LLVM::BitcastOp>(
          loc, interimLLVMValueType, adaptorValue);
      rewriter.replaceOpWithNewOp<ROCDL::MubufStoreOp>(
          op, bitcastedValue, rsrc, vindex, voffset_shift, slc, glc);
    } else {
      rewriter.replaceOpWithNewOp<ROCDL::MubufStoreOp>(
          op, adaptorValue, rsrc, vindex, voffset_shift, slc, glc);
    }
    return success();
  }
};

struct RawbufStoreOpLowering : ConvertToLLVMPattern {
  explicit RawbufStoreOpLowering(MLIRContext *context,
                                 LLVMTypeConverter &typeConverter)
      : ConvertToLLVMPattern(gpu::RawbufStoreOp::getOperationName(), context,
                             typeConverter) {}

  LogicalResult
  matchAndRewrite(Operation *op, ArrayRef<Value> operands,
                  ConversionPatternRewriter &rewriter) const override {

    auto rawbufStoreOp = cast<gpu::RawbufStoreOp>(op);
    auto adaptor = gpu::RawbufStoreOpAdaptor(operands);
    auto loc = rawbufStoreOp.getLoc();

    MemRefType dstMemRefType =
        rawbufStoreOp.memref().getType().cast<MemRefType>();
    Type dstElementType = dstMemRefType.getElementType();
    auto dstShape = dstMemRefType.getShape();
    auto adaptorIndices = adaptor.indices();
    auto adaptorValue = adaptor.value();
    auto adaptorShift = adaptor.shift();
    Type valueType = rawbufStoreOp.value().getType();

    Type I32Type = rewriter.getIntegerType(32);
    Type LLVMI32Type = typeConverter->convertType(I32Type);

    Type I64Type = rewriter.getIntegerType(64);
    Type LLVMI64Type = typeConverter->convertType(I64Type);

    Type rsrcVectorType = VectorType::get({4}, I32Type);
    Type LLVMRsrcVectorType = typeConverter->convertType(rsrcVectorType);

    Type I32x2Type = VectorType::get({2}, I32Type);
    Type LLVMI32x2Type = typeConverter->convertType(I32x2Type);
    // 2GB
    Value twoGBShift = rewriter.create<LLVM::ConstantOp>(
        loc, LLVMI32Type, rewriter.getI32IntegerAttr(0x7fffffff));

    Value zeroglcslc = rewriter.create<LLVM::ConstantOp>(
        loc, LLVMI32Type, rewriter.getI32IntegerAttr(0));
    // word 0-1: pointer to memref.
    MemRefDescriptor memrefDescriptor(adaptor.memref());
    Value ptr = memrefDescriptor.alignedPtr(rewriter, loc);
    Value ptrToInt = rewriter.create<LLVM::PtrToIntOp>(loc, LLVMI64Type, ptr);

    // word 0-1: pointer to memref.
    Value ptrBitcasted =
        rewriter.create<LLVM::BitcastOp>(loc, LLVMI32x2Type, ptrToInt);
    Value rsrcUndefTwoItems =
        rewriter.create<LLVM::UndefOp>(loc, LLVMI32x2Type);
    Value rsrcFirstTwoItems = rewriter.create<LLVM::ShuffleVectorOp>(
        loc, ptrBitcasted, rsrcUndefTwoItems,
        rewriter.getI32ArrayAttr({0, 1, -1, -1}));

    Value rsrcUndef = rewriter.create<LLVM::UndefOp>(loc, LLVMRsrcVectorType);
    // word 2: fixed as 2GB .
    Value constant2 = rewriter.create<LLVM::ConstantOp>(
        loc, LLVMI32Type, rewriter.getI32IntegerAttr(2));
    Value rsrc2 = rewriter.create<LLVM::InsertElementOp>(
        loc, LLVMRsrcVectorType, rsrcUndef, twoGBShift, constant2);

    // word 3: fixed as 0x00027000 .
    Value constant3 = rewriter.create<LLVM::ConstantOp>(
        loc, LLVMI32Type, rewriter.getI32IntegerAttr(3));
    Value bufferStoreConstant = rewriter.create<LLVM::ConstantOp>(
        loc, LLVMI32Type, rewriter.getI32IntegerAttr(0x00027000));
    Value rsrcLastTwoItems = rewriter.create<LLVM::InsertElementOp>(
        loc, LLVMRsrcVectorType, rsrc2, bufferStoreConstant, constant3);

    Value rsrc = rewriter.create<LLVM::ShuffleVectorOp>(
        loc, rsrcFirstTwoItems, rsrcLastTwoItems,
        rewriter.getI32ArrayAttr({0, 1, 6, 7}));

    // populate vindex : fixed as 0 of type i32.
    Value vindex = rewriter.create<LLVM::ConstantOp>(
        loc, LLVMI32Type, rewriter.getI32IntegerAttr(0));

    // populate voffset.
    SmallVector<Value, 4> indices;
    SmallVector<Value, 4> allocSizes;
    for (unsigned i = 0; i < dstShape.size(); ++i) {
      indices.push_back(adaptorIndices[i]);
      allocSizes.push_back(rewriter.create<LLVM::ConstantOp>(
          loc, LLVMI32Type, rewriter.getI32IntegerAttr(dstShape[i])));
    }
    Value voffsetElements = linearizeSubscripts(
        rewriter, loc, ArrayRef<Value>{indices.begin(), indices.end()},
        ArrayRef<Value>{allocSizes.begin(), allocSizes.end()});

    // vindex is counted in bytes. Times size of element type.
    Value elementBytes = rewriter.create<LLVM::ConstantOp>(
        loc, LLVMI32Type,
        rewriter.getI32IntegerAttr(dstMemRefType.getElementTypeBitWidth() / 8));
    Value voffset = rewriter.create<LLVM::MulOp>(
        loc, LLVMI32Type, ArrayRef<Value>{voffsetElements, elementBytes});

    Value voffset_shift =
        rewriter.create<LLVM::AddOp>(loc, LLVMI32Type, voffset, adaptorShift);

    if (dstElementType.getIntOrFloatBitWidth() != 32) {
      if (valueType.isa<VectorType>()) {
        // for f16 and i16 (bf16) types, use f32 buffer_store and bitcast the
        // result.
        // deduce the interim type for f16 / i16 (bf16).
        VectorType vectorResultType = valueType.template cast<VectorType>();
        auto vectorShape = vectorResultType.getShape();

        SmallVector<int64_t, 1> interimShape;
        for (unsigned iter = 0; iter < vectorShape.size() - 1; ++iter)
          interimShape.push_back(vectorShape[iter]);
        interimShape.push_back(vectorShape[vectorShape.size() - 1] >> 1);
        bool useScalarF32 = (vectorShape.size() == 1) && (vectorShape[0] == 2);
        Type interimValueType;
        if (useScalarF32)
          interimValueType = rewriter.getF32Type();
        else
          interimValueType =
              VectorType::get(interimShape, rewriter.getF32Type());
        Type interimLLVMValueType =
            typeConverter->convertType(interimValueType);

        Value bitcastedValue = rewriter.create<LLVM::BitcastOp>(
            loc, interimLLVMValueType, adaptorValue);
        rewriter.replaceOpWithNewOp<ROCDL::RawbufStoreOp>(
            op, bitcastedValue, rsrc, voffset_shift, vindex, zeroglcslc);
      } else { // f16 and i16 (bf16) types scalar value
               // FIXME:there is a problem with bf16 when in_h and in_w is odd
        rewriter.replaceOpWithNewOp<ROCDL::RawbufStoreOp>(
            op, adaptorValue, rsrc, voffset_shift, vindex, zeroglcslc);
      }
    } else {
      rewriter.replaceOpWithNewOp<ROCDL::RawbufStoreOp>(
          op, adaptorValue, rsrc, voffset_shift, vindex, zeroglcslc);
    }

    return success();
  }
};

struct AtomicFAddOpLowering : ConvertToLLVMPattern {
  explicit AtomicFAddOpLowering(MLIRContext *context,
                                LLVMTypeConverter &typeConverter)
      : ConvertToLLVMPattern(gpu::AtomicFAddOp::getOperationName(), context,
                             typeConverter) {}

  LogicalResult
  matchAndRewrite(Operation *op, ArrayRef<Value> operands,
                  ConversionPatternRewriter &rewriter) const override {
    auto atomicAddOp = cast<gpu::AtomicFAddOp>(op);
    auto adaptor = gpu::AtomicFAddOpAdaptor(operands);
    auto loc = atomicAddOp.getLoc();

    MemRefType dstMemRefType =
        atomicAddOp.memref().getType().cast<MemRefType>();
    auto dstShape = dstMemRefType.getShape();
    auto adaptorIndices = adaptor.indices();
    auto adaptorValue = adaptor.value();

    Type valueType = atomicAddOp.value().getType();

    // use rocdl.atomic_add.

    Type I1Type = rewriter.getI1Type();
    Type LLVMI1Type = typeConverter->convertType(I1Type);

    Type I32Type = rewriter.getIntegerType(32);
    Type LLVMI32Type = typeConverter->convertType(I32Type);

    Type I64Type = rewriter.getIntegerType(64);
    Type LLVMI64Type = typeConverter->convertType(I64Type);

    Type rsrcVectorType = VectorType::get({4}, I32Type);
    Type LLVMRsrcVectorType = typeConverter->convertType(rsrcVectorType);

    Type I32x2Type = VectorType::get({2}, I32Type);
    Type LLVMI32x2Type = typeConverter->convertType(I32x2Type);

    // word 0-1: pointer to memref.
    MemRefDescriptor memrefDescriptor(adaptor.memref());
    Value ptr = memrefDescriptor.alignedPtr(rewriter, loc);
    Value ptrToInt = rewriter.create<LLVM::PtrToIntOp>(loc, LLVMI64Type, ptr);

    // word 0-1: pointer to memref.
    Value ptrBitcasted =
        rewriter.create<LLVM::BitcastOp>(loc, LLVMI32x2Type, ptrToInt);
    Value rsrcUndefTwoItems =
        rewriter.create<LLVM::UndefOp>(loc, LLVMI32x2Type);
    Value rsrcFirstTwoItems = rewriter.create<LLVM::ShuffleVectorOp>(
        loc, ptrBitcasted, rsrcUndefTwoItems,
        rewriter.getI32ArrayAttr({0, 1, -1, -1}));

    Value rsrcUndef = rewriter.create<LLVM::UndefOp>(loc, LLVMRsrcVectorType);
    // word 2: fixed as -1 .
    Value constant2 = rewriter.create<LLVM::ConstantOp>(
        loc, LLVMI32Type, rewriter.getI32IntegerAttr(2));
    Value minusOne = rewriter.create<LLVM::ConstantOp>(
        loc, LLVMI32Type, rewriter.getI32IntegerAttr(-1));
    Value rsrc2 = rewriter.create<LLVM::InsertElementOp>(
        loc, LLVMRsrcVectorType, rsrcUndef, minusOne, constant2);

    // word 3: fixed as 0x00027000 .
    Value constant3 = rewriter.create<LLVM::ConstantOp>(
        loc, LLVMI32Type, rewriter.getI32IntegerAttr(3));
    Value bufferLoadConstant = rewriter.create<LLVM::ConstantOp>(
        loc, LLVMI32Type, rewriter.getI32IntegerAttr(0x00027000));
    Value rsrcLastTwoItems = rewriter.create<LLVM::InsertElementOp>(
        loc, LLVMRsrcVectorType, rsrc2, bufferLoadConstant, constant3);

    Value rsrc = rewriter.create<LLVM::ShuffleVectorOp>(
        loc, rsrcFirstTwoItems, rsrcLastTwoItems,
        rewriter.getI32ArrayAttr({0, 1, 6, 7}));

    // populate vindex : fixed as 0 of type i32.
    Value vindex = rewriter.create<LLVM::ConstantOp>(
        loc, LLVMI32Type, rewriter.getI32IntegerAttr(0));

    // populate slc : fixed as 0 of type i1.
    Value slc = rewriter.create<LLVM::ConstantOp>(
        loc, LLVMI1Type, rewriter.getIntegerAttr(I1Type, 0));

    if (valueType.isa<VectorType>()) {
      // Iteratively do floating point atomic add for each element of the
      // vector.
      VectorType valueVectorType = valueType.template cast<VectorType>();
      Type valueElementType = valueVectorType.getElementType();
      Type LLVMValueElementType = typeConverter->convertType(valueElementType);

      for (unsigned iter = 0; iter < valueVectorType.getShape()[0]; ++iter) {
        auto iterConstant = rewriter.create<LLVM::ConstantOp>(
            loc, LLVMI32Type, rewriter.getI32IntegerAttr(iter));
        auto element = rewriter.create<LLVM::ExtractElementOp>(
            loc, LLVMValueElementType, adaptorValue, iterConstant);

        // populate voffset.
        SmallVector<Value, 4> indices;
        SmallVector<Value, 4> allocSizes;
        for (unsigned i = 0; i < dstShape.size(); ++i) {
          indices.push_back(adaptorIndices[i]);
          allocSizes.push_back(rewriter.create<LLVM::ConstantOp>(
              loc, LLVMI32Type, rewriter.getI32IntegerAttr(dstShape[i])));
        }
        Value voffsetElements = linearizeSubscripts(
            rewriter, loc, ArrayRef<Value>{indices.begin(), indices.end()},
            ArrayRef<Value>{allocSizes.begin(), allocSizes.end()});

        // vindex is counted in bytes. Times size of element type.
        Value elementBytes = rewriter.create<LLVM::ConstantOp>(
            loc, LLVMI32Type,
            rewriter.getI32IntegerAttr(dstMemRefType.getElementTypeBitWidth() /
                                       8));
        Value voffset = rewriter.create<LLVM::MulOp>(
            loc, LLVMI32Type, ArrayRef<Value>{voffsetElements, elementBytes});

        // voffset is added with the iter * size of element type.
        Value elementOffset = rewriter.create<LLVM::MulOp>(
            loc, LLVMI32Type, ArrayRef<Value>{iterConstant, elementBytes});
        Value voffsetUpdated = rewriter.create<LLVM::AddOp>(
            loc, LLVMI32Type, voffset, elementOffset);

        if (iter == 0) {
          rewriter.replaceOpWithNewOp<ROCDL::AtomicFAddOp>(
              op, element, rsrc, vindex, voffsetUpdated, slc);
        } else {
          rewriter.create<ROCDL::AtomicFAddOp>(loc, element, rsrc, vindex,
                                               voffsetUpdated, slc);
        }
      }
    } else {
      // populate voffset.
      SmallVector<Value, 4> indices;
      SmallVector<Value, 4> allocSizes;
      for (unsigned i = 0; i < dstShape.size(); ++i) {
        indices.push_back(adaptorIndices[i]);
        allocSizes.push_back(rewriter.create<LLVM::ConstantOp>(
            loc, LLVMI32Type, rewriter.getI32IntegerAttr(dstShape[i])));
      }
      Value voffsetElements = linearizeSubscripts(
          rewriter, loc, ArrayRef<Value>{indices.begin(), indices.end()},
          ArrayRef<Value>{allocSizes.begin(), allocSizes.end()});

      // vindex is counted in bytes. Times size of element type.
      Value elementBytes = rewriter.create<LLVM::ConstantOp>(
          loc, LLVMI32Type,
          rewriter.getI32IntegerAttr(dstMemRefType.getElementTypeBitWidth() /
                                     8));
      Value voffset = rewriter.create<LLVM::MulOp>(
          loc, LLVMI32Type, ArrayRef<Value>{voffsetElements, elementBytes});

      rewriter.replaceOpWithNewOp<ROCDL::AtomicFAddOp>(op, adaptorValue, rsrc,
                                                       vindex, voffset, slc);
    }

    return success();
  }
};

struct MFMAOpLowering : ConvertToLLVMPattern {
  explicit MFMAOpLowering(MLIRContext *context,
                          LLVMTypeConverter &typeConverter)
      : ConvertToLLVMPattern(gpu::MFMAOp::getOperationName(), context,
                             typeConverter) {}

  LogicalResult
  matchAndRewrite(Operation *op, ArrayRef<Value> operands,
                  ConversionPatternRewriter &rewriter) const override {
    auto mfmaOp = cast<gpu::MFMAOp>(op);
    auto adaptor = gpu::MFMAOpAdaptor(operands);
    auto loc = mfmaOp.getLoc();

    // Obtain MFMA instruction be used.
    StringRef mfmaInstr = "mfma_f32_32x32x1f32";
    if (mfmaOp->getAttr("instr"))
      mfmaInstr = mfmaOp->getAttr("instr").cast<StringAttr>().getValue();

    // Obtain immediate values be used.
    ArrayAttr immArrayAttr = rewriter.getArrayAttr({
        rewriter.getI32IntegerAttr(0),
        rewriter.getI32IntegerAttr(0),
        rewriter.getI32IntegerAttr(0),
    });
    if (mfmaOp->getAttr("imm"))
      immArrayAttr = mfmaOp->getAttr("imm").cast<ArrayAttr>();

    SmallVector<Value, 3> immValues;
    for (unsigned iter = 0; iter < immArrayAttr.size(); ++iter)
      immValues.push_back(rewriter.create<LLVM::ConstantOp>(
          loc, typeConverter->convertType(rewriter.getIntegerType(32)),
          immArrayAttr[iter]));

    if (mfmaInstr.endswith("f32")) {
      // F32.
      if (mfmaInstr == "mfma_f32_32x32x1f32")
        rewriter.replaceOpWithNewOp<ROCDL::mfma_f32_32x32x1f32>(
            op, adaptor.destC().getType(),
            ValueRange{adaptor.sourceA(), adaptor.sourceB(), adaptor.destC(),
                       immValues[0], immValues[1], immValues[2]});
      else if (mfmaInstr == "mfma_f32_32x32x2f32")
        rewriter.replaceOpWithNewOp<ROCDL::mfma_f32_32x32x2f32>(
            op, adaptor.destC().getType(),
            ValueRange{adaptor.sourceA(), adaptor.sourceB(), adaptor.destC(),
                       immValues[0], immValues[1], immValues[2]});
      else if (mfmaInstr == "mfma_f32_16x16x4f32")
        rewriter.replaceOpWithNewOp<ROCDL::mfma_f32_16x16x4f32>(
            op, adaptor.destC().getType(),
            ValueRange{adaptor.sourceA(), adaptor.sourceB(), adaptor.destC(),
                       immValues[0], immValues[1], immValues[2]});
      else if (mfmaInstr == "mfma_f32_16x16x1f32")
        rewriter.replaceOpWithNewOp<ROCDL::mfma_f32_16x16x1f32>(
            op, adaptor.destC().getType(),
            ValueRange{adaptor.sourceA(), adaptor.sourceB(), adaptor.destC(),
                       immValues[0], immValues[1], immValues[2]});
      else if (mfmaInstr == "mfma_f32_4x4x1f32")
        rewriter.replaceOpWithNewOp<ROCDL::mfma_f32_4x4x1f32>(
            op, adaptor.destC().getType(),
            ValueRange{adaptor.sourceA(), adaptor.sourceB(), adaptor.destC(),
                       immValues[0], immValues[1], immValues[2]});
    } else if (mfmaInstr.endswith("f16") && !mfmaInstr.endswith("bf16")) {
      // F16.
      if (mfmaInstr == "mfma_f32_32x32x4f16")
        rewriter.replaceOpWithNewOp<ROCDL::mfma_f32_32x32x4f16>(
            op, adaptor.destC().getType(),
            ValueRange{adaptor.sourceA(), adaptor.sourceB(), adaptor.destC(),
                       immValues[0], immValues[1], immValues[2]});
      else if (mfmaInstr == "mfma_f32_32x32x8f16")
        rewriter.replaceOpWithNewOp<ROCDL::mfma_f32_32x32x8f16>(
            op, adaptor.destC().getType(),
            ValueRange{adaptor.sourceA(), adaptor.sourceB(), adaptor.destC(),
                       immValues[0], immValues[1], immValues[2]});
      else if (mfmaInstr == "mfma_f32_16x16x16f16")
        rewriter.replaceOpWithNewOp<ROCDL::mfma_f32_16x16x16f16>(
            op, adaptor.destC().getType(),
            ValueRange{adaptor.sourceA(), adaptor.sourceB(), adaptor.destC(),
                       immValues[0], immValues[1], immValues[2]});
      else if (mfmaInstr == "mfma_f32_16x16x4f16")
        rewriter.replaceOpWithNewOp<ROCDL::mfma_f32_16x16x4f16>(
            op, adaptor.destC().getType(),
            ValueRange{adaptor.sourceA(), adaptor.sourceB(), adaptor.destC(),
                       immValues[0], immValues[1], immValues[2]});
      else if (mfmaInstr == "mfma_f32_4x4x4f16")
        rewriter.replaceOpWithNewOp<ROCDL::mfma_f32_4x4x4f16>(
            op, adaptor.destC().getType(),
            ValueRange{adaptor.sourceA(), adaptor.sourceB(), adaptor.destC(),
                       immValues[0], immValues[1], immValues[2]});
    } else if (mfmaInstr.endswith("bf16")) {
      // BF16.
      if (mfmaInstr == "mfma_f32_32x32x2bf16")
        rewriter.replaceOpWithNewOp<ROCDL::mfma_f32_32x32x2bf16>(
            op, adaptor.destC().getType(),
            ValueRange{adaptor.sourceA(), adaptor.sourceB(), adaptor.destC(),
                       immValues[0], immValues[1], immValues[2]});
      else if (mfmaInstr == "mfma_f32_32x32x4bf16")
        rewriter.replaceOpWithNewOp<ROCDL::mfma_f32_32x32x4bf16>(
            op, adaptor.destC().getType(),
            ValueRange{adaptor.sourceA(), adaptor.sourceB(), adaptor.destC(),
                       immValues[0], immValues[1], immValues[2]});
      else if (mfmaInstr == "mfma_f32_16x16x8bf16")
        rewriter.replaceOpWithNewOp<ROCDL::mfma_f32_16x16x8bf16>(
            op, adaptor.destC().getType(),
            ValueRange{adaptor.sourceA(), adaptor.sourceB(), adaptor.destC(),
                       immValues[0], immValues[1], immValues[2]});
      else if (mfmaInstr == "mfma_f32_16x16x2bf16")
        rewriter.replaceOpWithNewOp<ROCDL::mfma_f32_16x16x2bf16>(
            op, adaptor.destC().getType(),
            ValueRange{adaptor.sourceA(), adaptor.sourceB(), adaptor.destC(),
                       immValues[0], immValues[1], immValues[2]});
      else if (mfmaInstr == "mfma_f32_4x4x2bf16")
        rewriter.replaceOpWithNewOp<ROCDL::mfma_f32_4x4x2bf16>(
            op, adaptor.destC().getType(),
            ValueRange{adaptor.sourceA(), adaptor.sourceB(), adaptor.destC(),
                       immValues[0], immValues[1], immValues[2]});
    }

    return success();
  }
};

struct BFOpLowering : ConvertToLLVMPattern {
  explicit BFOpLowering(MLIRContext *context, LLVMTypeConverter &typeConverter)
      : ConvertToLLVMPattern(gpu::BFConvertOp::getOperationName(), context,
                             typeConverter) {}

  LogicalResult
  matchAndRewrite(Operation *op, ArrayRef<Value> operands,
                  ConversionPatternRewriter &rewriter) const override {
    auto bfOp = cast<gpu::BFConvertOp>(op);
    auto adaptor = gpu::BFConvertOpAdaptor(operands);
    auto loc = bfOp.getLoc();

    Type castedI32Type = rewriter.getIntegerType(32);
    Type castedI16Type = rewriter.getIntegerType(16);
    Type llvmI32Type = typeConverter->convertType(castedI32Type);
    Type llvmI16Type = typeConverter->convertType(castedI16Type);
    // a = bitcast f32 value to i32
    // b = (a + 32767) << 16
    // c = ((a << 16) & 1)
    // d = b + c
    // truncate (d << 16) to i16 and return this i16
    auto bitcastop =
        rewriter.create<LLVM::BitcastOp>(loc, llvmI32Type, adaptor.in());
    auto constantSixteen = rewriter.create<LLVM::ConstantOp>(
        loc, llvmI32Type, rewriter.getIntegerAttr(castedI32Type, 16));
    auto ShiftValue = rewriter.create<LLVM::LShrOp>(loc, llvmI32Type, bitcastop,
                                                    constantSixteen);

    auto constantOne = rewriter.create<LLVM::ConstantOp>(
        loc, llvmI32Type, rewriter.getIntegerAttr(castedI32Type, 1));
    auto andValue = rewriter.create<LLVM::AndOp>(loc, ShiftValue, constantOne);

    auto constantBig = rewriter.create<LLVM::ConstantOp>(
        loc, llvmI32Type, rewriter.getIntegerAttr(castedI32Type, 32767));
    auto addBigValue =
        rewriter.create<LLVM::AddOp>(loc, bitcastop, constantBig);
    auto addValue = rewriter.create<LLVM::AddOp>(loc, andValue, addBigValue);

    auto ShiftBeforeTruncValue = rewriter.create<LLVM::LShrOp>(
        loc, llvmI32Type, addValue, constantSixteen);
    auto truncValue =
        rewriter.create<LLVM::TruncOp>(loc, llvmI16Type, ShiftBeforeTruncValue);
    rewriter.replaceOp(op, {truncValue});
    return success();
  }
};

struct WarpSwizzleOpLowering : ConvertToLLVMPattern {
  explicit WarpSwizzleOpLowering(MLIRContext *context,
                                 LLVMTypeConverter &typeConverter)
      : ConvertToLLVMPattern(gpu::WarpSwizzleOp::getOperationName(), context,
                             typeConverter) {}

  LogicalResult
  matchAndRewrite(Operation *op, ArrayRef<Value> operands,
                  ConversionPatternRewriter &rewriter) const override {
    auto swizzleOp = cast<gpu::WarpSwizzleOp>(op);
    auto loc = swizzleOp.getLoc();
    auto adaptor = gpu::WarpSwizzleOpAdaptor(operands, op->getAttrDictionary());

    auto mlirI32Type = rewriter.getI32Type();
    auto llvmI32Type = typeConverter->convertType(mlirI32Type);
    auto llvmI1Type = typeConverter->convertType(rewriter.getI1Type());

    int32_t permConst = 0;
    const ArrayRef<mlir::Attribute> selector = adaptor.selector().getValue();
    for (auto v = selector.rbegin(); v != selector.rend(); ++v) {
      permConst = (permConst << 2) |
                  v->cast<mlir::IntegerAttr>().getValue().getZExtValue();
    }

    auto dppCtrlConstImm = rewriter.create<LLVM::ConstantOp>(
        loc, llvmI32Type, rewriter.getI32IntegerAttr(permConst));

    // DPP instructions support a mask that allows selectively disabling
    // rows and/or banks of VGPRs during the shuffle. Since we want to shuffle
    // all lanes, we use all 1s to avoid disabling any writes
    auto noMaskConstImm = rewriter.create<LLVM::ConstantOp>(
        loc, llvmI32Type, rewriter.getI32IntegerAttr(0b1111));
    auto noBoundsControlConstImm = rewriter.create<LLVM::ConstantOp>(
        loc, llvmI1Type, rewriter.getBoolAttr(true));

    auto intrinsic = rewriter.create<ROCDL::DPPMovOp>(
        loc, llvmI32Type, adaptor.in(), dppCtrlConstImm, noMaskConstImm,
        noMaskConstImm, noBoundsControlConstImm);
    rewriter.replaceOp(op, {intrinsic});
    return success();
  }
};
} // namespace mlir

void mlir::populateGpuToROCDLConversionPatterns(
    LLVMTypeConverter &converter, RewritePatternSet &patterns,
    mlir::gpu::amd::Runtime runtime) {
  using mlir::gpu::amd::Runtime;

  populateWithGenerated(patterns);
  patterns
      .add<GPUIndexIntrinsicOpLowering<gpu::ThreadIdOp, ROCDL::ThreadIdXOp,
                                       ROCDL::ThreadIdYOp, ROCDL::ThreadIdZOp>,
           GPUIndexIntrinsicOpLowering<gpu::BlockDimOp, ROCDL::BlockDimXOp,
                                       ROCDL::BlockDimYOp, ROCDL::BlockDimZOp>,
           GPUIndexIntrinsicOpLowering<gpu::BlockIdOp, ROCDL::BlockIdXOp,
                                       ROCDL::BlockIdYOp, ROCDL::BlockIdZOp>,
           GPUIndexIntrinsicOpLowering<gpu::GridDimOp, ROCDL::GridDimXOp,
                                       ROCDL::GridDimYOp, ROCDL::GridDimZOp>,
           GPUReturnOpLowering>(converter);
  patterns.add<GPUFuncOpLowering>(
      converter, /*allocaAddrSpace=*/5,
<<<<<<< HEAD
      StringAttr::get(&converter.getContext(),
                      ROCDL::ROCDLDialect::getKernelFuncAttrName()));
=======
      Identifier::get(ROCDL::ROCDLDialect::getKernelFuncAttrName(),
                      &converter.getContext()));

  if (Runtime::HIP == runtime) {
    patterns.add<GPUPrintfOpToHIPLowering>(converter);
  } else if (Runtime::OpenCL == runtime) {
    patterns.add<GPUPrintfOpToLLVMCallLowering>(converter, /*addressSpace=*/4);
  }

>>>>>>> de121422
  patterns.add<OpToFuncCallLowering<math::AbsOp>>(converter, "__ocml_fabs_f32",
                                                  "__ocml_fabs_f64");
  patterns.add<OpToFuncCallLowering<math::AtanOp>>(converter, "__ocml_atan_f32",
                                                   "__ocml_atan_f64");
  patterns.add<OpToFuncCallLowering<math::Atan2Op>>(
      converter, "__ocml_atan2_f32", "__ocml_atan2_f64");
  patterns.add<OpToFuncCallLowering<math::CeilOp>>(converter, "__ocml_ceil_f32",
                                                   "__ocml_ceil_f64");
  patterns.add<OpToFuncCallLowering<math::CosOp>>(converter, "__ocml_cos_f32",
                                                  "__ocml_cos_f64");
  patterns.add<OpToFuncCallLowering<math::ExpOp>>(converter, "__ocml_exp_f32",
                                                  "__ocml_exp_f64");
  patterns.add<OpToFuncCallLowering<math::Exp2Op>>(converter, "__ocml_exp2_f32",
                                                   "__ocml_exp2_f64");
  patterns.add<OpToFuncCallLowering<math::ExpM1Op>>(
      converter, "__ocml_expm1_f32", "__ocml_expm1_f64");
  patterns.add<OpToFuncCallLowering<math::FloorOp>>(
      converter, "__ocml_floor_f32", "__ocml_floor_f64");
  patterns.add<OpToFuncCallLowering<math::LogOp>>(converter, "__ocml_log_f32",
                                                  "__ocml_log_f64");
  patterns.add<OpToFuncCallLowering<math::Log10Op>>(
      converter, "__ocml_log10_f32", "__ocml_log10_f64");
  patterns.add<OpToFuncCallLowering<math::Log1pOp>>(
      converter, "__ocml_log1p_f32", "__ocml_log1p_f64");
  patterns.add<OpToFuncCallLowering<math::Log2Op>>(converter, "__ocml_log2_f32",
                                                   "__ocml_log2_f64");
  patterns.add<OpToFuncCallLowering<math::PowFOp>>(converter, "__ocml_pow_f32",
                                                   "__ocml_pow_f64");
  patterns.add<OpToFuncCallLowering<math::RsqrtOp>>(
      converter, "__ocml_rsqrt_f32", "__ocml_rsqrt_f64");
  patterns.add<OpToFuncCallLowering<math::SinOp>>(converter, "__ocml_sin_f32",
                                                  "__ocml_sin_f64");
  patterns.add<OpToFuncCallLowering<math::SqrtOp>>(converter, "__ocml_sqrt_f32",
                                                   "__ocml_sqrt_f64");
  patterns.add<OpToFuncCallLowering<math::TanhOp>>(converter, "__ocml_tanh_f32",
                                                   "__ocml_tanh_f64");

  patterns.insert<MFMAOpLowering>(converter.getDialect()->getContext(),
                                  converter);

  patterns.insert<BFOpLowering>(converter.getDialect()->getContext(),
                                converter);
  patterns.insert<WarpSwizzleOpLowering>(converter.getDialect()->getContext(),
                                         converter);

  patterns.insert<MubufLoadOpLowering>(converter.getDialect()->getContext(),
                                       converter);
  patterns.insert<MubufStoreOpLowering>(converter.getDialect()->getContext(),
                                        converter);
  patterns.insert<RawbufStoreOpLowering>(converter.getDialect()->getContext(),
                                         converter);
  patterns.insert<AtomicFAddOpLowering>(converter.getDialect()->getContext(),
                                        converter);
}

std::unique_ptr<OperationPass<gpu::GPUModuleOp>>
mlir::createLowerGpuOpsToROCDLOpsPass(unsigned indexBitwidth,
                                      gpu::amd::Runtime runtime) {
  return std::make_unique<LowerGpuOpsToROCDLOpsPass>(indexBitwidth, runtime);
}<|MERGE_RESOLUTION|>--- conflicted
+++ resolved
@@ -989,12 +989,8 @@
            GPUReturnOpLowering>(converter);
   patterns.add<GPUFuncOpLowering>(
       converter, /*allocaAddrSpace=*/5,
-<<<<<<< HEAD
       StringAttr::get(&converter.getContext(),
                       ROCDL::ROCDLDialect::getKernelFuncAttrName()));
-=======
-      Identifier::get(ROCDL::ROCDLDialect::getKernelFuncAttrName(),
-                      &converter.getContext()));
 
   if (Runtime::HIP == runtime) {
     patterns.add<GPUPrintfOpToHIPLowering>(converter);
@@ -1002,7 +998,6 @@
     patterns.add<GPUPrintfOpToLLVMCallLowering>(converter, /*addressSpace=*/4);
   }
 
->>>>>>> de121422
   patterns.add<OpToFuncCallLowering<math::AbsOp>>(converter, "__ocml_fabs_f32",
                                                   "__ocml_fabs_f64");
   patterns.add<OpToFuncCallLowering<math::AtanOp>>(converter, "__ocml_atan_f32",
