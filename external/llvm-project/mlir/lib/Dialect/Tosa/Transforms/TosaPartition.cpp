--- conflicted
+++ resolved
@@ -425,11 +425,7 @@
 class SimpleDefaultPartitionConfig : public PartitionConfig {
 public:
   bool isAnchorOp(Operation *op) override {
-<<<<<<< HEAD
     return isa<Conv2DOp,MatMulOp,DepthwiseConv2DOp>(op);
-=======
-    return isa<tosa::Conv2DOp,MatMulOp,DepthwiseConv2DOp>(op);
->>>>>>> 1ec4b442
   }
   bool isLeadingOp(Operation *op) override {
     return isConstantZero(op) || isFuseableOp(op);
