//===- PolynomialApproximation.cpp - Approximate math operations ----------===//
//
// Part of the LLVM Project, under the Apache License v2.0 with LLVM Exceptions.
// See https://llvm.org/LICENSE.txt for license information.
// SPDX-License-Identifier: Apache-2.0 WITH LLVM-exception
//
//===----------------------------------------------------------------------===//
//
// This file implements expansion of math operations to fast approximations
// that do not rely on any of the library functions.
//
//===----------------------------------------------------------------------===//

#include <climits>
#include <cmath>
#include <cstddef>

#include "mlir/Dialect/Arith/IR/Arith.h"
#include "mlir/Dialect/Math/IR/Math.h"
#include "mlir/Dialect/Math/Transforms/Approximation.h"
#include "mlir/Dialect/Math/Transforms/Passes.h"
#include "mlir/Dialect/Utils/IndexingUtils.h"
#include "mlir/Dialect/Vector/IR/VectorOps.h"
#include "mlir/Dialect/Vector/Utils/VectorUtils.h"
#include "mlir/Dialect/X86Vector/X86VectorDialect.h"
#include "mlir/IR/Builders.h"
#include "mlir/IR/BuiltinTypes.h"
#include "mlir/IR/ImplicitLocOpBuilder.h"
#include "mlir/IR/OpDefinition.h"
#include "mlir/IR/PatternMatch.h"
#include "mlir/IR/TypeUtilities.h"
#include "mlir/Transforms/DialectConversion.h"
#include "mlir/Transforms/GreedyPatternRewriteDriver.h"
#include "llvm/ADT/ArrayRef.h"
#include "llvm/ADT/STLExtras.h"
#include "llvm/Support/MathExtras.h"

using namespace mlir;
using namespace mlir::math;
using namespace mlir::vector;

// Helper to encapsulate a vector's shape (including scalable dims).
struct VectorShape {
  ArrayRef<int64_t> sizes;
  ArrayRef<bool> scalableFlags;

  bool empty() const { return sizes.empty(); }
};

// Returns vector shape if the type is a vector. Returns an empty shape if it is
// not a vector.
static VectorShape vectorShape(Type type) {
  auto vectorType = dyn_cast<VectorType>(type);
  return vectorType
             ? VectorShape{vectorType.getShape(), vectorType.getScalableDims()}
             : VectorShape{};
}

static VectorShape vectorShape(Value value) {
  return vectorShape(value.getType());
}

//----------------------------------------------------------------------------//
// Broadcast scalar types and values into vector types and values.
//----------------------------------------------------------------------------//

// Broadcasts scalar type into vector type (iff shape is non-scalar).
static Type broadcast(Type type, VectorShape shape) {
  assert(!isa<VectorType>(type) && "must be scalar type");
  return !shape.empty()
             ? VectorType::get(shape.sizes, type, shape.scalableFlags)
             : type;
}

// Broadcasts scalar value into vector (iff shape is non-scalar).
static Value broadcast(ImplicitLocOpBuilder &builder, Value value,
                       VectorShape shape) {
  assert(!isa<VectorType>(value.getType()) && "must be scalar value");
  auto type = broadcast(value.getType(), shape);
  return !shape.empty() ? builder.create<BroadcastOp>(type, value) : value;
}

//----------------------------------------------------------------------------//
// Helper function to handle n-D vectors with 1-D operations.
//----------------------------------------------------------------------------//

// Expands and unrolls n-D vector operands into multiple fixed size 1-D vectors
// and calls the compute function with 1-D vector operands. Stitches back all
// results into the original n-D vector result.
//
// Examples: vectorWidth = 8
//   - vector<4x8xf32> unrolled 4 times
//   - vector<16xf32> expanded to vector<2x8xf32> and unrolled 2 times
//   - vector<4x16xf32> expanded to vector<4x2x8xf32> and unrolled 4*2 times
//
// Some math approximations rely on ISA-specific operations that only accept
// fixed size 1-D vectors (e.g. AVX expects vectors of width 8).
//
// It is the caller's responsibility to verify that the inner dimension is
// divisible by the vectorWidth, and that all operands have the same vector
// shape.
static Value
handleMultidimensionalVectors(ImplicitLocOpBuilder &builder,
                              ValueRange operands, int64_t vectorWidth,
                              llvm::function_ref<Value(ValueRange)> compute) {
  assert(!operands.empty() && "operands must be not empty");
  assert(vectorWidth > 0 && "vector width must be larger than 0");

  VectorType inputType = cast<VectorType>(operands[0].getType());
  ArrayRef<int64_t> inputShape = inputType.getShape();

  // If input shape matches target vector width, we can just call the
  // user-provided compute function with the operands.
  if (inputShape == llvm::ArrayRef(vectorWidth))
    return compute(operands);

  // Check if the inner dimension has to be expanded, or we can directly iterate
  // over the outer dimensions of the vector.
  int64_t innerDim = inputShape.back();
  int64_t expansionDim = innerDim / vectorWidth;
  assert((innerDim % vectorWidth == 0) && "invalid inner dimension size");

  // Maybe expand operands to the higher rank vector shape that we'll use to
  // iterate over and extract one dimensional vectors.
  SmallVector<int64_t> expandedShape(inputShape);
  SmallVector<Value> expandedOperands(operands);

  if (expansionDim > 1) {
    // Expand shape from [..., innerDim] to [..., expansionDim, vectorWidth].
    expandedShape.insert(expandedShape.end() - 1, expansionDim);
    expandedShape.back() = vectorWidth;

    for (unsigned i = 0; i < operands.size(); ++i) {
      auto operand = operands[i];
      auto eltType = cast<VectorType>(operand.getType()).getElementType();
      auto expandedType = VectorType::get(expandedShape, eltType);
      expandedOperands[i] =
          builder.create<vector::ShapeCastOp>(expandedType, operand);
    }
  }

  // Iterate over all outer dimensions of the compute shape vector type.
  auto iterationDims = ArrayRef<int64_t>(expandedShape).drop_back();
  int64_t maxIndex = computeMaxLinearIndex(iterationDims);
  auto strides = computeStrides(iterationDims);

  // Compute results for each one dimensional vector.
  SmallVector<Value> results(maxIndex);

  for (int64_t i = 0; i < maxIndex; ++i) {
    auto offsets = delinearize(i, strides);

    SmallVector<Value> extracted(expandedOperands.size());
    for (const auto &tuple : llvm::enumerate(expandedOperands))
      extracted[tuple.index()] =
          builder.create<vector::ExtractOp>(tuple.value(), offsets);

    results[i] = compute(extracted);
  }

  // Stitch results together into one large vector.
  Type resultEltType = cast<VectorType>(results[0].getType()).getElementType();
  Type resultExpandedType = VectorType::get(expandedShape, resultEltType);
  Value result = builder.create<arith::ConstantOp>(
      resultExpandedType, builder.getZeroAttr(resultExpandedType));

  for (int64_t i = 0; i < maxIndex; ++i)
    result = builder.create<vector::InsertOp>(results[i], result,
                                              delinearize(i, strides));

  // Reshape back to the original vector shape.
  return builder.create<vector::ShapeCastOp>(
      VectorType::get(inputShape, resultEltType), result);
}

//----------------------------------------------------------------------------//
// Helper functions to create constants.
//----------------------------------------------------------------------------//

static Value floatCst(ImplicitLocOpBuilder &builder, float value,
                      Type elementType) {
  assert((elementType.isF16() || elementType.isF32()) &&
         "x must be f16 or f32 type.");
  return builder.create<arith::ConstantOp>(
      builder.getFloatAttr(elementType, value));
}

static Value f32Cst(ImplicitLocOpBuilder &builder, double value) {
  return builder.create<arith::ConstantOp>(builder.getF32FloatAttr(value));
}

static Value i32Cst(ImplicitLocOpBuilder &builder, int32_t value) {
  return builder.create<arith::ConstantOp>(builder.getI32IntegerAttr(value));
}

static Value f32FromBits(ImplicitLocOpBuilder &builder, uint32_t bits) {
  Value i32Value = i32Cst(builder, static_cast<int32_t>(bits));
  return builder.create<arith::BitcastOp>(builder.getF32Type(), i32Value);
}

//----------------------------------------------------------------------------//
// Helper functions to build math functions approximations.
//----------------------------------------------------------------------------//

// Return the minimum of the two values or NaN if value is NaN
static Value min(ImplicitLocOpBuilder &builder, Value value, Value bound) {
  return builder.create<arith::SelectOp>(
      builder.create<arith::CmpFOp>(arith::CmpFPredicate::ULT, value, bound),
      value, bound);
}

// Return the maximum of the two values or NaN if value is NaN
static Value max(ImplicitLocOpBuilder &builder, Value value, Value bound) {
  return builder.create<arith::SelectOp>(
      builder.create<arith::CmpFOp>(arith::CmpFPredicate::UGT, value, bound),
      value, bound);
}

// Return the clamped value or NaN if value is NaN
static Value clamp(ImplicitLocOpBuilder &builder, Value value, Value lowerBound,
                   Value upperBound) {
  return max(builder, min(builder, value, upperBound), lowerBound);
}

// Decomposes given floating point value `arg` into a normalized fraction and
// an integral power of two (see std::frexp). Returned values have float type.
static std::pair<Value, Value> frexp(ImplicitLocOpBuilder &builder, Value arg,
                                     bool isPositive = false) {
  assert(getElementTypeOrSelf(arg).isF32() && "arg must be f32 type");
  VectorShape shape = vectorShape(arg);

  auto bcast = [&](Value value) -> Value {
    return broadcast(builder, value, shape);
  };

  auto i32 = builder.getIntegerType(32);
  auto i32Vec = broadcast(i32, shape);
  auto f32Vec = broadcast(builder.getF32Type(), shape);

  Value cst126f = f32Cst(builder, 126.0f);
  Value cstHalf = f32Cst(builder, 0.5f);
  Value cstInvMantMask = f32FromBits(builder, ~0x7f800000u);

  // Bitcast to i32 for bitwise operations.
  Value i32Half = builder.create<arith::BitcastOp>(i32, cstHalf);
  Value i32InvMantMask = builder.create<arith::BitcastOp>(i32, cstInvMantMask);
  Value i32Arg = builder.create<arith::BitcastOp>(i32Vec, arg);

  // Compute normalized fraction.
  Value tmp0 = builder.create<arith::AndIOp>(i32Arg, bcast(i32InvMantMask));
  Value tmp1 = builder.create<arith::OrIOp>(tmp0, bcast(i32Half));
  Value normalizedFraction = builder.create<arith::BitcastOp>(f32Vec, tmp1);

  // Compute exponent.
  Value arg0 = isPositive ? arg : builder.create<math::AbsFOp>(arg);
  Value biasedExponentBits = builder.create<arith::ShRUIOp>(
      builder.create<arith::BitcastOp>(i32Vec, arg0),
      bcast(i32Cst(builder, 23)));
  Value biasedExponent =
      builder.create<arith::SIToFPOp>(f32Vec, biasedExponentBits);
  Value exponent =
      builder.create<arith::SubFOp>(biasedExponent, bcast(cst126f));

  return {normalizedFraction, exponent};
}

// Computes exp2 for an i32 argument.
static Value exp2I32(ImplicitLocOpBuilder &builder, Value arg) {
  assert(getElementTypeOrSelf(arg).isInteger(32) && "arg must be i32 type");
  VectorShape shape = vectorShape(arg);

  auto bcast = [&](Value value) -> Value {
    return broadcast(builder, value, shape);
  };

  auto f32Vec = broadcast(builder.getF32Type(), shape);
  // The exponent of f32 located at 23-bit.
  auto exponetBitLocation = bcast(i32Cst(builder, 23));
  // Set the exponent bias to zero.
  auto bias = bcast(i32Cst(builder, 127));

  Value biasedArg = builder.create<arith::AddIOp>(arg, bias);
  Value exp2ValueInt =
      builder.create<arith::ShLIOp>(biasedArg, exponetBitLocation);
  Value exp2ValueF32 = builder.create<arith::BitcastOp>(f32Vec, exp2ValueInt);

  return exp2ValueF32;
}

namespace {
Value makePolynomialCalculation(ImplicitLocOpBuilder &builder,
                                llvm::ArrayRef<Value> coeffs, Value x) {
  Type elementType = getElementTypeOrSelf(x);
  assert((elementType.isF32() || elementType.isF16()) &&
         "x must be f32 or f16 type");
  VectorShape shape = vectorShape(x);

  if (coeffs.empty())
    return broadcast(builder, floatCst(builder, 0.0f, elementType), shape);

  if (coeffs.size() == 1)
    return coeffs[0];

  Value res = builder.create<math::FmaOp>(x, coeffs[coeffs.size() - 1],
                                          coeffs[coeffs.size() - 2]);
  for (auto i = ptrdiff_t(coeffs.size()) - 3; i >= 0; --i) {
    res = builder.create<math::FmaOp>(x, res, coeffs[i]);
  }
  return res;
}
} // namespace

//----------------------------------------------------------------------------//
// Helper function/pattern to insert casts for reusing F32 bit expansion.
//----------------------------------------------------------------------------//

template <typename T>
LogicalResult insertCasts(Operation *op, PatternRewriter &rewriter) {
  // Conservatively only allow where the operand and result types are exactly 1.
  Type origType = op->getResultTypes().front();
  for (Type t : llvm::drop_begin(op->getResultTypes()))
    if (origType != t)
      return rewriter.notifyMatchFailure(op, "required all types to match");
  for (Type t : op->getOperandTypes())
    if (origType != t)
      return rewriter.notifyMatchFailure(op, "required all types to match");

  // Skip if already F32  or larger than 32 bits.
  if (getElementTypeOrSelf(origType).isF32() ||
      getElementTypeOrSelf(origType).getIntOrFloatBitWidth() > 32)
    return failure();

  // Create F32 equivalent type.
  Type newType;
  if (auto shaped = dyn_cast<ShapedType>(origType)) {
    newType = shaped.clone(rewriter.getF32Type());
  } else if (isa<FloatType>(origType)) {
    newType = rewriter.getF32Type();
  } else {
    return rewriter.notifyMatchFailure(op,
                                       "unable to find F32 equivalent type");
  }

  Location loc = op->getLoc();
  SmallVector<Value> operands;
  for (auto operand : op->getOperands())
    operands.push_back(rewriter.create<arith::ExtFOp>(loc, newType, operand));
  auto result =
      rewriter.create<T>(loc, TypeRange{newType}, operands, op->getAttrs());
  rewriter.replaceOpWithNewOp<arith::TruncFOp>(op, origType, result);
  return success();
}

namespace {
// Pattern to cast to F32 to reuse F32 expansion as fallback for single-result
// op.
// TODO: Consider revising to avoid adding multiple casts for a subgraph that is
// all in lower precision. Currently this is only fallback support and performs
// simplistic casting.
template <typename T>
struct ReuseF32Expansion : public OpRewritePattern<T> {
public:
  using OpRewritePattern<T>::OpRewritePattern;
  LogicalResult matchAndRewrite(T op, PatternRewriter &rewriter) const final {
    static_assert(
        T::template hasTrait<mlir::OpTrait::SameOperandsAndResultType>(),
        "requires same operands and result types");
    return insertCasts<T>(op, rewriter);
  }
};
} // namespace

//----------------------------------------------------------------------------//
// AtanOp approximation.
//----------------------------------------------------------------------------//

namespace {
struct AtanApproximation : public OpRewritePattern<math::AtanOp> {
public:
  using OpRewritePattern::OpRewritePattern;

  LogicalResult matchAndRewrite(math::AtanOp op,
                                PatternRewriter &rewriter) const final;
};
} // namespace

LogicalResult
AtanApproximation::matchAndRewrite(math::AtanOp op,
                                   PatternRewriter &rewriter) const {
  auto operand = op.getOperand();
  if (!getElementTypeOrSelf(operand).isF32())
    return rewriter.notifyMatchFailure(op, "unsupported operand type");

  VectorShape shape = vectorShape(op.getOperand());

  ImplicitLocOpBuilder builder(op->getLoc(), rewriter);
  Value abs = builder.create<math::AbsFOp>(operand);

  auto one = broadcast(builder, f32Cst(builder, 1.0), shape);

  // When 0.66 < x <= 2.41 we do (x-1) / (x+1):
  auto twoThirds = broadcast(builder, f32Cst(builder, 0.66), shape);
  Value cmp2 =
      builder.create<arith::CmpFOp>(arith::CmpFPredicate::OGT, abs, twoThirds);
  Value addone = builder.create<arith::AddFOp>(abs, one);
  Value subone = builder.create<arith::SubFOp>(abs, one);
  Value xnum = builder.create<arith::SelectOp>(cmp2, subone, abs);
  Value xden = builder.create<arith::SelectOp>(cmp2, addone, one);

  auto bcast = [&](Value value) -> Value {
    return broadcast(builder, value, shape);
  };

  // Break into the <= 0.66 or > 2.41 we do x or 1/x:
  auto tan3pio8 = bcast(f32Cst(builder, 2.41421356237309504880));
  Value cmp1 =
      builder.create<arith::CmpFOp>(arith::CmpFPredicate::OGT, abs, tan3pio8);
  xnum = builder.create<arith::SelectOp>(cmp1, one, xnum);
  xden = builder.create<arith::SelectOp>(cmp1, abs, xden);

  Value x = builder.create<arith::DivFOp>(xnum, xden);
  Value xx = builder.create<arith::MulFOp>(x, x);

  // Perform the Taylor series approximation for atan over the range
  // [0.0, 0.66].
  auto p0 = bcast(f32Cst(builder, -8.750608600031904122785e-01));
  auto p1 = bcast(f32Cst(builder, -1.615753718733365076637e+01));
  auto p2 = bcast(f32Cst(builder, -7.500855792314704667340e+01));
  auto p3 = bcast(f32Cst(builder, -1.228866684490136173410e+02));
  auto p4 = bcast(f32Cst(builder, -6.485021904942025371773e+01));
  auto q0 = bcast(f32Cst(builder, +2.485846490142306297962e+01));
  auto q1 = bcast(f32Cst(builder, +1.650270098316988542046e+02));
  auto q2 = bcast(f32Cst(builder, +4.328810604912902668951e+02));
  auto q3 = bcast(f32Cst(builder, +4.853903996359136964868e+02));
  auto q4 = bcast(f32Cst(builder, +1.945506571482613964425e+02));

  // Apply the polynomial approximation for the numerator:
  Value n = p0;
  n = builder.create<math::FmaOp>(xx, n, p1);
  n = builder.create<math::FmaOp>(xx, n, p2);
  n = builder.create<math::FmaOp>(xx, n, p3);
  n = builder.create<math::FmaOp>(xx, n, p4);
  n = builder.create<arith::MulFOp>(n, xx);

  // Apply the polynomial approximation for the denominator:
  Value d = q0;
  d = builder.create<math::FmaOp>(xx, d, q1);
  d = builder.create<math::FmaOp>(xx, d, q2);
  d = builder.create<math::FmaOp>(xx, d, q3);
  d = builder.create<math::FmaOp>(xx, d, q4);

  // Compute approximation of theta:
  Value ans0 = builder.create<arith::DivFOp>(n, d);
  ans0 = builder.create<math::FmaOp>(ans0, x, x);

  // Correct for the input mapping's angles:
  Value mpi4 = bcast(f32Cst(builder, llvm::numbers::pi / 4));
  Value ans2 = builder.create<arith::AddFOp>(mpi4, ans0);
  Value ans = builder.create<arith::SelectOp>(cmp2, ans2, ans0);

  Value mpi2 = bcast(f32Cst(builder, llvm::numbers::pi / 2));
  Value ans1 = builder.create<arith::SubFOp>(mpi2, ans0);
  ans = builder.create<arith::SelectOp>(cmp1, ans1, ans);

  // Correct for signing of the input.
  rewriter.replaceOpWithNewOp<math::CopySignOp>(op, ans, operand);
  return success();
}

//----------------------------------------------------------------------------//
// AtanOp approximation.
//----------------------------------------------------------------------------//

namespace {
struct Atan2Approximation : public OpRewritePattern<math::Atan2Op> {
public:
  using OpRewritePattern::OpRewritePattern;

  LogicalResult matchAndRewrite(math::Atan2Op op,
                                PatternRewriter &rewriter) const final;
};
} // namespace

LogicalResult
Atan2Approximation::matchAndRewrite(math::Atan2Op op,
                                    PatternRewriter &rewriter) const {
  auto y = op.getOperand(0);
  auto x = op.getOperand(1);
  if (!getElementTypeOrSelf(x).isF32())
    return rewriter.notifyMatchFailure(op, "unsupported operand type");

  ImplicitLocOpBuilder builder(op->getLoc(), rewriter);
  VectorShape shape = vectorShape(op.getResult());

  // Compute atan in the valid range.
  auto div = builder.create<arith::DivFOp>(y, x);
  auto atan = builder.create<math::AtanOp>(div);

  // Determine what the atan would be for a 180 degree rotation.
  auto zero = broadcast(builder, f32Cst(builder, 0.0f), shape);
  auto pi = broadcast(builder, f32Cst(builder, 3.14159265359f), shape);
  auto addPi = builder.create<arith::AddFOp>(atan, pi);
  auto subPi = builder.create<arith::SubFOp>(atan, pi);
  auto atanGt =
      builder.create<arith::CmpFOp>(arith::CmpFPredicate::OGT, atan, zero);
  auto flippedAtan = builder.create<arith::SelectOp>(atanGt, subPi, addPi);

  // Determine whether to directly use atan or use the 180 degree flip
  auto xGt = builder.create<arith::CmpFOp>(arith::CmpFPredicate::OGT, x, zero);
  Value result = builder.create<arith::SelectOp>(xGt, atan, flippedAtan);

  // Handle x = 0, y > 0
  Value xZero =
      builder.create<arith::CmpFOp>(arith::CmpFPredicate::OEQ, x, zero);
  Value yGt = builder.create<arith::CmpFOp>(arith::CmpFPredicate::OGT, y, zero);
  Value isHalfPi = builder.create<arith::AndIOp>(xZero, yGt);
  auto halfPi = broadcast(builder, f32Cst(builder, 1.57079632679f), shape);
  result = builder.create<arith::SelectOp>(isHalfPi, halfPi, result);

  // Handle x = 0, y < 0
  Value yLt = builder.create<arith::CmpFOp>(arith::CmpFPredicate::OLT, y, zero);
  Value isNegativeHalfPiPi = builder.create<arith::AndIOp>(xZero, yLt);
  auto negativeHalfPiPi =
      broadcast(builder, f32Cst(builder, -1.57079632679f), shape);
  result = builder.create<arith::SelectOp>(isNegativeHalfPiPi, negativeHalfPiPi,
                                           result);

  // Handle x = 0, y = 0;
  Value yZero =
      builder.create<arith::CmpFOp>(arith::CmpFPredicate::OEQ, y, zero);
  Value isNan = builder.create<arith::AndIOp>(xZero, yZero);
  Value cstNan = broadcast(builder, f32FromBits(builder, 0x7fc00000), shape);
  result = builder.create<arith::SelectOp>(isNan, cstNan, result);

  rewriter.replaceOp(op, result);
  return success();
}

//----------------------------------------------------------------------------//
// TanhOp approximation.
//----------------------------------------------------------------------------//

namespace {
struct TanhApproximation : public OpRewritePattern<math::TanhOp> {
public:
  using OpRewritePattern::OpRewritePattern;

  LogicalResult matchAndRewrite(math::TanhOp op,
                                PatternRewriter &rewriter) const final;
};
} // namespace

LogicalResult
TanhApproximation::matchAndRewrite(math::TanhOp op,
                                   PatternRewriter &rewriter) const {
  if (!getElementTypeOrSelf(op.getOperand()).isF32())
    return rewriter.notifyMatchFailure(op, "unsupported operand type");

  VectorShape shape = vectorShape(op.getOperand());

  ImplicitLocOpBuilder builder(op->getLoc(), rewriter);
  auto bcast = [&](Value value) -> Value {
    return broadcast(builder, value, shape);
  };

  // Clamp operand into [plusClamp, minusClamp] range.
  Value minusClamp = bcast(f32Cst(builder, -7.99881172180175781f));
  Value plusClamp = bcast(f32Cst(builder, 7.99881172180175781f));
  Value x = clamp(builder, op.getOperand(), minusClamp, plusClamp);

  // Mask for tiny values that are approximated with `operand`.
  Value tiny = bcast(f32Cst(builder, 0.0004f));
  Value tinyMask = builder.create<arith::CmpFOp>(
      arith::CmpFPredicate::OLT, builder.create<math::AbsFOp>(op.getOperand()),
      tiny);

  // The monomial coefficients of the numerator polynomial (odd).
  Value alpha1 = bcast(f32Cst(builder, 4.89352455891786e-03f));
  Value alpha3 = bcast(f32Cst(builder, 6.37261928875436e-04f));
  Value alpha5 = bcast(f32Cst(builder, 1.48572235717979e-05f));
  Value alpha7 = bcast(f32Cst(builder, 5.12229709037114e-08f));
  Value alpha9 = bcast(f32Cst(builder, -8.60467152213735e-11f));
  Value alpha11 = bcast(f32Cst(builder, 2.00018790482477e-13f));
  Value alpha13 = bcast(f32Cst(builder, -2.76076847742355e-16f));

  // The monomial coefficients of the denominator polynomial (even).
  Value beta0 = bcast(f32Cst(builder, 4.89352518554385e-03f));
  Value beta2 = bcast(f32Cst(builder, 2.26843463243900e-03f));
  Value beta4 = bcast(f32Cst(builder, 1.18534705686654e-04f));
  Value beta6 = bcast(f32Cst(builder, 1.19825839466702e-06f));

  // Since the polynomials are odd/even, we need x^2.
  Value x2 = builder.create<arith::MulFOp>(x, x);

  // Evaluate the numerator polynomial p.
  Value p = builder.create<math::FmaOp>(x2, alpha13, alpha11);
  p = builder.create<math::FmaOp>(x2, p, alpha9);
  p = builder.create<math::FmaOp>(x2, p, alpha7);
  p = builder.create<math::FmaOp>(x2, p, alpha5);
  p = builder.create<math::FmaOp>(x2, p, alpha3);
  p = builder.create<math::FmaOp>(x2, p, alpha1);
  p = builder.create<arith::MulFOp>(x, p);

  // Evaluate the denominator polynomial q.
  Value q = builder.create<math::FmaOp>(x2, beta6, beta4);
  q = builder.create<math::FmaOp>(x2, q, beta2);
  q = builder.create<math::FmaOp>(x2, q, beta0);

  // Divide the numerator by the denominator.
  Value res = builder.create<arith::SelectOp>(
      tinyMask, x, builder.create<arith::DivFOp>(p, q));

  rewriter.replaceOp(op, res);

  return success();
}

#define LN2_VALUE                                                              \
  0.693147180559945309417232121458176568075500134360255254120680009493393621L
#define LOG2E_VALUE                                                            \
  1.442695040888963407359924681001892137426645954152985934135449406931109219L

//----------------------------------------------------------------------------//
// LogOp and Log2Op approximation.
//----------------------------------------------------------------------------//

namespace {
template <typename Op>
struct LogApproximationBase : public OpRewritePattern<Op> {
  using OpRewritePattern<Op>::OpRewritePattern;

  /// Base 2 if 'base2' is set; natural logarithm (base e) otherwise.
  LogicalResult logMatchAndRewrite(Op op, PatternRewriter &rewriter,
                                   bool base2) const;
};
} // namespace

// This approximation comes from Julien Pommier's SSE math library.
// Link: http://gruntthepeon.free.fr/ssemath
template <typename Op>
LogicalResult
LogApproximationBase<Op>::logMatchAndRewrite(Op op, PatternRewriter &rewriter,
                                             bool base2) const {
  if (!getElementTypeOrSelf(op.getOperand()).isF32())
    return rewriter.notifyMatchFailure(op, "unsupported operand type");

  VectorShape shape = vectorShape(op.getOperand());

  ImplicitLocOpBuilder builder(op->getLoc(), rewriter);
  auto bcast = [&](Value value) -> Value {
    return broadcast(builder, value, shape);
  };

  Value cstZero = bcast(f32Cst(builder, 0.0f));
  Value cstOne = bcast(f32Cst(builder, 1.0f));
  Value cstNegHalf = bcast(f32Cst(builder, -0.5f));

  // The smallest non denormalized float number.
  Value cstMinNormPos = bcast(f32FromBits(builder, 0x00800000u));
  Value cstMinusInf = bcast(f32FromBits(builder, 0xff800000u));
  Value cstPosInf = bcast(f32FromBits(builder, 0x7f800000u));
  Value cstNan = bcast(f32FromBits(builder, 0x7fc00000));

  // Polynomial coefficients.
  Value cstCephesSQRTHF = bcast(f32Cst(builder, 0.707106781186547524f));
  Value cstCephesLogP0 = bcast(f32Cst(builder, 7.0376836292E-2f));
  Value cstCephesLogP1 = bcast(f32Cst(builder, -1.1514610310E-1f));
  Value cstCephesLogP2 = bcast(f32Cst(builder, 1.1676998740E-1f));
  Value cstCephesLogP3 = bcast(f32Cst(builder, -1.2420140846E-1f));
  Value cstCephesLogP4 = bcast(f32Cst(builder, +1.4249322787E-1f));
  Value cstCephesLogP5 = bcast(f32Cst(builder, -1.6668057665E-1f));
  Value cstCephesLogP6 = bcast(f32Cst(builder, +2.0000714765E-1f));
  Value cstCephesLogP7 = bcast(f32Cst(builder, -2.4999993993E-1f));
  Value cstCephesLogP8 = bcast(f32Cst(builder, +3.3333331174E-1f));

  Value x = op.getOperand();

  // Truncate input values to the minimum positive normal.
  x = max(builder, x, cstMinNormPos);

  // Extract significant in the range [0.5,1) and exponent.
  std::pair<Value, Value> pair = frexp(builder, x, /*isPositive=*/true);
  x = pair.first;
  Value e = pair.second;

  // Shift the inputs from the range [0.5,1) to [sqrt(1/2), sqrt(2)) and shift
  // by -1.0. The values are then centered around 0, which improves the
  // stability of the polynomial evaluation:
  //
  //   if( x < SQRTHF ) {
  //     e -= 1;
  //     x = x + x - 1.0;
  //   } else { x = x - 1.0; }
  Value mask = builder.create<arith::CmpFOp>(arith::CmpFPredicate::OLT, x,
                                             cstCephesSQRTHF);
  Value tmp = builder.create<arith::SelectOp>(mask, x, cstZero);

  x = builder.create<arith::SubFOp>(x, cstOne);
  e = builder.create<arith::SubFOp>(
      e, builder.create<arith::SelectOp>(mask, cstOne, cstZero));
  x = builder.create<arith::AddFOp>(x, tmp);

  Value x2 = builder.create<arith::MulFOp>(x, x);
  Value x3 = builder.create<arith::MulFOp>(x2, x);

  // Evaluate the polynomial approximant of degree 8 in three parts.
  Value y0, y1, y2;
  y0 = builder.create<math::FmaOp>(cstCephesLogP0, x, cstCephesLogP1);
  y1 = builder.create<math::FmaOp>(cstCephesLogP3, x, cstCephesLogP4);
  y2 = builder.create<math::FmaOp>(cstCephesLogP6, x, cstCephesLogP7);
  y0 = builder.create<math::FmaOp>(y0, x, cstCephesLogP2);
  y1 = builder.create<math::FmaOp>(y1, x, cstCephesLogP5);
  y2 = builder.create<math::FmaOp>(y2, x, cstCephesLogP8);
  y0 = builder.create<math::FmaOp>(y0, x3, y1);
  y0 = builder.create<math::FmaOp>(y0, x3, y2);
  y0 = builder.create<arith::MulFOp>(y0, x3);

  y0 = builder.create<math::FmaOp>(cstNegHalf, x2, y0);
  x = builder.create<arith::AddFOp>(x, y0);

  if (base2) {
    Value cstLog2e = bcast(f32Cst(builder, static_cast<float>(LOG2E_VALUE)));
    x = builder.create<math::FmaOp>(x, cstLog2e, e);
  } else {
    Value cstLn2 = bcast(f32Cst(builder, static_cast<float>(LN2_VALUE)));
    x = builder.create<math::FmaOp>(e, cstLn2, x);
  }

  Value invalidMask = builder.create<arith::CmpFOp>(arith::CmpFPredicate::ULT,
                                                    op.getOperand(), cstZero);
  Value zeroMask = builder.create<arith::CmpFOp>(arith::CmpFPredicate::OEQ,
                                                 op.getOperand(), cstZero);
  Value posInfMask = builder.create<arith::CmpFOp>(arith::CmpFPredicate::OEQ,
                                                   op.getOperand(), cstPosInf);

  // Filter out invalid values:
  //  • x == 0     -> -INF
  //  • x < 0      ->  NAN
  //  • x == +INF  -> +INF
  Value aproximation = builder.create<arith::SelectOp>(
      zeroMask, cstMinusInf,
      builder.create<arith::SelectOp>(
          invalidMask, cstNan,
          builder.create<arith::SelectOp>(posInfMask, cstPosInf, x)));

  rewriter.replaceOp(op, aproximation);

  return success();
}

namespace {
struct LogApproximation : public LogApproximationBase<math::LogOp> {
  using LogApproximationBase::LogApproximationBase;

  LogicalResult matchAndRewrite(math::LogOp op,
                                PatternRewriter &rewriter) const final {
    return logMatchAndRewrite(op, rewriter, /*base2=*/false);
  }
};
} // namespace

namespace {
struct Log2Approximation : public LogApproximationBase<math::Log2Op> {
  using LogApproximationBase::LogApproximationBase;

  LogicalResult matchAndRewrite(math::Log2Op op,
                                PatternRewriter &rewriter) const final {
    return logMatchAndRewrite(op, rewriter, /*base2=*/true);
  }
};
} // namespace

//----------------------------------------------------------------------------//
// Log1p approximation.
//----------------------------------------------------------------------------//

namespace {
struct Log1pApproximation : public OpRewritePattern<math::Log1pOp> {
public:
  using OpRewritePattern::OpRewritePattern;

  LogicalResult matchAndRewrite(math::Log1pOp op,
                                PatternRewriter &rewriter) const final;
};
} // namespace

// Approximate log(1+x).
LogicalResult
Log1pApproximation::matchAndRewrite(math::Log1pOp op,
                                    PatternRewriter &rewriter) const {
  if (!getElementTypeOrSelf(op.getOperand()).isF32())
    return rewriter.notifyMatchFailure(op, "unsupported operand type");

  VectorShape shape = vectorShape(op.getOperand());

  ImplicitLocOpBuilder builder(op->getLoc(), rewriter);
  auto bcast = [&](Value value) -> Value {
    return broadcast(builder, value, shape);
  };

  // Approximate log(1+x) using the following, due to W. Kahan:
  //   u = x + 1.0;
  //   if (u == 1.0 || u == inf) return x;
  //   return x * log(u) / (u - 1.0);
  //          ^^^^^^^^^^^^^^^^^^^^^^
  //             "logLarge" below.
  Value cstOne = bcast(f32Cst(builder, 1.0f));
  Value x = op.getOperand();
  Value u = builder.create<arith::AddFOp>(x, cstOne);
  Value uSmall =
      builder.create<arith::CmpFOp>(arith::CmpFPredicate::OEQ, u, cstOne);
  Value logU = builder.create<math::LogOp>(u);
  Value uInf =
      builder.create<arith::CmpFOp>(arith::CmpFPredicate::OEQ, u, logU);
  Value logLarge = builder.create<arith::MulFOp>(
      x, builder.create<arith::DivFOp>(
             logU, builder.create<arith::SubFOp>(u, cstOne)));
  Value approximation = builder.create<arith::SelectOp>(
      builder.create<arith::OrIOp>(uSmall, uInf), x, logLarge);
  rewriter.replaceOp(op, approximation);
  return success();
}

//----------------------------------------------------------------------------//
// Asin approximation.
//----------------------------------------------------------------------------//

// Approximates asin(x).
// This approximation is based on the following stackoverflow post:
// https://stackoverflow.com/a/42683455
namespace {
struct AsinPolynomialApproximation : public OpRewritePattern<math::AsinOp> {
public:
  using OpRewritePattern::OpRewritePattern;

  LogicalResult matchAndRewrite(math::AsinOp op,
                                PatternRewriter &rewriter) const final;
};
} // namespace
LogicalResult
AsinPolynomialApproximation::matchAndRewrite(math::AsinOp op,
                                             PatternRewriter &rewriter) const {
  Value operand = op.getOperand();
  Type elementType = getElementTypeOrSelf(operand);

  if (!(elementType.isF32() || elementType.isF16()))
    return rewriter.notifyMatchFailure(op,
                                       "only f32 and f16 type is supported.");
  VectorShape shape = vectorShape(operand);

  ImplicitLocOpBuilder builder(op->getLoc(), rewriter);
  auto bcast = [&](Value value) -> Value {
    return broadcast(builder, value, shape);
  };

  auto fma = [&](Value a, Value b, Value c) -> Value {
    return builder.create<math::FmaOp>(a, b, c);
  };

  auto mul = [&](Value a, Value b) -> Value {
    return builder.create<arith::MulFOp>(a, b);
  };

  auto sub = [&](Value a, Value b) -> Value {
    return builder.create<arith::SubFOp>(a, b);
  };

  auto abs = [&](Value a) -> Value { return builder.create<math::AbsFOp>(a); };

  auto sqrt = [&](Value a) -> Value { return builder.create<math::SqrtOp>(a); };

  auto scopy = [&](Value a, Value b) -> Value {
    return builder.create<math::CopySignOp>(a, b);
  };

  auto sel = [&](Value a, Value b, Value c) -> Value {
    return builder.create<arith::SelectOp>(a, b, c);
  };

  Value abso = abs(operand);
  Value aa = mul(operand, operand);
  Value opp = sqrt(sub(bcast(floatCst(builder, 1.0, elementType)), aa));

  Value gt =
      builder.create<arith::CmpFOp>(arith::CmpFPredicate::OGT, aa,
                                    bcast(floatCst(builder, 0.5, elementType)));

  Value x = sel(gt, opp, abso);

  // Asin(x) approximation for x = [-9/16, 9/16]:
  Value s = mul(x, x);
  Value q = mul(s, s);
  Value r = bcast(floatCst(builder, 5.5579749017470502e-2f, elementType));
  Value t = bcast(floatCst(builder, -6.2027913464120114e-2f, elementType));

  r = fma(r, q, bcast(floatCst(builder, 5.4224464349245036e-2f, elementType)));
  t = fma(t, q, bcast(floatCst(builder, -1.1326992890324464e-2f, elementType)));
  r = fma(r, q, bcast(floatCst(builder, 1.5268872539397656e-2f, elementType)));
  t = fma(t, q, bcast(floatCst(builder, 1.0493798473372081e-2f, elementType)));
  r = fma(r, q, bcast(floatCst(builder, 1.4106045900607047e-2f, elementType)));
  t = fma(t, q, bcast(floatCst(builder, 1.7339776384962050e-2f, elementType)));
  r = fma(r, q, bcast(floatCst(builder, 2.2372961589651054e-2f, elementType)));
  t = fma(t, q, bcast(floatCst(builder, 3.0381912707941005e-2f, elementType)));
  r = fma(r, q, bcast(floatCst(builder, 4.4642857881094775e-2f, elementType)));
  t = fma(t, q, bcast(floatCst(builder, 7.4999999991367292e-2f, elementType)));
  r = fma(r, s, t);
<<<<<<< HEAD
  r = fma(r, s, bcast(floatCst(builder, 1.6666666666670193e-1f, elementType)));
  t = mul(operand, s);
  r = fma(r, t, operand);
=======
  r = fma(r, s, bcast(floatCst(builder, 1.6666666666670193e-1, elementType)));
  t = mul(x, s);
  r = fma(r, t, x);

  Value rsub = sub(bcast(floatCst(builder, 1.57079632679, elementType)), r);
  r = sel(gt, rsub, r);
  r = scopy(r, operand);
>>>>>>> cd281cf4

  rewriter.replaceOp(op, r);
  return success();
}

//----------------------------------------------------------------------------//
// Acos approximation.
//----------------------------------------------------------------------------//

// Approximates acos(x).
// This approximation is based on the following stackoverflow post:
// https://stackoverflow.com/a/42683455
namespace {
struct AcosPolynomialApproximation : public OpRewritePattern<math::AcosOp> {
public:
  using OpRewritePattern::OpRewritePattern;

  LogicalResult matchAndRewrite(math::AcosOp op,
                                PatternRewriter &rewriter) const final;
};
} // namespace
LogicalResult
AcosPolynomialApproximation::matchAndRewrite(math::AcosOp op,
                                             PatternRewriter &rewriter) const {
  Value operand = op.getOperand();
  Type elementType = getElementTypeOrSelf(operand);

  if (!(elementType.isF32() || elementType.isF16()))
    return rewriter.notifyMatchFailure(op,
                                       "only f32 and f16 type is supported.");
  VectorShape shape = vectorShape(operand);

  ImplicitLocOpBuilder builder(op->getLoc(), rewriter);
  auto bcast = [&](Value value) -> Value {
    return broadcast(builder, value, shape);
  };

  auto fma = [&](Value a, Value b, Value c) -> Value {
    return builder.create<math::FmaOp>(a, b, c);
  };

  auto mul = [&](Value a, Value b) -> Value {
    return builder.create<arith::MulFOp>(a, b);
  };

  Value negOperand = builder.create<arith::NegFOp>(operand);
  Value zero = bcast(floatCst(builder, 0.0, elementType));
  Value half = bcast(floatCst(builder, 0.5, elementType));
  Value negOne = bcast(floatCst(builder, -1.0, elementType));
  Value selR =
      builder.create<arith::CmpFOp>(arith::CmpFPredicate::OGT, operand, zero);
  Value r = builder.create<arith::SelectOp>(selR, negOperand, operand);
  Value chkConst = bcast(floatCst(builder, -0.5625, elementType));
  Value firstPred =
      builder.create<arith::CmpFOp>(arith::CmpFPredicate::OGT, r, chkConst);

  Value trueVal =
      fma(bcast(floatCst(builder, 9.3282184640716537e-1f, elementType)),
          bcast(floatCst(builder, 1.6839188885261840e+0f, elementType)),
          builder.create<math::AsinOp>(r));

  Value falseVal = builder.create<math::SqrtOp>(fma(half, r, half));
  falseVal = builder.create<math::AsinOp>(falseVal);
  falseVal = mul(bcast(floatCst(builder, 2.0, elementType)), falseVal);

  r = builder.create<arith::SelectOp>(firstPred, trueVal, falseVal);

  // Check whether the operand lies in between [-1.0, 0.0).
  Value greaterThanNegOne =
      builder.create<arith::CmpFOp>(arith::CmpFPredicate::OGE, operand, negOne);

  Value lessThanZero =
      builder.create<arith::CmpFOp>(arith::CmpFPredicate::OLT, operand, zero);

  Value betweenNegOneZero =
      builder.create<arith::AndIOp>(greaterThanNegOne, lessThanZero);

  trueVal = fma(bcast(floatCst(builder, 1.8656436928143307e+0f, elementType)),
                bcast(floatCst(builder, 1.6839188885261840e+0f, elementType)),
                builder.create<arith::NegFOp>(r));

  Value finalVal =
      builder.create<arith::SelectOp>(betweenNegOneZero, trueVal, r);

  rewriter.replaceOp(op, finalVal);
  return success();
}

//----------------------------------------------------------------------------//
// Erf approximation.
//----------------------------------------------------------------------------//

// Approximates erf(x) with
// a - P(x)/Q(x)
// where P and Q are polynomials of degree 4.
// Different coefficients are chosen based on the value of x.
// The approximation error is ~2.5e-07.
// Boost's minimax tool that utilizes the Remez method was used to find the
// coefficients.
LogicalResult
ErfPolynomialApproximation::matchAndRewrite(math::ErfOp op,
                                            PatternRewriter &rewriter) const {
  Value operand = op.getOperand();
  Type elementType = getElementTypeOrSelf(operand);

  if (!(elementType.isF32() || elementType.isF16()))
    return rewriter.notifyMatchFailure(op,
                                       "only f32 and f16 type is supported.");
  VectorShape shape = vectorShape(operand);

  ImplicitLocOpBuilder builder(op->getLoc(), rewriter);
  auto bcast = [&](Value value) -> Value {
    return broadcast(builder, value, shape);
  };

  const int intervalsCount = 3;
  const int polyDegree = 4;

  Value zero = bcast(floatCst(builder, 0, elementType));
  Value one = bcast(floatCst(builder, 1, elementType));
  Value pp[intervalsCount][polyDegree + 1];
  pp[0][0] = bcast(floatCst(builder, +0.00000000000000000e+00f, elementType));
  pp[0][1] = bcast(floatCst(builder, +1.12837916222975858e+00f, elementType));
  pp[0][2] = bcast(floatCst(builder, -5.23018562988006470e-01f, elementType));
  pp[0][3] = bcast(floatCst(builder, +2.09741709609267072e-01f, elementType));
  pp[0][4] = bcast(floatCst(builder, +2.58146801602987875e-02f, elementType));
  pp[1][0] = bcast(floatCst(builder, +0.00000000000000000e+00f, elementType));
  pp[1][1] = bcast(floatCst(builder, +1.12750687816789140e+00f, elementType));
  pp[1][2] = bcast(floatCst(builder, -3.64721408487825775e-01f, elementType));
  pp[1][3] = bcast(floatCst(builder, +1.18407396425136952e-01f, elementType));
  pp[1][4] = bcast(floatCst(builder, +3.70645533056476558e-02f, elementType));
  pp[2][0] = bcast(floatCst(builder, -3.30093071049483172e-03f, elementType));
  pp[2][1] = bcast(floatCst(builder, +3.51961938357697011e-03f, elementType));
  pp[2][2] = bcast(floatCst(builder, -1.41373622814988039e-03f, elementType));
  pp[2][3] = bcast(floatCst(builder, +2.53447094961941348e-04f, elementType));
  pp[2][4] = bcast(floatCst(builder, -1.71048029455037401e-05f, elementType));

  Value qq[intervalsCount][polyDegree + 1];
  qq[0][0] = bcast(floatCst(builder, +1.000000000000000000e+00f, elementType));
  qq[0][1] = bcast(floatCst(builder, -4.635138185962547255e-01f, elementType));
  qq[0][2] = bcast(floatCst(builder, +5.192301327279782447e-01f, elementType));
  qq[0][3] = bcast(floatCst(builder, -1.318089722204810087e-01f, elementType));
  qq[0][4] = bcast(floatCst(builder, +7.397964654672315005e-02f, elementType));
  qq[1][0] = bcast(floatCst(builder, +1.00000000000000000e+00f, elementType));
  qq[1][1] = bcast(floatCst(builder, -3.27607011824493086e-01f, elementType));
  qq[1][2] = bcast(floatCst(builder, +4.48369090658821977e-01f, elementType));
  qq[1][3] = bcast(floatCst(builder, -8.83462621207857930e-02f, elementType));
  qq[1][4] = bcast(floatCst(builder, +5.72442770283176093e-02f, elementType));
  qq[2][0] = bcast(floatCst(builder, +1.00000000000000000e+00f, elementType));
  qq[2][1] = bcast(floatCst(builder, -2.06069165953913769e+00f, elementType));
  qq[2][2] = bcast(floatCst(builder, +1.62705939945477759e+00f, elementType));
  qq[2][3] = bcast(floatCst(builder, -5.83389859211130017e-01f, elementType));
  qq[2][4] = bcast(floatCst(builder, +8.21908939856640930e-02f, elementType));

  Value offsets[intervalsCount];
  offsets[0] = bcast(floatCst(builder, 0.0f, elementType));
  offsets[1] = bcast(floatCst(builder, 0.0f, elementType));
  offsets[2] = bcast(floatCst(builder, 1.0f, elementType));

  Value bounds[intervalsCount];
  bounds[0] = bcast(floatCst(builder, 0.8f, elementType));
  bounds[1] = bcast(floatCst(builder, 2.0f, elementType));
  bounds[2] = bcast(floatCst(builder, 3.75f, elementType));

  Value isNegativeArg =
      builder.create<arith::CmpFOp>(arith::CmpFPredicate::OLT, operand, zero);
  Value negArg = builder.create<arith::NegFOp>(operand);
  Value x = builder.create<arith::SelectOp>(isNegativeArg, negArg, operand);

  Value offset = offsets[0];
  Value p[polyDegree + 1];
  Value q[polyDegree + 1];
  for (int i = 0; i <= polyDegree; ++i) {
    p[i] = pp[0][i];
    q[i] = qq[0][i];
  }

  // TODO: maybe use vector stacking to reduce the number of selects.
  Value isLessThanBound[intervalsCount];
  for (int j = 0; j < intervalsCount - 1; ++j) {
    isLessThanBound[j] =
        builder.create<arith::CmpFOp>(arith::CmpFPredicate::OLT, x, bounds[j]);
    for (int i = 0; i <= polyDegree; ++i) {
      p[i] = builder.create<arith::SelectOp>(isLessThanBound[j], p[i],
                                             pp[j + 1][i]);
      q[i] = builder.create<arith::SelectOp>(isLessThanBound[j], q[i],
                                             qq[j + 1][i]);
    }
    offset = builder.create<arith::SelectOp>(isLessThanBound[j], offset,
                                             offsets[j + 1]);
  }
  isLessThanBound[intervalsCount - 1] = builder.create<arith::CmpFOp>(
      arith::CmpFPredicate::ULT, x, bounds[intervalsCount - 1]);

  Value pPoly = makePolynomialCalculation(builder, p, x);
  Value qPoly = makePolynomialCalculation(builder, q, x);
  Value rationalPoly = builder.create<arith::DivFOp>(pPoly, qPoly);
  Value formula = builder.create<arith::AddFOp>(offset, rationalPoly);
  formula = builder.create<arith::SelectOp>(isLessThanBound[intervalsCount - 1],
                                            formula, one);

  // erf is odd function: erf(x) = -erf(-x).
  Value negFormula = builder.create<arith::NegFOp>(formula);
  Value res =
      builder.create<arith::SelectOp>(isNegativeArg, negFormula, formula);

  rewriter.replaceOp(op, res);

  return success();
}

//----------------------------------------------------------------------------//
// Exp approximation.
//----------------------------------------------------------------------------//

namespace {

Value clampWithNormals(ImplicitLocOpBuilder &builder, const VectorShape shape,
                       Value value, float lowerBound, float upperBound) {
  assert(!std::isnan(lowerBound));
  assert(!std::isnan(upperBound));

  auto bcast = [&](Value value) -> Value {
    return broadcast(builder, value, shape);
  };

  auto selectCmp = [&builder](auto pred, Value value, Value bound) {
    return builder.create<arith::SelectOp>(
        builder.create<arith::CmpFOp>(pred, value, bound), value, bound);
  };

  // Note: prefer UGE/ULE vs. UGT/ULT, since they generate vmaxps/vminps vs.
  // vcmpleps+vmovaps on x86_64. The latter outcome is also obtained with
  // arith::{Max,Min}FOp.
  value = selectCmp(arith::CmpFPredicate::UGE, value,
                    bcast(f32Cst(builder, lowerBound)));
  value = selectCmp(arith::CmpFPredicate::ULE, value,
                    bcast(f32Cst(builder, upperBound)));
  return value;
}

struct ExpApproximation : public OpRewritePattern<math::ExpOp> {
public:
  using OpRewritePattern::OpRewritePattern;

  LogicalResult matchAndRewrite(math::ExpOp op,
                                PatternRewriter &rewriter) const final;
};

LogicalResult
ExpApproximation::matchAndRewrite(math::ExpOp op,
                                  PatternRewriter &rewriter) const {
  auto shape = vectorShape(op.getOperand().getType());
  auto elementTy = getElementTypeOrSelf(op.getType());
  if (!elementTy.isF32())
    return rewriter.notifyMatchFailure(op, "unsupported operand type");

  ImplicitLocOpBuilder builder(op->getLoc(), rewriter);

  auto add = [&](Value a, Value b) -> Value {
    return builder.create<arith::AddFOp>(a, b);
  };
  auto bcast = [&](Value value) -> Value {
    return broadcast(builder, value, shape);
  };
  auto floor = [&](Value a) { return builder.create<math::FloorOp>(a); };
  auto fmla = [&](Value a, Value b, Value c) {
    return builder.create<math::FmaOp>(a, b, c);
  };
  auto mul = [&](Value a, Value b) -> Value {
    return builder.create<arith::MulFOp>(a, b);
  };

  // Polynomial approximation from Cephes.
  //
  // To compute e^x, we re-express it as
  //
  //   e^x = e^(a + b)
  //       = e^(a + n log(2))
  //       = e^a * 2^n.
  //
  // We choose n = round(x / log(2)), restricting the value of `a` to
  // (-log(2)/2, log(2)/2).  We then use a polynomial to compute e^a. The
  // relative error between our approximation and the true value of e^a is less
  // than 2^-22.5 for all values of `a` within this range.

  // Restrict input to a small range, including some values that evaluate to
  // +/- inf.  Note that for our lower bound, we choose log(2^-126) instead of
  // log(F32_EPSILON). We do so because this routine always flushes denormal
  // floating points to 0. Therefore, we only need to worry about exponentiating
  // up to the smallest representable non-denormal floating point, which is
  // 2^-126.

  // Constants.
  Value cstHalf = bcast(f32Cst(builder, 0.5f));
  Value cstOne = bcast(f32Cst(builder, 1.0f));

  // 1/log(2)
  Value cstLog2ef = bcast(f32Cst(builder, 1.44269504088896341f));

  Value cstExpC1 = bcast(f32Cst(builder, -0.693359375f));
  Value cstExpC2 = bcast(f32Cst(builder, 2.12194440e-4f));
  Value cstExpP0 = bcast(f32Cst(builder, 1.9875691500E-4f));
  Value cstExpP1 = bcast(f32Cst(builder, 1.3981999507E-3f));
  Value cstExpP2 = bcast(f32Cst(builder, 8.3334519073E-3f));
  Value cstExpP3 = bcast(f32Cst(builder, 4.1665795894E-2f));
  Value cstExpP4 = bcast(f32Cst(builder, 1.6666665459E-1f));
  Value cstExpP5 = bcast(f32Cst(builder, 5.0000001201E-1f));

  // Our computations below aren't particularly sensitive to the exact choices
  // here, so we choose values a bit larger/smaller than
  //
  //   log(F32_MAX) = 88.723...
  //   log(2^-126) = -87.337...
  Value x = op.getOperand();
  x = clampWithNormals(builder, shape, x, -87.8f, 88.8f);
  Value n = floor(fmla(x, cstLog2ef, cstHalf));

  // When we eventually do the multiplication in e^a * 2^n, we need to handle
  // the case when n > 127, the max fp32 exponent (so 2^n == inf) but e^a < 1
  // (so e^a * 2^n != inf).  There's a similar problem for n < -126, the
  // smallest fp32 exponent.
  //
  // A straightforward solution would be to detect n out of range and split it
  // up, doing
  //
  //   e^a * 2^n = e^a * 2^(n1 + n2)
  //             = (2^n1 * e^a) * 2^n2.
  //
  // But it turns out this approach is quite slow, probably because it
  // manipulates subnormal values.
  //
  // The approach we use instead is to clamp n to [-127, 127]. Let n' be the
  // value of n clamped to [-127, 127]. In the case where n' = 127, `a` can grow
  // up to as large as 88.8 - 127 * log(2) which is about 0.7703. Even though
  // this value of `a` is outside our previously specified range, e^a will still
  // only have a relative error of approximately 2^-16 at worse. In practice
  // this seems to work well enough; it passes our exhaustive tests, breaking
  // only one result, and by one ulp (we return exp(88.7228394) = max-float but
  // we should return inf).
  //
  // In the case where n' = -127, the original input value of x is so small that
  // e^x, our final answer, is less than 2^-126. Since 2^-126 is the smallest
  // normal floating point, and since we flush denormals, we simply return 0. We
  // do this in a branchless way by observing that our code for constructing 2^n
  // produces 0 if n = -127.
  //
  // The proof that n' = -127 implies e^x < 2^-126 is as follows:
  //
  //    n' = -127 implies n <= -127
  //              implies round(x / log(2)) <= -127
  //              implies x/log(2) < -126.5
  //              implies x < -126.5 * log(2)
  //              implies e^x < e^(-126.5 * log(2))
  //              implies e^x < 2^-126.5 < 2^-126
  //
  //    This proves that n' = -127 implies e^x < 2^-126.
  n = clampWithNormals(builder, shape, n, -127.0f, 127.0f);

  // Computes x = x - n' * log(2), the value for `a`
  x = fmla(cstExpC1, n, x);
  x = fmla(cstExpC2, n, x);

  // Polynomial to compute z = e^a, accurate for a in (-0.5, 0.5).
  Value z = fmla(x, cstExpP0, cstExpP1);
  z = fmla(z, x, cstExpP2);
  z = fmla(z, x, cstExpP3);
  z = fmla(z, x, cstExpP4);
  z = fmla(z, x, cstExpP5);
  z = fmla(z, mul(x, x), x);
  z = add(cstOne, z);

  // Convert n' to an i32.  This is safe because we clamped it above.
  auto i32Vec = broadcast(builder.getI32Type(), shape);
  Value nI32 = builder.create<arith::FPToSIOp>(i32Vec, n);

  // Creates the value 2^n' if -126 <= n' <= 127 and 0 if n' = -127.
  Value pow2 = exp2I32(builder, nI32);

  // Return z * 2^n' if -126 <= n' <= 127 and 0 if n = -127.
  Value ret = mul(z, pow2);

  rewriter.replaceOp(op, ret);
  return mlir::success();
}

} // namespace

//----------------------------------------------------------------------------//
// ExpM1 approximation.
//----------------------------------------------------------------------------//

namespace {

struct ExpM1Approximation : public OpRewritePattern<math::ExpM1Op> {
public:
  using OpRewritePattern::OpRewritePattern;

  LogicalResult matchAndRewrite(math::ExpM1Op op,
                                PatternRewriter &rewriter) const final;
};
} // namespace

LogicalResult
ExpM1Approximation::matchAndRewrite(math::ExpM1Op op,
                                    PatternRewriter &rewriter) const {
  if (!getElementTypeOrSelf(op.getOperand()).isF32())
    return rewriter.notifyMatchFailure(op, "unsupported operand type");

  VectorShape shape = vectorShape(op.getOperand());

  ImplicitLocOpBuilder builder(op->getLoc(), rewriter);
  auto bcast = [&](Value value) -> Value {
    return broadcast(builder, value, shape);
  };

  // expm1(x) = exp(x) - 1 = u - 1.
  // We have to handle it carefully when x is near 0, i.e. u ~= 1,
  // and when the input is ~= -inf, i.e. u - 1 ~= -1.
  Value cstOne = bcast(f32Cst(builder, 1.0f));
  Value cstNegOne = bcast(f32Cst(builder, -1.0f));
  Value x = op.getOperand();
  Value u = builder.create<math::ExpOp>(x);
  Value uEqOneOrNaN =
      builder.create<arith::CmpFOp>(arith::CmpFPredicate::UEQ, u, cstOne);
  Value uMinusOne = builder.create<arith::SubFOp>(u, cstOne);
  Value uMinusOneEqNegOne = builder.create<arith::CmpFOp>(
      arith::CmpFPredicate::OEQ, uMinusOne, cstNegOne);
  // logU = log(u) ~= x
  Value logU = builder.create<math::LogOp>(u);

  // Detect exp(x) = +inf; written this way to avoid having to form +inf.
  Value isInf =
      builder.create<arith::CmpFOp>(arith::CmpFPredicate::OEQ, logU, u);

  // (u - 1) * (x / ~x)
  Value expm1 = builder.create<arith::MulFOp>(
      uMinusOne, builder.create<arith::DivFOp>(x, logU));
  expm1 = builder.create<arith::SelectOp>(isInf, u, expm1);
  Value approximation = builder.create<arith::SelectOp>(
      uEqOneOrNaN, x,
      builder.create<arith::SelectOp>(uMinusOneEqNegOne, cstNegOne, expm1));
  rewriter.replaceOp(op, approximation);
  return success();
}

//----------------------------------------------------------------------------//
// Sin and Cos approximation.
//----------------------------------------------------------------------------//

namespace {

template <bool isSine, typename OpTy>
struct SinAndCosApproximation : public OpRewritePattern<OpTy> {
public:
  using OpRewritePattern<OpTy>::OpRewritePattern;

  LogicalResult matchAndRewrite(OpTy op, PatternRewriter &rewriter) const final;
};
} // namespace

#define TWO_OVER_PI                                                            \
  0.6366197723675813430755350534900574481378385829618257949906693762L
#define PI_OVER_2                                                              \
  1.5707963267948966192313216916397514420985846996875529104874722961L

// Approximates sin(x) or cos(x) by finding the best approximation polynomial in
// the reduced range [0, pi/2] for both sin(x) and cos(x). Then given y in the
// reduced range sin(x) will be computed as sin(y), -sin(y), cos(y) or -cos(y).
template <bool isSine, typename OpTy>
LogicalResult SinAndCosApproximation<isSine, OpTy>::matchAndRewrite(
    OpTy op, PatternRewriter &rewriter) const {
  static_assert(
      llvm::is_one_of<OpTy, math::SinOp, math::CosOp>::value,
      "SinAndCosApproximation pattern expects math::SinOp or math::CosOp");

  if (!getElementTypeOrSelf(op.getOperand()).isF32())
    return rewriter.notifyMatchFailure(op, "unsupported operand type");

  VectorShape shape = vectorShape(op.getOperand());

  ImplicitLocOpBuilder builder(op->getLoc(), rewriter);
  auto bcast = [&](Value value) -> Value {
    return broadcast(builder, value, shape);
  };
  auto mul = [&](Value a, Value b) -> Value {
    return builder.create<arith::MulFOp>(a, b);
  };
  auto sub = [&](Value a, Value b) -> Value {
    return builder.create<arith::SubFOp>(a, b);
  };
  auto floor = [&](Value a) { return builder.create<math::FloorOp>(a); };

  auto i32Vec = broadcast(builder.getI32Type(), shape);
  auto fPToSingedInteger = [&](Value a) -> Value {
    return builder.create<arith::FPToSIOp>(i32Vec, a);
  };

  auto modulo4 = [&](Value a) -> Value {
    return builder.create<arith::AndIOp>(a, bcast(i32Cst(builder, 3)));
  };

  auto isEqualTo = [&](Value a, Value b) -> Value {
    return builder.create<arith::CmpIOp>(arith::CmpIPredicate::eq, a, b);
  };

  auto isGreaterThan = [&](Value a, Value b) -> Value {
    return builder.create<arith::CmpIOp>(arith::CmpIPredicate::sgt, a, b);
  };

  auto select = [&](Value cond, Value t, Value f) -> Value {
    return builder.create<arith::SelectOp>(cond, t, f);
  };

  auto fmla = [&](Value a, Value b, Value c) {
    return builder.create<math::FmaOp>(a, b, c);
  };

  auto bitwiseOr = [&](Value a, Value b) {
    return builder.create<arith::OrIOp>(a, b);
  };

  Value twoOverPi = bcast(f32Cst(builder, (float)TWO_OVER_PI));
  Value piOverTwo = bcast(f32Cst(builder, (float)PI_OVER_2));

  Value x = op.getOperand();

  Value k = floor(mul(x, twoOverPi));

  Value y = sub(x, mul(k, piOverTwo));

  Value cstOne = bcast(f32Cst(builder, 1.0));
  Value cstNegativeOne = bcast(f32Cst(builder, -1.0));

  Value cstSC2 = bcast(f32Cst(builder, -0.16666667163372039794921875f));
  Value cstSC4 = bcast(f32Cst(builder, 8.333347737789154052734375e-3f));
  Value cstSC6 = bcast(f32Cst(builder, -1.9842604524455964565277099609375e-4f));
  Value cstSC8 =
      bcast(f32Cst(builder, 2.760012648650445044040679931640625e-6f));
  Value cstSC10 =
      bcast(f32Cst(builder, -2.50293279435709337121807038784027099609375e-8f));

  Value cstCC2 = bcast(f32Cst(builder, -0.5f));
  Value cstCC4 = bcast(f32Cst(builder, 4.166664183139801025390625e-2f));
  Value cstCC6 = bcast(f32Cst(builder, -1.388833043165504932403564453125e-3f));
  Value cstCC8 = bcast(f32Cst(builder, 2.47562347794882953166961669921875e-5f));
  Value cstCC10 =
      bcast(f32Cst(builder, -2.59630184018533327616751194000244140625e-7f));

  Value kMod4 = modulo4(fPToSingedInteger(k));

  Value kR0 = isEqualTo(kMod4, bcast(i32Cst(builder, 0)));
  Value kR1 = isEqualTo(kMod4, bcast(i32Cst(builder, 1)));
  Value kR2 = isEqualTo(kMod4, bcast(i32Cst(builder, 2)));
  Value kR3 = isEqualTo(kMod4, bcast(i32Cst(builder, 3)));

  Value sinuseCos = isSine ? bitwiseOr(kR1, kR3) : bitwiseOr(kR0, kR2);
  Value negativeRange = isSine ? isGreaterThan(kMod4, bcast(i32Cst(builder, 1)))
                               : bitwiseOr(kR1, kR2);

  Value y2 = mul(y, y);

  Value base = select(sinuseCos, cstOne, y);
  Value cstC2 = select(sinuseCos, cstCC2, cstSC2);
  Value cstC4 = select(sinuseCos, cstCC4, cstSC4);
  Value cstC6 = select(sinuseCos, cstCC6, cstSC6);
  Value cstC8 = select(sinuseCos, cstCC8, cstSC8);
  Value cstC10 = select(sinuseCos, cstCC10, cstSC10);

  Value v1 = fmla(y2, cstC10, cstC8);
  Value v2 = fmla(y2, v1, cstC6);
  Value v3 = fmla(y2, v2, cstC4);
  Value v4 = fmla(y2, v3, cstC2);
  Value v5 = fmla(y2, v4, cstOne);
  Value v6 = mul(base, v5);

  Value approximation = select(negativeRange, mul(cstNegativeOne, v6), v6);

  rewriter.replaceOp(op, approximation);

  return success();
}

//----------------------------------------------------------------------------//
// Cbrt approximation.
//----------------------------------------------------------------------------//

namespace {
struct CbrtApproximation : public OpRewritePattern<math::CbrtOp> {
  using OpRewritePattern::OpRewritePattern;

  LogicalResult matchAndRewrite(math::CbrtOp op,
                                PatternRewriter &rewriter) const final;
};
} // namespace

// Estimation of cube-root using an algorithm defined in
// Hacker's Delight 2nd Edition.
LogicalResult
CbrtApproximation::matchAndRewrite(math::CbrtOp op,
                                   PatternRewriter &rewriter) const {
  auto operand = op.getOperand();
  if (!getElementTypeOrSelf(operand).isF32())
    return rewriter.notifyMatchFailure(op, "unsupported operand type");

  ImplicitLocOpBuilder b(op->getLoc(), rewriter);
  VectorShape shape = vectorShape(operand);

  Type floatTy = getElementTypeOrSelf(operand.getType());
  Type intTy = b.getIntegerType(floatTy.getIntOrFloatBitWidth());

  // Convert to vector types if necessary.
  floatTy = broadcast(floatTy, shape);
  intTy = broadcast(intTy, shape);

  auto bconst = [&](TypedAttr attr) -> Value {
    Value value = b.create<arith::ConstantOp>(attr);
    return broadcast(b, value, shape);
  };

  // Declare the initial values:
  Value intTwo = bconst(b.getI32IntegerAttr(2));
  Value intFour = bconst(b.getI32IntegerAttr(4));
  Value intEight = bconst(b.getI32IntegerAttr(8));
  Value intMagic = bconst(b.getI32IntegerAttr(0x2a5137a0));
  Value fpThird = bconst(b.getF32FloatAttr(0.33333333f));
  Value fpTwo = bconst(b.getF32FloatAttr(2.0f));
  Value fpZero = bconst(b.getF32FloatAttr(0.0f));

  // Compute an approximation of one third:
  // union {int ix; float x;};
  // x = x0;
  // ix = ix/4 + ix/16;
  Value absValue = b.create<math::AbsFOp>(operand);
  Value intValue = b.create<arith::BitcastOp>(intTy, absValue);
  Value divideBy4 = b.create<arith::ShRSIOp>(intValue, intTwo);
  Value divideBy16 = b.create<arith::ShRSIOp>(intValue, intFour);
  intValue = b.create<arith::AddIOp>(divideBy4, divideBy16);

  // ix = ix + ix/16;
  divideBy16 = b.create<arith::ShRSIOp>(intValue, intFour);
  intValue = b.create<arith::AddIOp>(intValue, divideBy16);

  // ix = ix + ix/256;
  Value divideBy256 = b.create<arith::ShRSIOp>(intValue, intEight);
  intValue = b.create<arith::AddIOp>(intValue, divideBy256);

  // ix = 0x2a5137a0 + ix;
  intValue = b.create<arith::AddIOp>(intValue, intMagic);

  // Perform one newtons step:
  // x = 0.33333333f*(2.0f*x + x0/(x*x));
  Value floatValue = b.create<arith::BitcastOp>(floatTy, intValue);
  Value squared = b.create<arith::MulFOp>(floatValue, floatValue);
  Value mulTwo = b.create<arith::MulFOp>(floatValue, fpTwo);
  Value divSquared = b.create<arith::DivFOp>(absValue, squared);
  floatValue = b.create<arith::AddFOp>(mulTwo, divSquared);
  floatValue = b.create<arith::MulFOp>(floatValue, fpThird);

  // x = 0.33333333f*(2.0f*x + x0/(x*x));
  squared = b.create<arith::MulFOp>(floatValue, floatValue);
  mulTwo = b.create<arith::MulFOp>(floatValue, fpTwo);
  divSquared = b.create<arith::DivFOp>(absValue, squared);
  floatValue = b.create<arith::AddFOp>(mulTwo, divSquared);
  floatValue = b.create<arith::MulFOp>(floatValue, fpThird);

  // Check for zero and restore sign.
  Value isZero =
      b.create<arith::CmpFOp>(arith::CmpFPredicate::OEQ, absValue, fpZero);
  floatValue = b.create<arith::SelectOp>(isZero, fpZero, floatValue);
  floatValue = b.create<math::CopySignOp>(floatValue, operand);

  rewriter.replaceOp(op, floatValue);
  return success();
}

//----------------------------------------------------------------------------//
// Rsqrt approximation.
//----------------------------------------------------------------------------//

namespace {
struct RsqrtApproximation : public OpRewritePattern<math::RsqrtOp> {
  using OpRewritePattern::OpRewritePattern;

  LogicalResult matchAndRewrite(math::RsqrtOp op,
                                PatternRewriter &rewriter) const final;
};
} // namespace

LogicalResult
RsqrtApproximation::matchAndRewrite(math::RsqrtOp op,
                                    PatternRewriter &rewriter) const {
  if (!getElementTypeOrSelf(op.getOperand()).isF32())
    return rewriter.notifyMatchFailure(op, "unsupported operand type");

  VectorShape shape = vectorShape(op.getOperand());

  // Only support already-vectorized rsqrt's.
  if (shape.empty() || shape.sizes.back() % 8 != 0)
    return rewriter.notifyMatchFailure(op, "unsupported operand type");

  ImplicitLocOpBuilder builder(op->getLoc(), rewriter);
  auto bcast = [&](Value value) -> Value {
    return broadcast(builder, value, shape);
  };

  Value cstPosInf = bcast(f32FromBits(builder, 0x7f800000u));
  Value cstOnePointFive = bcast(f32Cst(builder, 1.5f));
  Value cstNegHalf = bcast(f32Cst(builder, -0.5f));
  Value cstMinNormPos = bcast(f32FromBits(builder, 0x00800000u));

  Value negHalf = builder.create<arith::MulFOp>(op.getOperand(), cstNegHalf);

  // Select only the inverse sqrt of positive normals (denormals are
  // flushed to zero).
  Value ltMinMask = builder.create<arith::CmpFOp>(
      arith::CmpFPredicate::OLT, op.getOperand(), cstMinNormPos);
  Value infMask = builder.create<arith::CmpFOp>(arith::CmpFPredicate::OEQ,
                                                op.getOperand(), cstPosInf);
  Value notNormalFiniteMask = builder.create<arith::OrIOp>(ltMinMask, infMask);

  // Compute an approximate result.
  Value yApprox = handleMultidimensionalVectors(
      builder, op->getOperands(), 8, [&builder](ValueRange operands) -> Value {
        return builder.create<x86vector::RsqrtOp>(operands);
      });

  // Do a single step of Newton-Raphson iteration to improve the approximation.
  // This uses the formula y_{n+1} = y_n * (1.5 - y_n * (0.5 * x) * y_n).
  // It is essential to evaluate the inner term like this because forming
  // y_n^2 may over- or underflow.
  Value inner = builder.create<arith::MulFOp>(negHalf, yApprox);
  Value fma = builder.create<math::FmaOp>(yApprox, inner, cstOnePointFive);
  Value yNewton = builder.create<arith::MulFOp>(yApprox, fma);

  // Select the result of the Newton-Raphson step for positive normal arguments.
  // For other arguments, choose the output of the intrinsic. This will
  // return rsqrt(+inf) = 0, rsqrt(x) = NaN if x < 0, and rsqrt(x) = +inf if
  // x is zero or a positive denormalized float (equivalent to flushing positive
  // denormalized inputs to zero).
  Value res =
      builder.create<arith::SelectOp>(notNormalFiniteMask, yApprox, yNewton);
  rewriter.replaceOp(op, res);

  return success();
}

//----------------------------------------------------------------------------//

void mlir::populatePolynomialApproximateTanhPattern(
    RewritePatternSet &patterns) {
  patterns.add<TanhApproximation>(patterns.getContext());
}

void mlir::populatePolynomialApproximateErfPattern(
    RewritePatternSet &patterns) {
  patterns.add<ErfPolynomialApproximation>(patterns.getContext());
}

void mlir::populateMathPolynomialApproximationPatterns(
    RewritePatternSet &patterns,
    const MathPolynomialApproximationOptions &options) {
  // Patterns for leveraging existing f32 lowerings on other data types.
  patterns
      .add<ReuseF32Expansion<math::AtanOp>, ReuseF32Expansion<math::Atan2Op>,
           ReuseF32Expansion<math::TanhOp>, ReuseF32Expansion<math::LogOp>,
           ReuseF32Expansion<math::Log2Op>, ReuseF32Expansion<math::Log1pOp>,
           ReuseF32Expansion<math::ErfOp>, ReuseF32Expansion<math::ExpOp>,
           ReuseF32Expansion<math::ExpM1Op>, ReuseF32Expansion<math::CbrtOp>,
           ReuseF32Expansion<math::SinOp>, ReuseF32Expansion<math::CosOp>>(
          patterns.getContext());

  patterns
      .add<AtanApproximation, Atan2Approximation, TanhApproximation,
           LogApproximation, Log2Approximation, Log1pApproximation,
           ErfPolynomialApproximation, AsinPolynomialApproximation,
           AcosPolynomialApproximation, ExpApproximation, ExpM1Approximation,
           CbrtApproximation, SinAndCosApproximation<true, math::SinOp>,
           SinAndCosApproximation<false, math::CosOp>>(patterns.getContext());
  if (options.enableAvx2) {
    patterns.add<RsqrtApproximation, ReuseF32Expansion<math::RsqrtOp>>(
        patterns.getContext());
  }
}<|MERGE_RESOLUTION|>--- conflicted
+++ resolved
@@ -890,25 +890,20 @@
   // Asin(x) approximation for x = [-9/16, 9/16]:
   Value s = mul(x, x);
   Value q = mul(s, s);
-  Value r = bcast(floatCst(builder, 5.5579749017470502e-2f, elementType));
-  Value t = bcast(floatCst(builder, -6.2027913464120114e-2f, elementType));
-
-  r = fma(r, q, bcast(floatCst(builder, 5.4224464349245036e-2f, elementType)));
-  t = fma(t, q, bcast(floatCst(builder, -1.1326992890324464e-2f, elementType)));
-  r = fma(r, q, bcast(floatCst(builder, 1.5268872539397656e-2f, elementType)));
-  t = fma(t, q, bcast(floatCst(builder, 1.0493798473372081e-2f, elementType)));
-  r = fma(r, q, bcast(floatCst(builder, 1.4106045900607047e-2f, elementType)));
-  t = fma(t, q, bcast(floatCst(builder, 1.7339776384962050e-2f, elementType)));
-  r = fma(r, q, bcast(floatCst(builder, 2.2372961589651054e-2f, elementType)));
-  t = fma(t, q, bcast(floatCst(builder, 3.0381912707941005e-2f, elementType)));
-  r = fma(r, q, bcast(floatCst(builder, 4.4642857881094775e-2f, elementType)));
-  t = fma(t, q, bcast(floatCst(builder, 7.4999999991367292e-2f, elementType)));
+  Value r = bcast(floatCst(builder, 5.5579749017470502e-2, elementType));
+  Value t = bcast(floatCst(builder, -6.2027913464120114e-2, elementType));
+
+  r = fma(r, q, bcast(floatCst(builder, 5.4224464349245036e-2, elementType)));
+  t = fma(t, q, bcast(floatCst(builder, -1.1326992890324464e-2, elementType)));
+  r = fma(r, q, bcast(floatCst(builder, 1.5268872539397656e-2, elementType)));
+  t = fma(t, q, bcast(floatCst(builder, 1.0493798473372081e-2, elementType)));
+  r = fma(r, q, bcast(floatCst(builder, 1.4106045900607047e-2, elementType)));
+  t = fma(t, q, bcast(floatCst(builder, 1.7339776384962050e-2, elementType)));
+  r = fma(r, q, bcast(floatCst(builder, 2.2372961589651054e-2, elementType)));
+  t = fma(t, q, bcast(floatCst(builder, 3.0381912707941005e-2, elementType)));
+  r = fma(r, q, bcast(floatCst(builder, 4.4642857881094775e-2, elementType)));
+  t = fma(t, q, bcast(floatCst(builder, 7.4999999991367292e-2, elementType)));
   r = fma(r, s, t);
-<<<<<<< HEAD
-  r = fma(r, s, bcast(floatCst(builder, 1.6666666666670193e-1f, elementType)));
-  t = mul(operand, s);
-  r = fma(r, t, operand);
-=======
   r = fma(r, s, bcast(floatCst(builder, 1.6666666666670193e-1, elementType)));
   t = mul(x, s);
   r = fma(r, t, x);
@@ -916,7 +911,6 @@
   Value rsub = sub(bcast(floatCst(builder, 1.57079632679, elementType)), r);
   r = sel(gt, rsub, r);
   r = scopy(r, operand);
->>>>>>> cd281cf4
 
   rewriter.replaceOp(op, r);
   return success();
