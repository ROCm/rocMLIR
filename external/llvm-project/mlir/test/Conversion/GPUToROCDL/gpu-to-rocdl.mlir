// RUN: mlir-opt %s -convert-gpu-to-rocdl -split-input-file | FileCheck %s
// RUN: mlir-opt %s -convert-gpu-to-rocdl='index-bitwidth=32' -split-input-file | FileCheck --check-prefix=CHECK32 %s

gpu.module @test_module {
  // CHECK-LABEL: func @gpu_index_ops()
  // CHECK32-LABEL: func @gpu_index_ops()
  builtin.func @gpu_index_ops()
      -> (index, index, index, index, index, index,
          index, index, index, index, index, index) {
    // CHECK32-NOT: = llvm.sext %{{.*}} : i32 to i64

    // CHECK: rocdl.workitem.id.x : i32
    // CHECK: = llvm.sext %{{.*}} : i32 to i64
    %tIdX = "gpu.thread_id"() {dimension = "x"} : () -> (index)
    // CHECK: rocdl.workitem.id.y : i32
    // CHECK: = llvm.sext %{{.*}} : i32 to i64
    %tIdY = "gpu.thread_id"() {dimension = "y"} : () -> (index)
    // CHECK: rocdl.workitem.id.z : i32
    // CHECK: = llvm.sext %{{.*}} : i32 to i64
    %tIdZ = "gpu.thread_id"() {dimension = "z"} : () -> (index)

    // CHECK: rocdl.workgroup.dim.x : i32
    // CHECK: = llvm.sext %{{.*}} : i32 to i64
    %bDimX = "gpu.block_dim"() {dimension = "x"} : () -> (index)
    // CHECK: rocdl.workgroup.dim.y : i32
    // CHECK: = llvm.sext %{{.*}} : i32 to i64
    %bDimY = "gpu.block_dim"() {dimension = "y"} : () -> (index)
    // CHECK: rocdl.workgroup.dim.z : i32
    // CHECK: = llvm.sext %{{.*}} : i32 to i64
    %bDimZ = "gpu.block_dim"() {dimension = "z"} : () -> (index)

    // CHECK: rocdl.workgroup.id.x : i32
    // CHECK: = llvm.sext %{{.*}} : i32 to i64
    %bIdX = "gpu.block_id"() {dimension = "x"} : () -> (index)
    // CHECK: rocdl.workgroup.id.y : i32
    // CHECK: = llvm.sext %{{.*}} : i32 to i64
    %bIdY = "gpu.block_id"() {dimension = "y"} : () -> (index)
    // CHECK: rocdl.workgroup.id.z : i32
    // CHECK: = llvm.sext %{{.*}} : i32 to i64
    %bIdZ = "gpu.block_id"() {dimension = "z"} : () -> (index)

    // CHECK: rocdl.grid.dim.x : i32
    // CHECK: = llvm.sext %{{.*}} : i32 to i64
    %gDimX = "gpu.grid_dim"() {dimension = "x"} : () -> (index)
    // CHECK: rocdl.grid.dim.y : i32
    // CHECK: = llvm.sext %{{.*}} : i32 to i64
    %gDimY = "gpu.grid_dim"() {dimension = "y"} : () -> (index)
    // CHECK: rocdl.grid.dim.z : i32
    // CHECK: = llvm.sext %{{.*}} : i32 to i64
    %gDimZ = "gpu.grid_dim"() {dimension = "z"} : () -> (index)

    std.return %tIdX, %tIdY, %tIdZ, %bDimX, %bDimY, %bDimZ,
               %bIdX, %bIdY, %bIdZ, %gDimX, %gDimY, %gDimZ
        : index, index, index, index, index, index,
          index, index, index, index, index, index
  }
}

// -----

gpu.module @test_module {
  // CHECK-LABEL: func @gpu_index_comp
  // CHECK32-LABEL: func @gpu_index_comp
  builtin.func @gpu_index_comp(%idx : index) -> index {
    // CHECK: = llvm.add %{{.*}}, %{{.*}} : i64
    // CHECK32: = llvm.add %{{.*}}, %{{.*}} : i32
    %0 = arith.addi %idx, %idx : index
    // CHECK: llvm.return %{{.*}} : i64
    // CHECK32: llvm.return %{{.*}} : i32
    std.return %0 : index
  }
}

// -----

gpu.module @test_module {
  // CHECK-LABEL: func @gpu_sync()
  builtin.func @gpu_sync() {
    // CHECK: rocdl.barrier
    gpu.barrier
    std.return
  }
}

// -----

gpu.module @test_module {
  // CHECK: llvm.func @__ocml_fabs_f32(f32) -> f32
  // CHECK: llvm.func @__ocml_fabs_f64(f64) -> f64
  // CHECK-LABEL: func @gpu_fabs
  builtin.func @gpu_fabs(%arg_f32 : f32, %arg_f64 : f64) -> (f32, f64) {
    %result32 = math.abs %arg_f32 : f32
    // CHECK: llvm.call @__ocml_fabs_f32(%{{.*}}) : (f32) -> f32
    %result64 = math.abs %arg_f64 : f64
    // CHECK: llvm.call @__ocml_fabs_f64(%{{.*}}) : (f64) -> f64
    std.return %result32, %result64 : f32, f64
  }
}

// -----

gpu.module @test_module {
  // CHECK: llvm.func @__ocml_ceil_f32(f32) -> f32
  // CHECK: llvm.func @__ocml_ceil_f64(f64) -> f64
  // CHECK-LABEL: func @gpu_ceil
  builtin.func @gpu_ceil(%arg_f32 : f32, %arg_f64 : f64) -> (f32, f64) {
    %result32 = math.ceil %arg_f32 : f32
    // CHECK: llvm.call @__ocml_ceil_f32(%{{.*}}) : (f32) -> f32
    %result64 = math.ceil %arg_f64 : f64
    // CHECK: llvm.call @__ocml_ceil_f64(%{{.*}}) : (f64) -> f64
    std.return %result32, %result64 : f32, f64
  }
}

// -----

gpu.module @test_module {
  // CHECK: llvm.func @__ocml_floor_f32(f32) -> f32
  // CHECK: llvm.func @__ocml_floor_f64(f64) -> f64
  // CHECK-LABEL: func @gpu_floor
  builtin.func @gpu_floor(%arg_f32 : f32, %arg_f64 : f64) -> (f32, f64) {
    %result32 = math.floor %arg_f32 : f32
    // CHECK: llvm.call @__ocml_floor_f32(%{{.*}}) : (f32) -> f32
    %result64 = math.floor %arg_f64 : f64
    // CHECK: llvm.call @__ocml_floor_f64(%{{.*}}) : (f64) -> f64
    std.return %result32, %result64 : f32, f64
  }
}

// -----

gpu.module @test_module {
  // CHECK: llvm.func @__ocml_cos_f32(f32) -> f32
  // CHECK: llvm.func @__ocml_cos_f64(f64) -> f64
  // CHECK-LABEL: func @gpu_cos
  builtin.func @gpu_cos(%arg_f32 : f32, %arg_f64 : f64) -> (f32, f64) {
    %result32 = math.cos %arg_f32 : f32
    // CHECK: llvm.call @__ocml_cos_f32(%{{.*}}) : (f32) -> f32
    %result64 = math.cos %arg_f64 : f64
    // CHECK: llvm.call @__ocml_cos_f64(%{{.*}}) : (f64) -> f64
    std.return %result32, %result64 : f32, f64
  }
}

// -----

gpu.module @test_module {
  // CHECK: llvm.func @__ocml_exp_f32(f32) -> f32
  // CHECK: llvm.func @__ocml_exp_f64(f64) -> f64
  // CHECK-LABEL: func @gpu_exp
  builtin.func @gpu_exp(%arg_f32 : f32, %arg_f64 : f64) -> (f32, f64) {
    %exp_f32 = math.exp %arg_f32 : f32
    // CHECK: llvm.call @__ocml_exp_f32(%{{.*}}) : (f32) -> f32
    %result32 = math.exp %exp_f32 : f32
    // CHECK: llvm.call @__ocml_exp_f32(%{{.*}}) : (f32) -> f32
    %result64 = math.exp %arg_f64 : f64
    // CHECK: llvm.call @__ocml_exp_f64(%{{.*}}) : (f64) -> f64
    std.return %result32, %result64 : f32, f64
  }
}

// -----

gpu.module @test_module {
  // CHECK: llvm.func @__ocml_exp2_f32(f32) -> f32
  // CHECK: llvm.func @__ocml_exp2_f64(f64) -> f64
  // CHECK-LABEL: func @gpu_exp2
  builtin.func @gpu_exp2(%arg_f32 : f32, %arg_f64 : f64) -> (f32, f64) {
    %exp2_f32 = math.exp2 %arg_f32 : f32
    // CHECK: llvm.call @__ocml_exp2_f32(%{{.*}}) : (f32) -> f32
    %result32 = math.exp2 %exp2_f32 : f32
    // CHECK: llvm.call @__ocml_exp2_f32(%{{.*}}) : (f32) -> f32
    %result64 = math.exp2 %arg_f64 : f64
    // CHECK: llvm.call @__ocml_exp2_f64(%{{.*}}) : (f64) -> f64
    std.return %result32, %result64 : f32, f64
  }
}

// -----

// Test that we handled properly operation with SymbolTable other than module op
gpu.module @test_module {
  "test.symbol_scope"() ({
    // CHECK: test.symbol_scope
    // CHECK: llvm.func @__ocml_exp_f32(f32) -> f32
    // CHECK: llvm.func @__ocml_exp_f64(f64) -> f64
    // CHECK-LABEL: func @gpu_exp
    builtin.func @gpu_exp(%arg_f32 : f32, %arg_f64 : f64) -> (f32, f64) {
      %exp_f32 = math.exp %arg_f32 : f32
      // CHECK: llvm.call @__ocml_exp_f32(%{{.*}}) : (f32) -> f32
      %result32 = math.exp %exp_f32 : f32
      // CHECK: llvm.call @__ocml_exp_f32(%{{.*}}) : (f32) -> f32
      %result64 = math.exp %arg_f64 : f64
      // CHECK: llvm.call @__ocml_exp_f64(%{{.*}}) : (f64) -> f64
      std.return %result32, %result64 : f32, f64
    }
    "test.finish" () : () -> ()
  }) : () -> ()
}

// -----

gpu.module @test_module {
  // CHECK: llvm.func @__ocml_expm1_f32(f32) -> f32
  // CHECK: llvm.func @__ocml_expm1_f64(f64) -> f64
  // CHECK-LABEL: func @gpu_expm1
  builtin.func @gpu_expm1(%arg_f32 : f32, %arg_f64 : f64) -> (f32, f64) {
    %expm1_f32 = math.expm1 %arg_f32 : f32
    // CHECK: llvm.call @__ocml_expm1_f32(%{{.*}}) : (f32) -> f32
    %result32 = math.expm1 %expm1_f32 : f32
    // CHECK: llvm.call @__ocml_expm1_f32(%{{.*}}) : (f32) -> f32
    %result64 = math.expm1 %arg_f64 : f64
    // CHECK: llvm.call @__ocml_expm1_f64(%{{.*}}) : (f64) -> f64
    std.return %result32, %result64 : f32, f64
  }
}

// -----

gpu.module @test_module {
  // CHECK: llvm.func @__ocml_log_f32(f32) -> f32
  // CHECK: llvm.func @__ocml_log_f64(f64) -> f64
  // CHECK-LABEL: func @gpu_log
  builtin.func @gpu_log(%arg_f32 : f32, %arg_f64 : f64) -> (f32, f64) {
    %result32 = math.log %arg_f32 : f32
    // CHECK: llvm.call @__ocml_log_f32(%{{.*}}) : (f32) -> f32
    %result64 = math.log %arg_f64 : f64
    // CHECK: llvm.call @__ocml_log_f64(%{{.*}}) : (f64) -> f64
    std.return %result32, %result64 : f32, f64
  }
}

// -----

gpu.module @test_module {
  // CHECK: llvm.func @__ocml_log1p_f32(f32) -> f32
  // CHECK: llvm.func @__ocml_log1p_f64(f64) -> f64
  // CHECK-LABEL: func @gpu_log1p
  builtin.func @gpu_log1p(%arg_f32 : f32, %arg_f64 : f64) -> (f32, f64) {
    %result32 = math.log1p %arg_f32 : f32
    // CHECK: llvm.call @__ocml_log1p_f32(%{{.*}}) : (f32) -> f32
    %result64 = math.log1p %arg_f64 : f64
    // CHECK: llvm.call @__ocml_log1p_f64(%{{.*}}) : (f64) -> f64
    std.return %result32, %result64 : f32, f64
  }
}

// -----

gpu.module @test_module {
  // CHECK: llvm.func @__ocml_log10_f32(f32) -> f32
  // CHECK: llvm.func @__ocml_log10_f64(f64) -> f64
  // CHECK-LABEL: func @gpu_log10
  builtin.func @gpu_log10(%arg_f32 : f32, %arg_f64 : f64) -> (f32, f64) {
    %result32 = math.log10 %arg_f32 : f32
    // CHECK: llvm.call @__ocml_log10_f32(%{{.*}}) : (f32) -> f32
    %result64 = math.log10 %arg_f64 : f64
    // CHECK: llvm.call @__ocml_log10_f64(%{{.*}}) : (f64) -> f64
    std.return %result32, %result64 : f32, f64
  }
}

// -----

gpu.module @test_module {
  // CHECK: llvm.func @__ocml_log2_f32(f32) -> f32
  // CHECK: llvm.func @__ocml_log2_f64(f64) -> f64
  // CHECK-LABEL: func @gpu_log2
  builtin.func @gpu_log2(%arg_f32 : f32, %arg_f64 : f64) -> (f32, f64) {
    %result32 = math.log2 %arg_f32 : f32
    // CHECK: llvm.call @__ocml_log2_f32(%{{.*}}) : (f32) -> f32
    %result64 = math.log2 %arg_f64 : f64
    // CHECK: llvm.call @__ocml_log2_f64(%{{.*}}) : (f64) -> f64
    std.return %result32, %result64 : f32, f64
  }
}

// -----

gpu.module @test_module {
  // CHECK: llvm.func @__ocml_rsqrt_f32(f32) -> f32
  // CHECK: llvm.func @__ocml_rsqrt_f64(f64) -> f64
  // CHECK-LABEL: func @gpu_rsqrt
  builtin.func @gpu_rsqrt(%arg_f16 : f16, %arg_f32 : f32, %arg_f64 : f64)
      -> (f16, f32, f64) {
    %result16 = math.rsqrt %arg_f16 : f16
    // CHECK: llvm.fpext %{{.*}} : f16 to f32
    // CHECK-NEXT: llvm.call @__ocml_rsqrt_f32(%{{.*}}) : (f32) -> f32
    // CHECK-NEXT: llvm.fptrunc %{{.*}} : f32 to f16
    %result32 = math.rsqrt %arg_f32 : f32
    // CHECK: llvm.call @__ocml_rsqrt_f32(%{{.*}}) : (f32) -> f32
    %result64 = math.rsqrt %arg_f64 : f64
    // CHECK: llvm.call @__ocml_rsqrt_f64(%{{.*}}) : (f64) -> f64
    std.return %result16, %result32, %result64 : f16, f32, f64
  }
}

// -----

gpu.module @test_module {
  // CHECK: llvm.func @__ocml_sqrt_f32(f32) -> f32
  // CHECK: llvm.func @__ocml_sqrt_f64(f64) -> f64
  // CHECK-LABEL: func @gpu_sqrt
  builtin.func @gpu_sqrt(%arg_f16 : f16, %arg_f32 : f32, %arg_f64 : f64)
      -> (f16, f32, f64) {
    %result16 = math.sqrt %arg_f16 : f16
    // CHECK: llvm.fpext %{{.*}} : f16 to f32
    // CHECK-NEXT: llvm.call @__ocml_sqrt_f32(%{{.*}}) : (f32) -> f32
    // CHECK-NEXT: llvm.fptrunc %{{.*}} : f32 to f16
    %result32 = math.sqrt %arg_f32 : f32
    // CHECK: llvm.call @__ocml_sqrt_f32(%{{.*}}) : (f32) -> f32
    %result64 = math.sqrt %arg_f64 : f64
    // CHECK: llvm.call @__ocml_sqrt_f64(%{{.*}}) : (f64) -> f64
    std.return %result16, %result32, %result64 : f16, f32, f64
  }
}

// -----

gpu.module @test_module {
  // CHECK: llvm.func @__ocml_tanh_f32(f32) -> f32
  // CHECK: llvm.func @__ocml_tanh_f64(f64) -> f64
  // CHECK-LABEL: func @gpu_tanh
  builtin.func @gpu_tanh(%arg_f32 : f32, %arg_f64 : f64) -> (f32, f64) {
    %result32 = math.tanh %arg_f32 : f32
    // CHECK: llvm.call @__ocml_tanh_f32(%{{.*}}) : (f32) -> f32
    %result64 = math.tanh %arg_f64 : f64
    // CHECK: llvm.call @__ocml_tanh_f64(%{{.*}}) : (f64) -> f64
    std.return %result32, %result64 : f32, f64
  }
}

// -----

gpu.module @test_module {
  // CHECK: llvm.func @__ocml_atan_f32(f32) -> f32
  // CHECK: llvm.func @__ocml_atan_f64(f64) -> f64
  // CHECK-LABEL: func @gpu_atan
  builtin.func @gpu_atan(%arg_f32 : f32, %arg_f64 : f64) -> (f32, f64) {
    %result32 = math.atan %arg_f32 : f32
    // CHECK: llvm.call @__ocml_atan_f32(%{{.*}}) : (f32) -> f32
    %result64 = math.atan %arg_f64 : f64
    // CHECK: llvm.call @__ocml_atan_f64(%{{.*}}) : (f64) -> f64
    std.return %result32, %result64 : f32, f64
  }
}

// -----

gpu.module @test_module {
  // CHECK: llvm.func @__ocml_atan2_f32(f32, f32) -> f32
  // CHECK: llvm.func @__ocml_atan2_f64(f64, f64) -> f64
  // CHECK-LABEL: func @gpu_atan2
  builtin.func @gpu_atan2(%arg_f32 : f32, %arg_f64 : f64) -> (f32, f64) {
    %result32 = math.atan2 %arg_f32, %arg_f32 : f32
    // CHECK: llvm.call @__ocml_atan2_f32(%{{.*}}) : (f32, f32) -> f32
    %result64 = math.atan2 %arg_f64, %arg_f64 : f64
    // CHECK: llvm.call @__ocml_atan2_f64(%{{.*}}) : (f64, f64) -> f64
    std.return %result32, %result64 : f32, f64
  }
}

// -----

gpu.module @test_module {
  // CHECK: llvm.func @__ocml_pow_f32(f32, f32) -> f32
  // CHECK: llvm.func @__ocml_pow_f64(f64, f64) -> f64
  // CHECK-LABEL: func @gpu_pow
  builtin.func @gpu_pow(%arg_f32 : f32, %arg_f64 : f64) -> (f32, f64) {
    %result32 = math.powf %arg_f32, %arg_f32 : f32
    // CHECK: llvm.call @__ocml_pow_f32(%{{.*}}, %{{.*}}) : (f32, f32) -> f32
    %result64 = math.powf %arg_f64, %arg_f64 : f64
    // CHECK: llvm.call @__ocml_pow_f64(%{{.*}}, %{{.*}}) : (f64, f64) -> f64
    std.return %result32, %result64 : f32, f64
  }
}

// -----

<<<<<<< HEAD
=======
gpu.module @test_module_mfma_f16 {
  // CHECK-LABEL: llvm.func @mfma_f16_0
  gpu.func @mfma_f16_0(%arg0: vector<4xf16>, %arg1: vector<4xf16>, %arg2: memref<2xvector<32xf32>>) {
    %c0 = constant 0 : index
    %1 = memref.load %arg2[%c0] : memref<2xvector<32xf32>>
    // CHECK:      %[[IMM0:.*]] = llvm.mlir.constant(1 : i32) : i32
    // CHECK-NEXT: %[[IMM1:.*]] = llvm.mlir.constant(0 : i32) : i32
    // CHECK-NEXT: %[[IMM2:.*]] = llvm.mlir.constant(0 : i32) : i32
    // CHECK-NEXT: %{{.*}} = rocdl.mfma.f32.32x32x4f16 %{{.*}}, %{{.*}}, %{{.*}}, %[[IMM0]], %[[IMM1]], %[[IMM2]] : (vector<4xf16>, vector<4xf16>, vector<32xf32>, i32, i32, i32) -> vector<32xf32>
    %2 = gpu.mfma(%arg0, %arg1, %1) {imm = [1 : i32, 0 : i32, 0 : i32], instr = "mfma_f32_32x32x4f16"} : vector<4xf16>, vector<32xf32>
    memref.store %2, %arg2[%c0] : memref<2xvector<32xf32>>
    %c1 = constant 1 : index
    %3 = memref.load %arg2[%c1] : memref<2xvector<32xf32>>
    // CHECK:      %[[IMM0:.*]] = llvm.mlir.constant(1 : i32) : i32
    // CHECK-NEXT: %[[IMM1:.*]] = llvm.mlir.constant(1 : i32) : i32
    // CHECK-NEXT: %[[IMM2:.*]] = llvm.mlir.constant(0 : i32) : i32
    // CHECK-NEXT: %{{.*}} = rocdl.mfma.f32.32x32x4f16 %{{.*}}, %{{.*}}, %{{.*}}, %[[IMM0]], %[[IMM1]], %[[IMM2]] : (vector<4xf16>, vector<4xf16>, vector<32xf32>, i32, i32, i32) -> vector<32xf32>
    %4 = gpu.mfma(%arg0, %arg1, %3) {imm = [1 : i32, 1 : i32, 0 : i32], instr = "mfma_f32_32x32x4f16"} : vector<4xf16>, vector<32xf32>
    memref.store %4, %arg2[%c1] : memref<2xvector<32xf32>>
    gpu.return
  }

    // ----

  // CHECK-LABEL: llvm.func @mfma_f16_1
  gpu.func @mfma_f16_1(%arg0: vector<4xf16>, %arg1: vector<4xf16>, %arg2: memref<2xvector<32xf32>>) {
    %c0_0 = constant 0 : index
    %6 = memref.load %arg2[%c0_0] : memref<2xvector<32xf32>>
    // CHECK:      %[[IMM0:.*]] = llvm.mlir.constant(1 : i32) : i32
    // CHECK-NEXT: %[[IMM1:.*]] = llvm.mlir.constant(0 : i32) : i32
    // CHECK-NEXT: %[[IMM2:.*]] = llvm.mlir.constant(0 : i32) : i32
    // CHECK-NEXT: %{{.*}} = rocdl.mfma.f32.32x32x4f16 %{{.*}}, %{{.*}}, %{{.*}}, %[[IMM0]], %[[IMM1]], %[[IMM2]] : (vector<4xf16>, vector<4xf16>, vector<32xf32>, i32, i32, i32) -> vector<32xf32>
    %7 = gpu.mfma(%arg0, %arg1, %6) {imm = [1 : i32, 0 : i32, 0 : i32], instr = "mfma_f32_32x32x4f16"} : vector<4xf16>, vector<32xf32>
    memref.store %7, %arg2[%c0_0] : memref<2xvector<32xf32>>
    gpu.return
  }

    // ----

  // CHECK-LABEL: llvm.func @mfma_f16_2
  gpu.func @mfma_f16_2(%arg0: vector<4xf16>, %arg1: vector<4xf16>, %arg2: memref<2xvector<32xf32>>) {
    %c0_1 = constant 0 : index
    %9 = memref.load %arg2[%c0_1] : memref<2xvector<32xf32>>
    // CHECK:      %[[IMM0:.*]] = llvm.mlir.constant(0 : i32) : i32
    // CHECK-NEXT: %[[IMM1:.*]] = llvm.mlir.constant(0 : i32) : i32
    // CHECK-NEXT: %[[IMM2:.*]] = llvm.mlir.constant(1 : i32) : i32
    // CHECK-NEXT: %{{.*}} = rocdl.mfma.f32.32x32x4f16 %{{.*}}, %{{.*}}, %{{.*}}, %[[IMM0]], %[[IMM1]], %[[IMM2]] : (vector<4xf16>, vector<4xf16>, vector<32xf32>, i32, i32, i32) -> vector<32xf32>
    %10 = gpu.mfma(%arg0, %arg1, %9) {imm = [0 : i32, 0 : i32, 1 : i32], instr = "mfma_f32_32x32x4f16"} : vector<4xf16>, vector<32xf32>
    memref.store %10, %arg2[%c0_1] : memref<2xvector<32xf32>>
    gpu.return
  }

    // ----

  // CHECK-LABEL: llvm.func @mfma_f16_3
  gpu.func @mfma_f16_3(%arg0: vector<4xf16>, %arg1: vector<4xf16>, %arg2: memref<4xvector<16xf32>>) {
    %c0_2 = constant 0 : index
    %12 = memref.load %arg2[%c0_2] : memref<4xvector<16xf32>>
    // CHECK:      %[[IMM0:.*]] = llvm.mlir.constant(0 : i32) : i32
    // CHECK-NEXT: %[[IMM1:.*]] = llvm.mlir.constant(0 : i32) : i32
    // CHECK-NEXT: %[[IMM2:.*]] = llvm.mlir.constant(0 : i32) : i32
    // CHECK-NEXT: %{{.*}} = rocdl.mfma.f32.32x32x8f16 %{{.*}}, %{{.*}}, %{{.*}}, %[[IMM0]], %[[IMM1]], %[[IMM2]] : (vector<4xf16>, vector<4xf16>, vector<16xf32>, i32, i32, i32) -> vector<16xf32>
    %13 = gpu.mfma(%arg0, %arg1, %12) {imm = [0 : i32, 0 : i32, 0 : i32], instr = "mfma_f32_32x32x8f16"} : vector<4xf16>, vector<16xf32>
    memref.store %13, %arg2[%c0_2] : memref<4xvector<16xf32>>
    gpu.return
  }

    // ----

  // CHECK-LABEL: llvm.func @mfma_f16_4
  gpu.func @mfma_f16_4(%arg0: vector<4xf16>, %arg1: vector<4xf16>, %arg2: memref<16xvector<4xf32>>) {
    %c0_3 = constant 0 : index
    %15 = memref.load %arg2[%c0_3] : memref<16xvector<4xf32>>
    // CHECK:      %[[IMM0:.*]] = llvm.mlir.constant(0 : i32) : i32
    // CHECK-NEXT: %[[IMM1:.*]] = llvm.mlir.constant(0 : i32) : i32
    // CHECK-NEXT: %[[IMM2:.*]] = llvm.mlir.constant(0 : i32) : i32
    // CHECK-NEXT: %{{.*}} = rocdl.mfma.f32.16x16x16f16 %{{.*}}, %{{.*}}, %{{.*}}, %[[IMM0]], %[[IMM1]], %[[IMM2]] : (vector<4xf16>, vector<4xf16>, vector<4xf32>, i32, i32, i32) -> vector<4xf32>
    %16 = gpu.mfma(%arg0, %arg1, %15) {imm = [0 : i32, 0 : i32, 0 : i32], instr = "mfma_f32_16x16x16f16"} : vector<4xf16>, vector<4xf32>
    memref.store %16, %arg2[%c0_3] : memref<16xvector<4xf32>>
    gpu.return
  }

    // ----

  // CHECK-LABEL: llvm.func @mfma_f16_5
  gpu.func @mfma_f16_5(%arg0: vector<4xf16>, %arg1: vector<4xf16>, %arg2: memref<4xvector<16xf32>>) {
    %c0_4 = constant 0 : index
    %18 = memref.load %arg2[%c0_4] : memref<4xvector<16xf32>>
    // CHECK:      %[[IMM0:.*]] = llvm.mlir.constant(2 : i32) : i32
    // CHECK-NEXT: %[[IMM1:.*]] = llvm.mlir.constant(0 : i32) : i32
    // CHECK-NEXT: %[[IMM2:.*]] = llvm.mlir.constant(0 : i32) : i32
    // CHECK-NEXT: %{{.*}} = rocdl.mfma.f32.16x16x4f16 %{{.*}}, %{{.*}}, %{{.*}}, %[[IMM0]], %[[IMM1]], %[[IMM2]] : (vector<4xf16>, vector<4xf16>, vector<16xf32>, i32, i32, i32) -> vector<16xf32>
    %19 = gpu.mfma(%arg0, %arg1, %18) {imm = [2 : i32, 0 : i32, 0 : i32], instr = "mfma_f32_16x16x4f16"} : vector<4xf16>, vector<16xf32>
    memref.store %19, %arg2[%c0_4] : memref<4xvector<16xf32>>
    gpu.return
  }

    // ----

  // CHECK-LABEL: llvm.func @mfma_f16_6
  gpu.func @mfma_f16_6(%arg0: vector<4xf16>, %arg1: vector<4xf16>, %arg2: memref<4xvector<16xf32>>) {
    %c0_5 = constant 0 : index
    %21 = memref.load %arg2[%c0_5] : memref<4xvector<16xf32>>
    // CHECK:      %[[IMM0:.*]] = llvm.mlir.constant(0 : i32) : i32
    // CHECK-NEXT: %[[IMM1:.*]] = llvm.mlir.constant(0 : i32) : i32
    // CHECK-NEXT: %[[IMM2:.*]] = llvm.mlir.constant(4 : i32) : i32
    // CHECK-NEXT: %{{.*}} = rocdl.mfma.f32.16x16x4f16 %{{.*}}, %{{.*}}, %{{.*}}, %[[IMM0]], %[[IMM1]], %[[IMM2]] : (vector<4xf16>, vector<4xf16>, vector<16xf32>, i32, i32, i32) -> vector<16xf32>
    %22 = gpu.mfma(%arg0, %arg1, %21) {imm = [0 : i32, 0 : i32, 4 : i32], instr = "mfma_f32_16x16x4f16"} : vector<4xf16>, vector<16xf32>
    memref.store %22, %arg2[%c0_5] : memref<4xvector<16xf32>>
    gpu.return
  }

    // ----

  // CHECK-LABEL: llvm.func @mfma_f16_7
  gpu.func @mfma_f16_7(%arg0: vector<4xf16>, %arg1: vector<4xf16>, %arg2: memref<16xvector<4xf32>>) {
    %c0_6 = constant 0 : index
    %24 = memref.load %arg2[%c0_6] : memref<16xvector<4xf32>>
    // CHECK:      %[[IMM0:.*]] = llvm.mlir.constant(4 : i32) : i32
    // CHECK-NEXT: %[[IMM1:.*]] = llvm.mlir.constant(0 : i32) : i32
    // CHECK-NEXT: %[[IMM2:.*]] = llvm.mlir.constant(0 : i32) : i32
    // CHECK-NEXT: %{{.*}} = rocdl.mfma.f32.4x4x4f16 %{{.*}}, %{{.*}}, %{{.*}}, %[[IMM0]], %[[IMM1]], %[[IMM2]] : (vector<4xf16>, vector<4xf16>, vector<4xf32>, i32, i32, i32) -> vector<4xf32>
    %25 = gpu.mfma(%arg0, %arg1, %24) {imm = [4 : i32, 0 : i32, 0 : i32], instr = "mfma_f32_4x4x4f16"} : vector<4xf16>, vector<4xf32>
    memref.store %25, %arg2[%c0_6] : memref<16xvector<4xf32>>
    gpu.return
  }

    // ----

  // CHECK-LABEL: llvm.func @mfma_f16_8
  gpu.func @mfma_f16_8(%arg0: vector<4xf16>, %arg1: vector<4xf16>, %arg2: memref<16xvector<4xf32>>) {
    %c0_7 = constant 0 : index
    %27 = memref.load %arg2[%c0_7] : memref<16xvector<4xf32>>
    // CHECK:      %[[IMM0:.*]] = llvm.mlir.constant(4 : i32) : i32
    // CHECK-NEXT: %[[IMM1:.*]] = llvm.mlir.constant(0 : i32) : i32
    // CHECK-NEXT: %[[IMM2:.*]] = llvm.mlir.constant(0 : i32) : i32
    // CHECK-NEXT: %{{.*}} = rocdl.mfma.f32.4x4x4f16 %{{.*}}, %{{.*}}, %{{.*}}, %[[IMM0]], %[[IMM1]], %[[IMM2]] : (vector<4xf16>, vector<4xf16>, vector<4xf32>, i32, i32, i32) -> vector<4xf32>
    %28 = gpu.mfma(%arg0, %arg1, %27) {imm = [4 : i32, 0 : i32, 0 : i32], instr = "mfma_f32_4x4x4f16"} : vector<4xf16>, vector<4xf32>
    memref.store %28, %arg2[%c0_7] : memref<16xvector<4xf32>>
    %c1_8 = constant 1 : index
    %29 = memref.load %arg2[%c1_8] : memref<16xvector<4xf32>>
    // CHECK:      %[[IMM0:.*]] = llvm.mlir.constant(4 : i32) : i32
    // CHECK-NEXT: %[[IMM1:.*]] = llvm.mlir.constant(1 : i32) : i32
    // CHECK-NEXT: %[[IMM2:.*]] = llvm.mlir.constant(0 : i32) : i32
    // CHECK-NEXT: %{{.*}} = rocdl.mfma.f32.4x4x4f16 %{{.*}}, %{{.*}}, %{{.*}}, %[[IMM0]], %[[IMM1]], %[[IMM2]] : (vector<4xf16>, vector<4xf16>, vector<4xf32>, i32, i32, i32) -> vector<4xf32>
    %30 = gpu.mfma(%arg0, %arg1, %29) {imm = [4 : i32, 1 : i32, 0 : i32], instr = "mfma_f32_4x4x4f16"} : vector<4xf16>, vector<4xf32>
    memref.store %30, %arg2[%c1_8] : memref<16xvector<4xf32>>
    gpu.return
  }
}

// ----

gpu.module @test_module_mfma_bf16 {
  // CHECK-LABEL: llvm.func @mfma_bf16_0
  gpu.func @mfma_bf16_0(%arg0: vector<2xi16>, %arg1: vector<2xi16>, %arg2: memref<2xvector<32xf32>>) {
    %c0 = constant 0 : index
    %1 = memref.load %arg2[%c0] : memref<2xvector<32xf32>>
    // CHECK:           %[[IMM0:.*]] = llvm.mlir.constant(1 : i32) : i32
    // CHECK-NEXT:      %[[IMM1:.*]] = llvm.mlir.constant(0 : i32) : i32
    // CHECK-NEXT:      %[[IMM2:.*]] = llvm.mlir.constant(0 : i32) : i32
    // CHECK-NEXT: %{{.*}} = rocdl.mfma.f32.32x32x2bf16 %{{.*}}, %{{.*}}, %{{.*}}, %[[IMM0]], %[[IMM1]], %[[IMM2]] : (vector<2xi16>, vector<2xi16>, vector<32xf32>, i32, i32, i32) -> vector<32xf32>
    %2 = gpu.mfma(%arg0, %arg1, %1) {imm = [1 : i32, 0 : i32, 0 : i32], instr = "mfma_f32_32x32x2bf16"} : vector<2xi16>, vector<32xf32>
    memref.store %2, %arg2[%c0] : memref<2xvector<32xf32>>
    %c1 = constant 1 : index
    %3 = memref.load %arg2[%c1] : memref<2xvector<32xf32>>

    // CHECK:      %[[IMM0:.*]] = llvm.mlir.constant(1 : i32) : i32
    // CHECK-NEXT: %[[IMM1:.*]] = llvm.mlir.constant(1 : i32) : i32
    // CHECK-NEXT: %[[IMM2:.*]] = llvm.mlir.constant(0 : i32) : i32
    // CHECK-NEXT: %{{.*}} = rocdl.mfma.f32.32x32x2bf16 %{{.*}}, %{{.*}}, %{{.*}}, %[[IMM0]], %[[IMM1]], %[[IMM2]] : (vector<2xi16>, vector<2xi16>, vector<32xf32>, i32, i32, i32) -> vector<32xf32>
    %4 = gpu.mfma(%arg0, %arg1, %3) {imm = [1 : i32, 1 : i32, 0 : i32], instr = "mfma_f32_32x32x2bf16"} : vector<2xi16>, vector<32xf32>
    memref.store %4, %arg2[%c1] : memref<2xvector<32xf32>>
    gpu.return
  }

    // ----

  // CHECK-LABEL: llvm.func @mfma_bf16_1
  gpu.func @mfma_bf16_1(%arg0: vector<2xi16>, %arg1: vector<2xi16>, %arg2: memref<2xvector<32xf32>>) {
    %c0_0 = constant 0 : index
    %6 = memref.load %arg2[%c0_0] : memref<2xvector<32xf32>>
    // CHECK:      %[[IMM0:.*]] = llvm.mlir.constant(1 : i32) : i32
    // CHECK-NEXT: %[[IMM1:.*]] = llvm.mlir.constant(0 : i32) : i32
    // CHECK-NEXT: %[[IMM2:.*]] = llvm.mlir.constant(0 : i32) : i32
    // CHECK-NEXT: %{{.*}} = rocdl.mfma.f32.32x32x2bf16 %{{.*}}, %{{.*}}, %{{.*}}, %[[IMM0]], %[[IMM1]], %[[IMM2]] : (vector<2xi16>, vector<2xi16>, vector<32xf32>, i32, i32, i32) -> vector<32xf32>
    %7 = gpu.mfma(%arg0, %arg1, %6) {imm = [1 : i32, 0 : i32, 0 : i32], instr = "mfma_f32_32x32x2bf16"} : vector<2xi16>, vector<32xf32>
    memref.store %7, %arg2[%c0_0] : memref<2xvector<32xf32>>
    gpu.return
  }

    // ----

  // CHECK-LABEL: llvm.func @mfma_bf16_2
  gpu.func @mfma_bf16_2(%arg0: vector<2xi16>, %arg1: vector<2xi16>, %arg2: memref<2xvector<32xf32>>) {
    %c0_1 = constant 0 : index
    %9 = memref.load %arg2[%c0_1] : memref<2xvector<32xf32>>
    // CHECK:      %[[IMM0:.*]] = llvm.mlir.constant(0 : i32) : i32
    // CHECK-NEXT: %[[IMM1:.*]] = llvm.mlir.constant(0 : i32) : i32
    // CHECK-NEXT: %[[IMM2:.*]] = llvm.mlir.constant(1 : i32) : i32
    // CHECK-NEXT: %{{.*}} = rocdl.mfma.f32.32x32x2bf16 %{{.*}}, %{{.*}}, %{{.*}}, %[[IMM0]], %[[IMM1]], %[[IMM2]] : (vector<2xi16>, vector<2xi16>, vector<32xf32>, i32, i32, i32) -> vector<32xf32>
    %10 = gpu.mfma(%arg0, %arg1, %9) {imm = [0 : i32, 0 : i32, 1 : i32], instr = "mfma_f32_32x32x2bf16"} : vector<2xi16>, vector<32xf32>
    memref.store %10, %arg2[%c0_1] : memref<2xvector<32xf32>>
    gpu.return
  }

    // ----

  // CHECK-LABEL: llvm.func @mfma_bf16_3
  gpu.func @mfma_bf16_3(%arg0: vector<2xi16>, %arg1: vector<2xi16>, %arg2: memref<4xvector<16xf32>>) {
    %c0_2 = constant 0 : index
    %12 = memref.load %arg2[%c0_2] : memref<4xvector<16xf32>>
    // CHECK:      %[[IMM0:.*]] = llvm.mlir.constant(0 : i32) : i32
    // CHECK-NEXT: %[[IMM1:.*]] = llvm.mlir.constant(0 : i32) : i32
    // CHECK-NEXT: %[[IMM2:.*]] = llvm.mlir.constant(0 : i32) : i32
    // CHECK-NEXT: %{{.*}} = rocdl.mfma.f32.32x32x4bf16 %{{.*}}, %{{.*}}, %{{.*}}, %[[IMM0]], %[[IMM1]], %[[IMM2]] : (vector<2xi16>, vector<2xi16>, vector<16xf32>, i32, i32, i32) -> vector<16xf32>
    %13 = gpu.mfma(%arg0, %arg1, %12) {imm = [0 : i32, 0 : i32, 0 : i32], instr = "mfma_f32_32x32x4bf16"} : vector<2xi16>, vector<16xf32>
    memref.store %13, %arg2[%c0_2] : memref<4xvector<16xf32>>
    gpu.return
  }

    // ----

  // CHECK-LABEL: llvm.func @mfma_bf16_4
  gpu.func @mfma_bf16_4(%arg0: vector<2xi16>, %arg1: vector<2xi16>, %arg2: memref<16xvector<4xf32>>) {
    %c0_3 = constant 0 : index
    %15 = memref.load %arg2[%c0_3] : memref<16xvector<4xf32>>
    // CHECK:      %[[IMM0:.*]] = llvm.mlir.constant(0 : i32) : i32
    // CHECK-NEXT: %[[IMM1:.*]] = llvm.mlir.constant(0 : i32) : i32
    // CHECK-NEXT: %[[IMM2:.*]] = llvm.mlir.constant(0 : i32) : i32
    // CHECK-NEXT: %{{.*}} = rocdl.mfma.f32.16x16x8bf16 %{{.*}}, %{{.*}}, %{{.*}}, %[[IMM0]], %[[IMM1]], %[[IMM2]] : (vector<2xi16>, vector<2xi16>, vector<4xf32>, i32, i32, i32) -> vector<4xf32>
    %16 = gpu.mfma(%arg0, %arg1, %15) {imm = [0 : i32, 0 : i32, 0 : i32], instr = "mfma_f32_16x16x8bf16"} : vector<2xi16>, vector<4xf32>
    memref.store %16, %arg2[%c0_3] : memref<16xvector<4xf32>>
    gpu.return
  }

    // ----

  // CHECK-LABEL: llvm.func @mfma_bf16_5
  gpu.func @mfma_bf16_5(%arg0: vector<2xi16>, %arg1: vector<2xi16>, %arg2: memref<4xvector<16xf32>>) {
    %c0_4 = constant 0 : index
    %18 = memref.load %arg2[%c0_4] : memref<4xvector<16xf32>>
    // CHECK:      %[[IMM0:.*]] = llvm.mlir.constant(2 : i32) : i32
    // CHECK-NEXT: %[[IMM1:.*]] = llvm.mlir.constant(0 : i32) : i32
    // CHECK-NEXT: %[[IMM2:.*]] = llvm.mlir.constant(0 : i32) : i32
    // CHECK-NEXT: %{{.*}} = rocdl.mfma.f32.16x16x2bf16 %{{.*}}, %{{.*}}, %{{.*}}, %[[IMM0]], %[[IMM1]], %[[IMM2]] : (vector<2xi16>, vector<2xi16>, vector<16xf32>, i32, i32, i32) -> vector<16xf32>
    %19 = gpu.mfma(%arg0, %arg1, %18) {imm = [2 : i32, 0 : i32, 0 : i32], instr = "mfma_f32_16x16x2bf16"} : vector<2xi16>, vector<16xf32>
    memref.store %19, %arg2[%c0_4] : memref<4xvector<16xf32>>
    gpu.return
  }

    // ----

  // CHECK-LABEL: llvm.func @mfma_bf16_6
  gpu.func @mfma_bf16_6(%arg0: vector<2xi16>, %arg1: vector<2xi16>, %arg2: memref<4xvector<16xf32>>) {
    %c0_5 = constant 0 : index
    %21 = memref.load %arg2[%c0_5] : memref<4xvector<16xf32>>
    // CHECK:      %[[IMM0:.*]] = llvm.mlir.constant(0 : i32) : i32
    // CHECK-NEXT: %[[IMM1:.*]] = llvm.mlir.constant(0 : i32) : i32
    // CHECK-NEXT: %[[IMM2:.*]] = llvm.mlir.constant(4 : i32) : i32
    // CHECK-NEXT: %{{.*}} = rocdl.mfma.f32.16x16x2bf16 %{{.*}}, %{{.*}}, %{{.*}}, %[[IMM0]], %[[IMM1]], %[[IMM2]] : (vector<2xi16>, vector<2xi16>, vector<16xf32>, i32, i32, i32) -> vector<16xf32>
    %22 = gpu.mfma(%arg0, %arg1, %21) {imm = [0 : i32, 0 : i32, 4 : i32], instr = "mfma_f32_16x16x2bf16"} : vector<2xi16>, vector<16xf32>
    memref.store %22, %arg2[%c0_5] : memref<4xvector<16xf32>>
    gpu.return
  }

    // ----

  // CHECK-LABEL: llvm.func @mfma_bf16_7
  gpu.func @mfma_bf16_7(%arg0: vector<2xi16>, %arg1: vector<2xi16>, %arg2: memref<16xvector<4xf32>>) {
    %c0_6 = constant 0 : index
    %24 = memref.load %arg2[%c0_6] : memref<16xvector<4xf32>>
    // CHECK:      %[[IMM0:.*]] = llvm.mlir.constant(4 : i32) : i32
    // CHECK-NEXT: %[[IMM1:.*]] = llvm.mlir.constant(0 : i32) : i32
    // CHECK-NEXT: %[[IMM2:.*]] = llvm.mlir.constant(0 : i32) : i32
    // CHECK-NEXT: %{{.*}} = rocdl.mfma.f32.4x4x2bf16 %{{.*}}, %{{.*}}, %{{.*}}, %[[IMM0]], %[[IMM1]], %[[IMM2]] : (vector<2xi16>, vector<2xi16>, vector<4xf32>, i32, i32, i32) -> vector<4xf32>
    %25 = gpu.mfma(%arg0, %arg1, %24) {imm = [4 : i32, 0 : i32, 0 : i32], instr = "mfma_f32_4x4x2bf16"} : vector<2xi16>, vector<4xf32>
    memref.store %25, %arg2[%c0_6] : memref<16xvector<4xf32>>
    gpu.return
  }

    // ----

  // CHECK-LABEL: llvm.func @mfma_bf16_8
  gpu.func @mfma_bf16_8(%arg0: vector<2xi16>, %arg1: vector<2xi16>, %arg2: memref<16xvector<4xf32>>) {
    %c0_7 = constant 0 : index
    %27 = memref.load %arg2[%c0_7] : memref<16xvector<4xf32>>
    // CHECK:      %[[IMM0:.*]] = llvm.mlir.constant(4 : i32) : i32
    // CHECK-NEXT: %[[IMM1:.*]] = llvm.mlir.constant(0 : i32) : i32
    // CHECK-NEXT: %[[IMM2:.*]] = llvm.mlir.constant(0 : i32) : i32
    // CHECK-NEXT: %{{.*}} = rocdl.mfma.f32.4x4x2bf16 %{{.*}}, %{{.*}}, %{{.*}}, %[[IMM0]], %[[IMM1]], %[[IMM2]] : (vector<2xi16>, vector<2xi16>, vector<4xf32>, i32, i32, i32) -> vector<4xf32>
    %28 = gpu.mfma(%arg0, %arg1, %27) {imm = [4 : i32, 0 : i32, 0 : i32], instr = "mfma_f32_4x4x2bf16"} : vector<2xi16>, vector<4xf32>
    memref.store %28, %arg2[%c0_7] : memref<16xvector<4xf32>>
    %c1_8 = constant 1 : index
    %29 = memref.load %arg2[%c1_8] : memref<16xvector<4xf32>>
    // CHECK:      %[[IMM0:.*]] = llvm.mlir.constant(4 : i32) : i32
    // CHECK-NEXT: %[[IMM1:.*]] = llvm.mlir.constant(1 : i32) : i32
    // CHECK-NEXT: %[[IMM2:.*]] = llvm.mlir.constant(0 : i32) : i32
    // CHECK-NEXT: %{{.*}} = rocdl.mfma.f32.4x4x2bf16 %{{.*}}, %{{.*}}, %{{.*}}, %[[IMM0]], %[[IMM1]], %[[IMM2]] : (vector<2xi16>, vector<2xi16>, vector<4xf32>, i32, i32, i32) -> vector<4xf32>
    %30 = gpu.mfma(%arg0, %arg1, %29) {imm = [4 : i32, 1 : i32, 0 : i32], instr = "mfma_f32_4x4x2bf16"} : vector<2xi16>, vector<4xf32>
    memref.store %30, %arg2[%c1_8] : memref<16xvector<4xf32>>
    gpu.return
  }
}
>>>>>>> e596d490
gpu.module @test_module {
  // CHECK-LABEL: @kernel_func
  // CHECK: attributes
  // CHECK: gpu.kernel
  // CHECK: rocdl.kernel
  gpu.func @kernel_func() kernel {
    gpu.return
  }
}<|MERGE_RESOLUTION|>--- conflicted
+++ resolved
@@ -377,8 +377,6 @@
 
 // -----
 
-<<<<<<< HEAD
-=======
 gpu.module @test_module_mfma_f16 {
   // CHECK-LABEL: llvm.func @mfma_f16_0
   gpu.func @mfma_f16_0(%arg0: vector<4xf16>, %arg1: vector<4xf16>, %arg2: memref<2xvector<32xf32>>) {
@@ -683,7 +681,7 @@
     gpu.return
   }
 }
->>>>>>> e596d490
+
 gpu.module @test_module {
   // CHECK-LABEL: @kernel_func
   // CHECK: attributes
