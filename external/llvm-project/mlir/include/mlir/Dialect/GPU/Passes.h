--- conflicted
+++ resolved
@@ -56,14 +56,11 @@
 protected:
   void getDependentDialects(DialectRegistry &registry) const override;
 
-<<<<<<< HEAD
   /// Hook allowing the application of optimizations before codegen
   /// By default, does nothing
   virtual LogicalResult optimizeLlvm(llvm::Module &llvmModule,
                                      llvm::TargetMachine &targetMachine);
 
-=======
->>>>>>> de121422
   /// Translates the 'getOperation()' result to an LLVM module.
   virtual std::unique_ptr<llvm::Module>
   translateToLLVMIR(llvm::LLVMContext &llvmContext);
