--- conflicted
+++ resolved
@@ -116,15 +116,11 @@
 
   bool operator[](unsigned i) const {
     assert(i < 64);
-<<<<<<< HEAD
-    return (bits & (1ULL << i)) != 0;
-=======
     return (storage & (static_cast<int64_t>(1) << i)) != 0;
   }
   unsigned min() const {
     unsigned m = llvm::countr_zero(storage);
     return m == 64 ? -1 : m;
->>>>>>> cd281cf4
   }
   unsigned max() const { return 64 - llvm::countl_zero(storage); }
   unsigned count() const { return llvm::popcount(storage); }
