--- conflicted
+++ resolved
@@ -82,11 +82,7 @@
 
 String dockerImage() {
     // If this is being changed please change Dockerfile.migraphx-ci's base image as well
-<<<<<<< HEAD
-    return 'pcf0/mlir:rocm5.4.2'
-=======
     return 'rocm/mlir:rocm5.4.2-latest'
->>>>>>> d1be7472
 }
 
 String dockerImageCIMIGraphX() {
