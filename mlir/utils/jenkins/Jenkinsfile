// ON CHANGING THESE, ALSO CHANGE Jenkinsfile.downstream
void buildProject(String target, String cmakeOpts) {
    cmakeBuild generator: 'Ninja',\
        buildDir: 'build',\
        buildType: 'RelWithDebInfo',\
        installation: 'InSearchPath',\
        steps: [[args: target]],\
        cmakeArgs: "-DMLIR_MIOPEN_DRIVER_ENABLED=1 $cmakeOpts"
}

void buildMIOpen(String cmakeOpts) {
    sh '[ ! -d build ] || rm -rf build'
    cmakeBuild generator: 'Unix Makefiles',\
        buildDir: 'build',\
        buildType: 'Release',\
        installation: 'InSearchPath',\
        cmakeArgs: """-DCMAKE_CXX_COMPILER=/opt/rocm/llvm/bin/clang++
                     -DCMAKE_C_COMPILER=/opt/rocm/llvm/bin/clang
                     ${cmakeOpts}
                     """
    sh 'cd build; make -j $(nproc) MIOpenDriver'
}

void getAndBuildMIOpen(String prefixOpt, String cmakeOpts) {
    git branch: 'mlir-bwd-no-set-zero', poll: false,\
        url: 'https://github.com/ROCmSoftwarePlatform/MIOpen.git'
    cmake arguments: "-P install_deps.cmake --minimum ${prefixOpt}",\
        installation: "InSearchPath"
    buildMIOpen(cmakeOpts)
}

void buildMIOpenWithMLIR() {
    buildProject('libMLIRMIOpen',
                    '-DBUILD_FAT_LIBMLIRMIOPEN=ON')
    cmake arguments: "--install . --component libMLIRMIOpen --prefix ${WORKSPACE}/MIOpenDeps",\
        installation: 'InSearchPath', workingDir: 'build'

    dir('MIOpen') {
        git branch: 'mlir-wrw-no-set-zero-no-cast-tensor', poll: false,\
            url: 'https://github.com/ROCmSoftwarePlatform/MIOpen.git'
        sh 'sed -i "/ROCmSoftwarePlatform\\/llvm-project-mlir/d" ./requirements.txt'
        cmake arguments: "-P install_deps.cmake --minimum --prefix ${WORKSPACE}/MIOpenDeps",\
                installation: "InSearchPath"
        buildMIOpen('''-DMIOPEN_USE_MLIR=On
                        -DMIOPEN_BACKEND=HIP
                        -DCMAKE_PREFIX_PATH="${WORKSPACE}/MIOpenDeps"
                        -DMIOPEN_USER_DB_PATH=${WORKSPACE}/MIOpen/build/MIOpenUserDB
                        -DMIOPEN_TEST_FLAGS=\'--verbose --disable-verification-cache\'
                        ''')
    }
}

void showEnv() {
    echo "$env.NODE_NAME"
    sh 'cat /etc/os-release'
    sh 'ulimit -a'
    // Ignore rocm-smi failures in ixt-sjc2-05
    sh '/opt/rocm/bin/rocm-smi || true'
    sh '/opt/rocm/bin/rocm_agent_enumerator'
    sh 'id'
}

String dockerArgs() {
    return "--device=/dev/kfd --device=/dev/dri --group-add video -v /etc/passwd:/etc/passwd:ro -v /etc/group:/etc/group:ro"
}

String dockerImage() {
    return 'rocm/mlir:rocm5.0-latest'
}

void preMergeCheck() {
    sh '''
    if [ ! -f ./build/compile_commands.json ];  then
      echo "No compile commands, bailing."
      exit 1
    fi
    if [ ! -f ./compile_commands.json ]; then
      ln -s build/compile_commands.json compile_commands.json
    fi
    '''
    sh 'python3 ./mlir/utils/jenkins/static-checks/premerge-checks.py'
}

void testMIOpenDriver(String dtype, String layout, String direction, String tuning) {
    echo "Config is (${dtype}, ${layout}, dir=${direction}, tuning=${tuning})"
    dir('MIOpen/build/') {
        sh """
        bash ${WORKSPACE}/mlir/utils/jenkins/miopen-tests/miopen_validate.sh \
        --layout ${layout} \
        --direction ${direction} \
        --dtype ${dtype} \
        ${tuning == '1' ? '--tuning' : '--no-tuning'} \
        < ${WORKSPACE}/mlir/utils/jenkins/miopen-tests/resnet50-miopen-configs"""
    }
}

void postProcessPerfRes() {
    publishHTML (target: [
        allowMissing: false,
        alwaysLinkToLastBuild: false,
        keepAll: true,
        reportDir: 'build',
        reportFiles: 'MLIR_Performance_Changes.html,MLIR_vs_MIOpen.html',
        reportName: 'Performance report'
    ])

    plot csvFileName: 'plot-nightly-perf-results-000001.csv',\
        csvSeries: [[file: 'build/mlir_vs_miopen_perf_for_plot.csv', displayTableFlag: false]],\
        title: 'Test performance summary',\
        yaxis: 'TFlops',\
        style: 'line',\
        group: 'Performance plots'

    // Save results for future comparison
    archiveArtifacts artifacts: 'build/mlir_*.csv,build/perf-run-date', onlyIfSuccessful: true
}

pipeline {
    agent none
    parameters {
        // Below should be set statically by Jenkins job
        booleanParam(name: 'nightly', defaultValue: params.nightly ? true : false,
                     description: 'Run extra nightly-only tests')
        booleanParam(name: 'canXdlops', defaultValue: params.canXdlops == false ? false : true,
                     description: 'Can this CI instance use xdlops (no for public server)')
        booleanParam(name: 'weekly', defaultValue: params.weekly ? true : false,
                     description: 'Run weekly-only jobs')

        // Each below control whether to run a individual stage from parallel run
        // They default to true or empty but deverloper can toggle them for debugging purpose
        booleanParam(name: 'sharedLib', defaultValue: true,
                     description: 'Run the shared library stage')
        booleanParam(name: 'staticLib', defaultValue: true,
                     description: 'Run the static library stage')
        booleanParam(name: 'perfTest', defaultValue: true,
                     description: 'Run the performance testing stage')
    }
    stages {
        stage("Set System Property") {
            steps {
                script {
                     System.setProperty("org.jenkinsci.plugins.durabletask.BourneShellScript.HEARTBEAT_CHECK_INTERVAL", "86400");
                }
            }
        }
        stage("Build and Test") {
            parallel {
                stage("Shared Library: fixed E2E tests") {
                    when {
                        beforeAgent true;
                        equals expected: true, actual: params.sharedLib;
                        equals expected: false, actual: params.weekly;
                    }
                    agent {
                        docker {
                            image dockerImage()
                            args dockerArgs()
                            label "${params.canXdlops ? 'gfx908 || gfx90a' : 'rocm' }"
                            alwaysPull true
                        }
                    }
                    environment {
                        HOME="${WORKSPACE}"
                    }
                    stages {
                        stage('Environment') {
                            steps {
                                showEnv()
                            }
                        }
                        stage("Shared library build and fixed tests") {
                            steps {
                                buildProject('check-mlir check-mlir-miopen', """
                                  -DMLIR_MIOPEN_DRIVER_PR_E2E_TEST_ENABLED=${params.nightly ? '0' : '1'}
                                  -DMLIR_MIOPEN_DRIVER_XDLOPS_TEST_ENABLED=${params.canXdlops ? '1' : '0'}
                                  -DMLIR_MIOPEN_DRIVER_E2E_TEST_ENABLED=${params.nightly ? '1' : '0'}
                                  -DMLIR_MIOPEN_DRIVER_MISC_E2E_TEST_ENABLED=${params.nightly ? '1' : '0'}
                                  -DMLIR_MIOPEN_DRIVER_TEST_GPU_VALIDATION=1
                                  -DLLVM_LIT_ARGS=-v
                                  -DCMAKE_EXPORT_COMPILE_COMMANDS=1
                                """)
                            }
                        }
                        stage('Static Tests') {
                            when { allOf {
                                equals expected: false, actual: params.nightly;
                                // Avoid this test running twice
                                equals expected: true, actual: params.canXdlops
                            } }
                            steps {
                               preMergeCheck()
                           }
                        }
                     }
                     post {
                        always {
                            cleanWs()
                        }
                    }
                }
                stage("Shared Library: random E2E tests") {
                    when {
                        beforeAgent true;
                        allOf {
                            equals expected: true, actual: params.sharedLib;
                            equals expected: true, actual: params.nightly
                        }
                    }
                    agent {
                        docker {
                            image dockerImage()
                            args dockerArgs()
                            label "${params.canXdlops ? 'gfx908 || gfx90a' : 'rocm' }"
                            alwaysPull true
                        }
                    }
                    environment {
                        HOME="${WORKSPACE}"
                    }
                    stages {
                        stage('Environment') {
                            steps {
                                showEnv()
                            }
                        }
                        stage("Shared library build and random tests") {
                            steps {
                                buildProject('check-mlir-miopen',
                                             """-DMLIR_MIOPEN_DRIVER_PR_E2E_TEST_ENABLED=0
                                             -DMLIR_MIOPEN_DRIVER_XDLOPS_TEST_ENABLED=${params.canXdlops ? '1' : '0'}
                                             -DMLIR_MIOPEN_DRIVER_E2E_TEST_ENABLED=1
                                             -DMLIR_MIOPEN_DRIVER_RANDOM_DATA_SEED=1
                                             -DMLIR_MIOPEN_DRIVER_MISC_E2E_TEST_ENABLED=0
                                             -DMLIR_MIOPEN_DRIVER_TEST_GPU_VALIDATION=0
                                             -DMLIR_MIOPEN_DRIVER_TIMING_TEST_ENABLED=1
                                             -DLLVM_LIT_ARGS=-v
                                             -DCMAKE_EXPORT_COMPILE_COMMANDS=1""")
                            }
                        }
                    }
                    post {
                        always {
                            cleanWs()
                        }
                    }
                }
                stage("Static Library PR tests") {
                    when {
                        beforeAgent true;
                        allOf {
                            equals expected: true, actual: params.staticLib;
                            equals expected: false, actual: params.nightly;
                            equals expected: false, actual: params.weekly;
                        }
                    }
                    agent {
                        docker {
                            image dockerImage()
                            args dockerArgs()
                            label "${params.canXdlops ? 'gfx908 || gfx90a' : 'gfx906' }"
                            alwaysPull true
                        }
                    }
                    environment {
                        PATH="/opt/rocm/llvm/bin:$PATH"
                        HOME="${WORKSPACE}"
                    }
                    stages {
                        stage('Environment') {
                            steps {
                                showEnv()
                            }
                        }
                        stage("Build MIOpen with libMLIRMIOpen") {
<<<<<<< HEAD
                            when { anyOf {
                                    equals expected: false, actual: params.weekly;
                                    allOf {
                                        equals expected: true, actual: params.weekly;
                                        equals expected: true, actual: params.staticLib;
                                    }
                            }}
                            steps {
                                dir('MIOpen') {
                                git branch: 'mlir-bwd-no-set-zero', poll: false,\
                                    url: 'https://github.com/ROCmSoftwarePlatform/MIOpen.git'
                                sh 'sed -i "/ROCmSoftwarePlatform\\/llvm-project-mlir/d" ./requirements.txt'
                                cmake arguments: "-P install_deps.cmake --minimum --prefix ${WORKSPACE}/MIOpenDeps",\
                                    installation: "InSearchPath"
                                buildMIOpen('''-DMIOPEN_USE_MLIR=ON
                                        -DMIOPEN_BACKEND=HIP
                                        -DCMAKE_PREFIX_PATH="${WORKSPACE}/MIOpenDeps"
                                        -DMIOPEN_USER_DB_PATH=${WORKSPACE}/MIOpen/build/MIOpenUserDB
                                        -DMIOPEN_TEST_FLAGS=\'--verbose --disable-verification-cache\'
                                        ''')
                                }
                            }
                        }
                        stage("Stash MIOpen with libMLIRMIOpen") {
                            when { anyOf {
                                    equals expected: true, actual: params.nightly;
                                    allOf {
                                        equals expected: true, actual: params.weekly;
                                        equals expected: true, actual: params.staticLib;
                                    }
                            }}
=======
>>>>>>> 3356783f
                            steps {
                                buildMIOpenWithMLIR()
                            }
                        }
                        stage("Test selected MIOpen configs") {
                            environment {
                                // Make libMIOpen.so accessible to the test driver
                                LD_LIBRARY_PATH="${WORKSPACE}/MIOpen/build/lib:$LD_LIBRARY_PATH:"
                            }
                            steps {
                                dir('MIOpen/build/') {
                                    sh """
                                    bash ${WORKSPACE}/mlir/utils/jenkins/miopen-tests/miopen_validate.sh --test-all --no-tuning\
                                       < ${WORKSPACE}/mlir/utils/jenkins/miopen-tests/selected-resnet50-miopen-configs"""
                                    sh """
                                    bash ${WORKSPACE}/mlir/utils/jenkins/miopen-tests/miopen_validate.sh --test-all --tuning\
                                       < ${WORKSPACE}/mlir/utils/jenkins/miopen-tests/selected-resnet50-miopen-configs"""
                                }
                            }
                        }
                    }
                    post {
                        always {
                            cleanWs()
                        }
                    }
                }
            }
        }
        stage ("Tune MLIR kernels") {
            when {
                beforeAgent true;
                equals expected: true, actual: params.weekly;
                equals expected: true, actual: params.staticLib;
            }
            matrix {
                axes {
                    axis {
                        name 'ARCH'
                        values 'gfx906', 'gfx908', 'gfx90a'
                    }
                }
                agent {
                    docker {
                        image dockerImage()
                        args dockerArgs()
                        label "${ARCH}"
                        alwaysPull true
                    }
                }
                when {
                    beforeAgent true
                    anyOf {
                        allOf {
                            equals expected: "gfx906", actual: "${ARCH}";
                            equals expected: false, actual: params.canXdlops;
                        }
                        allOf {
                            anyOf {
                                equals expected: "gfx908", actual: "${ARCH}";
                                equals expected: "gfx90a", actual: "${ARCH}";
                            }
                            equals expected: true, actual: params.canXdlops;
                        }
                    }
                }
                environment {
                    PATH="/opt/rocm/llvm/bin:$PATH"
                    HOME="${WORKSPACE}"
                }
                stages {
                    stage("Set System Property on Lockhart nodes") {
                        when {
                            equals expected: "gfx90a", actual: "${ARCH}"
                        }
                        steps {
                            script {
                               System.setProperty("org.jenkinsci.plugins.durabletask.BourneShellScript.HEARTBEAT_CHECK_INTERVAL", "86400");
                            }
                        }
                    }
                    stage("Environment") {
                        steps {
                            echo "ARCH = ${ARCH}"
                            showEnv()
                        }
                    }
                    stage("Build MIOpen with libMLIRMIOpen") {
                        steps {
                            buildMIOpenWithMLIR()
                        }
                    }
                    stage("Tune MLIR kernels") {
                        environment {
                            // Make libMIOpen.so accessible to the test driver
                            LD_LIBRARY_PATH="${WORKSPACE}/MIOpen/build/lib:$LD_LIBRARY_PATH:"
                        }
                        steps {
                            dir('MIOpen/build/') {
                                sh """
                                bash ${WORKSPACE}/mlir/utils/jenkins/miopen-tests/miopen_validate.sh --test-all --tuning\
                                    < ${WORKSPACE}/mlir/utils/jenkins/miopen-tests/resnet50-miopen-configs"""
                                sh 'ls -l MIOpenUserDB'
                            }
                            // Save user database for nightly jobs
                            dir ('MIOpen/build/MIOpenUserDB') {
                                stash name: "MLIR-PerfDB-${ARCH}", includes: "**"
                            }
                        }
                    }
                }
                post {
                    always {
                        cleanWs()
                    }
                }
            }
        }
        stage("Archive weekly xdlops tuning perfDB") {
            when {
                beforeAgent true;
                equals expected: true, actual: params.weekly;
                equals expected: true, actual: params.staticLib;
            }
            agent any
            options {
                skipDefaultCheckout()
            }
            steps {
                // Note: add additional architectures here
                dir ('MIOpen/build/MIOpenUserDB') {
                    unstash name: "MLIR-PerfDB-${params.canXdlops ? 'gfx908' : 'gfx906'}"
                    // This'll stop being a duplicate once Navi CI starts
                    unstash name: "MLIR-PerfDB-${params.canXdlops ? 'gfx90a' : 'gfx906'}"
                    sh 'date --utc +%Y-%m-%d >tuning-date'
                }
                archiveArtifacts artifacts: 'MIOpen/build/MIOpenUserDB/**',\
                    onlyIfSuccessful: true
            }
            post {
                always {
                    cleanWs()
                }
            }
        }

        stage("MIOpen Resnet50 Config Test") {
            when { allOf {
                    equals expected: true, actual: params.nightly;
                    equals expected: true, actual: params.staticLib;
            }}
            matrix {
                axes {
                    axis {
                        name 'DTYPE'
                        values 'fp16', 'fp32'
                    }
                    axis {
                        name 'LAYOUT'
                        values 'NCHW', 'NHWC'
                    }
                }
                stages {
                    stage('Test MIOpen integration') {
                        agent {
                            docker {
                                image dockerImage()
                                args dockerArgs()
                                label "${params.canXdlops ? 'gfx908 || gfx90a' : 'gfx906'}"
                                alwaysPull true
                            }
                        }
                        stages {
                            stage('Environment') {
                                steps {
                                    echo "Config is ($DTYPE, $LAYOUT)"
                                    showEnv()
                                }
                            }
                            stage("Build MIOpen with libMLIRMIOpen") {
                                environment {
                                    PATH="/opt/rocm/llvm/bin:$PATH"
                                    HOME="${WORKSPACE}"
                                }
                                steps {
                                    buildMIOpenWithMLIR()
                                }
                            }
                            stage("Copy perfdb") {
                                steps {
                                    copyArtifacts filter: 'MIOpen/build/MIOpenUserDB/**',\
                                               optional: true,\
                                               flatten: true,\
                                               projectName: "mlir-weekly",\
                                               selector: lastSuccessful(),\
                                               target: 'MIOpen/build/MIOpenUserDB'
                                    sh 'ls MIOpen/build/MIOpenUserDB'
                                    sh 'cat MIOpen/build/MIOpenUserDB/tuning-date'
                                }
                            }
                            stage("Test MIOpen config") {
                                environment {
                                    // Make libMIOpen.so accessible to the test driver
                                    LD_LIBRARY_PATH="${WORKSPACE}/MIOpen/build/lib:$LD_LIBRARY_PATH:"
                                    HOME="${WORKSPACE}"
                                }
                                steps {
                                    // Test with perfDb
                                    testMIOpenDriver("$DTYPE", "$LAYOUT", "1", "0")
                                    testMIOpenDriver("$DTYPE", "$LAYOUT", "2", "0")
                                    testMIOpenDriver("$DTYPE", "$LAYOUT", "4", "0")
                                    // Test without perfDb
                                    sh 'rm -rf ${WORKSPACE}/MIOpen/build/MIOpenUserDB'
                                    testMIOpenDriver("$DTYPE", "$LAYOUT", "1", "0")
                                    testMIOpenDriver("$DTYPE", "$LAYOUT", "2", "0")
                                    testMIOpenDriver("$DTYPE", "$LAYOUT", "4", "0")
                                }
                            }
                        }
                        post {
                            always {
                                cleanWs()
                            }
                        }
                    }
                }
            }
        }
        // FIXME: run perf tests on both gfx90a and gfx908
        stage("Benchmark and Report Performance") {
            when {
                beforeAgent true;
                equals expected: true, actual: params.perfTest;
                equals expected: true, actual: params.nightly;
            }
            agent {
                docker {
                    image dockerImage()
                    args dockerArgs()
                    label "${params.canXdlops ? 'gfx90a' : 'gfx906' }"
                    alwaysPull true
                }
            }
            environment {
                // Make libMIOpen.so accessible to the test driver
                PATH="/opt/rocm/llvm/bin:$PATH"
                LD_LIBRARY_PATH="${WORKSPACE}/MIOpen/build/lib:$LD_LIBRARY_PATH:"
                HOME="${WORKSPACE}"
            }
            stages {
                stage("Environment") {
                    steps {
                        showEnv()
                    }
                }
                stage("Build MLIR with libMLIRMIOpen") {
                    steps {
                        buildMIOpenWithMLIR()
                    }
                }
                stage("Copy tuning database") {
                    steps {
                        copyArtifacts filter: 'MIOpen/build/MIOpenUserDB/**',\
                                               optional: true,\
                                               flatten: true,\
                                               projectName: "mlir-weekly",\
                                               selector: lastSuccessful(),\
                                               target: 'MIOpen/build/MIOpenUserDB'
                        sh 'ls MIOpen/build/MIOpenUserDB'
                        sh 'cat MIOpen/build/MIOpenUserDB/tuning-date'
                    }
                }
                stage("Performance Test: Tuned vs Untuned") {
                    steps {
                        buildProject('ci-performance-scripts', '')
                        dir('build') {
                           sh 'python3 ./bin/MIOpenDriver.py -bmiopen_use_tuned_mlir'
                           sh 'rm -rf ${WORKSPACE}/MIOpen/build/MIOpenUserDB'
                           sh 'python3 ./bin/MIOpenDriver.py -bmiopen_use_untuned_mlir'
                        }
                    }
                }
                stage("Build MIOpen with HIP") {
                    steps {
                        sh 'rm -rf MIOpen'
                        dir('MIOpen') {
                            getAndBuildMIOpen("--prefix ${WORKSPACE}/MIOpen/MIOpenDeps",
                                '''-DMIOPEN_BACKEND=HIP -DMIOPEN_USE_MLIR=OFF
                                   -DCMAKE_PREFIX_PATH="${WORKSPACE}/MIOpen/MIOpenDeps"
                                   -DCMAKE_INSTALL_PREFIX=${WORKSPACE}/MIOpen/build/MIOpenInstallDir
                                   ''')
                            sh 'cd build; make -j $(nproc)'
                            sh 'cd build; make install'
                        }
                    }
                }
                stage("Build MLIR") {
                    steps {
                        // Clean up build settings to disable static library and allow
                        // mlir-rocm-runner
                        sh 'rm build/CMakeCache.txt'
                        buildProject('miopen-gen mlir-miopen-driver mlir-rocm-runner ci-performance-scripts', '')
                    }
                }
                stage("Test MLIR vs MIOpen") {
                    steps {
                        dir('build') {
                            sh 'date --utc +%Y-%m-%d > perf-run-date'
                            // Run MLIR perf benchmarks
                            sh 'python3 ./bin/MIOpenDriver.py'
                        }
                    }
                }
                stage("Copy earlier performance results") {
                    steps {
                        copyArtifacts filter: 'build/*.csv,build/perf-run-date',\
                                               optional: true,\
                                               flatten: true,\
                                               projectName: "/${JOB_NAME}",\
                                               selector: lastSuccessful(),\
                                               target: 'build/oldData'
                    }
                }
                stage("Create performance reports") {
                    steps {
                        dir('build') {
                            sh 'ls -l'
                            sh 'python3 ./bin/createPerformanceReports.py'
                            sh 'python3 ./bin/perfRegressionReport.py'
                        }
                        postProcessPerfRes()
                    }
                }
            }
            post {
                always {
                    cleanWs()
                }
             }
        }
    }
}<|MERGE_RESOLUTION|>--- conflicted
+++ resolved
@@ -36,7 +36,7 @@
         installation: 'InSearchPath', workingDir: 'build'
 
     dir('MIOpen') {
-        git branch: 'mlir-wrw-no-set-zero-no-cast-tensor', poll: false,\
+        git branch: 'mlir-bwd-no-set-zero', poll: false,\
             url: 'https://github.com/ROCmSoftwarePlatform/MIOpen.git'
         sh 'sed -i "/ROCmSoftwarePlatform\\/llvm-project-mlir/d" ./requirements.txt'
         cmake arguments: "-P install_deps.cmake --minimum --prefix ${WORKSPACE}/MIOpenDeps",\
@@ -272,40 +272,6 @@
                             }
                         }
                         stage("Build MIOpen with libMLIRMIOpen") {
-<<<<<<< HEAD
-                            when { anyOf {
-                                    equals expected: false, actual: params.weekly;
-                                    allOf {
-                                        equals expected: true, actual: params.weekly;
-                                        equals expected: true, actual: params.staticLib;
-                                    }
-                            }}
-                            steps {
-                                dir('MIOpen') {
-                                git branch: 'mlir-bwd-no-set-zero', poll: false,\
-                                    url: 'https://github.com/ROCmSoftwarePlatform/MIOpen.git'
-                                sh 'sed -i "/ROCmSoftwarePlatform\\/llvm-project-mlir/d" ./requirements.txt'
-                                cmake arguments: "-P install_deps.cmake --minimum --prefix ${WORKSPACE}/MIOpenDeps",\
-                                    installation: "InSearchPath"
-                                buildMIOpen('''-DMIOPEN_USE_MLIR=ON
-                                        -DMIOPEN_BACKEND=HIP
-                                        -DCMAKE_PREFIX_PATH="${WORKSPACE}/MIOpenDeps"
-                                        -DMIOPEN_USER_DB_PATH=${WORKSPACE}/MIOpen/build/MIOpenUserDB
-                                        -DMIOPEN_TEST_FLAGS=\'--verbose --disable-verification-cache\'
-                                        ''')
-                                }
-                            }
-                        }
-                        stage("Stash MIOpen with libMLIRMIOpen") {
-                            when { anyOf {
-                                    equals expected: true, actual: params.nightly;
-                                    allOf {
-                                        equals expected: true, actual: params.weekly;
-                                        equals expected: true, actual: params.staticLib;
-                                    }
-                            }}
-=======
->>>>>>> 3356783f
                             steps {
                                 buildMIOpenWithMLIR()
                             }
