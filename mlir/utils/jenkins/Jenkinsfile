// ON CHANGING THESE, ALSO CHANGE Jenkinsfile.downstream
void buildProject(String target, String cmakeOpts) {
    timeout(time: 60, activity: true, unit: 'MINUTES') {
        cmakeBuild generator: 'Ninja',\
            buildDir: 'build',\
            buildType: 'RelWithDebInfo',\
            installation: 'InSearchPath',\
            steps: [[args: target]],\
            cmakeArgs: "-DROCMLIR_DRIVER_ENABLED=1 $cmakeOpts"
    }
}

void buildMIOpen(String cmakeOpts) {
    sh '[ ! -d build ] || rm -rf build'
    cmakeBuild generator: 'Unix Makefiles',\
        buildDir: 'build',\
        buildType: 'Release',\
        installation: 'InSearchPath',\
        cmakeArgs: """-DCMAKE_CXX_COMPILER=/opt/rocm/llvm/bin/clang++
                     -DCMAKE_C_COMPILER=/opt/rocm/llvm/bin/clang
                     ${cmakeOpts}
                     """
    sh 'cd build; make -j $(nproc) MIOpenDriver'
}

void getAndBuildMIOpen(String prefixOpt, String cmakeOpts) {
    git branch: 'fix-kernel-count-MLIR', poll: false,\
        url: 'https://github.com/ROCmSoftwarePlatform/MIOpen.git'
    buildMIOpen(cmakeOpts)
}

void buildMIOpenWithMLIR() {
    buildProject('librockCompiler',
                    '-DBUILD_FAT_LIBROCKCOMPILER=ON')
    cmake arguments: "--install . --component librockCompiler --prefix ${WORKSPACE}/MIOpenDeps",\
        installation: 'InSearchPath', workingDir: 'build'

    dir('MIOpen') {
        git branch: 'fix-kernel-count-MLIR', poll: false,\
            url: 'https://github.com/ROCmSoftwarePlatform/MIOpen.git'
        // Note: setting cxxflags here works around https://github.com/ROCmSoftwarePlatform/MIOpen/issues/1604
        buildMIOpen("""-DMIOPEN_USE_MLIR=On
                       -DMIOPEN_USE_COMPOSABLEKERNEL=Off
                       -DMIOPEN_BACKEND=HIP
                       -DCMAKE_PREFIX_PATH=${WORKSPACE}/MIOpenDeps
                       -DCMAKE_CXX_FLAGS="-isystem ${WORKSPACE}/MIOpenDeps/include"
                       -DMIOPEN_USER_DB_PATH=${WORKSPACE}/MIOpen/build/MIOpenUserDB
                       -DMIOPEN_TEST_FLAGS="--verbose --disable-verification-cache"
                       """)
    }
}

void showEnv() {
    echo "$env.NODE_NAME"
    sh 'cat /etc/os-release'
    sh 'ulimit -a'
    // Ignore rocm-smi failures in ixt-sjc2-05
    sh '/opt/rocm/bin/rocm-smi || true'
    sh '/opt/rocm/bin/rocm_agent_enumerator'
    sh 'id'
}

String dockerArgs() {
    return "--device=/dev/kfd --device=/dev/dri --group-add video --group-add render -v /etc/passwd:/etc/passwd:ro -v /etc/group:/etc/group:ro"
}

String dockerImage() {
    return 'rocm/mlir:rocm5.2-latest'
}

void preMergeCheck() {
    sh '''
    if [ ! -f ./build/compile_commands.json ];  then
      echo "No compile commands, bailing."
      exit 1
    fi
    if [ ! -f ./compile_commands.json ]; then
      ln -s build/compile_commands.json compile_commands.json
    fi
    '''
    sh 'python3 ./mlir/utils/jenkins/static-checks/premerge-checks.py'
}

void testMIOpenDriver(boolean testInt8, boolean tuning, String configFilename) {
    timeout(time: 60, activity: true, unit: 'MINUTES') {
        dir('MIOpen/build/') {
            sh """
            bash ${WORKSPACE}/mlir/utils/jenkins/miopen-tests/miopen_validate.sh --test-all\
            ${tuning ? '--tuning' : '--no-tuning'} \
            < ${WORKSPACE}/mlir/utils/jenkins/miopen-tests/${configFilename}"""
            if (testInt8) {
                sh """
                bash ${WORKSPACE}/mlir/utils/jenkins/miopen-tests/miopen_validate.sh --test-fwd\
                --dtype int8\
                ${tuning ? '--tuning' : '--no-tuning'} \
                < ${WORKSPACE}/mlir/utils/jenkins/miopen-tests/${configFilename}"""
            }
        }
    }
}

void postProcessPerfRes(String chip) {
    publishHTML (target: [
        allowMissing: false,
        alwaysLinkToLastBuild: false,
        keepAll: true,
        reportDir: 'build',
        reportFiles: "${chip}_MLIR_Performance_Changes.html,${chip}_MLIR_vs_MIOpen.html",
        reportName: "Performance report for ${chip}"
    ])

    plot csvFileName: "${chip}_plot-nightly-perf-results-000001.csv",\
        csvSeries: [[file: "build/${chip}_mlir_vs_miopen_perf_for_plot.csv", displayTableFlag: false]],\
        title: 'Test performance summary',\
        yaxis: 'TFlops',\
        style: 'line',\
        group: 'Performance plots'

    // Save results for future comparison
    archiveArtifacts artifacts: 'build/*_mlir_*.csv,build/perf-run-date', onlyIfSuccessful: true
}

//makes sure multiple builds are not triggered for branch indexing
def resetBuild() {
    if (currentBuild.getPreviousBuild() == null
        || currentBuild.getPreviousBuild().getBuildCauses().toString().contains('BranchIndexingCause')) {
        def buildNumber = BUILD_NUMBER as int;
        if (buildNumber > 1)
            milestone(buildNumber - 1);
        milestone(buildNumber)
    }
}

void setHeartbeat() {
    script {
        System.setProperty("org.jenkinsci.plugins.durabletask.BourneShellScript.HEARTBEAT_CHECK_INTERVAL", "86400");
    }
}

String getLabelFromCodepath(String codepath) {
    echo "codepath is ${codepath}"
    if (codepath == "mfma") {
        label = 'mlir && (gfx908 || gfx90a)'
    } else if (codepath == "navi21") {
        label = 'mlir && gfx1030'
    } else if (codepath == "vanilla"){
        label = 'mlir && gfx906'
    } else {
        echo "${codepath} is not supported"
        label = 'wrongLabel'
    }
    echo "label is ${label}"
    return label
}

def rebootNode() {
    build job: 'maintenance/reboot-slaves', propagate: false , parameters: [string(name: 'server', value: "${env.NODE_NAME}"),]
}

void tuneMLIRKernels() {
    dir('MIOpen/build/') {
        sh """
            bash ${WORKSPACE}/mlir/utils/jenkins/miopen-tests/miopen_validate.sh --test-all --tuning\
            < ${WORKSPACE}/mlir/utils/jenkins/miopen-tests/resnet50-miopen-configs"""
        sh """
            bash ${WORKSPACE}/mlir/utils/jenkins/miopen-tests/miopen_validate.sh --test-fwd --dtype int8 --tuning\
            < ${WORKSPACE}/mlir/utils/jenkins/miopen-tests/resnet50-miopen-configs"""
        sh 'ls -l MIOpenUserDB'
    }
}

void check_fixedE2ETests(boolean nightly) {
    buildProject('check-mlir check-rocmlir', """
              -DROCMLIR_DRIVER_PR_E2E_TEST_ENABLED=${nightly ? '0' : '1'}
              -DROCMLIR_DRIVER_E2E_TEST_ENABLED=${nightly ? '1' : '0'}
              -DROCK_E2E_TEST_ENABLED=${nightly ? '1' : '0'}
              -DROCMLIR_DRIVER_MISC_E2E_TEST_ENABLED=${nightly ? '1' : '0'}
              -DROCMLIR_DRIVER_TEST_GPU_VALIDATION=1
              -DLLVM_LIT_ARGS='-v --time-tests'
              -DCMAKE_EXPORT_COMPILE_COMMANDS=1
             """)
}

void check_randomE2ETests() {
    buildProject('check-rocmlir', """
              -DROCMLIR_DRIVER_PR_E2E_TEST_ENABLED=0
              -DROCMLIR_DRIVER_E2E_TEST_ENABLED=1
              -DROCK_E2E_TEST_ENABLED=1
              -DROCMLIR_DRIVER_RANDOM_DATA_SEED=1
              -DROCMLIR_DRIVER_MISC_E2E_TEST_ENABLED=0
              -DROCMLIR_DRIVER_TEST_GPU_VALIDATION=0
              -DLLVM_LIT_ARGS='-v --time-tests'
              -DCMAKE_EXPORT_COMPILE_COMMANDS=1
             """)
}

void parameterSweep(String CONFIG) {
    timeout(time: 60, activity: true, unit: 'MINUTES') {
        dir('build') {
            sh """python3 ./bin/parameterSweeps.py ${CONFIG}"""
        }
    }
}

boolean shouldRunFromCodepath(String codepath) {
    // Run vanilla on public CI
    if ((codepath == "vanilla") && (params.canXdlops == false)) {
        return true
    }
    // Run mfma on private CI
    if ((codepath == "mfma") && params.canXdlops) {
        return true
    }
    // Run navi21 on private CI only if it is not disabled
    if (params.canXdlops && (params.disableNavi21 == false) && (codepath == "navi21")) {
        return true
    }
    return false
}

boolean shouldRunFromChip(String chip) {
    switch (chip) {
        case "gfx906":
            return shouldRunFromCodepath("vanilla")
        case "gfx908":
        case "gfx90a":
            return shouldRunFromCodepath("mfma")
        case "gfx1030":
            return shouldRunFromCodepath("navi21")
    }
}

void archivePerfDB() {
    // Note: add additional architectures here
    dir ('MIOpen/build/MIOpenUserDB') {
        unstash name: "MLIR-PerfDB-${params.canXdlops ? 'gfx908' : 'gfx906'}"
        // This'll stop being a duplicate once Navi CI starts
        unstash name: "MLIR-PerfDB-${params.canXdlops ? 'gfx90a' : 'gfx906'}"
        if (params.disableNavi21 == false)
            unstash name: "MLIR-PerfDB-${params.canXdlops ? 'gfx1030' : 'gfx906'}"
        sh 'date --utc +%Y-%m-%d >tuning-date'
    }
    archiveArtifacts artifacts: 'MIOpen/build/MIOpenUserDB/**',\
    onlyIfSuccessful: true
}

pipeline {
    agent none
    parameters {
        // Below should be set statically by Jenkins job
        booleanParam(name: 'nightly', defaultValue: params.nightly ? true : false,
                     description: 'Run extra nightly-only tests')
        booleanParam(name: 'canXdlops', defaultValue: params.canXdlops == false ? false : true,
                     description: 'Can this CI instance use xdlops (no for public server)')
        booleanParam(name: 'weekly', defaultValue: params.weekly ? true : false,
                     description: 'Run weekly-only jobs')

        // Each below control whether to run a individual stage from parallel run
        // They default to true or empty but deverloper can toggle them for debugging purpose
        booleanParam(name: 'sharedLib', defaultValue: true,
                     description: 'Run the shared library stage')
        booleanParam(name: 'staticLib', defaultValue: true,
                     description: 'Run the static library stage')
        booleanParam(name: 'perfTest', defaultValue: true,
                     description: 'Run the performance testing stage')

        // choose the codepath for testing
        choice(name: 'codepath',
               choices: ['default', 'mfma', 'navi21', 'vanilla'],
               description: 'Choose the codepath to test')
        // option to disable navi21 cells in case nodes are offline
        booleanParam(name: 'disableNavi21', defaultValue: false,
                     description: 'Disable testing on Navi21')
    }
    stages {
        stage("Set System Property") {
            steps {
                setHeartbeat()
            }
        }
        stage("Kill old PR builds") {
            when {
                equals expected: false, actual: params.weekly;
                equals expected: false, actual: params.nightly;
            }
            steps {
                resetBuild()
            }
        }
        stage("Build and Test") {
            when {
                beforeAgent true
                // Skip this part of testing as early as possible
                equals expected: false, actual: params.weekly;
            }
            matrix {
                axes {
                    axis {
                        name 'CODEPATH'
                        values 'vanilla', 'mfma', 'navi21'
                    }
                }
                agent {
                    docker {
                        image dockerImage()
                        args dockerArgs()
                        label getLabelFromCodepath("${CODEPATH}")
                        alwaysPull true
                    }
                }
                when {
                    beforeAgent true
                    anyOf {
                        // When default codepath is selected, we test mfma and navi21 on private CI
                        // and vanilla on public CI
                        allOf {
                            equals expected: "default", actual: params.codepath;
                            expression { return shouldRunFromCodepath("$CODEPATH")}
                        }
                        // When a particular codepath is selected, we only test the codepath
                        // on private CI
                        allOf {
                            anyOf {
                                equals expected: "mfma", actual: params.codepath;
                                allOf {
                                    equals expected: "navi21", actual: params.codepath;
                                    equals expected: false, actual: params.disableNavi21;
                                }
                                equals expected: "vanilla", actual: params.codepath;
                            }
                            equals expected: "${CODEPATH}", actual: params.codepath;
                            equals expected: true, actual: params.canXdlops;
                        }
                    }
                }
                environment {
                    PATH="/opt/rocm/llvm/bin:$PATH"
                    HOME="${WORKSPACE}"
                }
                stages {
                    stage('Environment') {
                        steps {
                            showEnv()
                        }
                    }
                    stage("Shared Library: fixed E2E tests") {
                        when {
                            beforeAgent true;
                            equals expected: true, actual: params.sharedLib;
                        }
                        steps {
                            check_fixedE2ETests(params.nightly)
                        }
                    }
                    stage("Shared Library: random E2E tests") {
                        when {
                            beforeAgent true;
                            allOf {
                                equals expected: true, actual: params.sharedLib;
                                equals expected: true, actual: params.nightly
                            }
                        }
                        steps {
                            check_randomE2ETests()
                        }
                    }
                    stage("Static Library: test librockCompiler with MIOpen") {
                        when {
                            beforeAgent true;
                            equals expected: true, actual: params.staticLib;
                            equals expected: false, actual: params.nightly;
                        }
                        environment {
                            // Make libMIOpen.so accessible to the test driver
                            LD_LIBRARY_PATH="${WORKSPACE}/MIOpen/build/lib:$LD_LIBRARY_PATH:"
                        }
                        steps {
                            sh 'rm build/CMakeCache.txt'
                            buildMIOpenWithMLIR()
                            testMIOpenDriver(/*testInt8=*/true, /*tuning=*/false, "selected-resnet50-miopen-configs")
                            testMIOpenDriver(/*testInt8=*/true, /*tuning=*/true, "selected-resnet50-miopen-configs")
                        }
                    }
                    stage('Static Tests') {
                        when {
                            allOf {
                                equals expected: false, actual: params.nightly;
                                // Avoid this test running multiple times
                                equals expected: "mfma", actual: "${CODEPATH}"
                            }
                        }
                        steps {
                            preMergeCheck()
                        }
                    }
                }
                post {
                    unsuccessful {
                        rebootNode()
                    }
                    always {
                        cleanWs()
                    }
                }
            }
        }
        stage ("Parameter sweeps") {
            when {
                beforeAgent true;
                equals expected: true, actual: params.weekly;
                equals expected: true, actual: params.sharedLib;
            }
            matrix {
                axes {
                    axis {
                        name 'CODEPATH'
                        values 'mfma', 'vanilla', 'navi21'
                    }
                }
                agent {
                    docker {
                        image dockerImage()
                        args dockerArgs()
                        label getLabelFromCodepath("${CODEPATH}")
                        alwaysPull true
                    }
                }
                when {
                    beforeAgent true
                    expression { return shouldRunFromCodepath("$CODEPATH") }
                }
                environment {
                    HOME="${WORKSPACE}"
                }
                stages {
                    stage('Environment') {
                        steps {
                            showEnv()
                        }
                    }
                    stage("Prepare Performance Scripts") {
                        steps {
                            setHeartbeat()
                            buildProject('check-rocmlir-build-only ci-performance-scripts', '')
                        }
                    }
                    stage("Parameter Sweep") {
                        steps {
                            parameterSweep("conv_structure")
                            parameterSweep("perf_config")
                        }
                    }
                }
                post {
                    unsuccessful {
                        rebootNode()
                    }
                    always {
                        cleanWs()
                    }
                }
            }
        }
        stage ("Tune MLIR kernels") {
            when {
                beforeAgent true;
                equals expected: true, actual: params.weekly;
                equals expected: true, actual: params.staticLib;
            }
            matrix {
                axes {
                    axis {
                        name 'ARCH'
                        values 'gfx906', 'gfx908', 'gfx90a', 'gfx1030'
                    }
                }
                agent {
                    docker {
                        image dockerImage()
                        args dockerArgs()
                        label "mlir && ${ARCH}"
                        alwaysPull true
                    }
                }
                when {
                    beforeAgent true
                    expression { return shouldRunFromChip("${ARCH}") }
                }
                environment {
                    PATH="/opt/rocm/llvm/bin:$PATH"
                    HOME="${WORKSPACE}"
                }
                stages {
                    stage("Set System Property on Lockhart nodes") {
                        when {
                            equals expected: "gfx90a", actual: "${ARCH}"
                        }
                        steps {
                            setHeartbeat()
                        }
                    }
                    stage("Environment") {
                        steps {
                            echo "ARCH = ${ARCH}"
                            showEnv()
                        }
                    }
                    stage("Build MIOpen with librockCompiler") {
                        steps {
                            buildMIOpenWithMLIR()
                        }
                    }
                    stage("Tune MLIR kernels") {
                        environment {
                            // Make libMIOpen.so accessible to the test driver
                            LD_LIBRARY_PATH="${WORKSPACE}/MIOpen/build/lib:$LD_LIBRARY_PATH:"
                        }
                        steps {
                            tuneMLIRKernels()
                            // Save user database for nightly jobs
                            dir ('MIOpen/build/MIOpenUserDB') {
                                stash name: "MLIR-PerfDB-${ARCH}", includes: "**"
                            }
                        }
                    }
                }
                post {
                    always {
                        cleanWs()
                    }
                }
            }
        }
        stage("Archive weekly xdlops tuning perfDB") {
            when {
                beforeAgent true;
                equals expected: true, actual: params.weekly;
                equals expected: true, actual: params.staticLib;
            }
            agent any
            options {
                skipDefaultCheckout()
            }
            steps {
                archivePerfDB()
            }
            post {
                always {
                    cleanWs()
                }
            }
        }
        stage("MIOpen Resnet50 Config Test") {
            when {
                allOf {
                    equals expected: true, actual: params.nightly;
                    equals expected: true, actual: params.staticLib;
                }
            }
            matrix {
                axes {
                    axis {
                        name 'CODEPATH'
                        values 'mfma', 'vanilla', 'navi21'
                    }
                }
                agent {
                    docker {
                        image dockerImage()
                        args dockerArgs()
                        label getLabelFromCodepath("${CODEPATH}")
                        alwaysPull true
                    }
                }
                when {
                    beforeAgent true
                    expression { return shouldRunFromCodepath("${CODEPATH}") }
                }
                stages {
                    stage('Environment') {
                        steps {
                            echo "codepath is ${CODEPATH}"
                            showEnv()
                        }
                    }
                    stage("Build MIOpen with librockCompiler") {
                        environment {
                            PATH="/opt/rocm/llvm/bin:$PATH"
                            HOME="${WORKSPACE}"
                        }
                        steps {
                            buildMIOpenWithMLIR()
                        }
                    }
                    stage("Copy perfdb") {
                        steps {
                            copyArtifacts filter: 'MIOpen/build/MIOpenUserDB/**',\
                            optional: true,\
                            flatten: true,\
                            projectName: "/MLIR/mlir-weekly",\
                            selector: lastSuccessful(),\
                            target: 'MIOpen/build/MIOpenUserDB'
                            sh 'ls MIOpen/build/MIOpenUserDB'
                            sh 'cat MIOpen/build/MIOpenUserDB/tuning-date'
                        }
                    }
                    stage("Test MIOpen config") {
                        environment {
                            // Make libMIOpen.so accessible to the test driver
                            LD_LIBRARY_PATH="${WORKSPACE}/MIOpen/build/lib:$LD_LIBRARY_PATH:"
                            HOME="${WORKSPACE}"
                        }
                        steps {
                            // Test with perfDb
                            testMIOpenDriver(/*testInt8=*/false, /*tuning=*/false, "resnet50-miopen-configs")
                            // Test without perfDb
                            sh 'rm -rf ${WORKSPACE}/MIOpen/build/MIOpenUserDB'
                            testMIOpenDriver(/*testInt8=*/false, /*tuning=*/false, "resnet50-miopen-configs")
                        }
                    }
                }
                post {
                    unsuccessful {
                        rebootNode()
                    }
                    always {
                        cleanWs()
                    }
                }
            }
        }
        // FIXME: run perf tests on both gfx90a and gfx908
        stage("Benchmark and Report Performance") {
            matrix {
                axes {
                    axis {
                        name 'CHIP'
                        values 'gfx906', 'gfx908', 'gfx90a', 'gfx1030'
                    }
                }
                when {
                    beforeAgent true;
                    equals expected: true, actual: params.perfTest;
                    equals expected: true, actual: params.nightly;
                    expression { return shouldRunFromChip("${CHIP}")}
                }
                agent {
                    docker {
                        image dockerImage()
                        args dockerArgs()
                        label "${CHIP}"
                        alwaysPull true
                    }
                }
                environment {
                    // Make libMIOpen.so accessible to the test driver
                    PATH="/opt/rocm/llvm/bin:$PATH"
                    LD_LIBRARY_PATH="${WORKSPACE}/MIOpen/build/lib:$LD_LIBRARY_PATH:"
                    HOME="${WORKSPACE}"
                }
                stages {
                    stage("Environment") {
                        steps {
                            showEnv()
                        }
                    }
<<<<<<< HEAD
                    stage("Build MLIR with librockCompiler") {
                        steps {
                            buildMIOpenWithMLIR()
=======
                }
                stage("Build MIOpen with HIP") {
                    steps {
                        sh 'rm -rf MIOpen'
                        dir('MIOpen') {
                            getAndBuildMIOpen("--prefix ${WORKSPACE}/MIOpen/MIOpenDeps",
                                '''-DMIOPEN_USE_MLIR=OFF
                                   -DMIOPEN_USE_COMPOSABLEKERNEL=Off
                                   -DMIOPEN_BACKEND=HIP
                                   -DCMAKE_PREFIX_PATH="${WORKSPACE}/MIOpen/MIOpenDeps"
                                   -DCMAKE_INSTALL_PREFIX=${WORKSPACE}/MIOpen/build/MIOpenInstallDir
                                   ''')
                            sh 'cd build; make -j $(nproc)'
                            sh 'cd build; make install'
>>>>>>> 58659a6f
                        }
                    }
                    stage("Copy tuning database") {
                        steps {
                            copyArtifacts filter: 'MIOpen/build/MIOpenUserDB/**',\
                                optional: true,\
                                flatten: true,\
                                projectName: "/MLIR/mlir-weekly",\
                                selector: lastSuccessful(),\
                                target: 'MIOpen/build/MIOpenUserDB'
                                sh 'ls MIOpen/build/MIOpenUserDB'
                                sh 'cat MIOpen/build/MIOpenUserDB/tuning-date'
                        }
                    }
                    stage("Performance Test: Tuned vs Untuned") {
                        steps {
                            buildProject('ci-performance-scripts', '')
                            dir('build') {
                                sh 'python3 ./bin/MIOpenDriver.py --miopen_use_tuned_mlir'
                                sh 'rm -rf ${WORKSPACE}/MIOpen/build/MIOpenUserDB'
                                sh 'python3 ./bin/MIOpenDriver.py --miopen_use_untuned_mlir'
                            }
                        }
                    }
                    stage("Build MIOpen with HIP") {
                        steps {
                            sh 'rm -rf MIOpen'
                            dir('MIOpen') {
                                getAndBuildMIOpen("--prefix ${WORKSPACE}/MIOpen/MIOpenDeps", '''
                                    -DMIOPEN_BACKEND=HIP -DMIOPEN_USE_MLIR=OFF
                                    -DCMAKE_PREFIX_PATH="${WORKSPACE}/MIOpen/MIOpenDeps"
                                    -DCMAKE_INSTALL_PREFIX=${WORKSPACE}/MIOpen/build/MIOpenInstallDir
                                    ''')
                                sh 'cd build; make -j $(nproc)'
                                sh 'cd build; make install'
                            }
                        }
                    }
                    stage("Build MLIR") {
                        steps {
                            // Clean up build settings to disable static library and allow
                            // mlir-rocm-runner
                            sh 'rm build/CMakeCache.txt'
                            buildProject('rocmlir-gen rocmlir-driver mlir-rocm-runner ci-performance-scripts', '')
                        }
                    }
                    stage("Test MLIR vs MIOpen") {
                        steps {
                            dir('build') {
                                sh 'date --utc +%Y-%m-%d > perf-run-date'
                                // Run MLIR perf benchmarks
                                sh 'python3 ./bin/MIOpenDriver.py'
                            }
                        }
                    }
                    stage("Copy earlier performance results") {
                        steps {
                            copyArtifacts filter: 'build/*.csv,build/perf-run-date',\
                                optional: true,\
                                flatten: true,\
                                projectName: "/${JOB_NAME}",\
                                selector: lastSuccessful(),\
                                target: 'build/oldData'
                        }
                    }
                    stage("Create performance reports") {
                        steps {
                            dir('build') {
                                sh 'ls -l'
                                sh 'python3 ./bin/createPerformanceReports.py ${CHIP}'
                                sh 'python3 ./bin/perfRegressionReport.py ${CHIP}'
                            }
                            postProcessPerfRes("${CHIP}")
                        }
                    }
                }
                post {
                    unsuccessful {
                        rebootNode()
                    }
                    always {
                        cleanWs()
                    }
                }
            }
        }
    }
}<|MERGE_RESOLUTION|>--- conflicted
+++ resolved
@@ -664,26 +664,9 @@
                             showEnv()
                         }
                     }
-<<<<<<< HEAD
                     stage("Build MLIR with librockCompiler") {
                         steps {
                             buildMIOpenWithMLIR()
-=======
-                }
-                stage("Build MIOpen with HIP") {
-                    steps {
-                        sh 'rm -rf MIOpen'
-                        dir('MIOpen') {
-                            getAndBuildMIOpen("--prefix ${WORKSPACE}/MIOpen/MIOpenDeps",
-                                '''-DMIOPEN_USE_MLIR=OFF
-                                   -DMIOPEN_USE_COMPOSABLEKERNEL=Off
-                                   -DMIOPEN_BACKEND=HIP
-                                   -DCMAKE_PREFIX_PATH="${WORKSPACE}/MIOpen/MIOpenDeps"
-                                   -DCMAKE_INSTALL_PREFIX=${WORKSPACE}/MIOpen/build/MIOpenInstallDir
-                                   ''')
-                            sh 'cd build; make -j $(nproc)'
-                            sh 'cd build; make install'
->>>>>>> 58659a6f
                         }
                     }
                     stage("Copy tuning database") {
@@ -714,6 +697,7 @@
                             dir('MIOpen') {
                                 getAndBuildMIOpen("--prefix ${WORKSPACE}/MIOpen/MIOpenDeps", '''
                                     -DMIOPEN_BACKEND=HIP -DMIOPEN_USE_MLIR=OFF
+                                    -DMIOPEN_USE_COMPOSABLEKERNEL=Off
                                     -DCMAKE_PREFIX_PATH="${WORKSPACE}/MIOpen/MIOpenDeps"
                                     -DCMAKE_INSTALL_PREFIX=${WORKSPACE}/MIOpen/build/MIOpenInstallDir
                                     ''')
