// ON CHANGING THESE, ALSO CHANGE Jenkinsfile.downstream
void buildProject(String target, String cmakeOpts) {
    timeout(time: 60, activity: true, unit: 'MINUTES') {
        cmakeBuild generator: 'Ninja',\
            buildDir: 'build',\
            buildType: 'RelWithDebInfo',\
            installation: 'InSearchPath',\
            steps: [[args: target]],\
            cmakeArgs: """-DCMAKE_CXX_COMPILER=/opt/rocm/llvm/bin/clang++
              -DCMAKE_C_COMPILER=/opt/rocm/llvm/bin/clang
              ${cmakeOpts}"""
    }
}

void buildCK(String cmakeOpts) {
    sh '[ ! -d build ] || rm -rf build'
    cmakeBuild generator: 'Unix Makefiles',\
        buildDir: 'build',\
        buildType: 'Release',\
        installation: 'InSearchPath',\
        cmakeArgs: """-DCMAKE_CXX_COMPILER=/opt/rocm/llvm/bin/clang++
                      -DCMAKE_C_COMPILER=/opt/rocm/llvm/bin/clang
                     ${cmakeOpts}
                     """
    sh 'cd build; make -j $(nproc) device_operations'
}

void buildMIGraphX(String cmakeOpts) {
    sh '[ ! -d build ] || rm -rf build'
    cmakeBuild generator: 'Unix Makefiles',\
        buildDir: 'build',\
        buildType: 'Release',\
        installation: 'InSearchPath',\
        cmakeArgs: """-DCMAKE_CXX_COMPILER=/opt/rocm/llvm/bin/clang++
                      -DCMAKE_C_COMPILER=/opt/rocm/llvm/bin/clang
                     ${cmakeOpts}
                     """
    sh 'cd build; make -j $(nproc)'
}

void getAndBuildMIGraphX(String cmakeOpts) {
    git branch: params.MIGraphXBranch, poll: false,\
        url: 'https://github.com/ROCmSoftwarePlatform/AMDMIGraphX.git'
    buildMIGraphX(cmakeOpts)
}

void getAndBuildCK(String cmakeOpts) {
    git branch: params.CKBranch, poll: false,\
        url: 'https://github.com/ROCmSoftwarePlatform/composable_kernel.git'
    buildCK(cmakeOpts)
}

void showEnv() {
    echo "$env.NODE_NAME"
    sh 'cat /etc/os-release'
    sh 'ulimit -a'
    // Ignore rocm-smi failures in ixt-sjc2-05
    sh '/opt/rocm/bin/rocm-smi || true'
    sh '/opt/rocm/bin/rocm_agent_enumerator'
    sh 'id'
}

String dockerArgs() {
    return "--device=/dev/kfd --device=/dev/dri --group-add video --group-add render -v /etc/passwd:/etc/passwd:ro -v /etc/group:/etc/group:ro"
}

String dockerImage() {
    // If this is being changed please change Dockerfile.migraphx-ci's base image as well
    return 'rocm/mlir:rocm5.7-latest'
}

String dockerImageCIMIGraphX() {
    return 'rocm/mlir-migraphx-ci:rocm5.7-latest'
}

void preMergeCheck(String codepath) {
    // Only do static check on mfma codepath during PR CI
    if ( (params.nightly == false) && (codepath == "mfma") ) {
        echo "Performing Static Test (preMergeCheck)"
        sh '''
        if [ ! -f ./build/compile_commands.json ];  then
          echo "No compile commands, bailing."
          exit 1
        fi
        if [ ! -f ./compile_commands.json ]; then
          ln -s build/compile_commands.json compile_commands.json
        fi
        '''
        if (params.ignoreExternalLinting == true) {
            sh 'python3 ./mlir/utils/jenkins/static-checks/premerge-checks.py --ignore-external'
        }
        else {
            sh 'python3 ./mlir/utils/jenkins/static-checks/premerge-checks.py'
        }
    } else {
        echo "Static Test step skipped"
    }
}

void preMergeCheckPackage(String codepath) {
    // Only do static check on mfma codepath during PR CI
    if ( (params.nightly == false) && (codepath == "mfma") ) {
        echo "Checking if the fat library target list is accurate"
        dir('build') {
            sh '../mlir/utils/jenkins/static-checks/get_fat_library_deps_list.pl > ./librockcompiler_deps.cmake.new'
        }
        sh 'diff -up mlir/tools/rocmlir-lib/librockcompiler_deps.cmake ./build/librockcompiler_deps.cmake.new'
    } else {
        echo "Skipping fat library target list check"
    }
}

void postProcessPerfRes(String chip) {
    publishHTML (target: [
        allowMissing: false,
        alwaysLinkToLastBuild: false,
        keepAll: true,
        reportDir: 'build/reports',
        reportFiles: "${chip}_MLIR_Performance_Changes.html,${chip}_MLIR_vs_MIOpen.html,${chip}_MLIR_Performance_Changes_Gemm.html,${chip}_MLIR_vs_rocBLAS.html,${chip}_MLIR_vs_CK.html,${chip}_conv_fusion.html,${chip}_gemm_fusion.html",
        reportName: "Performance report for ${chip}"
    ])

  if (fileExists("build/${chip}_mlir_vs_miopen_perf_for_plot.csv")) {
    plot csvFileName: "${chip}_plot-nightly-perf-results-000001.csv",\
        csvSeries: [[file: "build/${chip}_mlir_vs_miopen_perf_for_plot.csv", displayTableFlag: false]],\
        title: "Test performance summary ${chip}, Conv",\
        yaxis: 'TFlops',\
        style: 'line',\
        group: 'Performance plots'
  }
  if (fileExists("build/${chip}_mlir_vs_rocblas_perf_for_plot.csv")) {
    plot csvFileName: "${chip}_plot-nightly-perf-results-gemm-000001.csv",\
        csvSeries: [[file: "build/${chip}_mlir_vs_rocblas_perf_for_plot.csv", displayTableFlag: false]],\
        title: "Test performance summary ${chip}, GEMM",\
        yaxis: 'TFlops',\
        style: 'line',\
        group: 'Performance plots'
  }
    // Save results for future comparison
    archiveArtifacts artifacts: 'build/*_mlir_*.csv,build/perf-run-date', allowEmptyArchive: true, onlyIfSuccessful: true
}

//Get the GPU name of architecture
def get_gpu_architecture() {
    try {
        def result = sh(script: 'rocminfo', returnStdout: true).trim()
        def arch_pattern = /gfx\d+\w*/
        def matches = (result =~ arch_pattern)
        if (matches) {
            return matches[0]
        }
        return 'N/A'
    } catch (Exception e) {
        echo "Error getting GPU architecture name: ${e}"
        return 'N/A'
    }
}

//makes sure multiple builds are not triggered for branch indexing
def resetBuild() {
    if (currentBuild.getPreviousBuild() == null
        || currentBuild.getPreviousBuild().getBuildCauses().toString().contains('BranchIndexingCause')) {
        def buildNumber = BUILD_NUMBER as int;
        if (buildNumber > 1)
            milestone(buildNumber - 1);
        milestone(buildNumber)
    }
}

void setHeartbeat() {
    script {
        System.setProperty("org.jenkinsci.plugins.durabletask.BourneShellScript.HEARTBEAT_CHECK_INTERVAL", "86400");
    }
}

String getLabelFromCodepath(String codepath) {
    echo "codepath is ${codepath}"
    if (codepath == "mfma") {
        label = 'mlir && (gfx908 || gfx90a)'
    } else if (codepath == "navi21") {
        // For non-performance related testing, use both workstations (gfx1030w)
        // and server nodes (gfx1030)
        label = 'mlir && ( gfx1030w || gfx1030 )'
    } else if (codepath == "vanilla"){
        label = 'mlir && gfx906'
    } else if (codepath == "navi3x") {
        label = 'mlir && ( gfx1100 || gfx1101 )'
    } else {
        echo "${codepath} is not supported"
        label = 'wrongLabel'
    }
    echo "label is ${label}"
    return label
}

String getLabelFromChip(String chip) {
    switch (chip) {
        case "gfx906":
            return getLabelFromCodepath("vanilla")
        case "gfx908":
            return "mlir && gfx908"
        case "gfx90a":
            return "mlir && gfx90a"
        case "gfx1030":
            // For [Tune MLIR Kernels] and [Performance report] stages,
            // fix the vm-5 workstation for testing
            return "mlir && vm-5"
        case "gfx1100":
            return "mlir && gfx1100"
        case "gfx1101":
            return "mlir && gfx1101"
    }
}

def rebootNode() {
    build job: 'maintenance/reboot-slaves', propagate: false , parameters: [string(name: 'server', value: "${env.NODE_NAME}"),]
}

void build_fixedE2ETests(String codepath) {
    // Limit the number of lit workers to 8 for navi21/navi3x codepath on nightly CI as a workaround for issue#702
    limit_lit_workers = false
    if ( (codepath == 'navi21') && (params.nightly == true) ) {
        limit_lit_workers = true
    }
    // Filter out dense_output_bf16.mlir for navi3x codepath as a workaround for issue#1023
    filter_out_tests = false
    if ( codepath == 'navi3x') {
        filter_out_tests = true
    }
    buildProject('check-mlir-build-only check-rocmlir-build-only', """
              -DROCMLIR_DRIVER_PR_E2E_TEST_ENABLED=${params.nightly ? '0' : '1'}
              -DROCMLIR_DRIVER_E2E_TEST_ENABLED=${params.nightly ? '1' : '0'}
              -DROCK_E2E_TEST_ENABLED=${params.nightly ? '1' : '0'}
              -DROCMLIR_DRIVER_TEST_GPU_VALIDATION=1
              -DLLVM_LIT_ARGS='-v --time-tests ${ limit_lit_workers ? '-j 8' : ' ' } ${ filter_out_tests ? '--filter-out=dense_output_bf16.mlir' : ' '}'
              -DCMAKE_EXPORT_COMPILE_COMMANDS=1
             """)
}

void checkRocmlirOnNavi3x(boolean fixed, String testSuite) {
    sh '[ ! -d build ] || rm -rf build'
    buildProject('check-rocmlir', """
             -DROCMLIR_DRIVER_PR_E2E_TEST_ENABLED=0
             -DROCMLIR_DRIVER_E2E_TEST_ENABLED=0
             -DROCK_E2E_TEST_ENABLED=1
             -DROCK_E2E_TEST_SUITES=${testSuite}
             -DROCMLIR_DRIVER_RANDOM_DATA_SEED=${fixed ? 'none' : '1'}
             -DROCMLIR_DRIVER_TEST_GPU_VALIDATION=${fixed ? 1 : 0}
             -DLLVM_LIT_ARGS='-v --time-tests --filter-out=dense_output_bf16.mlir -j 8'
             -DCMAKE_EXPORT_COMPILE_COMMANDS=1
     """)
}


void check_RockE2ETests_Navi3x(boolean fixed) {

    // Run PR CI tests; Skip Static Test on Novi3x
    if ( params.nightly == false ) {
        buildProject('check-mlir check-rocmlir', """
                 -DROCMLIR_DRIVER_PR_E2E_TEST_ENABLED=1
                 -DROCMLIR_DRIVER_E2E_TEST_ENABLED=0
                 -DROCK_E2E_TEST_ENABLED=0
                 -DROCMLIR_DRIVER_TEST_GPU_VALIDATION=1
                 -DLLVM_LIT_ARGS='-v --time-tests --filter-out=dense_output_bf16.mlir'
                 -DCMAKE_EXPORT_COMPILE_COMMANDS=1
         """)
         echo "Static Test step skipped"
    }
    // Run nightly E2E tests in multiple smaller batches to increase the chance of successful completion
    else {
        sh '[ ! -d build ] || rm -rf build'
        buildProject('check-mlir check-rocmlir', """
             -DROCMLIR_DRIVER_PR_E2E_TEST_ENABLED=0
             -DROCMLIR_DRIVER_E2E_TEST_ENABLED=1
             -DROCK_E2E_TEST_ENABLED=1
             -DROCK_E2E_TEST_SUITES='part1'
             -DROCMLIR_DRIVER_RANDOM_DATA_SEED=${fixed ? 'none' : '1'}
             -DROCMLIR_DRIVER_TEST_GPU_VALIDATION=${fixed ? 1 : 0}
             -DLLVM_LIT_ARGS='-v --time-tests --filter-out=dense_output_bf16.mlir -j 8'
             -DCMAKE_EXPORT_COMPILE_COMMANDS=1
        """)
        checkRocmlirOnNavi3x(fixed, 'part2')
        checkRocmlirOnNavi3x(fixed, 'part3')
        checkRocmlirOnNavi3x(fixed, 'part4')
        checkRocmlirOnNavi3x(fixed, 'part5')
    }
}

void check_randomE2ETests(String codepath) {
    // Limit the number of lit workers to 8 for navi21/navi3x codepath on nightly CI as a workaround for issue#702
    limit_lit_workers = false
    if ( (codepath == 'navi21') && (params.nightly == true) ) {
        limit_lit_workers = true
    }
    buildProject('check-rocmlir', """
              -DROCMLIR_DRIVER_PR_E2E_TEST_ENABLED=0
              -DROCMLIR_DRIVER_E2E_TEST_ENABLED=1
              -DROCK_E2E_TEST_ENABLED=1
              -DROCMLIR_DRIVER_RANDOM_DATA_SEED=1
              -DROCMLIR_DRIVER_TEST_GPU_VALIDATION=0
              -DLLVM_LIT_ARGS='-v --time-tests ${ limit_lit_workers ? '-j 8' : ' ' }'
              -DCMAKE_EXPORT_COMPILE_COMMANDS=1
             """)
}

void parameterSweep(String CONFIG, String codepath) {
    timeout(time: 300, activity: true, unit: 'MINUTES') {
        dir('build') {
            sh """python3 ./bin/parameterSweeps.py -j 5 ${CONFIG}"""
        }
    }
}

boolean shouldRunFromCodepath(String codepath) {
    // Run vanilla on public CI
    if ((codepath == "vanilla") && (params.canXdlops == false)) {
        return true
    }
    // Run mfma on private CI
    if ((codepath == "mfma") && params.canXdlops) {
        return true
    }
    // Run navi21 on private CI only if it is not disabled
    if (params.canXdlops && (params.disableNavi21 == false) && (codepath == "navi21")) {
        return true
    }
    // Run navi3x on private CI if it is not disabled
    if (params.canXdlops && (params.disableNavi3x == false) && (codepath == "navi3x")) {
        return true
    }
    return false
}

boolean shouldRunFromChip(String chip) {
    switch (chip) {
        case "gfx906":
            return shouldRunFromCodepath("vanilla")
        case "gfx908":
        case "gfx90a":
            return shouldRunFromCodepath("mfma")
        case "gfx1030":
            return shouldRunFromCodepath("navi21")
        case "gfx1100":
        case "gfx1101":
            return shouldRunFromCodepath("navi3x")
    }
}

void archivePerfDB() {
    // Note: add additional architectures here
    dir ('build/perfDB') {
        unstash name: "MLIR-PerfDB-${params.canXdlops ? 'gfx908' : 'gfx906'}"
        unstash name: "MLIR-PerfDB-${params.canXdlops ? 'gfx90a' : 'gfx906'}"
        if (params.disableNavi21 == false)
            unstash name: "MLIR-PerfDB-${params.canXdlops ? 'gfx1030' : 'gfx906'}"
        sh 'date --utc +%Y-%m-%d >tuning-date'
    }
    archiveArtifacts artifacts: 'build/perfDB/**',\
    onlyIfSuccessful: true
}

pipeline {
    agent none
    parameters {
        // Below should be set statically by Jenkins job
        booleanParam(name: 'nightly', defaultValue: params.nightly ? true : false,
                     description: 'Run extra nightly-only tests')
        booleanParam(name: 'canXdlops', defaultValue: params.canXdlops == false ? false : true,
                     description: 'Can this CI instance use xdlops (no for public server)')
        booleanParam(name: 'weekly', defaultValue: params.weekly ? true : false,
                     description: 'Run weekly-only jobs')
        // Temporary change to MIGraphX branch because of upstream merge.
        string(name: 'MIGraphXBranch', defaultValue: 'develop',
               description: 'The MIGraphX branch/commit to verify against.')
        string(name: 'CKBranch', defaultValue: 'develop',
            description: 'The Composable Kernel branch to be used with the job')


        // Each below control whether to run a individual stage from parallel run
        // They default to true or empty but deverloper can toggle them for debugging purpose
        booleanParam(name: 'sharedLib', defaultValue: true,
                     description: 'Run the shared library stage')
        booleanParam(name: 'staticLib', defaultValue: true,
                     description: 'Run the static library stage')
        booleanParam(name: 'perfTest', defaultValue: true,
                     description: 'Run the performance testing stage')
        booleanParam(name: 'checkMIGraphX', defaultValue: false,
                     description: 'Run the MIGraphX integration tests')
        booleanParam(name: 'checkCK', defaultValue: true,
                     description: 'Compare performance against CK')

        // choose the codepath for testing
        choice(name: 'codepath',
               choices: ['default', 'mfma', 'navi21', 'navi3x', 'vanilla'],
               description: 'Choose the codepath to test')
        // option to disable navi21 cells in case nodes are offline
        booleanParam(name: 'disableNavi21', defaultValue: false,
                     description: 'Disable testing on Navi21')
        // option to disable navi3x cells in case nodes are offline
        booleanParam(name: 'disableNavi3x', defaultValue: false,
                     description: 'Disable testing on Navi3x')


        // option only to be used with upstream merges
        booleanParam(name: 'ignoreExternalLinting', defaultValue: false,
                     description: 'Ignore linting on files in external/')

        // choose the task to run in weekly
        choice(name: 'weeklyTasks',
               choices: ['default', 'parameterSweeps', 'Tuning'],
               description: 'Choose the weekly tasks')
    }
    stages {
        stage("Set System Property") {
            steps {
                setHeartbeat()
            }
        }
        stage("Kill old PR builds") {
            when {
                equals expected: false, actual: params.weekly;
                equals expected: false, actual: params.nightly;
            }
            steps {
                resetBuild()
            }
        }
        stage("Build and Test") {
            when {
                beforeAgent true
                // Skip this part of testing as early as possible
                equals expected: false, actual: params.weekly;
            }
            matrix {
                axes {
                    axis {
                        name 'CODEPATH'
                        values 'vanilla', 'mfma', 'navi21', 'navi3x'
                    }
                }
                agent {
                    docker {
                        image dockerImage()
                        args dockerArgs()
                        label getLabelFromCodepath("${CODEPATH}")
                        alwaysPull true
                    }
                }
                when {
                    beforeAgent true
                    anyOf {
                        // When default codepath is selected, we test mfma, navi21 and navi3x on
                        // private CI and vanilla on public CI
                        allOf {
                            equals expected: "default", actual: params.codepath;
                            expression { return shouldRunFromCodepath("$CODEPATH")}
                        }
                        // When a particular codepath is selected, we only test the codepath
                        // on private CI
                        allOf {
                            anyOf {
                                equals expected: "mfma", actual: params.codepath;
                                allOf {
                                    equals expected: "navi21", actual: params.codepath;
                                    equals expected: false, actual: params.disableNavi21;
                                }
                                equals expected: "vanilla", actual: params.codepath;
                                allOf {
                                    equals expected: "navi3x", actual: params.codepath;
                                    equals expected: false, actual: params.disableNavi3x;
                                }
                            }
                            equals expected: "${CODEPATH}", actual: params.codepath;
                            equals expected: true, actual: params.canXdlops;
                        }
                    }
                }
                environment {
                    PATH="/opt/rocm/llvm/bin:$PATH"
                    HOME="${WORKSPACE}"
                }
                stages {
                    stage('Environment') {
                        steps {
                            echo "codepath is ${CODEPATH}"
                            showEnv()
                        }
                    }
                    stage("Shared Library: fixed E2E tests") {
                        when {
                            beforeAgent true;
                            equals expected: true, actual: params.sharedLib;
                        }
                        steps {
                            script {
                                if ( "${CODEPATH}" == 'navi3x' ) {
                                    try {
                                        check_RockE2ETests_Navi3x(true)
                                    } catch (Exception e) {
                                        if (params.nightly)
                                            currentBuild.result = 'SUCCESS'
                                        else
                                            currentBuild.result = 'FAILURE'
                                    }
                                }
                                else {
                                    build_fixedE2ETests("${CODEPATH}")
                                    preMergeCheck("${CODEPATH}")
                                    timeout(time: 60, activity: true, unit: 'MINUTES') {
                                        sh 'cd build; ninja check-mlir check-rocmlir'
                                    }
                                }
                            }
                        }
                    }
                    stage("Shared Library: random E2E tests") {
                        when {
                            beforeAgent true;
                            allOf {
                                equals expected: true, actual: params.sharedLib;
                                equals expected: true, actual: params.nightly
                            }
                        }
                        steps {
                            script {
                                if ( "${CODEPATH}" == 'navi3x') {
                                    try {
                                        check_RockE2ETests_Navi3x(false)
                                    } catch (Exception e) {
                                        currentBuild.result = 'SUCCESS'
                                    }
                                }
                                else
                                    check_randomE2ETests("${CODEPATH}")
                            }
                        }
                    }
                    stage("Tune selected rocmlir configs") {
                        when {
                            beforeAgent true;
                            equals expected: true, actual: params.sharedLib;
                            equals expected: false, actual: params.nightly;
                        }
                        steps {
                            buildProject('ci-performance-scripts', '')
                            dir('build') {
                                timeout(time: 60, activity: true, unit: 'MINUTES') {
                                    // Tune gemms, fail if the DB is not created
                                    sh """python3 ./bin/tuningRunner.py --operation gemm \
                                            --configs_file=../mlir/utils/jenkins/ci-configs/selected-gemm-configs \
                                            --output=tuning_gemm.tsv
                                          [ -f tuning_gemm.tsv ]"""
                                    sh """python3 ./bin/tuningRunner.py --operation conv \
                                            --configs_file=../mlir/utils/jenkins/ci-configs/selected-conv-configs \
                                            --output=tuning_conv.tsv
                                          [ -f tuning_conv.tsv ]"""
<<<<<<< HEAD
                                    sh """python3 ./bin/tuningRunner.py --operation attention \
                                        --configs_file=../mlir/utils/jenkins/ci-configs/selected-attention-configs \
                                        --output=mlir_tuning_${ARCH}.tsv --verify-mode none
                                        [ -f tuning_conv.tsv ]"""
=======
                                    sh """python3 ./bin/tuningRunner.py --operation gemm --tuning-space=quick \
                                            --configs_file=../mlir/utils/jenkins/ci-configs/selected-gemm-configs \
                                            --output=quick_tuning_gemm.tsv
                                          [ -f quick_tuning_gemm.tsv ]"""
                                    sh """python3 ./bin/tuningRunner.py --operation conv --tuning-space=quick \
                                            --configs_file=../mlir/utils/jenkins/ci-configs/selected-conv-configs \
                                            --output=quick_tuning_conv.tsv
                                          [ -f quick_tuning_conv.tsv ]"""
>>>>>>> fcfb27ab
                                }
                            }
                        }
                    }
                    stage("Static Library: build rockMLIR packages") {
                        when {
                            beforeAgent true;
                            equals expected: true, actual: params.staticLib;
                            equals expected: false, actual: params.nightly;
                        }
                        steps {
                            sh 'rm build/CMakeCache.txt'
                            buildProject('package', '-DBUILD_FAT_LIBROCKCOMPILER=ON')
                            preMergeCheckPackage("${CODEPATH}")
                            echo "Running tests on the newly-built static library"
                            dir ('build') {
                                sh 'ninja check-rocmlir'
                            }
                        }
                    }
                }
                post {
                    unsuccessful {
                        rebootNode()
                    }
                    always {
                        cleanWs()
                    }
                }
            }
        }
        stage ("Parameter sweeps") {
            when {
                beforeAgent true;
                equals expected: true, actual: params.weekly;
                equals expected: true, actual: params.sharedLib;
                anyOf {
                    equals expected: "default", actual: params.weeklyTasks;
                    equals expected: "parameterSweeps", actual: params.weeklyTasks;
               }
            }
            matrix {
                axes {
                    axis {
                        name 'CODEPATH'
                        values 'mfma', 'vanilla', 'navi21'
                    }
                }
                agent {
                    docker {
                        image dockerImage()
                        args dockerArgs()
                        label getLabelFromCodepath("${CODEPATH}")
                        alwaysPull true
                    }
                }
                when {
                    beforeAgent true
                    expression { return shouldRunFromCodepath("$CODEPATH") }
                }
                environment {
                    HOME="${WORKSPACE}"
                }
                stages {
                    stage('Environment') {
                        steps {
                            echo "codepath is ${CODEPATH}"
                            showEnv()
                        }
                    }
                    stage("Prepare Performance Scripts") {
                        steps {
                            setHeartbeat()
                            buildProject('check-rocmlir-build-only ci-performance-scripts', '')
                        }
                    }
                    stage("Parameter Sweep") {
                        steps {
                            parameterSweep("conv_structure", "${CODEPATH}")
                            parameterSweep("perf_config", "${CODEPATH}")
                        }
                    }
                }
                post {
                    unsuccessful {
                        rebootNode()
                    }
                    always {
                        cleanWs()
                    }
                }
            }
        }
        stage ("Tune MLIR kernels") {
            when {
                beforeAgent true;
                equals expected: true, actual: params.weekly;
                equals expected: true, actual: params.staticLib;
                anyOf {
                    equals expected: "default", actual: params.weeklyTasks;
                    equals expected: "Tuning", actual: params.weeklyTasks;
               }
            }
            matrix {
                axes {
                    axis {
                        name 'ARCH'
                        values 'gfx906', 'gfx908', 'gfx90a', 'gfx1030'
                    }
                }
                agent {
                    docker {
                        image dockerImage()
                        args dockerArgs()
                        label getLabelFromChip("${ARCH}")
                        alwaysPull true
                    }
                }
                when {
                    beforeAgent true
                    expression { return shouldRunFromChip("${ARCH}") }
                }
                environment {
                    PATH="/opt/rocm/llvm/bin:$PATH"
                    HOME="${WORKSPACE}"
                }
                stages {
                    stage("Set System Property on Lockhart nodes") {
                        when {
                            equals expected: "gfx90a", actual: "${ARCH}"
                        }
                        steps {
                            setHeartbeat()
                        }
                    }
                    stage("Environment") {
                        steps {
                            echo "ARCH = ${ARCH}"
                            showEnv()
                        }
                    }
                    stage("Tune rocMLIR") {
                        steps {
                            buildProject('check-rocmlir-build-only ci-performance-scripts', '')
                            dir('build') {
                                // Tune gemms with default datatypes, fail if the DB is not created
                                sh """python3 ./bin/tuningRunner.py --operation gemm \
                                        --configs_file=../mlir/utils/performance/gemm-configs \
                                        --output=mlir_tuning_${ARCH}.tsv
                                      [ -f mlir_tuning_${ARCH}.tsv ]"""
                                // Tune gemms int8xint8->int8 for performance comparisons against CK.
                                // Ideally, this'll be removed in the future.
                                sh """python3 ./bin/tuningRunner.py --operation gemm \
                                        --configs_file=../mlir/utils/performance/gemm-configs \
                                        --data-type i8_i8 --output=mlir_tuning_${ARCH}.tsv"""
                                // Tune resnet50 and unet configs
                                sh """python3 ./bin/tuningRunner.py --operation conv \
                                        --configs_file=../mlir/utils/performance/conv-configs \
                                        --output=mlir_tuning_${ARCH}.tsv"""
<<<<<<< HEAD
                                // Tune attention configs
                                sh """python3 ./bin/tuningRunner.py --operation attention \
                                        --configs_file=../mlir/utils/performance/attention-configs \
                                        --output=mlir_tuning_${ARCH}.tsv --verify-mode none"""
=======
                                // Tune gemms with default datatypes, fail if the DB is not created (quick tuning)
                                sh """python3 ./bin/tuningRunner.py --operation gemm --tuning-space=quick \
                                        --configs_file=../mlir/utils/performance/gemm-configs \
                                        --output=mlir_quick_tuning_${ARCH}.tsv
                                      [ -f mlir_quick_tuning_${ARCH}.tsv ]"""
                                // Tune gemms int8xint8->int8 for performance comparisons against CK. (quick tuning)
                                sh """python3 ./bin/tuningRunner.py --operation gemm \
                                        --configs_file=../mlir/utils/performance/gemm-configs \
                                        --data-type i8_i8 --output=mlir_quick_tuning_${ARCH}.tsv"""
                                // Tune resnet50 and unet configs (quick tuning)
                                sh """python3 ./bin/tuningRunner.py --operation conv --tuning-space=quick \
                                        --configs_file=../mlir/utils/performance/conv-configs \
                                        --output=mlir_quick_tuning_${ARCH}.tsv"""
>>>>>>> fcfb27ab
                            }
                        }
                    }
                    stage("Tune Fusion") {
                        steps {
                            dir('build') {
                                // Tune resnet50
                                sh """python3 ./bin/tuningRunner.py --op fusion \
--test_dir ../mlir/test/fusion/resnet50-e2e/ -o tuning_fusion_${ARCH}.tsv"""

                                // Tune bert
                                sh """python3 ./bin/tuningRunner.py --op fusion \
--test_dir ../mlir/test/xmir/bert-torch-tosa-e2e/ -o tuning_fusion_${ARCH}.tsv"""
                            }
                            sh 'rm build/CMakeCache.txt'
                        }
                    }
                    stage("Stash Databases") {
                        steps {
                            // Save user database for nightly jobs
                            dir ('build') {
                                stash name: "MLIR-PerfDB-${ARCH}", includes: "*.tsv"
                            }
                        }
                    }
                }
                post {
                    always {
                        cleanWs()
                    }
                }
            }
        }
        stage("Archive weekly tuning perfDB") {
            when {
                beforeAgent true;
                equals expected: true, actual: params.weekly;
                equals expected: true, actual: params.staticLib;
            }
            agent any
            options {
                skipDefaultCheckout()
            }
            steps {
                archivePerfDB()
            }
            post {
                always {
                    cleanWs()
                }
            }
        }
        // FIXME: run perf tests on both gfx90a and gfx908
        stage("Benchmark and Report Performance") {
            matrix {
                axes {
                    axis {
                        name 'CHIP'
                        values 'gfx906', 'gfx908', 'gfx90a', 'gfx1030', 'gfx1100'
                    }
                }
                when {
                    beforeAgent true;
                    equals expected: true, actual: params.perfTest;
                    equals expected: true, actual: params.nightly;
                    expression { return shouldRunFromChip("${CHIP}")}
                }
                agent {
                    docker {
                        image dockerImage()
                        args dockerArgs()
                        label getLabelFromChip("${CHIP}")
                        alwaysPull true
                    }
                }
                environment {
                    PATH="/opt/rocm/llvm/bin:$PATH"
                    HOME="${WORKSPACE}"
                }
                stages {
                    stage("Environment") {
                        steps {
                            echo "chip is ${CHIP}"
                            showEnv()
                        }
                    }
                    stage("Copy tuning database") {
                        steps {
                            copyArtifacts filter: 'build/perfDB/**',\
                                optional: true,\
                                flatten: true,\
                                projectName: "/MLIR/mlir-weekly",\
                                selector: lastSuccessful(),\
                                target: 'build'
                                sh 'ls build'
                                sh 'cat build/tuning-date'
                        }
                    }
                    stage("Build MLIR") {
                        steps {
                            // Clean up build settings to disable static library and allow
                            // ROCm testing
                            buildProject("check-rocmlir-build-only ci-performance-scripts rocblas-benchmark-driver",
                                         ''' -DCMAKE_CXX_COMPILER=/opt/rocm/llvm/bin/clang++
                                            -DCMAKE_C_COMPILER=/opt/rocm/llvm/bin/clang
                                            -DROCMLIR_ENABLE_BENCHMARKS=rocblas''')
                        }
                    }
                    stage("Copy earlier performance results") {
                        steps {
                            copyArtifacts filter: 'build/*.csv,build/perf-run-date',\
                                optional: true,\
                                flatten: true,\
                                projectName: "/${JOB_NAME}",\
                                selector: lastSuccessful(),\
                                target: 'build/oldData'
                        }
                    }
                    stage("Test MLIR vs MIOpen/rocBLAS") {
                        steps {
                            dir('build') {
                                sh 'date --utc +%Y-%m-%d > perf-run-date'
                                // Run MLIR vs MIOpend perf benchmarks.
                                sh """python3 ./bin/perfRunner.py --op=conv --batch_all \
                                       --configs_file=${WORKSPACE}/mlir/utils/performance/conv-configs \
                                       --tuning_db=${WORKSPACE}/build/mlir_tuning_${CHIP}.tsv \
                                       --quick_tuning_db=${WORKSPACE}/build/mlir_quick_tuning_${CHIP}.tsv"""
                                // Run MLIR vs rocBLAS perf benchmarks
                                sh """python3 ./bin/perfRunner.py --op=gemm --batch_all \
                                       --configs_file=${WORKSPACE}/mlir/utils/performance/gemm-configs \
                                       --tuning_db=${WORKSPACE}/build/mlir_tuning_${CHIP}.tsv \
                                       --quick_tuning_db=${WORKSPACE}/build/mlir_quick_tuning_${CHIP}.tsv"""
                            }
                        }
                    }
                    stage("Test Fusion") {
                        steps {
                            dir('build') {
                                // Run fusion resnet50 perf benchmarks
                                sh """python3 ./bin/perfRunner.py --op=fusion \
          --test_dir=${WORKSPACE}/mlir/test/fusion/resnet50-e2e/ --tuning_db=${WORKSPACE}/build/tuning_fusion_${CHIP}.tsv"""
                                // Run bert perf benchmarks
                                sh """python3 ./bin/perfRunner.py --op fusion \
          --test_dir=${WORKSPACE}/mlir/test/xmir/bert-torch-tosa-e2e/ --tuning_db=${WORKSPACE}/build/tuning_fusion_${CHIP}.tsv"""
                            }
                        }
                    }
                    stage("Test Attention") {
                        steps {
                            dir('build') {
                                // Run attention benchmarks
                                sh """python3 ./bin/perfRunner.py --op=attention -b \
                                       --configs_file=${WORKSPACE}/mlir/utils/performance/attention-configs \
                                       --tuning_db=${WORKSPACE}/build/mlir_tuning_${CHIP}.tsv"""
                            }
                        }
                    }
                    stage("Test MLIR vs CK") {
                        when {
                            beforeAgent true;
                            equals expected: true, actual: params.checkCK;
                        }
                        steps {
                            catchError (buildResult: null) { // This is an optional stage
                                dir('composable_kernel') {
                                    sh 'rm -rf composable_kernel'
                                    getAndBuildCK('''
                                        -DGPU_TARGETS="gfx1030;gfx908;gfx90a"
                                        -DCMAKE_CXX_FLAGS="-O3"
                                        -DCMAKE_PREFIX_PATH="/opt/rocm"
                                        -DCMAKE_INSTALL_PREFIX=${WORKSPACE}/composable_kernel/build/CKInstallDir
                                        -DCMAKE_BUILD_TYPE=Release
                                        ''')
                                    sh 'cd build/library; make install; cp ../composable_kernelConfig*.cmake ${WORKSPACE}/composable_kernel/build/CKInstallDir/lib/cmake/composable_kernel'
                                    sh 'echo `git rev-parse HEAD`'
                                }
                                sh 'rm build/CMakeCache.txt'
                                buildProject("ck-benchmark-driver",
                                             '''-DCMAKE_PREFIX_PATH=${WORKSPACE}/composable_kernel/build/CKInstallDir
                                                -DCMAKE_CXX_COMPILER=/opt/rocm/llvm/bin/clang++
                                                -DCMAKE_C_COMPILER=/opt/rocm/llvm/bin/clang
                                                -DROCMLIR_ENABLE_BENCHMARKS=ck''')

                                dir('build') {
                                    sh """python3 ./bin/perfRunner.py --op=gemm --batch_all \
                                --configs_file=${WORKSPACE}/mlir/utils/performance/gemm-configs \
                                --tuning_db=${WORKSPACE}/build/mlir_tuning_${CHIP}.tsv --data-type f32 f16 i8_i8 --external-gemm-library CK"""
                                    sh 'python3 ./bin/createPerformanceReports.py ${CHIP} CK'
                                }
                            }
                        }
                    }
                    stage("Create performance reports") {
                        steps {
                            dir('build') {
                                sh 'ls -l'
                                sh 'python3 ./bin/createPerformanceReports.py ${CHIP} MIOpen'
                                sh 'python3 ./bin/createPerformanceReports.py ${CHIP} rocBLAS'
                                sh 'python3 ./bin/createFusionPerformanceReports.py ${CHIP}'
                                sh 'python3 ./bin/perfRegressionReport.py ${CHIP}'
                                sh 'python3 ./bin/perfRegressionReport.py ${CHIP} ./oldData/${CHIP}_mlir_vs_rocblas_perf.csv ./${CHIP}_mlir_vs_rocblas_perf.csv'
                                sh 'mkdir -p reports && cp ./*.html reports'
                            }
                            postProcessPerfRes("${CHIP}")
                        }
                    }
                }
                post {
                    unsuccessful {
                        rebootNode()
                    }
                    always {
                        cleanWs()
                    }
                }
            }
        }
        stage ("MIGraphX") {
            when {
                beforeAgent true;
                anyOf {
                    equals expected: true, actual: params.checkMIGraphX;
                    equals expected: true, actual: params.nightly;
                }
            }
            matrix {
                axes {
                    axis {
                        name 'CODEPATH'
                        values 'mfma', 'vanilla', 'navi21'
                    }
                }
                agent {
                    docker {
                        image dockerImageCIMIGraphX()
                        args dockerArgs()
                        label getLabelFromCodepath("${CODEPATH}")
                        alwaysPull true
                    }
                }
                when {
                    beforeAgent true
                    expression { return shouldRunFromCodepath("$CODEPATH") }
                }
                environment {
                    HOME="${WORKSPACE}"
                    PYTHONPATH="${WORKSPACE}/MIGraphX/build/lib:$PYTHONPATH"
                }
                stages {
                    stage('Environment') {
                        steps {
                            echo "codepath is ${CODEPATH}"
                            showEnv()
                        }
                    }
                    stage("Install MIGraphX Dependencies") {
                        steps {
                            // Package and install current checkout of rocMLIR as MIGraphX dependency.
                            sh 'cget -p ${WORKSPACE}/MIGraphXDeps install ${WORKSPACE} -DBUILD_FAT_LIBROCKCOMPILER=On -DCMAKE_CXX_COMPILER=/opt/rocm/llvm/bin/clang++ -DCMAKE_C_COMPILER=/opt/rocm/llvm/bin/clang'
                        }
                    }
                    stage("Build MIGraphX with MLIR") {
                        steps {
                            script {
                                def gpu_arch = get_gpu_architecture()
                                sh 'rm -rf MIGraphX'
                                dir('MIGraphX') {
                                    getAndBuildMIGraphX("""
                                                    -DCMAKE_PREFIX_PATH='${WORKSPACE}/MIGraphXDeps;/MIGraphXDeps;/opt/rocm'
                                                    -DMIGRAPHX_ENABLE_MLIR=On
                                                    -DCMAKE_CXX_COMPILER=/opt/rocm/llvm/bin/clang++
                                                    -DMIGRAPHX_USE_HIPRTC=Off
                                                    -DGPU_TARGETS="${gpu_arch}"
                                                    """)
                                }
                            }
                        }
                    }
                    stage("Verify MIGraphX with MLIR") {
                        steps {
                            dir('MIGraphX/build') {
                                timeout(time: 60, activity: true, unit: 'MINUTES') {
                                    withEnv(['MIGRAPHX_ENABLE_MLIR=1']) {
                                        // Verify MLIR unit tests
                                        sh 'make -j$(nproc) driver test_gpu_mlir'
                                        sh 'ctest -R test_gpu_mlir'
                                        // Verify ResNet50, Bert, Gpt2
                                        sh './bin/migraphx-driver verify --gpu --onnx /MIGraphXDeps/resnet50-v1-7.onnx'
                                        sh './bin/migraphx-driver verify --gpu --onnx /MIGraphXDeps/resnet50-v1-7.onnx --int8'
                                        sh './bin/migraphx-driver verify --gpu --onnx /MIGraphXDeps/bert_base_cased_1.onnx --fill1 input_ids --input-dim @input_ids 1 384'
                                        sh './bin/migraphx-driver verify --gpu --onnx /MIGraphXDeps/bert_base_cased_1.onnx --fill1 input_ids --input-dim @input_ids 1 384 --int8'
                                        sh './bin/migraphx-driver verify --gpu --onnx /MIGraphXDeps/distilgpt2_1.onnx --fill1 input_ids --input-dim @input_ids 1 384'
                                        sh './bin/migraphx-driver verify --gpu --onnx /MIGraphXDeps/distilgpt2_1.onnx --fill1 input_ids --input-dim @input_ids 1 384 --int8'
                                    }
                                }
                            }
                            //Accuracy_checker will compare outputs from MIGraphX and onnx runtime
                            dir('MIGraphX/tools/accuracy') {
                                sh 'python3 accuracy_checker.py --onnx /MIGraphXDeps/resnet50-v1-7.onnx'
                                sh 'python3 accuracy_checker.py --fill1 --onnx /MIGraphXDeps/bert_base_cased_1.onnx'
                                sh 'python3 accuracy_checker.py --fill1 --onnx /MIGraphXDeps/distilgpt2_1.onnx'
                            }
                        }
                    }
                }
                post {
                    unsuccessful {
                        rebootNode()
                    }
                    always {
                        cleanWs()
                    }
                }
            }
        }
    }
}<|MERGE_RESOLUTION|>--- conflicted
+++ resolved
@@ -554,12 +554,10 @@
                                             --configs_file=../mlir/utils/jenkins/ci-configs/selected-conv-configs \
                                             --output=tuning_conv.tsv
                                           [ -f tuning_conv.tsv ]"""
-<<<<<<< HEAD
                                     sh """python3 ./bin/tuningRunner.py --operation attention \
                                         --configs_file=../mlir/utils/jenkins/ci-configs/selected-attention-configs \
-                                        --output=mlir_tuning_${ARCH}.tsv --verify-mode none
+                                        --output=tuning_attention.tsv --verify-mode none
                                         [ -f tuning_conv.tsv ]"""
-=======
                                     sh """python3 ./bin/tuningRunner.py --operation gemm --tuning-space=quick \
                                             --configs_file=../mlir/utils/jenkins/ci-configs/selected-gemm-configs \
                                             --output=quick_tuning_gemm.tsv
@@ -568,7 +566,6 @@
                                             --configs_file=../mlir/utils/jenkins/ci-configs/selected-conv-configs \
                                             --output=quick_tuning_conv.tsv
                                           [ -f quick_tuning_conv.tsv ]"""
->>>>>>> fcfb27ab
                                 }
                             }
                         }
@@ -728,12 +725,10 @@
                                 sh """python3 ./bin/tuningRunner.py --operation conv \
                                         --configs_file=../mlir/utils/performance/conv-configs \
                                         --output=mlir_tuning_${ARCH}.tsv"""
-<<<<<<< HEAD
                                 // Tune attention configs
                                 sh """python3 ./bin/tuningRunner.py --operation attention \
                                         --configs_file=../mlir/utils/performance/attention-configs \
                                         --output=mlir_tuning_${ARCH}.tsv --verify-mode none"""
-=======
                                 // Tune gemms with default datatypes, fail if the DB is not created (quick tuning)
                                 sh """python3 ./bin/tuningRunner.py --operation gemm --tuning-space=quick \
                                         --configs_file=../mlir/utils/performance/gemm-configs \
@@ -747,7 +742,6 @@
                                 sh """python3 ./bin/tuningRunner.py --operation conv --tuning-space=quick \
                                         --configs_file=../mlir/utils/performance/conv-configs \
                                         --output=mlir_quick_tuning_${ARCH}.tsv"""
->>>>>>> fcfb27ab
                             }
                         }
                     }
