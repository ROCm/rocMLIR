--- conflicted
+++ resolved
@@ -22,11 +22,7 @@
 }
 
 void getAndBuildMIOpen(String prefixOpt, String cmakeOpts) {
-<<<<<<< HEAD
-    git branch: 'develop', poll: false,\
-=======
     git branch: 'mlir-bwd-no-set-zero', poll: false,\
->>>>>>> b5d90f47
         url: 'https://github.com/ROCmSoftwarePlatform/MIOpen.git'
     cmake arguments: "-P install_deps.cmake --minimum ${prefixOpt}",\
         installation: "InSearchPath"
