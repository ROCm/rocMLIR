pipeline {
    agent {
        docker {
            image 'rocm/mlir:rocm4.1-latest'
            args '--user "$(id -u):$(id -g)" --device=/dev/kfd --device=/dev/dri --group-add video -u 0'
            label 'rocm'
        }
    }
    environment {
        PATH="$PATH:/opt/rocm/llvm/bin"
    }
    stages {
        stage('Environment') {
            steps {
                sh 'cat /etc/os-release'
                sh '/opt/rocm/bin/rocm-smi'
            }
        }
        stage('Build and Test') {
            steps {
                checkout scm
<<<<<<< HEAD
                cmakeBuild generator: 'Ninja',\
                    buildDir: 'build',\
                    buildType: 'Release',\
                    installation: 'InSearchPath',\
                    steps: [[args: 'check-mlir', withCmake: true]],\
                    cmakeArgs: '''-DMLIR_MIOPEN_DRIVER_ENABLED=1
                        -DMLIR_MIOPEN_DRIVER_E2E_TEST_ENABLED=1
                    '''
                dir("build") {
                    deleteDir
                }
=======
                sh '''
                    mkdir -p build && cd build
                    # Set the path to llvm-symbolizer
                    PATH=$PATH:/opt/rocm-4.1.1/llvm/bin/

                    cmake -G Ninja ../llvm \
                        -DLLVM_ENABLE_PROJECTS="mlir;lld" \
                        -DLLVM_BUILD_EXAMPLES=ON \
                        -DLLVM_TARGETS_TO_BUILD="X86;AMDGPU" \
                        -DCMAKE_BUILD_TYPE=Release \
                        -DLLVM_ENABLE_ASSERTIONS=ON \
                        -DBUILD_SHARED_LIBS=ON \
                        -DLLVM_BUILD_LLVM_DYLIB=ON \
                        -DMLIR_ROCM_RUNNER_ENABLED=1 \
                        -DMLIR_MIOPEN_DRIVER_ENABLED=1 \
                        -DMLIR_MIOPEN_DRIVER_E2E_TEST_ENABLED=1 \
                        -DMLIR_MIOPEN_DRIVER_MISC_E2E_TEST_ENABLED=1
                        # if we open sqlite, step4 lowering failed until adding the custom db
                        # -DMLIR_MIOPEN_SQLITE_ENABLED=1

                    # Build LLVM / MLIR and run tests
                    cmake --build . --target check-mlir

                    # Clean up build directory
                    rm -rf build
                '''
>>>>>>> ae204cf4
            }
        }
        stage('Test Random E2E') {
            steps {
                cmakeBuild generator: 'Ninja',\
                    buildDir: 'build',\
                    buildType: 'Release',\
                    installation: 'InSearchPath',\
                    steps: [[args: 'check-e2e', withCmake: true]],\
                    cmakeArgs: '''-DMLIR_MIOPEN_DRIVER_ENABLED=1
                        -DMLIR_MIOPEN_DRIVER_E2E_TEST_ENABLED=1
                        -DMLIR_MIOPEN_DRIVER_RANDOM_DATA_SEED=1
<<<<<<< HEAD
                    '''
=======

                    # Build LLVM / MLIR and run E2E tests
                    cmake --build . --target check-mlir

                    # Clean up build directory
                    rm -rf build
                '''
>>>>>>> ae204cf4
            }
        }
    }
    post {
        always {
            cleanWs()
        }
    }
}<|MERGE_RESOLUTION|>--- conflicted
+++ resolved
@@ -19,7 +19,6 @@
         stage('Build and Test') {
             steps {
                 checkout scm
-<<<<<<< HEAD
                 cmakeBuild generator: 'Ninja',\
                     buildDir: 'build',\
                     buildType: 'Release',\
@@ -27,38 +26,11 @@
                     steps: [[args: 'check-mlir', withCmake: true]],\
                     cmakeArgs: '''-DMLIR_MIOPEN_DRIVER_ENABLED=1
                         -DMLIR_MIOPEN_DRIVER_E2E_TEST_ENABLED=1
+                        -DMLIR_MIOPEN_DRIVER_MISC_E2E_TEST_ENABLED=1
                     '''
                 dir("build") {
                     deleteDir
                 }
-=======
-                sh '''
-                    mkdir -p build && cd build
-                    # Set the path to llvm-symbolizer
-                    PATH=$PATH:/opt/rocm-4.1.1/llvm/bin/
-
-                    cmake -G Ninja ../llvm \
-                        -DLLVM_ENABLE_PROJECTS="mlir;lld" \
-                        -DLLVM_BUILD_EXAMPLES=ON \
-                        -DLLVM_TARGETS_TO_BUILD="X86;AMDGPU" \
-                        -DCMAKE_BUILD_TYPE=Release \
-                        -DLLVM_ENABLE_ASSERTIONS=ON \
-                        -DBUILD_SHARED_LIBS=ON \
-                        -DLLVM_BUILD_LLVM_DYLIB=ON \
-                        -DMLIR_ROCM_RUNNER_ENABLED=1 \
-                        -DMLIR_MIOPEN_DRIVER_ENABLED=1 \
-                        -DMLIR_MIOPEN_DRIVER_E2E_TEST_ENABLED=1 \
-                        -DMLIR_MIOPEN_DRIVER_MISC_E2E_TEST_ENABLED=1
-                        # if we open sqlite, step4 lowering failed until adding the custom db
-                        # -DMLIR_MIOPEN_SQLITE_ENABLED=1
-
-                    # Build LLVM / MLIR and run tests
-                    cmake --build . --target check-mlir
-
-                    # Clean up build directory
-                    rm -rf build
-                '''
->>>>>>> ae204cf4
             }
         }
         stage('Test Random E2E') {
@@ -67,21 +39,11 @@
                     buildDir: 'build',\
                     buildType: 'Release',\
                     installation: 'InSearchPath',\
-                    steps: [[args: 'check-e2e', withCmake: true]],\
+                    steps: [[args: 'check-mlir', withCmake: true]],\
                     cmakeArgs: '''-DMLIR_MIOPEN_DRIVER_ENABLED=1
                         -DMLIR_MIOPEN_DRIVER_E2E_TEST_ENABLED=1
                         -DMLIR_MIOPEN_DRIVER_RANDOM_DATA_SEED=1
-<<<<<<< HEAD
                     '''
-=======
-
-                    # Build LLVM / MLIR and run E2E tests
-                    cmake --build . --target check-mlir
-
-                    # Clean up build directory
-                    rm -rf build
-                '''
->>>>>>> ae204cf4
             }
         }
     }
