--- conflicted
+++ resolved
@@ -54,21 +54,13 @@
         }
         stage('Performance Test') {
             steps {
-<<<<<<< HEAD
                 cmake arguments: '--build . MIOpenDriver.py',\
                     installation: 'InSearchPath', workingDir: 'build'
                 dir('build') {
                     // Run MLIR perf benchmarks
                     sh 'python3 ./llvm/MIOpenDriver.py'
                 }
-=======
-                sh '''
-                    cd build
-                    cmake --build . --target MIOpenDriver.py
-                    # Run MLIR perf benchmarks.
-                    python3 ./llvm/MIOpenDriver.py
-                '''
->>>>>>> d571398f
+
                 publishHTML (target: [
                     allowMissing: false,
                     alwaysLinkToLastBuild: false,
