pipeline {
    agent {
        docker {
            image 'rocm/mlir:rocm4.1-latest'
            args '--user "$(id -u):$(id -g)" --device=/dev/kfd --device=/dev/dri --group-add video -u 0'
            label 'mlir'
            alwaysPull true
        }
    }
    environment {
        PATH="$PATH:/opt/rocm/llvm/bin"
    }
    stages {
        stage('Environment') {
            steps {
                sh 'cat /etc/os-release'
                sh '/opt/rocm/bin/rocm-smi'
            }
        }
        stage('Build MIOpen') {
            steps {
                dir('MIOpen') {
                    git branch: 'develop', poll: false,\
                                url: 'https://github.com/ROCmSoftwarePlatform/MIOpen.git'
                    cmake arguments: "-P install_deps.cmake --minimum",\
                                installation: "InSearchPath"
                    cmakeBuild buildDir: 'build',\
                                buildType: 'Release',\
                                installation: 'InSearchPath',\
                                cmakeArgs: '''
                                 -DCMAKE_CXX_COMPILER=/opt/rocm/llvm/bin/clang++
                                 -DMIOPEN_BACKEND=HIP
                                 -DCMAKE_PREFIX_PATH="/opt/rocm/hip;/opt/rocm/;/usr/local" \
                                 -DCMAKE_INSTALL_PREFIX=/opt/rocm/ ..
                                '''
                    sh 'cd build; make -j $(nproc) MIOpenDriver'
<<<<<<< HEAD
                    sh 'cd build; make install'
                }
=======
                    //A temporary workaround for MIOpenDriver seg fault
                    sh 'cd build; make -j install'
                        }
>>>>>>> 6f5cca7a
            }
        }
        stage('Build MLIR') {
            steps {
                cmakeBuild generator: 'Ninja',\
                    buildDir: 'build',\
                    buildType: 'Release',\
                    installation: 'InSearchPath',\
                    steps: [[args: 'mlir-miopen-driver mlir-rocm-runner']],\
                    cmakeArgs: '''-DMLIR_MIOPEN_DRIVER_ENABLED=1'''
            }
        }
        stage('Performance Test') {
            steps {
                cmake arguments: '--build . --target MIOpenDriver.py',\
                    installation: 'InSearchPath', workingDir: 'build'

                // Run MLIR perf benchmarks
                dir('build') {
                    sh 'python3 ./llvm/MIOpenDriver.py'
                }

                publishHTML (target: [
                    allowMissing: false,
                    alwaysLinkToLastBuild: false,
                    keepAll: true,
                    reportDir: 'build',
                    reportFiles: 'MLIR_vs_MIOpen.html',
                    reportName: "MLIR vs MIOpen performance"
                ])
            }
        }
    }
    post {
        always {
            cleanWs()
        }
    }
}<|MERGE_RESOLUTION|>--- conflicted
+++ resolved
@@ -34,14 +34,9 @@
                                  -DCMAKE_INSTALL_PREFIX=/opt/rocm/ ..
                                 '''
                     sh 'cd build; make -j $(nproc) MIOpenDriver'
-<<<<<<< HEAD
+                    //A temporary workaround for MIOpenDriver seg fault
                     sh 'cd build; make install'
                 }
-=======
-                    //A temporary workaround for MIOpenDriver seg fault
-                    sh 'cd build; make -j install'
-                        }
->>>>>>> 6f5cca7a
             }
         }
         stage('Build MLIR') {
