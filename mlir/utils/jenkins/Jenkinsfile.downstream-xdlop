pipeline {
    agent {
        docker {
            image 'rocm/mlir:rocm4.1-latest'
            args '--user "$(id -u):$(id -g)" --device=/dev/kfd --device=/dev/dri --group-add video -u 0'
            label 'gfx908'
        }
    }
    environment {
        PATH="$PATH:/opt/rocm/llvm/bin"
    }
    stages {
        stage('Environment') {
            steps {
                sh 'cat /etc/os-release'
                sh '/opt/rocm/bin/rocm-smi'
            }
        }
        stage('Build and Test') {
            steps {
                checkout scm
<<<<<<< HEAD
                cmakeBuild generator: 'Ninja',\
                    buildDir: 'build',\
                    buildType: 'Release',\
                    installation: 'InSearchPath',\
                    steps: [[args: 'check-mlir', withCmake: true]],\
                    cmakeArgs: '''-DMLIR_MIOPEN_DRIVER_ENABLED=1
                               -DMLIR_MIOPEN_DRIVER_XDLOPS_TEST_ENABLED=1
                               '''
=======
                sh '''
                    mkdir -p build && cd build
                    # Set the path to llvm-symbolizer
                    PATH=$PATH:/opt/rocm-4.1.1/llvm/bin/

                    cmake -G Ninja ../llvm \
                        -DLLVM_ENABLE_PROJECTS="mlir;lld" \
                        -DLLVM_BUILD_EXAMPLES=ON \
                        -DLLVM_TARGETS_TO_BUILD="X86;AMDGPU" \
                        -DCMAKE_BUILD_TYPE=Release \
                        -DLLVM_ENABLE_ASSERTIONS=ON \
                        -DBUILD_SHARED_LIBS=ON \
                        -DLLVM_BUILD_LLVM_DYLIB=ON \
                        -DMLIR_ROCM_RUNNER_ENABLED=1 \
                        -DMLIR_MIOPEN_DRIVER_ENABLED=1 \
                        -DMLIR_MIOPEN_DRIVER_PR_E2E_TEST_ENABLED=1 \
                        -DMLIR_MIOPEN_DRIVER_XDLOPS_TEST_ENABLED=1
                        # if we open sqlite, step4 lowering failed until adding the custom db
                        # -DMLIR_MIOPEN_SQLITE_ENABLED=1

                    # Build LLVM / MLIR and run tests
                    cmake --build . --target check-mlir
                '''
>>>>>>> ae204cf4
            }
        }
        stage('Static Test') {
            steps {
                sh '''
                    if [ ! -f ./compile_commands.json ]; then
                       ln -s build/compile_commands.json compile_commands.json
                    fi
                    '''
                sh 'python3 ./mlir/utils/jenkins/static-checks/premerge-checks.py'
            }
        }
        stage('Igemm Build') {
            steps {
                cmakeBuild generator: 'Ninja',\
                    buildDir: 'build',\
                    buildType: 'Release',\
                    installation: 'InSearchPath',\
                    steps: [[args: 'libMLIRMIOpen']],\
                    cmakeArgs: '-DBUILD_FAT_LIBMLIRMIOPEN=ON'

                cmake arguments: '--install . --component libMLIRMIOpen --prefix /opt/rocm',\
                    installation: 'InSearchPath', workingDir: 'build'
            }
        }
    }
    post {
        always {
            cleanWs()
        }
    }
}<|MERGE_RESOLUTION|>--- conflicted
+++ resolved
@@ -19,40 +19,15 @@
         stage('Build and Test') {
             steps {
                 checkout scm
-<<<<<<< HEAD
                 cmakeBuild generator: 'Ninja',\
                     buildDir: 'build',\
                     buildType: 'Release',\
                     installation: 'InSearchPath',\
                     steps: [[args: 'check-mlir', withCmake: true]],\
                     cmakeArgs: '''-DMLIR_MIOPEN_DRIVER_ENABLED=1
+                               -DMLIR_MIOPEN_DRIVER_PR_E2E_TEST_ENABLED=1
                                -DMLIR_MIOPEN_DRIVER_XDLOPS_TEST_ENABLED=1
                                '''
-=======
-                sh '''
-                    mkdir -p build && cd build
-                    # Set the path to llvm-symbolizer
-                    PATH=$PATH:/opt/rocm-4.1.1/llvm/bin/
-
-                    cmake -G Ninja ../llvm \
-                        -DLLVM_ENABLE_PROJECTS="mlir;lld" \
-                        -DLLVM_BUILD_EXAMPLES=ON \
-                        -DLLVM_TARGETS_TO_BUILD="X86;AMDGPU" \
-                        -DCMAKE_BUILD_TYPE=Release \
-                        -DLLVM_ENABLE_ASSERTIONS=ON \
-                        -DBUILD_SHARED_LIBS=ON \
-                        -DLLVM_BUILD_LLVM_DYLIB=ON \
-                        -DMLIR_ROCM_RUNNER_ENABLED=1 \
-                        -DMLIR_MIOPEN_DRIVER_ENABLED=1 \
-                        -DMLIR_MIOPEN_DRIVER_PR_E2E_TEST_ENABLED=1 \
-                        -DMLIR_MIOPEN_DRIVER_XDLOPS_TEST_ENABLED=1
-                        # if we open sqlite, step4 lowering failed until adding the custom db
-                        # -DMLIR_MIOPEN_SQLITE_ENABLED=1
-
-                    # Build LLVM / MLIR and run tests
-                    cmake --build . --target check-mlir
-                '''
->>>>>>> ae204cf4
             }
         }
         stage('Static Test') {
