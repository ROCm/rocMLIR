<<<<<<< HEAD
// RUN: rocmlir-opt -migraphx-to-tosa %s | rocmlir-driver -host-pipeline highlevel | rocmlir-opt -rock-affix-params -rock-conv-to-gemm -rock-gemm-to-gridwise -rock-regularize -rock-gridwise-gemm-to-blockwise -rock-linalg-align | FileCheck %s
=======
// RUN: rocmlir-opt -migraphx-to-tosa %s | rocmlir-driver -host-pipeline highlevel | rocmlir-opt --rock-fold-transpose -rock-affix-params -rock-conv-to-gemm -rock-gemm-to-gridwise -rock-gridwise-gemm-to-blockwise -rock-linalg-align | FileCheck %s
// ALLOW_RETRIES: 2
>>>>>>> df027cae

module {
    // CHECK-DAG: #[[MAP1:.*]] = #rock.transform_map<affine_map<(d0, d1, d2, d3) -> (d0, d3, d2, d1)> by [<PassThrough ["dim0", "dim3", "dim2", "dim1"] at [0, 1, 2, 3] -> ["dim0", "dim3", "dim2", "dim1"] at [0, 3, 2, 1]>] bounds = [1, 64, 112, 112] -> [1, 112, 112, 64]>
    // CHECK-DAG: #[[MAP2:.*]] = #rock.transform_map<affine_map<(d0, d1, d2, d3) -> (d3)> by [<AddDim{1} ["exp0"] at [0] -> [] at []>, <AddDim{112} ["exp1"] at [1] -> [] at []>, <AddDim{112} ["exp2"] at [2] -> [] at []>, <PassThrough ["dim0"] at [3] -> ["dim0"] at [0]>] bounds = [1, 112, 112, 64] -> [64]>
    // CHECK: rock.transforming_for {{.*}} (%[[loadCoord:.*]]) = {{.*}}#[[MAP1]], #[[MAP2]]
    // CHECK-SAME: bounds [1, 1, 1, 4]
    // CHECK-SAME: strides [1, 1, 1, 1]
    // CHECK-NEXT: rock.global_load %arg0[%[[loadCoord]]]
    // CHECK: linalg.generic{{.*}} outs(%[[outBuf:.*]] : memref<4xf32, 5>)
    // CHECK: global_store %[[outBuf]]{{.*}} -> %arg3
    func.func @test(%arg0: tensor<64xf32>, %arg1: tensor<1x3x224x224xf32>, %arg2: tensor<64x3x7x7xf32>) -> tensor<1x64x112x112xf32> attributes{kernel, arch = ""} {
        %0 = migraphx.broadcast(%arg0) {axis = 1:i64, out_lens= [1:i64, 64:i64, 112:i64, 112:i64] } : (tensor<64xf32>)-> tensor<1x64x112x112xf32>
        %1 = migraphx.convolution(%arg1, %arg2) {dilation = [1, 1], group = 1 : i64, padding = [3, 3, 3, 3], padding_mode = 0 : i64, stride = [2, 2]} : (tensor<1x3x224x224xf32>, tensor<64x3x7x7xf32>) -> tensor<1x64x112x112xf32>
        %2 = migraphx.add(%1, %0) : (tensor<1x64x112x112xf32>, tensor<1x64x112x112xf32>) -> tensor<1x64x112x112xf32>
        %3 = migraphx.relu(%2) : (tensor<1x64x112x112xf32>) -> tensor<1x64x112x112xf32>
        return %3 : tensor<1x64x112x112xf32>
    }
}<|MERGE_RESOLUTION|>--- conflicted
+++ resolved
@@ -1,9 +1,5 @@
-<<<<<<< HEAD
 // RUN: rocmlir-opt -migraphx-to-tosa %s | rocmlir-driver -host-pipeline highlevel | rocmlir-opt -rock-affix-params -rock-conv-to-gemm -rock-gemm-to-gridwise -rock-regularize -rock-gridwise-gemm-to-blockwise -rock-linalg-align | FileCheck %s
-=======
-// RUN: rocmlir-opt -migraphx-to-tosa %s | rocmlir-driver -host-pipeline highlevel | rocmlir-opt --rock-fold-transpose -rock-affix-params -rock-conv-to-gemm -rock-gemm-to-gridwise -rock-gridwise-gemm-to-blockwise -rock-linalg-align | FileCheck %s
 // ALLOW_RETRIES: 2
->>>>>>> df027cae
 
 module {
     // CHECK-DAG: #[[MAP1:.*]] = #rock.transform_map<affine_map<(d0, d1, d2, d3) -> (d0, d3, d2, d1)> by [<PassThrough ["dim0", "dim3", "dim2", "dim1"] at [0, 1, 2, 3] -> ["dim0", "dim3", "dim2", "dim1"] at [0, 3, 2, 1]>] bounds = [1, 64, 112, 112] -> [1, 112, 112, 64]>
