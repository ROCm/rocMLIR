<<<<<<< HEAD
// RUN: rocmlir-opt -migraphx-to-tosa %s | rocmlir-driver -host-pipeline highlevel | rocmlir-opt -rock-affix-params -rock-conv-to-gemm -rock-gemm-to-gridwise --rock-regularize -rock-gridwise-gemm-to-blockwise -rock-linalg-align | FileCheck %s
=======
// RUN: rocmlir-opt -migraphx-to-tosa %s | rocmlir-driver -host-pipeline highlevel | rocmlir-opt --rock-fold-transpose -rock-affix-params -rock-conv-to-gemm -rock-gemm-to-gridwise -rock-gridwise-gemm-to-blockwise -rock-linalg-align | FileCheck %s
// ALLOW_RETRIES: 2
>>>>>>> df027cae

module {
    // CHECK-DAG: #[[MAP:.*]] = #rock.transform_map<affine_map<(d0, d1, d2, d3) -> (0, d1, d2, d3)> by [<Broadcast{1} ["dim0"] at [0] -> ["dim0"] at [0]>, <PassThrough ["dim1"] at [1] -> ["dim1"] at [1]>, <PassThrough ["dim2"] at [2] -> ["dim2"] at [2]>, <PassThrough ["dim3"] at [3] -> ["dim3"] at [3]>] bounds = [4, 4, 1, 1] -> [1, 4, 1, 1]>
    // CHECK: rock.transforming_for{{.*}}#[[MAP]]
    // CHECK-NEXT: %[[ldVal:.*]] = rock.global_load{{.*}}: memref<1x4x1x1xf32> -> f32
    // CHECK-NEXT: rock.in_bounds_store %[[ldVal]]{{.*}}: f32 -> memref<1xf32, 5>, index
    func.func @test(%arg0: tensor<1x4x1x1xf32>, %arg1: tensor<4x3x3x3xf32>, %arg2: tensor<4x3x3x3xf32>) -> tensor<4x4x1x1xf32> attributes {arch = "gfx908:sramecc+:xnack-", kernel = "mixr"} {
        %0 = migraphx.multibroadcast(%arg0) {out_dyn_dims = [], out_lens = [4, 4, 1, 1]} : (tensor<1x4x1x1xf32>) -> tensor<4x4x1x1xf32>
        %1 = migraphx.convolution(%arg1, %arg2) {dilation = [1, 1], group = 1 : i64, padding = [0, 0, 0, 0], padding_mode = 0 : i64, stride = [1, 1], xdlopsV2 = true} : (tensor<4x3x3x3xf32>, tensor<4x3x3x3xf32>) -> tensor<4x4x1x1xf32>
        %2 = migraphx.add(%1, %0) : (tensor<4x4x1x1xf32>, tensor<4x4x1x1xf32>) -> tensor<4x4x1x1xf32>
        %3 = migraphx.relu(%2) : (tensor<4x4x1x1xf32>) -> tensor<4x4x1x1xf32>
        return %3 : tensor<4x4x1x1xf32>
    }
}<|MERGE_RESOLUTION|>--- conflicted
+++ resolved
@@ -1,9 +1,5 @@
-<<<<<<< HEAD
 // RUN: rocmlir-opt -migraphx-to-tosa %s | rocmlir-driver -host-pipeline highlevel | rocmlir-opt -rock-affix-params -rock-conv-to-gemm -rock-gemm-to-gridwise --rock-regularize -rock-gridwise-gemm-to-blockwise -rock-linalg-align | FileCheck %s
-=======
-// RUN: rocmlir-opt -migraphx-to-tosa %s | rocmlir-driver -host-pipeline highlevel | rocmlir-opt --rock-fold-transpose -rock-affix-params -rock-conv-to-gemm -rock-gemm-to-gridwise -rock-gridwise-gemm-to-blockwise -rock-linalg-align | FileCheck %s
 // ALLOW_RETRIES: 2
->>>>>>> df027cae
 
 module {
     // CHECK-DAG: #[[MAP:.*]] = #rock.transform_map<affine_map<(d0, d1, d2, d3) -> (0, d1, d2, d3)> by [<Broadcast{1} ["dim0"] at [0] -> ["dim0"] at [0]>, <PassThrough ["dim1"] at [1] -> ["dim1"] at [1]>, <PassThrough ["dim2"] at [2] -> ["dim2"] at [2]>, <PassThrough ["dim3"] at [3] -> ["dim3"] at [3]>] bounds = [4, 4, 1, 1] -> [1, 4, 1, 1]>
