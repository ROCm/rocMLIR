<<<<<<< HEAD
// RUN: rocmlir-opt -migraphx-to-tosa %s | rocmlir-driver -host-pipeline partition,highlevel -targets %arch | FileCheck %s
=======
// RUN: rocmlir-opt -migraphx-to-tosa %s | rocmlir-driver -host-pipeline partition,highlevel -targets %arch | rocmlir-opt --rock-fold-transpose | FileCheck %s
// ALLOW_RETRIES: 2
>>>>>>> df027cae
// CHECK: linalg.conv_2d
// CHECK: %[[ALLOC:.*]] = memref.alloc() {{.*}}
// CHECK-DAG: %[[ARG0_TR:.*]] = rock.transform %[[ARG0:.*]]
// CHECK-DAG: %[[ARG1_TR:.*]] = rock.transform %[[ARG1:.*]]
// CHECK-DAG: %[[ALLOC_TR:.*]] = rock.transform %[[ALLOC]]
// CHECK-DAG: rock.conv2d(%[[ARG1_TR]], %[[ARG0_TR]], %[[ALLOC_TR]])
// CHECK-DAG: %[[LAIN0:.*]] = memref.collapse_shape %[[ALLOC]]
// CHECK-DAG: %[[LAIN1:.*]] = memref.collapse_shape %[[ARG2:.*]]
// CHECK-DAG: %[[LAIN2:.*]] = memref.collapse_shape %[[ARG3:.*]]
// CHECK-DAG: linalg.generic {{.*}} ins(%[[LAIN0]],

// RUN: rocmlir-opt -migraphx-to-tosa %s | rocmlir-driver -host-pipeline partition,highlevel -targets %arch | rocmlir-gen -ph -print-results -verifier clone -fut test - | rocmlir-driver -host-pipeline xmodel -kernel-pipeline full | xmir-runner --shared-libs=%linalg_test_lib_dir/libmlir_rocm_runtime%shlibext,%conv_validation_wrapper_library_dir/libconv-validation-wrappers%shlibext,%linalg_test_lib_dir/libmlir_runner_utils%shlibext,%linalg_test_lib_dir/libmlir_c_runner_utils%shlibext,%linalg_test_lib_dir/libmlir_async_runtime%shlibext --entry-point-result=void | FileCheck %s --check-prefix=CLONE
// CLONE: [1 1 1]

module {
  func.func @test(%arg0: tensor<1x128x1x1xf32>, %arg1: tensor<1x128x28x28xf32>, %arg2: tensor<128x128x3x3xf32>) -> tensor<1x128x28x28xf32> {
    %0 = migraphx.multibroadcast(%arg0) {out_lens = [1, 128, 28, 28]} : (tensor<1x128x1x1xf32>) -> tensor<1x128x28x28xf32>
    %1 = migraphx.convolution(%arg1, %arg2) {dilation = [1, 1], group = 1 : i64, padding = [1, 1, 1, 1], padding_mode = 0 : i64, stride = [1, 1]} : (tensor<1x128x28x28xf32>, tensor<128x128x3x3xf32>) -> tensor<1x128x28x28xf32>
    %2 = migraphx.add(%1, %0) : (tensor<1x128x28x28xf32>, tensor<1x128x28x28xf32>) -> tensor<1x128x28x28xf32>
    %3 = migraphx.relu(%2) : (tensor<1x128x28x28xf32>) -> tensor<1x128x28x28xf32>
    return %3 : tensor<1x128x28x28xf32>
  }
}<|MERGE_RESOLUTION|>--- conflicted
+++ resolved
@@ -1,9 +1,6 @@
-<<<<<<< HEAD
 // RUN: rocmlir-opt -migraphx-to-tosa %s | rocmlir-driver -host-pipeline partition,highlevel -targets %arch | FileCheck %s
-=======
-// RUN: rocmlir-opt -migraphx-to-tosa %s | rocmlir-driver -host-pipeline partition,highlevel -targets %arch | rocmlir-opt --rock-fold-transpose | FileCheck %s
 // ALLOW_RETRIES: 2
->>>>>>> df027cae
+
 // CHECK: linalg.conv_2d
 // CHECK: %[[ALLOC:.*]] = memref.alloc() {{.*}}
 // CHECK-DAG: %[[ARG0_TR:.*]] = rock.transform %[[ARG0:.*]]
