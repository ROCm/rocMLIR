--- conflicted
+++ resolved
@@ -61,11 +61,7 @@
             agents = set(x.decode("utf-8") for x in q.stdout.split() if x != b"gfx000")
         config.arch = ','.join(agents)
         for x in agents:
-<<<<<<< HEAD
-            if any([arch in x for arch in ["gfx908", "gfx90a", "gfx940", "gfx942"]]):
-=======
             if any([arch in x for arch in ["gfx908", "gfx90a", "gfx940", "gfx941", "gfx942"]]):
->>>>>>> f5a21bfb
                 config.arch_support_mfma = True
             elif "gfx11" in x:
                 config.arch_support_wmma = True
