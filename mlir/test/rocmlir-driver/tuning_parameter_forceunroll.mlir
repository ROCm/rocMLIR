--- conflicted
+++ resolved
@@ -1,21 +1,13 @@
 // Loop unrolling stubbed out by hotfix
 // XFAIL: *
 
-<<<<<<< HEAD
 // RUN: rocmlir-gen --operation conv -t f32 --arch gfx908 --fil_layout kcyx --in_layout nchw --out_layout nkhw --batchsize 256 --in_channels 1024 --in_h 14 --in_w 14 --out_channels 2048 --fil_h 1 --fil_w 1 --dilation_h 1 --dilation_w 1 --conv_stride_h 2 --conv_stride_w 2 --padding_h 0 --padding_w 0 --perf_config="16,16,64,16,16,1,1,1" | rocmlir-driver  -rock-affix-params -rock-conv-to-gemm -rock-gemm-to-gridwise -rock-gridwise-gemm-to-blockwise | FileCheck %s --check-prefix=UNROLL
-=======
-// RUN: rocmlir-gen --operation conv2d -t f32 --arch gfx908 --fil_layout kcyx --in_layout nchw --out_layout nkhw --batchsize 256 --in_channels 1024 --in_h 14 --in_w 14 --out_channels 2048 --fil_h 1 --fil_w 1 --dilation_h 1 --dilation_w 1 --conv_stride_h 2 --conv_stride_w 2 --padding_h 0 --padding_w 0 --perf_config="v2:16,16,64,16,16,1,1,1,1" | rocmlir-driver  -rock-affix-params -rock-conv-to-gemm -rock-gemm-to-gridwise -rock-gridwise-gemm-to-blockwise | FileCheck %s --check-prefix=UNROLL
->>>>>>> a6f40f9d
 
 // UNROLL: #xdlops_gemm_params = #rock.xdlops_gemm_derived_params<kpackPerBlock = 64, mPerBlock = 16, nPerBlock = 16, kpack = 1, mPerWave = 16, nPerWave = 16, mnPerXdl = 32, forceUnroll = true>
 // UNROLL-COUNT-14: rock.transforming_for {forceUnroll, useIndexDiffs}
 // UNROLL-NOT: rock.transforming_for {useIndexDiffs}
 
-<<<<<<< HEAD
 // RUN: rocmlir-gen --operation conv -t f32 --arch gfx908 --fil_layout kcyx --in_layout nchw --out_layout nkhw --batchsize 256 --in_channels 1024 --in_h 14 --in_w 14 --out_channels 2048 --fil_h 1 --fil_w 1 --dilation_h 1 --dilation_w 1 --conv_stride_h 2 --conv_stride_w 2 --padding_h 0 --padding_w 0 --perf_config="16,16,64,16,16,1,0,1" | rocmlir-driver  -rock-affix-params -rock-conv-to-gemm -rock-gemm-to-gridwise -rock-gridwise-gemm-to-blockwise | FileCheck %s --check-prefix=NOTUNROLL
-=======
-// RUN: rocmlir-gen --operation conv2d -t f32 --arch gfx908 --fil_layout kcyx --in_layout nchw --out_layout nkhw --batchsize 256 --in_channels 1024 --in_h 14 --in_w 14 --out_channels 2048 --fil_h 1 --fil_w 1 --dilation_h 1 --dilation_w 1 --conv_stride_h 2 --conv_stride_w 2 --padding_h 0 --padding_w 0 --perf_config="v2:16,16,64,16,16,1,1,0,1" | rocmlir-driver  -rock-affix-params -rock-conv-to-gemm -rock-gemm-to-gridwise -rock-gridwise-gemm-to-blockwise | FileCheck %s --check-prefix=NOTUNROLL
->>>>>>> a6f40f9d
 
 // NOTUNROLL: #xdlops_gemm_params = #rock.xdlops_gemm_derived_params<kpackPerBlock = 64, mPerBlock = 16, nPerBlock = 16, kpack = 1, mPerWave = 16, nPerWave = 16, mnPerXdl = 32, forceUnroll = false>
 // NOTUNROLL-COUNT-14: rock.transforming_for {useIndexDiffs}
