--- conflicted
+++ resolved
@@ -165,8 +165,6 @@
   by [<PassThrough ["a", "b"] at [0, 1] -> ["a", "c"] at [0, 2]>,
     <ConstDim{0, 1} [] at [] -> ["b"] at [1]>]
   bounds = [8, 3] -> [8, 1, 3]>
-<<<<<<< HEAD
-=======
 
 #transform_inject_non_unit_const = #rock.transform_map<affine_map<(d0, d1) -> (d0, 0, d1)>
   by [<PassThrough ["a", "b"] at [0, 1] -> ["a", "c"] at [0, 2]>,
@@ -176,7 +174,6 @@
 #transform_unmerge_injected_non_unit = #rock.transform_map<affine_map<(d0, d1, d2) -> (d2 + 3 * (d1 + d0 * 2))>
   by [<Unmerge{8, 2, 3} ["a", "b", "c"] at [0, 1, 2] -> ["x"] at [0]>]
   bounds = [8, 2, 3] -> [48]>
->>>>>>> c1a05f06
 
 // CHECK-LABEL: func.func @test
 func.func @test_vectorization() {
@@ -295,12 +292,9 @@
   %38 = "get_length"() {transforms = [#transform_merge_9, #transform_shuffle_6, #transform_unmerge_7], in_dim = 0 : index, max_len = 4 : index} : () -> (memref<24xf32>)
   // CHECK-NEXT: result = 4
   %39 = "get_length"() {transforms = [#transform_merge, #transform_inject_unit_const, #transform_unmerge_7], in_dim = 0 : index, max_len = 4 : index} : () -> (memref<24xf32>)
-<<<<<<< HEAD
-=======
   // Even though we injected a 0, it _could_ have been a 1.
   // CHECK-NEXT: result = 1
   %40 = "get_length"() {transforms = [#transform_merge, #transform_inject_non_unit_const, #transform_unmerge_injected_non_unit], in_dim = 0 : index, max_len = 4 : index} : () -> (memref<48xf32>)
->>>>>>> c1a05f06
  func.return
 }
 
