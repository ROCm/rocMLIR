// This tests checks the following aspects of the lowering:
// * convolution tuning parameters are set as expected
// If versions of these tests appear in lowering_top_level, then changes to the tuning
// parameters made here should be reflected in that file

// RUN: rocmlir-opt -rock-affix-params %s | FileCheck %s

// CHECK-DAG: #[[$GENERAL_PARAMS_0:.*]] = #rock.general_gemm_params<kPerBlock = 8, mPerBlock = 128, nPerBlock = 128, kPerThread = 1, mPerThread = 4, nPerThread = 4, kpack = 1>
// CHECK-DAG: #[[$GENERAL_PARAMS_1:.*]] = #rock.general_gemm_params<kPerBlock = 16, mPerBlock = 32, nPerBlock = 64, kPerThread = 1, mPerThread = 2, nPerThread = 4, kpack = 1>
// CHECK-DAG: #[[$GENERAL_PARAMS_2:.*]] = #rock.general_gemm_params<kPerBlock = 4, mPerBlock = 32, nPerBlock = 64, kPerThread = 1, mPerThread = 2, nPerThread = 4, kpack = 1>
// CHECK-DAG: #[[$GENERAL_PARAMS_3:.*]] = #rock.general_gemm_params<kPerBlock = 16, mPerBlock = 64, nPerBlock = 32, kPerThread = 1, mPerThread = 4, nPerThread = 2, kpack = 1>
// CHECK-DAG: #[[$GENERAL_PARAMS_4:.*]] = #rock.general_gemm_params<kPerBlock = 4, mPerBlock = 32, nPerBlock = 32, kPerThread = 1, mPerThread = 2, nPerThread = 2, kpack = 1>
// CHECK-DAG: #[[$XDLOPS_PARAMS_0:.*]] = #rock.xdlops_gemm_params<kPerBlock = 8, mPerBlock = 64, nPerBlock = 64, kpack = 1, mPerWave = 32, nPerWave = 32>
// CHECK-DAG: #[[$XDLOPS_PARAMS_1:.*]] = #rock.xdlops_gemm_params<kPerBlock = 4, mPerBlock = 128, nPerBlock = 128, kpack = 4, mPerWave = 64, nPerWave = 64>
// CHECK-DAG: #[[$XDLOPS_PARAMS_2:.*]] = #rock.xdlops_gemm_params<kPerBlock = 8, mPerBlock = 64, nPerBlock = 256, kpack = 1, mPerWave = 64, nPerWave = 64>
<<<<<<< HEAD
// CHECK-DAG: #[[$XDLOPS_PARAMS_3:.*]] = #rock.xdlops_gemm_params<kPerBlock = 8, mPerBlock = 128, nPerBlock = 128, kpack = 1, mPerWave = 64, nPerWave = 64>
// CHECK-DAG: #[[$XDLOPS_PARAMS_4:.*]] = #rock.xdlops_gemm_params<kPerBlock = 8, mPerBlock = 16, nPerBlock = 128, kpack = 1, mPerWave = 16, nPerWave = 64>

=======
// CHECK-DAG: #[[$XDLOPS_PARAMS_3:.*]] = #rock.xdlops_gemm_params<kPerBlock = 4, mPerBlock = 32, nPerBlock = 64, kpack = 1, mPerWave = 32, nPerWave = 64>
// CHECK-DAG: #[[$XDLOPS_PARAMS_4:.*]] = #rock.xdlops_gemm_params<kPerBlock = 16, mPerBlock = 16, nPerBlock = 16, kpack = 1, mPerWave = 16, nPerWave = 16>
// CHECK-DAG: #[[$XDLOPS_PARAMS_5:.*]] = #rock.xdlops_gemm_params<kPerBlock = 8, mPerBlock = 16, nPerBlock = 128, kpack = 1, mPerWave = 16, nPerWave = 64>
// CHECK-DAG: #[[$XDLOPS_PARAMS_6:.*]] = #rock.xdlops_gemm_params<kPerBlock = 16, mPerBlock = 4, nPerBlock = 64, kpack = 1, mPerWave = 4, nPerWave = 64>
>>>>>>> a8b46de8

// CHECK-LABEL: @rock_conv2d
func.func @rock_conv2d(%filter : memref<1x128x8x3x3xf32>, %input : memref<128x1x8x32x32xf32>, %output : memref<128x1x128x30x30xf32>) {
  // CHECK: rock.conv2d
  // CHECK-SAME: blockSize = 256
  // CHECK-SAME: gridSize = 900
  // CHECK-SAME: params = #[[$GENERAL_PARAMS_0]]
  rock.conv2d(%filter, %input, %output) features = none {
    arch = "gfx906",
    numCu = 64 : i32,
    filter_layout = ["g", "k", "c", "y", "x"],
    input_layout = ["ni", "gi", "ci", "hi", "wi"],
    output_layout = ["no", "go", "ko", "ho", "wo"],
    dilations = [1, 1],
    strides = [1, 1],
    padding = [0, 0, 0 ,0]
  } : memref<1x128x8x3x3xf32>, memref<128x1x8x32x32xf32>, memref<128x1x128x30x30xf32>
  return
}

// CHECK-LABEL: func.func @rock_conv2d_f16
func.func @rock_conv2d_f16(%filter : memref<1x128x8x3x3xf16>, %input : memref<128x1x8x32x32xf16>, %output : memref<128x1x128x30x30xf16>) {
  // CHECK: rock.conv2d
  // CHECK-SAME: blockSize = 256
  // CHECK-SAME: gridSize = 900
  // CHECK-SAME: params = #[[$GENERAL_PARAMS_0]]
  rock.conv2d(%filter, %input, %output) features = none {
    arch = "gfx906",
    numCu = 64 : i32,
    filter_layout = ["g", "k", "c", "y", "x"],
    input_layout = ["ni", "gi", "ci", "hi", "wi"],
    output_layout = ["no", "go", "ko", "ho", "wo"],
    dilations = [1, 1],
    strides = [1, 1],
    padding = [0, 0, 0 ,0]
  } : memref<1x128x8x3x3xf16>, memref<128x1x8x32x32xf16>, memref<128x1x128x30x30xf16>
  return
}

// CHECK-LABEL: func.func @rock_conv2d_i8
func.func @rock_conv2d_i8(%filter : memref<1x128x8x3x3xi8>, %input : memref<128x1x8x32x32xi8>, %output : memref<128x1x128x30x30xi32>) {
  // CHECK: rock.conv2d
  // CHECK-SAME: blockSize = 256
  // CHECK-SAME: gridSize = 3600
  // CHECK-SAME: params = #[[$XDLOPS_PARAMS_0]]
  rock.conv2d(%filter, %input, %output) features = mfma|dot|atomic_add {
    arch = "gfx908",
    numCu = 120 : i32,
    filter_layout = ["g", "k", "c", "y", "x"],
    input_layout = ["ni", "gi", "ci", "hi", "wi"],
    output_layout = ["no", "go", "ko", "ho", "wo"],
    dilations = [1, 1],
    strides = [1, 1],
    padding = [0, 0, 0 ,0]
  } : memref<1x128x8x3x3xi8>, memref<128x1x8x32x32xi8>, memref<128x1x128x30x30xi32>
  return
}

// CHECK-LABEL: func.func @rock_conv2d_bwd_data
func.func @rock_conv2d_bwd_data(%filter: memref<1x1024x1024x1x1xf32>, %input: memref<128x1x1024x14x14xf32>, %output: memref<128x1x1024x14x14xf32>) attributes {kernel = 0 : i32} {
  // CHECK: rock.conv2d_bwd_data
  // CHECK-SAME: blockSize = 256
  // CHECK-SAME: gridSize = 1568
  // CHECK-SAME: params = #[[$XDLOPS_PARAMS_1]]
  rock.conv2d_bwd_data(%filter, %input, %output) features = mfma|dot|atomic_add {
    arch = "gfx908",
    dilations = [1 : i32, 1 : i32],
    filter_layout = ["g", "k", "c", "y", "x"],
    gemm_id = 0 : i32,
    input_layout = ["ni", "gi", "ci", "hi", "wi"],
    numCu = 120 : i32,
    output_layout = ["no", "go", "ko", "ho", "wo"],
    padding = [0 , 0 , 0 , 0],
    strides = [1 : i32, 1 : i32]
  } : memref<1x1024x1024x1x1xf32>, memref<128x1x1024x14x14xf32>, memref<128x1x1024x14x14xf32>
  return
}

// CHECK-LABEL: @rock_conv2d_bwd_data_f16
func.func @rock_conv2d_bwd_data_f16(%filter: memref<1x1024x1024x1x1xf16>, %input: memref<128x1x1024x14x14xf16>, %output: memref<128x1x1024x14x14xf16>) attributes {kernel = 0 : i32} {
  // CHECK: rock.conv2d_bwd_data
  // CHECK-SAME: blockSize = 256
  // CHECK-SAME: gridSize = 1568
  // CHECK-SAME: params = #[[$XDLOPS_PARAMS_1]]
  rock.conv2d_bwd_data(%filter, %input, %output) features = mfma|dot|atomic_add {
    arch = "gfx908",
    dilations = [1 : i32, 1 : i32],
    filter_layout = ["g", "k", "c", "y", "x"],
    gemm_id = 0 : i32,
    input_layout = ["ni", "gi", "ci", "hi", "wi"],
    numCu = 120 : i32,
    output_layout = ["no", "go", "ko", "ho", "wo"],
    padding = [0 , 0 , 0 , 0],
    strides = [1 : i32, 1 : i32]
  } : memref<1x1024x1024x1x1xf16>, memref<128x1x1024x14x14xf16>, memref<128x1x1024x14x14xf16>
  return
}

// CHECK-LABEL: func.func @rock_conv2d_bwd_data_padMN
func.func @rock_conv2d_bwd_data_padMN(%filter : memref<1x64x3x1x1xf32>, %input : memref<11x1x3x15x15xf32>, %output : memref<11x1x64x15x15xf32>) {
  // CHECK: rock.conv2d_bwd_data
  // CHECK-SAME: blockSize = 64
  // CHECK-SAME: gridSize = 39
  // CHECK-SAME: params = #[[$GENERAL_PARAMS_1]]
  rock.conv2d_bwd_data(%filter, %input, %output) features = none {
    arch = "gfx906",
    numCu = 64 : i32,
    filter_layout = ["g", "k", "c", "y", "x"],
    input_layout = ["ni", "gi", "ci", "hi", "wi"],
    output_layout = ["no", "go", "ko", "ho", "wo"],
    dilations = [1, 1],
    strides = [1, 1],
    padding = [0, 0, 0 ,0],
    gemm_id = 0
  } : memref<1x64x3x1x1xf32>, memref<11x1x3x15x15xf32>, memref<11x1x64x15x15xf32>
  return
}

// CHECK-LABEL: @rock_conv2d_bwd_data_padMK
func.func @rock_conv2d_bwd_data_padMK(%filter : memref<1x11x3x1x1xf32>, %input : memref<128x1x3x15x15xf32>, %output : memref<128x1x11x15x15xf32>) {
  // CHECK: rock.conv2d_bwd_data
  // CHECK-SAME: blockSize = 64
  // CHECK-SAME: gridSize = 450
  // CHECK-SAME: params = #[[$GENERAL_PARAMS_2]]
  rock.conv2d_bwd_data(%filter, %input, %output) features = none {
    arch = "gfx906",
    numCu = 64 : i32,
    filter_layout = ["g", "k", "c", "y", "x"],
    input_layout = ["ni", "gi", "ci", "hi", "wi"],
    output_layout = ["no", "go", "ko", "ho", "wo"],
    dilations = [1, 1],
    strides = [1, 1],
    padding = [0, 0, 0 ,0],
    gemm_id = 0
  } : memref<1x11x3x1x1xf32>, memref<128x1x3x15x15xf32>, memref<128x1x11x15x15xf32>
  return
}

// CHECK-LABEL: @rock_conv2d_bwd_weight
func.func @rock_conv2d_bwd_weight(%filter : memref<1x128x8x3x3xf32>, %input : memref<128x1x8x32x32xf32>, %output : memref<128x1x128x30x30xf32>) {
  // CHECK: rock.conv2d_bwd_weight
  // CHECK-SAME: blockSize = 64
  // CHECK-SAME: gridSize = 6
  // CHECK-SAME: params = #[[$GENERAL_PARAMS_3]]
  rock.conv2d_bwd_weight(%filter, %input, %output) features = none {
    arch = "gfx906",
    numCu = 64 : i32,
    filter_layout = ["g", "k", "c", "y", "x"],
    input_layout = ["ni", "gi", "ci", "hi", "wi"],
    output_layout = ["no", "go", "ko", "ho", "wo"],
    dilations = [1, 1],
    strides = [1, 1],
    padding = [0, 0, 0 ,0],
    gemm_id = 0
  } : memref<1x128x8x3x3xf32>, memref<128x1x8x32x32xf32>, memref<128x1x128x30x30xf32>
  return
}

// CHECK-LABEL: @rock_conv2d_bwd_weight_f16
func.func @rock_conv2d_bwd_weight_f16(%filter : memref<1x128x8x3x3xf16>, %input : memref<128x1x8x32x32xf16>, %output : memref<128x1x128x30x30xf16>) {
  // CHECK: rock.conv2d_bwd_weight
  // CHECK-SAME: blockSize = 64
  // CHECK-SAME: gridSize = 6
  // CHECK-SAME: params = #[[$GENERAL_PARAMS_3]]
  rock.conv2d_bwd_weight(%filter, %input, %output) features = none {
    arch = "gfx906",
    numCu = 64 : i32,
    filter_layout = ["g", "k", "c", "y", "x"],
    input_layout = ["ni", "gi", "ci", "hi", "wi"],
    output_layout = ["no", "go", "ko", "ho", "wo"],
    dilations = [1, 1],
    strides = [1, 1],
    padding = [0, 0, 0 ,0],
    gemm_id = 0
  } : memref<1x128x8x3x3xf16>, memref<128x1x8x32x32xf16>, memref<128x1x128x30x30xf16>
  return
}

// CHECK-LABEL: func.func @rock_conv2d_bwd_weight_padALL
func.func @rock_conv2d_bwd_weight_padALL(%filter : memref<1x20x8x3x3xf32>, %input : memref<7x1x8x32x32xf32>, %output : memref<7x1x20x30x30xf32>) {
  // CHECK: rock.conv2d_bwd_weight
  // CHECK-SAME: blockSize = 64
  // CHECK-SAME: gridSize = 3
  // CHECK-SAME: params = #[[$GENERAL_PARAMS_4]]
  rock.conv2d_bwd_weight(%filter, %input, %output) features = none {
    arch = "gfx906",
    numCu = 64 : i32,
    filter_layout = ["g", "k", "c", "y", "x"],
    input_layout = ["ni", "gi", "ci", "hi", "wi"],
    output_layout = ["no", "go", "ko", "ho", "wo"],
    dilations = [1, 1],
    strides = [1, 1],
    padding = [0, 0, 0 ,0],
    gemm_id = 0
  } : memref<1x20x8x3x3xf32>, memref<7x1x8x32x32xf32>, memref<7x1x20x30x30xf32>
  return
}

// CHECK-LABEL: @rock_conv2d_bwd_weight_padALL_f16
func.func @rock_conv2d_bwd_weight_padALL_f16(%filter : memref<1x20x8x3x3xf16>, %input : memref<7x1x8x32x32xf16>, %output : memref<7x1x20x30x30xf16>) {
  // CHECK: rock.conv2d_bwd_weight
  // CHECK-SAME: blockSize = 64
  // CHECK-SAME: gridSize = 3
  // CHECK-SAME: params = #[[$GENERAL_PARAMS_4]]
  rock.conv2d_bwd_weight(%filter, %input, %output) features = none {
    arch = "gfx906",
    numCu = 64 : i32,
    filter_layout = ["g", "k", "c", "y", "x"],
    input_layout = ["ni", "gi", "ci", "hi", "wi"],
    output_layout = ["no", "go", "ko", "ho", "wo"],
    dilations = [1, 1],
    strides = [1, 1],
    padding = [0, 0, 0 ,0],
    gemm_id = 0
  } : memref<1x20x8x3x3xf16>, memref<7x1x8x32x32xf16>, memref<7x1x20x30x30xf16>
  return
}

// CHECK-LABEL: @rock_conv2d_7x7_tuning
func.func @rock_conv2d_7x7_tuning(%arg0: memref<1x64x3x7x7xf32>, %arg1: memref<256x1x3x230x230xf32>, %arg2: memref<256x1x64x112x112xf32>) {
  // CHECK: rock.conv2d
  // CHECK-SAME: blockSize = 256
  // CHECK-SAME: gridSize = 12544
  // CHECK-SAME: params = #[[$XDLOPS_PARAMS_2]]
  rock.conv2d(%arg0, %arg1, %arg2) features =  mfma|dot|atomic_add {
    arch = "gfx908",
    dilations = [1 : i32, 1 : i32],
    filter_layout = ["g", "k", "c", "y", "x"],
    gemm_id = 0 : i32,
    input_layout = ["ni", "gi", "ci", "hi", "wi"],
    numCu = 120 : i32,
    output_layout = ["no", "go", "ko", "ho", "wo"],
    padding = [0 : i32, 0 : i32, 0 : i32, 0 : i32],
    // Restore this once the kPack + padding support works
    // perf_config = "64,256,8,64,64,4,1,1",
    perf_config = "64,256,8,64,64,1,1,1",
    strides = [2 : i32, 2 : i32]
  } : memref<1x64x3x7x7xf32>, memref<256x1x3x230x230xf32>, memref<256x1x64x112x112xf32>
  return
}

// CHECK-LABEL: @rock_conv2d_7x7
func.func @rock_conv2d_7x7(%arg0: memref<1x64x3x7x7xf32>, %arg1: memref<256x1x3x230x230xf32>, %arg2: memref<256x1x64x112x112xf32>) {
  // CHECK: rock.conv2d
  // CHECK-SAME: blockSize = 64
  // CHECK-SAME: gridSize = 100352
  // CHECK-SAME: params = #[[$XDLOPS_PARAMS_3]]
  rock.conv2d(%arg0, %arg1, %arg2) features =  mfma|dot|atomic_add {
    arch = "gfx908",
    dilations = [1 : i32, 1 : i32],
    filter_layout = ["g", "k", "c", "y", "x"],
    gemm_id = 0 : i32,
    input_layout = ["ni", "gi", "ci", "hi", "wi"],
    numCu = 120 : i32,
    output_layout = ["no", "go", "ko", "ho", "wo"],
    padding = [0 : i32, 0 : i32, 0 : i32, 0 : i32],
    strides = [2 : i32, 2 : i32]
  } : memref<1x64x3x7x7xf32>, memref<256x1x3x230x230xf32>, memref<256x1x64x112x112xf32>
  return
}

// CHECK-LABEL: @rock_conv2d_bwd_weight_7x7
func.func @rock_conv2d_bwd_weight_7x7(%arg0: memref<1x64x3x7x7xf32>, %arg1: memref<256x1x3x230x230xf32>, %arg2: memref<256x1x64x112x112xf32>) attributes {kernel = 0 : i32} {
  // CHECK: rock.conv2d_bwd_weight
<<<<<<< HEAD
  // CHECK-SAME: blockSize = 256
  // CHECK-SAME: gridSize = 512
  // CHECK-SAME: params = #[[$XDLOPS_PARAMS_3]]
=======
  // CHECK-SAME: blockSize = 64
  // CHECK-SAME: gridSize = 1280
  // CHECK-SAME: params = #[[$XDLOPS_PARAMS_4]]
>>>>>>> a8b46de8
  rock.conv2d_bwd_weight(%arg0, %arg1, %arg2) features =  mfma|dot|atomic_add {
    arch = "gfx908",
    dilations = [1 : i32, 1 : i32],
    filter_layout = ["g", "k", "c", "y", "x"],
    gemm_id = 0 : i32, input_layout = ["ni", "gi", "ci", "hi", "wi"],
    numCu = 120 : i32, output_layout = ["no", "go", "ko", "ho", "wo"],
    padding = [0 : i32, 0 : i32, 0 : i32, 0 : i32],
    strides = [2 : i32, 2 : i32]
  } : memref<1x64x3x7x7xf32>, memref<256x1x3x230x230xf32>, memref<256x1x64x112x112xf32>
  return
}

// CHECK-LABEL: @rock_conv2d_bwd_data_7x7_tuning
func.func @rock_conv2d_bwd_data_7x7_tuning(%arg0: memref<1x64x3x7x7xf32>, %arg1: memref<256x1x3x230x230xf32>, %arg2: memref<256x1x64x112x112xf32>) attributes {kernel = 1 : i32} {
  // CHECK: rock.conv2d_bwd_data
  // CHECK-SAME: blockSize = 128
  // CHECK-SAME: gridSize = 26450
  // CHECK-SAME: params = #[[$XDLOPS_PARAMS_4]]
  rock.conv2d_bwd_data(%arg0, %arg1, %arg2) features =  mfma|dot|atomic_add {
    arch = "gfx908",
    dilations = [1 : i32, 1 : i32],
    filter_layout = ["g", "k", "c", "y", "x"],
    gemm_id = 1 : i32,
    input_layout = ["ni", "gi", "ci", "hi", "wi"],
    numCu = 120 : i32,
    output_layout = ["no", "go", "ko", "ho", "wo"],
    padding = [0 : i32, 0 : i32, 0 : i32, 0 : i32],
    // Restore once kPack + padding work
    // perf_config = "16,128,8,16,64,4,1,1",
    perf_config = "16,128,8,16,64,1,1,1",
    strides = [2 : i32, 2 : i32]
  } : memref<1x64x3x7x7xf32>, memref<256x1x3x230x230xf32>, memref<256x1x64x112x112xf32>
  return
}

// CHECK-LABEL: @rock_conv2d_bwd_data_7x7
func.func @rock_conv2d_bwd_data_7x7(%arg0: memref<1x64x3x7x7xf32>, %arg1: memref<256x1x3x230x230xf32>, %arg2: memref<256x1x64x112x112xf32>) attributes {kernel = 1 : i32} {
  // CHECK: rock.conv2d_bwd_data
  // CHECK-SAME: blockSize = 64
  // CHECK-SAME: gridSize = 52900
  // CHECK-SAME: params = #[[$XDLOPS_PARAMS_6]]
  rock.conv2d_bwd_data(%arg0, %arg1, %arg2) features =  mfma|dot|atomic_add {
    arch = "gfx908",
    dilations = [1 : i32, 1 : i32],
    filter_layout = ["g", "k", "c", "y", "x"],
    gemm_id = 1 : i32,
    input_layout = ["ni", "gi", "ci", "hi", "wi"],
    numCu = 120 : i32,
    output_layout = ["no", "go", "ko", "ho", "wo"],
    padding = [0 : i32, 0 : i32, 0 : i32, 0 : i32],
    strides = [2 : i32, 2 : i32]
  } : memref<1x64x3x7x7xf32>, memref<256x1x3x230x230xf32>, memref<256x1x64x112x112xf32>
  return
}<|MERGE_RESOLUTION|>--- conflicted
+++ resolved
@@ -13,16 +13,10 @@
 // CHECK-DAG: #[[$XDLOPS_PARAMS_0:.*]] = #rock.xdlops_gemm_params<kPerBlock = 8, mPerBlock = 64, nPerBlock = 64, kpack = 1, mPerWave = 32, nPerWave = 32>
 // CHECK-DAG: #[[$XDLOPS_PARAMS_1:.*]] = #rock.xdlops_gemm_params<kPerBlock = 4, mPerBlock = 128, nPerBlock = 128, kpack = 4, mPerWave = 64, nPerWave = 64>
 // CHECK-DAG: #[[$XDLOPS_PARAMS_2:.*]] = #rock.xdlops_gemm_params<kPerBlock = 8, mPerBlock = 64, nPerBlock = 256, kpack = 1, mPerWave = 64, nPerWave = 64>
-<<<<<<< HEAD
-// CHECK-DAG: #[[$XDLOPS_PARAMS_3:.*]] = #rock.xdlops_gemm_params<kPerBlock = 8, mPerBlock = 128, nPerBlock = 128, kpack = 1, mPerWave = 64, nPerWave = 64>
-// CHECK-DAG: #[[$XDLOPS_PARAMS_4:.*]] = #rock.xdlops_gemm_params<kPerBlock = 8, mPerBlock = 16, nPerBlock = 128, kpack = 1, mPerWave = 16, nPerWave = 64>
-
-=======
 // CHECK-DAG: #[[$XDLOPS_PARAMS_3:.*]] = #rock.xdlops_gemm_params<kPerBlock = 4, mPerBlock = 32, nPerBlock = 64, kpack = 1, mPerWave = 32, nPerWave = 64>
 // CHECK-DAG: #[[$XDLOPS_PARAMS_4:.*]] = #rock.xdlops_gemm_params<kPerBlock = 16, mPerBlock = 16, nPerBlock = 16, kpack = 1, mPerWave = 16, nPerWave = 16>
 // CHECK-DAG: #[[$XDLOPS_PARAMS_5:.*]] = #rock.xdlops_gemm_params<kPerBlock = 8, mPerBlock = 16, nPerBlock = 128, kpack = 1, mPerWave = 16, nPerWave = 64>
 // CHECK-DAG: #[[$XDLOPS_PARAMS_6:.*]] = #rock.xdlops_gemm_params<kPerBlock = 16, mPerBlock = 4, nPerBlock = 64, kpack = 1, mPerWave = 4, nPerWave = 64>
->>>>>>> a8b46de8
 
 // CHECK-LABEL: @rock_conv2d
 func.func @rock_conv2d(%filter : memref<1x128x8x3x3xf32>, %input : memref<128x1x8x32x32xf32>, %output : memref<128x1x128x30x30xf32>) {
@@ -287,15 +281,9 @@
 // CHECK-LABEL: @rock_conv2d_bwd_weight_7x7
 func.func @rock_conv2d_bwd_weight_7x7(%arg0: memref<1x64x3x7x7xf32>, %arg1: memref<256x1x3x230x230xf32>, %arg2: memref<256x1x64x112x112xf32>) attributes {kernel = 0 : i32} {
   // CHECK: rock.conv2d_bwd_weight
-<<<<<<< HEAD
-  // CHECK-SAME: blockSize = 256
-  // CHECK-SAME: gridSize = 512
-  // CHECK-SAME: params = #[[$XDLOPS_PARAMS_3]]
-=======
   // CHECK-SAME: blockSize = 64
   // CHECK-SAME: gridSize = 1280
   // CHECK-SAME: params = #[[$XDLOPS_PARAMS_4]]
->>>>>>> a8b46de8
   rock.conv2d_bwd_weight(%arg0, %arg1, %arg2) features =  mfma|dot|atomic_add {
     arch = "gfx908",
     dilations = [1 : i32, 1 : i32],
@@ -313,7 +301,7 @@
   // CHECK: rock.conv2d_bwd_data
   // CHECK-SAME: blockSize = 128
   // CHECK-SAME: gridSize = 26450
-  // CHECK-SAME: params = #[[$XDLOPS_PARAMS_4]]
+  // CHECK-SAME: params = #[[$XDLOPS_PARAMS_5]]
   rock.conv2d_bwd_data(%arg0, %arg1, %arg2) features =  mfma|dot|atomic_add {
     arch = "gfx908",
     dilations = [1 : i32, 1 : i32],
