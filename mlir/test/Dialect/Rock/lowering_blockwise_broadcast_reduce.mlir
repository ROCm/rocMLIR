--- conflicted
+++ resolved
@@ -64,16 +64,10 @@
 // CHECK: rock.threadwise_read_into {{.*}}(%arg2) {{.*}} -> %arg1
 
 #inputView = #rock.transform_map<affine_map<(d0, d1) -> (d1, d0)> by [<PassThrough ["tid"] at [0] -> ["r"] at [1]>, <PassThrough ["iter"] at [1] -> ["nr_per_bid"] at [0]>] bounds = [20, 20] -> [20, 20]>
-<<<<<<< HEAD
-#inputPartialRedView = #rock.transform_map<affine_map<(d0) -> (0, d0)> by [<PassThrough ["tid"] at [0] -> ["r"] at [1]>, <ConstDim{0, 1} [] at [] -> ["nr_per_thread"] at [0]>] bounds = [20] -> [1, 20]>
-func.func @rock_blockwise_reducesum_nr_threads_gt_blocksize(%input_reg : memref<20xf32, #gpu.address_space<private>>,  %output_reg : memref<20xf32, #gpu.address_space<private>>, %ws_lds : memref<20xf32, #gpu.address_space<workgroup>>) attributes{arch = "", block_size = 20 : i32, grid_size = 8 : i32, kernel} {
-    rock.blockwise_broadcast_reduce max [#inputView]%input_reg into %output_reg using [#inputPartialRedView]%ws_lds {axis = 1 : index, blockSize = 20 : i32, nrDimPerThread = 20 : index} : memref<20xf32, #gpu.address_space<private>> using memref<20xf32, #gpu.address_space<workgroup>> into memref<20xf32, #gpu.address_space<private>>%c1 = arith.constant 1.0 : f32
-=======
 #inputView_tid = #rock.transform_map<affine_map<(d0) -> (0, d0)> by [<Merge{1, 20} ["tid"] at [0] -> ["nr_per_bid", "r"] at [0, 1]>] bounds = [20] -> [1, 20]>
 #inputView_iter = #rock.transform_map<affine_map<(d0) -> (d0, 0)> by [<Merge{20, 1} ["iter"] at [0] -> ["nr_per_bid", "r"] at [0, 1]>] bounds = [20] -> [20, 1]>
 func.func @rock_blockwise_reducesum_nr_threads_gt_blocksize(%input_reg : memref<20xf32, #gpu.address_space<private>>,  %output_reg : memref<20xf32, #gpu.address_space<private>>, %ws_lds : memref<400xf32, #gpu.address_space<workgroup>>) attributes{arch = "", block_size = 20 : i32, grid_size = 8 : i32, kernel} {
     rock.blockwise_broadcast_reduce max [#inputView][#inputView_tid][#inputView_iter]%input_reg into %output_reg using %ws_lds {axis = 1 : index, blockSize = 20 : i32, nrDimPerThread = 20 : index} : memref<20xf32, #gpu.address_space<private>> using memref<400xf32, #gpu.address_space<workgroup>> into memref<20xf32, #gpu.address_space<private>>%c1 = arith.constant 1.0 : f32
->>>>>>> c3a50a84
     return
 }
 
@@ -114,17 +108,6 @@
 
 // CHECK: %[[PRT_THREAD_IDX:.*]] = arith.divsi %[[TID0]], %c4
 // CHECK: %[[PRT_GROUP_IDX:.*]] = arith.remsi %[[TID0]], %c4
-<<<<<<< HEAD
-// CHECK: rock.transforming_for {{.*}} (%[[LDS_LD_COORD:.*]]) = [#[[TMAP3]], #[[TMAP4]], #[[TMAP5]], #[[TMAP1]], #[[TMAP2]]](%[[PRT_GROUP_IDX]], %[[PRT_THREAD_IDX]], %c0) {{.*}} bounds [1, 1, 4] strides [1, 1, 4] {
-// CHECK: %[[TO_REDUCE_VAL:.*]] = rock.in_bounds_load {{.*}}[%[[LDS_LD_COORD]]]
-// CHECK: %[[TO_REDUCE_ACC:.*]] = rock.in_bounds_load {{.*}}[%c0]
-// CHECK: %[[SUM_REDUCE:.*]] = vector.reduction <add>, %[[TO_REDUCE_VAL]] : vector<4xf32> into f32
-// CHECK: %[[ACC_NEW:.*]] = arith.addf %[[TO_REDUCE_ACC]], %[[SUM_REDUCE]]
-// CHECK: rock.in_bounds_store %[[ACC_NEW]] -> {{.*}}[%c0] {{.*}} #gpu.address_space<private>>
-// CHECK: rock.transforming_for {{.*}}[#[[TMAP3]], #[[TMAP4]], #[[TMAP5]], #[[TMAP1]], #[[TMAP2]]](%[[PRT_GROUP_IDX]], %[[PRT_THREAD_IDX]], %c0) {{.*}} bounds [1, 1, 1] strides [1, 1, 1] {
-// CHECK: rock.in_bounds_load {{.*}} : memref<1xf32, #gpu.address_space<private>>, index -> f32
-// CHECK: rock.in_bounds_store {{.*}} : f32 -> memref<20xf32, #gpu.address_space<workgroup>>, index
-=======
 // CHECK: rock.transforming_for {{.*}} (%[[LDS_LD_COORD:.*]]) = [#[[TMAP9]], #[[TMAP10]], #[[TMAP11]], #[[TMAP5]], #[[TMAP12]]](%[[PRT_GROUP_IDX]], %[[PRT_THREAD_IDX]], %c0) {{.*}} bounds [1, 1, 4] strides [1, 1, 4] {
     // CHECK: %[[TO_REDUCE_VAL:.*]] = rock.in_bounds_load {{.*}}[%[[LDS_LD_COORD]]]
     // CHECK: %[[TO_REDUCE_ACC:.*]] = rock.in_bounds_load {{.*}}[%c0]
@@ -134,7 +117,6 @@
 // CHECK: rock.transforming_for {{.*}}[#[[TMAP9]], #[[TMAP10]], #[[TMAP11]], #[[TMAP5]], #[[TMAP12]]](%[[PRT_GROUP_IDX]], %[[PRT_THREAD_IDX]], %c0) {{.*}} bounds [1, 1, 1] strides [1, 1, 1] {
     // CHECK: rock.in_bounds_load {{.*}} : memref<1xf32, #gpu.address_space<private>>, index -> f32
     // CHECK: rock.in_bounds_store {{.*}} : f32 -> memref<80xf32, #gpu.address_space<workgroup>>, index
->>>>>>> c3a50a84
 // CHECK: rock.lds_barrier
 
 // Partial threadwise reductions done now...
@@ -177,18 +159,6 @@
 
 // All reductions are done and stored for each point in joint non-reduction space.
 // Read-back the reduced values to regs
-<<<<<<< HEAD
-
-// CHECK: rock.transforming_for
-// CHECK-SAME: (%[[LDS_LD_COORD:.*]]) = [#[[TMAP]], #[[TMAP6]], #[[TMAP2]]](%[[TID0]], %c0)
-// CHECK: rock.in_bounds_load %arg2[%[[LDS_LD_COORD]]] : memref<20xf32, #gpu.address_space<workgroup>>, index -> f32
-// CHECK: rock.in_bounds_store {{.*}} : f32 -> memref<4xf32, #gpu.address_space<private>>, index
-
-#inputView = #rock.transform_map<affine_map<(d0, d1) -> (d1, d0)> by [<PassThrough ["tid"] at [0] -> ["r"] at [1]>, <PassThrough ["iter"] at [1] -> ["nr_per_bid"] at [0]>] bounds = [20, 4] -> [4, 20]>
-#inputPartialRedView = #rock.transform_map<affine_map<(d0) -> (0, d0)> by [<PassThrough ["tid"] at [0] -> ["r"] at [1]>, <ConstDim{0, 1} [] at [] -> ["nr_per_thread"] at [0]>] bounds = [20] -> [1, 20]>
-func.func @rock_blockwise_reducesum_nr_threads_lt_blocksize(%input_reg : memref<4xf32, #gpu.address_space<private>>,  %output_reg : memref<4xf32, #gpu.address_space<private>>, %ws_lds : memref<20xf32, #gpu.address_space<workgroup>>) attributes{arch = "", block_size = 20 : i32, grid_size = 8 : i32, kernel} {
-  rock.blockwise_broadcast_reduce sum [#inputView]%input_reg into %output_reg using [#inputPartialRedView]%ws_lds {axis = 1 : index, blockSize = 20 : i32, nrDimPerThread = 4 : index} : memref<4xf32, #gpu.address_space<private>> using memref<20xf32, #gpu.address_space<workgroup>> into memref<4xf32, #gpu.address_space<private>>
-=======
 // CHECK: rock.threadwise_read_into {{.*}}(%arg2) {{.*}} -> %arg1
 
 #inputView = #rock.transform_map<affine_map<(d0, d1) -> (d1, d0)> by [<PassThrough ["tid"] at [0] -> ["r"] at [1]>, <PassThrough ["iter"] at [1] -> ["nr_per_bid"] at [0]>] bounds = [20, 4] -> [4, 20]>
@@ -196,6 +166,5 @@
 #inputView_iter = #rock.transform_map<affine_map<(d0) -> (d0, 0)> by [<Merge{4, 1} ["iter"] at [0] -> ["nr_per_bid", "r"] at [0, 1]>] bounds = [4] -> [4, 1]>
 func.func @rock_blockwise_reducesum_nr_threads_lt_blocksize(%input_reg : memref<4xf32, #gpu.address_space<private>>,  %output_reg : memref<4xf32, #gpu.address_space<private>>, %ws_lds : memref<80xf32, #gpu.address_space<workgroup>>) attributes{arch = "", block_size = 20 : i32, grid_size = 8 : i32, kernel} {
   rock.blockwise_broadcast_reduce sum [#inputView][#inputView_tid][#inputView_iter]%input_reg into %output_reg using %ws_lds {axis = 1 : index, blockSize = 20 : i32, nrDimPerThread = 4 : index} : memref<4xf32, #gpu.address_space<private>> using memref<80xf32, #gpu.address_space<workgroup>> into memref<4xf32, #gpu.address_space<private>>
->>>>>>> c3a50a84
   return
 }