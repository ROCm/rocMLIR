// This tests checks the following aspects of the lowering:
// * convolution tuning parameters are set as expected
// If versions of these tests appear in lowering_top_level, then changes to the tuning
// parameters made here should be reflected in that file

// RUN: rocmlir-opt -rock-affix-params %s | FileCheck %s

// CHECK-DAG: #[[$GENERAL_PARAMS_0:.*]] = #rock.general_gemm_params<blockSize = 256, kPerBlock = 8, mPerBlock = 128, nPerBlock = 128, kPerThread = 1, mPerThread = 4, nPerThread = 4, kpack = 1>
// CHECK-DAG: #[[$GENERAL_PARAMS_1:.*]] = #rock.general_gemm_params<blockSize = 128, kPerBlock = 16, mPerBlock = 32, nPerBlock = 32, kPerThread = 1, mPerThread = 2, nPerThread = 2, kpack = 1>
// CHECK-DAG: #[[$GENERAL_PARAMS_2:.*]] = #rock.general_gemm_params<blockSize = 64, kPerBlock = 4, mPerBlock = 32, nPerBlock = 64, kPerThread = 1, mPerThread = 2, nPerThread = 4, kpack = 1>
// CHECK-DAG: #[[$GENERAL_PARAMS_3:.*]] = #rock.general_gemm_params<blockSize = 64, kPerBlock = 4, mPerBlock = 32, nPerBlock = 32, kPerThread = 1, mPerThread = 2, nPerThread = 2, kpack = 1>
// CHECK-DAG: #[[$XDLOPS_PARAMS_0:.*]] = #rock.xdlops_gemm_params<kpackPerBlock = 8, mPerBlock = 128, nPerBlock = 128, kpack = 4, mPerWave = 64, nPerWave = 64, forceUnroll = true>
// CHECK-DAG: #[[$XDLOPS_PARAMS_1:.*]] = #rock.xdlops_gemm_params<kpackPerBlock = 4, mPerBlock = 128, nPerBlock = 256, kpack = 4, mPerWave = 64, nPerWave = 128, forceUnroll = true>
// CHECK-DAG: #[[$XDLOPS_PARAMS_2:.*]] = #rock.xdlops_gemm_params<kpackPerBlock = 8, mPerBlock = 128, nPerBlock = 256, kpack = 4, mPerWave = 64, nPerWave = 128, forceUnroll = true>
// CHECK-DAG: #[[$XDLOPS_PARAMS_3:.*]] = #rock.xdlops_gemm_params<kpackPerBlock = 8, mPerBlock = 64, nPerBlock = 256, kpack = 1, mPerWave = 64, nPerWave = 64, forceUnroll = true>
// CHECK-DAG: #[[$XDLOPS_PARAMS_4:.*]] = #rock.xdlops_gemm_params<kpackPerBlock = 8, mPerBlock = 32, nPerBlock = 32, kpack = 8, mPerWave = 16, nPerWave = 16, forceUnroll = true>
// CHECK-DAG: #[[$XDLOPS_PARAMS_5:.*]] = #rock.xdlops_gemm_params<kpackPerBlock = 8, mPerBlock = 16, nPerBlock = 128, kpack = 1, mPerWave = 16, nPerWave = 64, forceUnroll = true>
// CHECK-DAG: #[[$XDLOPS_PARAMS_6:.*]] = #rock.xdlops_gemm_params<kpackPerBlock = 16, mPerBlock = 4, nPerBlock = 64, kpack = 1, mPerWave = 4, nPerWave = 64, forceUnroll = true>
// CHECK-DAG: #[[$XDLOPS_PARAMS_7:.*]] = #rock.xdlops_gemm_params<kpackPerBlock = 4, mPerBlock = 128, nPerBlock = 128, kpack = 8, mPerWave = 64, nPerWave = 128, forceUnroll = true>
// CHECK-LABEL: @rock_conv2d
func.func @rock_conv2d(%filter : memref<1x128x8x3x3xf32>, %input : memref<128x1x8x32x32xf32>, %output : memref<128x1x128x30x30xf32>) {
  // CHECK: rock.conv2d
  // CHECK-SAME: gridSize = 900
  // CHECK-SAME: params = #[[$GENERAL_PARAMS_0]]
  rock.conv2d(%filter, %input, %output) features = none {
    arch = "amdgcn-amd-amdhsa:gfx906",
    filter_layout = ["g", "k", "c", "y", "x"],
    input_layout = ["ni", "gi", "ci", "hi", "wi"],
    output_layout = ["no", "go", "ko", "ho", "wo"],
    dilations = [1 : i32,  1 : i32],
    strides = [1 : i32,  1 : i32],
    padding = [0 : i32,  0 : i32,  0  : i32, 0 : i32]
  } : memref<1x128x8x3x3xf32>, memref<128x1x8x32x32xf32>, memref<128x1x128x30x30xf32>
  return
}

// CHECK-LABEL: func.func @rock_conv2d_f16
func.func @rock_conv2d_f16(%filter : memref<1x128x8x3x3xf16>, %input : memref<128x1x8x32x32xf16>, %output : memref<128x1x128x30x30xf16>) {
  // CHECK: rock.conv2d
  // CHECK-SAME: gridSize = 900
  // CHECK-SAME: params = #[[$GENERAL_PARAMS_0]]
  rock.conv2d(%filter, %input, %output) features = none {
    arch = "amdgcn-amd-amdhsa:gfx906",
    filter_layout = ["g", "k", "c", "y", "x"],
    input_layout = ["ni", "gi", "ci", "hi", "wi"],
    output_layout = ["no", "go", "ko", "ho", "wo"],
    dilations = [1 : i32,  1 : i32],
    strides = [1 : i32,  1 : i32],
    padding = [0 : i32,  0 : i32,  0  : i32, 0 : i32]
  } : memref<1x128x8x3x3xf16>, memref<128x1x8x32x32xf16>, memref<128x1x128x30x30xf16>
  return
}

// CHECK-LABEL: func.func @rock_conv2d_i8
func.func @rock_conv2d_i8(%filter : memref<1x128x8x3x3xi8>, %input : memref<128x1x8x32x32xi8>, %output : memref<128x1x128x30x30xi32>) {
  // CHECK: rock.conv2d
  // CHECK-SAME: derivedBlockSize = 256
  // CHECK-SAME: gridSize = 900
  // CHECK-SAME: params = #[[$XDLOPS_PARAMS_0]]
  rock.conv2d(%filter, %input, %output) features = mfma|dot|atomic_add {
    arch = "amdgcn-amd-amdhsa:gfx908",
    filter_layout = ["g", "k", "c", "y", "x"],
    input_layout = ["ni", "gi", "ci", "hi", "wi"],
    output_layout = ["no", "go", "ko", "ho", "wo"],
    dilations = [1 : i32,  1 : i32],
    strides = [1 : i32,  1 : i32],
    padding = [0 : i32,  0 : i32,  0  : i32, 0 : i32]
  } : memref<1x128x8x3x3xi8>, memref<128x1x8x32x32xi8>, memref<128x1x128x30x30xi32>
  return
}

// CHECK-LABEL: func.func @rock_conv2d_bwd_data
func.func @rock_conv2d_bwd_data(%filter: memref<1x1024x1024x1x1xf32>, %input: memref<128x1x1024x14x14xf32>, %output: memref<128x1x1024x14x14xf32>) attributes {kernel = 0 : i32} {
  // CHECK: rock.conv2d_bwd_data
  // CHECK-SAME: derivedBlockSize = 256
  // CHECK-SAME: gridSize = 784
  // CHECK-SAME: params = #[[$XDLOPS_PARAMS_1]]
  rock.conv2d_bwd_data(%filter, %input, %output) features = mfma|dot|atomic_add {
    arch = "amdgcn-amd-amdhsa:gfx908",
    dilations = [1 : i32, 1 : i32],
    filter_layout = ["g", "k", "c", "y", "x"],
    kernelId = 0 : index,
    input_layout = ["ni", "gi", "ci", "hi", "wi"],
    output_layout = ["no", "go", "ko", "ho", "wo"],
    padding = [0  : i32,  0  : i32,  0  : i32,  0 : i32],
    strides = [1 : i32, 1 : i32]
  } : memref<1x1024x1024x1x1xf32>, memref<128x1x1024x14x14xf32>, memref<128x1x1024x14x14xf32>
  return
}

// CHECK-LABEL: @rock_conv2d_bwd_data_f16
func.func @rock_conv2d_bwd_data_f16(%filter: memref<1x1024x1024x1x1xf16>, %input: memref<128x1x1024x14x14xf16>, %output: memref<128x1x1024x14x14xf16>) attributes {kernel = 0 : i32} {
  // CHECK: rock.conv2d_bwd_data
  // CHECK-SAME: derivedBlockSize = 256
  // CHECK-SAME: gridSize = 784
  // CHECK-SAME: params = #[[$XDLOPS_PARAMS_2]]
  rock.conv2d_bwd_data(%filter, %input, %output) features = mfma|dot|atomic_add {
    arch = "amdgcn-amd-amdhsa:gfx908",
    dilations = [1 : i32, 1 : i32],
    filter_layout = ["g", "k", "c", "y", "x"],
    kernelId = 0 : index,
    input_layout = ["ni", "gi", "ci", "hi", "wi"],
    output_layout = ["no", "go", "ko", "ho", "wo"],
    padding = [0  : i32,  0  : i32,  0  : i32,  0 : i32],
    strides = [1 : i32, 1 : i32]
  } : memref<1x1024x1024x1x1xf16>, memref<128x1x1024x14x14xf16>, memref<128x1x1024x14x14xf16>
  return
}

// CHECK-LABEL: func.func @rock_conv2d_bwd_data_padMN
func.func @rock_conv2d_bwd_data_padMN(%filter : memref<1x64x3x1x1xf32>, %input : memref<11x1x3x15x15xf32>, %output : memref<11x1x64x15x15xf32>) {
  // CHECK: rock.conv2d_bwd_data
  // CHECK-SAME: gridSize = 78
  // CHECK-SAME: params = #[[$GENERAL_PARAMS_1]]
  rock.conv2d_bwd_data(%filter, %input, %output) features = none {
    arch = "amdgcn-amd-amdhsa:gfx906",
    filter_layout = ["g", "k", "c", "y", "x"],
    input_layout = ["ni", "gi", "ci", "hi", "wi"],
    output_layout = ["no", "go", "ko", "ho", "wo"],
    dilations = [1 : i32,  1 : i32],
    strides = [1 : i32,  1 : i32],
    padding = [0 : i32,  0 : i32,  0  : i32, 0 : i32],
    kernelId = 0 : index
  } : memref<1x64x3x1x1xf32>, memref<11x1x3x15x15xf32>, memref<11x1x64x15x15xf32>
  return
}

// CHECK-LABEL: @rock_conv2d_bwd_data_padMK
func.func @rock_conv2d_bwd_data_padMK(%filter : memref<1x11x3x1x1xf32>, %input : memref<128x1x3x15x15xf32>, %output : memref<128x1x11x15x15xf32>) {
  // CHECK: rock.conv2d_bwd_data
  // CHECK-SAME: gridSize = 450
  // CHECK-SAME: params = #[[$GENERAL_PARAMS_2]]
  rock.conv2d_bwd_data(%filter, %input, %output) features = none {
    arch = "amdgcn-amd-amdhsa:gfx906",
    filter_layout = ["g", "k", "c", "y", "x"],
    input_layout = ["ni", "gi", "ci", "hi", "wi"],
    output_layout = ["no", "go", "ko", "ho", "wo"],
    dilations = [1 : i32,  1 : i32],
    strides = [1 : i32,  1 : i32],
    padding = [0 : i32,  0 : i32,  0  : i32, 0 : i32],
    kernelId = 0 : index
  } : memref<1x11x3x1x1xf32>, memref<128x1x3x15x15xf32>, memref<128x1x11x15x15xf32>
  return
}

// CHECK-LABEL: @rock_conv2d_bwd_weight
func.func @rock_conv2d_bwd_weight(%filter : memref<1x128x8x3x3xf32>, %input : memref<128x1x8x32x32xf32>, %output : memref<128x1x128x30x30xf32>) {
  // CHECK: rock.conv2d_bwd_weight
  // CHECK-SAME: gridSize = 12
  // CHECK-SAME: params = #[[$GENERAL_PARAMS_1]]
  rock.conv2d_bwd_weight(%filter, %input, %output) features = none {
    arch = "amdgcn-amd-amdhsa:gfx906",
    numCU = 64 : i32,
    filter_layout = ["g", "k", "c", "y", "x"],
    input_layout = ["ni", "gi", "ci", "hi", "wi"],
    output_layout = ["no", "go", "ko", "ho", "wo"],
    dilations = [1 : i32,  1 : i32],
    strides = [1 : i32,  1 : i32],
    padding = [0 : i32,  0 : i32,  0  : i32, 0 : i32]
  } : memref<1x128x8x3x3xf32>, memref<128x1x8x32x32xf32>, memref<128x1x128x30x30xf32>
  return
}

// CHECK-LABEL: @rock_conv2d_bwd_weight_f16
func.func @rock_conv2d_bwd_weight_f16(%filter : memref<1x128x8x3x3xf16>, %input : memref<128x1x8x32x32xf16>, %output : memref<128x1x128x30x30xf16>) {
  // CHECK: rock.conv2d_bwd_weight
  // CHECK-SAME: gridSize = 12
  // CHECK-SAME: params = #[[$GENERAL_PARAMS_1]]
  rock.conv2d_bwd_weight(%filter, %input, %output) features = none {
    arch = "amdgcn-amd-amdhsa:gfx906",
    numCU = 64 : i32,
    filter_layout = ["g", "k", "c", "y", "x"],
    input_layout = ["ni", "gi", "ci", "hi", "wi"],
    output_layout = ["no", "go", "ko", "ho", "wo"],
    dilations = [1 : i32,  1 : i32],
    strides = [1 : i32,  1 : i32],
    padding = [0 : i32,  0 : i32,  0  : i32, 0 : i32]
  } : memref<1x128x8x3x3xf16>, memref<128x1x8x32x32xf16>, memref<128x1x128x30x30xf16>
  return
}

// CHECK-LABEL: func.func @rock_conv2d_bwd_weight_padALL
func.func @rock_conv2d_bwd_weight_padALL(%filter : memref<1x20x8x3x3xf32>, %input : memref<7x1x8x32x32xf32>, %output : memref<7x1x20x30x30xf32>) {
  // CHECK: rock.conv2d_bwd_weight
  // CHECK-SAME: gridSize = 3
  // CHECK-SAME: params = #[[$GENERAL_PARAMS_3]]
  rock.conv2d_bwd_weight(%filter, %input, %output) features = none {
    arch = "amdgcn-amd-amdhsa:gfx906",
    numCU = 64 : i32,
    filter_layout = ["g", "k", "c", "y", "x"],
    input_layout = ["ni", "gi", "ci", "hi", "wi"],
    output_layout = ["no", "go", "ko", "ho", "wo"],
    dilations = [1 : i32,  1 : i32],
    strides = [1 : i32,  1 : i32],
    padding = [0 : i32,  0 : i32,  0  : i32, 0 : i32]
  } : memref<1x20x8x3x3xf32>, memref<7x1x8x32x32xf32>, memref<7x1x20x30x30xf32>
  return
}

// CHECK-LABEL: @rock_conv2d_bwd_weight_padALL_f16
func.func @rock_conv2d_bwd_weight_padALL_f16(%filter : memref<1x20x8x3x3xf16>, %input : memref<7x1x8x32x32xf16>, %output : memref<7x1x20x30x30xf16>) {
  // CHECK: rock.conv2d_bwd_weight
  // CHECK-SAME: gridSize = 3
  // CHECK-SAME: params = #[[$GENERAL_PARAMS_3]]
  rock.conv2d_bwd_weight(%filter, %input, %output) features = none {
    arch = "amdgcn-amd-amdhsa:gfx906",
    numCU = 64 : i32,
    filter_layout = ["g", "k", "c", "y", "x"],
    input_layout = ["ni", "gi", "ci", "hi", "wi"],
    output_layout = ["no", "go", "ko", "ho", "wo"],
    dilations = [1 : i32,  1 : i32],
    strides = [1 : i32,  1 : i32],
    padding = [0 : i32,  0 : i32,  0  : i32, 0 : i32]
  } : memref<1x20x8x3x3xf16>, memref<7x1x8x32x32xf16>, memref<7x1x20x30x30xf16>
  return
}

// CHECK-LABEL: @rock_conv2d_7x7_tuning
func.func @rock_conv2d_7x7_tuning(%arg0: memref<1x64x3x7x7xf32>, %arg1: memref<256x1x3x230x230xf32>, %arg2: memref<256x1x64x112x112xf32>) {
  // CHECK: rock.conv2d
  // CHECK-SAME: derivedBlockSize = 256
  // CHECK-SAME: gridSize = 12544
  // CHECK-SAME: params = #[[$XDLOPS_PARAMS_3]]
  rock.conv2d(%arg0, %arg1, %arg2) features =  mfma|dot|atomic_add {
    arch = "amdgcn-amd-amdhsa:gfx908",
    dilations = [1 : i32, 1 : i32],
    filter_layout = ["g", "k", "c", "y", "x"],
    input_layout = ["ni", "gi", "ci", "hi", "wi"],
    output_layout = ["no", "go", "ko", "ho", "wo"],
    padding = [0 : i32, 0 : i32, 0 : i32, 0 : i32],
    // Restore this once the kPack + padding support works
    // perf_config = "64,256,8,64,64,4,1,1",
    perf_config = "64,256,8,64,64,1,1,1",
    strides = [2 : i32, 2 : i32]
  } : memref<1x64x3x7x7xf32>, memref<256x1x3x230x230xf32>, memref<256x1x64x112x112xf32>
  return
}

// CHECK-LABEL: @rock_conv2d_7x7
func.func @rock_conv2d_7x7(%arg0: memref<1x64x3x7x7xf32>, %arg1: memref<256x1x3x230x230xf32>, %arg2: memref<256x1x64x112x112xf32>) {
  // CHECK: rock.conv2d
  // CHECK-SAME: derivedBlockSize = 256
  // CHECK-SAME: gridSize = 12544
  // CHECK-SAME: params = #[[$XDLOPS_PARAMS_3]]
  rock.conv2d(%arg0, %arg1, %arg2) features =  mfma|dot|atomic_add {
    arch = "amdgcn-amd-amdhsa:gfx908",
    dilations = [1 : i32, 1 : i32],
    filter_layout = ["g", "k", "c", "y", "x"],
    input_layout = ["ni", "gi", "ci", "hi", "wi"],
    output_layout = ["no", "go", "ko", "ho", "wo"],
    padding = [0 : i32, 0 : i32, 0 : i32, 0 : i32],
    strides = [2 : i32, 2 : i32]
  } : memref<1x64x3x7x7xf32>, memref<256x1x3x230x230xf32>, memref<256x1x64x112x112xf32>
  return
}

// CHECK-LABEL: @rock_conv2d_bwd_weight_7x7
func.func @rock_conv2d_bwd_weight_7x7(%arg0: memref<1x64x3x7x7xf32>, %arg1: memref<256x1x3x230x230xf32>, %arg2: memref<256x1x64x112x112xf32>) attributes {kernel = 0 : i32} {
  // CHECK: rock.conv2d_bwd_weight
  // CHECK-SAME: derivedBlockSize = 256
  // CHECK-SAME: gridSize = 10
  // CHECK-SAME: params = #[[$XDLOPS_PARAMS_0]]
  rock.conv2d_bwd_weight(%arg0, %arg1, %arg2) features =  mfma|dot|atomic_add {
    arch = "amdgcn-amd-amdhsa:gfx908",
    dilations = [1 : i32, 1 : i32],
    filter_layout = ["g", "k", "c", "y", "x"],
    input_layout = ["ni", "gi", "ci", "hi", "wi"],
    numCU = 120 : i32,
    output_layout = ["no", "go", "ko", "ho", "wo"],
    padding = [0 : i32, 0 : i32, 0 : i32, 0 : i32],
    strides = [2 : i32, 2 : i32]
  } : memref<1x64x3x7x7xf32>, memref<256x1x3x230x230xf32>, memref<256x1x64x112x112xf32>
  return
}

// CHECK-LABEL: @rock_conv2d_bwd_data_7x7_tuning
func.func @rock_conv2d_bwd_data_7x7_tuning(%arg0: memref<1x64x3x7x7xf32>, %arg1: memref<256x1x3x230x230xf32>, %arg2: memref<256x1x64x112x112xf32>) attributes {kernel = 1 : i32} {
  // CHECK: rock.conv2d_bwd_data
  // CHECK-SAME: derivedBlockSize = 128
  // CHECK-SAME: gridSize = 26450
  // CHECK-SAME: params = #[[$XDLOPS_PARAMS_5]]
  rock.conv2d_bwd_data(%arg0, %arg1, %arg2) features =  mfma|dot|atomic_add {
    arch = "amdgcn-amd-amdhsa:gfx908",
    dilations = [1 : i32, 1 : i32],
    filter_layout = ["g", "k", "c", "y", "x"],
    kernelId = 1 : index,
    input_layout = ["ni", "gi", "ci", "hi", "wi"],
    output_layout = ["no", "go", "ko", "ho", "wo"],
    padding = [0 : i32, 0 : i32, 0 : i32, 0 : i32],
    // Restore once kPack + padding work
    // perf_config = "16,128,8,16,64,4,1,1",
    perf_config = "16,128,8,16,64,1,1,1",
    strides = [2 : i32, 2 : i32]
  } : memref<1x64x3x7x7xf32>, memref<256x1x3x230x230xf32>, memref<256x1x64x112x112xf32>
  return
}

// CHECK-LABEL: @rock_conv2d_bwd_data_7x7
func.func @rock_conv2d_bwd_data_7x7(%arg0: memref<1x64x3x7x7xf32>, %arg1: memref<256x1x3x230x230xf32>, %arg2: memref<256x1x64x112x112xf32>) attributes {kernel = 1 : i32} {
  // CHECK: rock.conv2d_bwd_data
  // CHECK-SAME: derivedBlockSize = 64
  // CHECK-SAME: gridSize = 52900
  // CHECK-SAME: params = #[[$XDLOPS_PARAMS_6]]
  rock.conv2d_bwd_data(%arg0, %arg1, %arg2) features =  mfma|dot|atomic_add {
    arch = "amdgcn-amd-amdhsa:gfx908",
    dilations = [1 : i32, 1 : i32],
    filter_layout = ["g", "k", "c", "y", "x"],
    kernelId = 1 : index,
    input_layout = ["ni", "gi", "ci", "hi", "wi"],
    output_layout = ["no", "go", "ko", "ho", "wo"],
    padding = [0 : i32, 0 : i32, 0 : i32, 0 : i32],
    strides = [2 : i32, 2 : i32]
  } : memref<1x64x3x7x7xf32>, memref<256x1x3x230x230xf32>, memref<256x1x64x112x112xf32>
  return
}

// CHECK-LABEL: @rock_gemm_from_conv2d
func.func @rock_gemm_from_conv2d(%a : memref<1x72x128xf32>, %b : memref<1x72x115200xf32>, %c : memref<1x128x115200xf32>) {
  // CHECK: rock.gemm
  // CHECK-SAME: gridSize = 900
  // CHECK-SAME: params = #[[$GENERAL_PARAMS_0]]
  rock.gemm %c = tr %a * %b features = none storeMethod = set {
    arch = "amdgcn-amd-amdhsa:gfx906",
    numCU = 64 : i32
  } : memref<1x128x115200xf32> = memref<1x72x128xf32> * memref<1x72x115200xf32>
  return
}

// CHECK-LABEL: func.func @rock_gemm_from_i8_conv2d
func.func @rock_gemm_from_i8_conv2d(%a : memref<1x72x128xi8>, %b : memref<1x72x115200xi8>, %c : memref<1x128x115200xi32>) {
  // CHECK: rock.gemm
  // CHECK-SAME: derivedBlockSize = 256
  // CHECK-SAME: gridSize = 900
  // CHECK-SAME: params = #[[$XDLOPS_PARAMS_0]]
  rock.gemm %c = tr %a * %b features = mfma|dot|atomic_add storeMethod = set {
    arch = "amdgcn-amd-amdhsa:gfx908",
    numCU = 120 : i32
  } : memref<1x128x115200xi32> = memref<1x72x128xi8> * memref<1x72x115200xi8>
  return
}

// The available xdlops for int8 change on gfx940, verify that different tuning
// parameters are picked.

// CHECK-LABEL: func.func @rock_gemm_from_i8_conv2d_gfx940
func.func @rock_gemm_from_i8_conv2d_gfx940(%a : memref<1x72x128xi8>, %b : memref<1x72x115200xi8>, %c : memref<1x128x115200xi32>) {
  // CHECK: rock.gemm
  // CHECK-SAME: derivedBlockSize = 128
  // CHECK-SAME: gridSize = 900
  // CHECK-SAME: params = #[[$XDLOPS_PARAMS_7]]
  rock.gemm %c = tr %a * %b features = mfma|dot|atomic_add storeMethod = set {
    arch = "amdgcn-amd-amdhsa:gfx940",
    numCU = 120 : i32
  } : memref<1x128x115200xi32> = memref<1x72x128xi8> * memref<1x72x115200xi8>
  return
}

// And verify that 8-bit floats have the same tuning behavior as i8.
// CHECK-LABEL: func.func @rock_gemm_xdlops_fp8_bf8
func.func @rock_gemm_xdlops_fp8_bf8(%a : memref<1x72x128xf8E4M3FNUZ>, %b : memref<1x72x115200xf8E5M2FNUZ>, %c : memref<1x128x115200xf32>) {
  // CHECK: rock.gemm
  // CHECK-SAME: derivedBlockSize = 128
  // CHECK-SAME: gridSize = 900
  // CHECK-SAME: params = #[[$XDLOPS_PARAMS_7]]
  rock.gemm %c = tr %a * %b features = mfma|dot|atomic_add storeMethod = set {
    arch = "amdgcn-amd-amdhsa:gfx940",
    numCU = 120 : i32
  } : memref<1x128x115200xf32> = memref<1x72x128xf8E4M3FNUZ> * memref<1x72x115200xf8E5M2FNUZ>
  return
}

// CHECK-LABEL: func.func @rock_attention_default
// CHECK-SAME: block_size = 32
// CHECK-SAME: grid_size = 24
func.func @rock_attention_default(%arg0: memref<1x384x64xf16>, %arg1: memref<1x384x64xf16>, %arg2: memref<1x384x64xf16>, %arg3: memref<1x384x64xf16>) attributes {kernel, mhal.arch = "amdgcn-amd-amdhsa:gfx1100"} {
  // CHECK: rock.attention
<<<<<<< HEAD
  // CHECK-NEXT: #rock.wmma_gemm_params<kpackPerBlock = 32, mPerBlock = 32, nPerBlock = 32, kpack = 1, mPerWave = 32, nPerWave = 32, forceUnroll = true>
  rock.attention(%arg0, %arg1, %arg2, %arg3) features =  dot|atomic_add|atomic_fmax_f32|wmma preSoftmaxOps = {} {arch = "amdgcn-amd-amdhsa:gfx1100", kTransposed, operand_segment_sizes = array<i32: 1, 1, 1, 0, 0, 1>} : memref<1x384x64xf16>, memref<1x384x64xf16>, memref<1x384x64xf16>, memref<1x384x64xf16>
=======
  // CHECK: #rock.wmma_gemm_params<kpackPerBlock = 32, mPerBlock = 32, nPerBlock = 32, kpack = 1, mPerWave = 32, nPerWave = 32, forceUnroll = true>
  rock.attention{
   qk = %arg0 * tr %arg1 : memref<1x384x64xf16>, memref<1x384x64xf16>
   %arg3 = softmax(qk) * %arg2 : memref<1x384x64xf16> -> memref<1x384x64xf16>
  } {arch = "amdgcn-amd-amdhsa:gfx1100", features = #rock<GemmFeatures dot|atomic_add|atomic_fmax_f32|wmma>}
>>>>>>> 6027736e
  return
}<|MERGE_RESOLUTION|>--- conflicted
+++ resolved
@@ -374,15 +374,10 @@
 // CHECK-SAME: grid_size = 24
 func.func @rock_attention_default(%arg0: memref<1x384x64xf16>, %arg1: memref<1x384x64xf16>, %arg2: memref<1x384x64xf16>, %arg3: memref<1x384x64xf16>) attributes {kernel, mhal.arch = "amdgcn-amd-amdhsa:gfx1100"} {
   // CHECK: rock.attention
-<<<<<<< HEAD
-  // CHECK-NEXT: #rock.wmma_gemm_params<kpackPerBlock = 32, mPerBlock = 32, nPerBlock = 32, kpack = 1, mPerWave = 32, nPerWave = 32, forceUnroll = true>
-  rock.attention(%arg0, %arg1, %arg2, %arg3) features =  dot|atomic_add|atomic_fmax_f32|wmma preSoftmaxOps = {} {arch = "amdgcn-amd-amdhsa:gfx1100", kTransposed, operand_segment_sizes = array<i32: 1, 1, 1, 0, 0, 1>} : memref<1x384x64xf16>, memref<1x384x64xf16>, memref<1x384x64xf16>, memref<1x384x64xf16>
-=======
   // CHECK: #rock.wmma_gemm_params<kpackPerBlock = 32, mPerBlock = 32, nPerBlock = 32, kpack = 1, mPerWave = 32, nPerWave = 32, forceUnroll = true>
   rock.attention{
    qk = %arg0 * tr %arg1 : memref<1x384x64xf16>, memref<1x384x64xf16>
    %arg3 = softmax(qk) * %arg2 : memref<1x384x64xf16> -> memref<1x384x64xf16>
   } {arch = "amdgcn-amd-amdhsa:gfx1100", features = #rock<GemmFeatures dot|atomic_add|atomic_fmax_f32|wmma>}
->>>>>>> 6027736e
   return
 }