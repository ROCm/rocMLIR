--- conflicted
+++ resolved
@@ -6,35 +6,14 @@
 // RUN: rocmlir-driver -rock-affix-params -verify-passes %s | FileCheck %s --check-prefix=CHECK
 // RUN: rocmlir-driver -rock-affix-params -rock-conv-to-gemm -rock-gemm-to-gridwise %s | FileCheck %s --check-prefix=GRID
 
-<<<<<<< HEAD
-// CHECK-DAG: #[[$GENERAL_PARAMS_0:.*]] = #rock.general_gemm_params<blockSize = 256, kPerBlock = 8, mPerBlock = 128, nPerBlock = 128, kPerThread = 1, mPerThread = 4, nPerThread = 4, kpack = 1>
-// CHECK-DAG: #[[$GENERAL_PARAMS_1:.*]] = #rock.general_gemm_params<blockSize = 128, kPerBlock = 16, mPerBlock = 32, nPerBlock = 32, kPerThread = 1, mPerThread = 2, nPerThread = 2, kpack = 1>
-// CHECK-DAG: #[[$GENERAL_PARAMS_2:.*]] = #rock.general_gemm_params<blockSize = 64, kPerBlock = 4, mPerBlock = 32, nPerBlock = 64, kPerThread = 1, mPerThread = 2, nPerThread = 4, kpack = 1>
-// CHECK-DAG: #[[$GENERAL_PARAMS_3:.*]] = #rock.general_gemm_params<blockSize = 64, kPerBlock = 4, mPerBlock = 32, nPerBlock = 32, kPerThread = 1, mPerThread = 2, nPerThread = 2, kpack = 1>
-// CHECK-DAG: #[[$XDLOPS_PARAMS_0:.*]] = #rock.xdlops_gemm_params<kpackPerBlock = 8, mPerBlock = 128, nPerBlock = 128, kpack = 4, mPerWave = 64, nPerWave = 64, forceUnroll = true>
-// CHECK-DAG: #[[$XDLOPS_PARAMS_1:.*]] = #rock.xdlops_gemm_params<kpackPerBlock = 4, mPerBlock = 128, nPerBlock = 256, kpack = 4, mPerWave = 64, nPerWave = 128, forceUnroll = true>
-// CHECK-DAG: #[[$XDLOPS_PARAMS_2:.*]] = #rock.xdlops_gemm_params<kpackPerBlock = 8, mPerBlock = 128, nPerBlock = 256, kpack = 4, mPerWave = 64, nPerWave = 128, forceUnroll = true>
-// CHECK-DAG: #[[$XDLOPS_PARAMS_3:.*]] = #rock.xdlops_gemm_params<kpackPerBlock = 8, mPerBlock = 64, nPerBlock = 256, kpack = 1, mPerWave = 64, nPerWave = 64, forceUnroll = true>
-// CHECK-DAG: #[[$XDLOPS_PARAMS_4:.*]] = #rock.xdlops_gemm_params<kpackPerBlock = 8, mPerBlock = 32, nPerBlock = 32, kpack = 8, mPerWave = 16, nPerWave = 16, forceUnroll = true>
-// CHECK-DAG: #[[$XDLOPS_PARAMS_5:.*]] = #rock.xdlops_gemm_params<kpackPerBlock = 8, mPerBlock = 16, nPerBlock = 128, kpack = 1, mPerWave = 16, nPerWave = 64, forceUnroll = true>
-// CHECK-DAG: #[[$XDLOPS_PARAMS_6:.*]] = #rock.xdlops_gemm_params<kpackPerBlock = 16, mPerBlock = 4, nPerBlock = 64, kpack = 1, mPerWave = 4, nPerWave = 64, forceUnroll = true>
-// CHECK-DAG: #[[$XDLOPS_PARAMS_7:.*]] = #rock.xdlops_gemm_params<kpackPerBlock = 4, mPerBlock = 128, nPerBlock = 128, kpack = 8, mPerWave = 64, nPerWave = 128, forceUnroll = true>
-// CHECK-DAG: #[[$XDLOPS_PARAMS_8:.*]] = #rock.xdlops_gemm_params<kpackPerBlock = 2, mPerBlock = 128, nPerBlock = 128, kpack = 8, mPerWave = 64, nPerWave = 64, forceUnroll = true>
-// CHECK-DAG: #[[$XDLOPS_PARAMS_9:.*]] = #rock.xdlops_gemm_params<kpackPerBlock = 16, mPerBlock = 128, nPerBlock = 128, kpack = 8, mPerWave = 64, nPerWave = 64, forceUnroll = true>
+// CHECK-DAG: #[[$GENERAL_PARAMS_0:.*]] = #rock.general_gemm_params<blockSize = 256, kPerBlock = 8, mPerBlock = 128, nPerBlock = 128, kPerThread = 1, mPerThread = 4, nPerThread = 4, kpack = 1, splitKFactor = 1>
+// CHECK-DAG: #[[$GENERAL_PARAMS_1:.*]] = #rock.general_gemm_params<blockSize = 128, kPerBlock = 16, mPerBlock = 32, nPerBlock = 32, kPerThread = 1, mPerThread = 2, nPerThread = 2, kpack = 1, splitKFactor = 1>
+// CHECK-DAG: #[[$GENERAL_PARAMS_2:.*]] = #rock.general_gemm_params<blockSize = 64, kPerBlock = 4, mPerBlock = 32, nPerBlock = 64, kPerThread = 1, mPerThread = 2, nPerThread = 4, kpack = 1, splitKFactor = 1>
+// CHECK-DAG: #[[$GENERAL_PARAMS_3:.*]] = #rock.general_gemm_params<blockSize = 64, kPerBlock = 4, mPerBlock = 32, nPerBlock = 32, kPerThread = 1, mPerThread = 2, nPerThread = 2, kpack = 1, splitKFactor = 1>
 // CHECK-LABEL: @rock_conv
 // GRID-LABEL: rock_conv
 func.func @rock_conv(%filter : memref<1x128x8x3x3xf32>, %input : memref<128x1x8x32x32xf32>, %output : memref<128x1x128x30x30xf32>) {
   // CHECK: rock.conv
-=======
-// CHECK-DAG: #[[$GENERAL_PARAMS_0:.*]] = #rock.general_gemm_params<blockSize = 256, kPerBlock = 8, mPerBlock = 128, nPerBlock = 128, kPerThread = 1, mPerThread = 4, nPerThread = 4, kpack = 1, splitKFactor = 1>
-// CHECK-DAG: #[[$GENERAL_PARAMS_1:.*]] = #rock.general_gemm_params<blockSize = 128, kPerBlock = 16, mPerBlock = 32, nPerBlock = 32, kPerThread = 1, mPerThread = 2, nPerThread = 2, kpack = 1, splitKFactor = 1>
-// CHECK-DAG: #[[$GENERAL_PARAMS_2:.*]] = #rock.general_gemm_params<blockSize = 64, kPerBlock = 4, mPerBlock = 32, nPerBlock = 64, kPerThread = 1, mPerThread = 2, nPerThread = 4, kpack = 1, splitKFactor = 1>
-// CHECK-DAG: #[[$GENERAL_PARAMS_3:.*]] = #rock.general_gemm_params<blockSize = 64, kPerBlock = 4, mPerBlock = 32, nPerBlock = 32, kPerThread = 1, mPerThread = 2, nPerThread = 2, kpack = 1, splitKFactor = 1>
-// CHECK-LABEL: @rock_conv2d
-// GRID-LABEL: rock_conv2d
-func.func @rock_conv2d(%filter : memref<1x128x8x3x3xf32>, %input : memref<128x1x8x32x32xf32>, %output : memref<128x1x128x30x30xf32>) {
-  // CHECK: rock.conv2d
->>>>>>> a6f40f9d
   // CHECK-SAME: params = #[[$GENERAL_PARAMS_0]]
   // GRID: rock.gridwise_gemm
   // GRID-SAME: gridSize = 900
@@ -96,13 +75,8 @@
   // CHECK-SAME: derivedBlockSize = 256
   // CHECK-SAME: params = #rock.xdlops_gemm_derived_params<kpackPerBlock = 8, mPerBlock = 128, nPerBlock = 128, kpack = 1, mPerWave = 64, nPerWave = 64, mnPerXdl = 64, splitKFactor = 1, forceUnroll = true>
   // GRID: rock.gridwise_gemm
-<<<<<<< HEAD
-  // GRID-SAME: gridSize = 784
+  // GRID-SAME: gridSize = 1568
   rock.conv_bwd_data(%filter, %input, %output) features = mfma|dot|atomic_add {
-=======
-  // GRID-SAME: gridSize = 1568
-  rock.conv2d_bwd_data(%filter, %input, %output) features = mfma|dot|atomic_add {
->>>>>>> a6f40f9d
     arch = "amdgcn-amd-amdhsa:gfx908",
     dilations = [1 : index, 1 : index],
     filter_layout = ["g", "k", "c", "y", "x"],
@@ -122,13 +96,8 @@
   // CHECK-SAME: derivedBlockSize = 256
   // CHECK-SAME: params = #rock.xdlops_gemm_derived_params<kpackPerBlock = 4, mPerBlock = 128, nPerBlock = 128, kpack = 8, mPerWave = 64, nPerWave = 64, mnPerXdl = 64, splitKFactor = 1, forceUnroll = true>
   // GRID: rock.gridwise_gemm
-<<<<<<< HEAD
-  // GRID-SAME: gridSize = 784
+  // GRID-SAME: gridSize = 1568
   rock.conv_bwd_data(%filter, %input, %output) features = mfma|dot|atomic_add {
-=======
-  // GRID-SAME: gridSize = 1568
-  rock.conv2d_bwd_data(%filter, %input, %output) features = mfma|dot|atomic_add {
->>>>>>> a6f40f9d
     arch = "amdgcn-amd-amdhsa:gfx908",
     dilations = [1 : index, 1 : index],
     filter_layout = ["g", "k", "c", "y", "x"],
@@ -325,21 +294,12 @@
   return
 }
 
-<<<<<<< HEAD
 // CHECK-LABEL: @rock_conv_bwd_data_7x7_tuning
 // GRID-LABEL: @rock_conv_bwd_data_7x7_tuning
 func.func @rock_conv_bwd_data_7x7_tuning(%arg0: memref<1x64x3x7x7xf32>, %arg1: memref<256x1x3x230x230xf32>, %arg2: memref<256x1x64x112x112xf32>) attributes {kernel = 1 : i32} {
   // CHECK: rock.conv_bwd_data
-  // CHECK-SAME: derivedBlockSize = 128
-  // CHECK-SAME: params = #[[$XDLOPS_PARAMS_5]]
-=======
-// CHECK-LABEL: @rock_conv2d_bwd_data_7x7_tuning
-// GRID-LABEL: @rock_conv2d_bwd_data_7x7_tuning
-func.func @rock_conv2d_bwd_data_7x7_tuning(%arg0: memref<1x64x3x7x7xf32>, %arg1: memref<256x1x3x230x230xf32>, %arg2: memref<256x1x64x112x112xf32>) attributes {kernel = 1 : i32} {
-  // CHECK: rock.conv2d_bwd_data
   // CHECK-SAME: derivedBlockSize = 256
   // CHECK-SAME: params = #rock.xdlops_gemm_derived_params<kpackPerBlock = 8, mPerBlock = 16, nPerBlock = 128, kpack = 4, mPerWave = 16, nPerWave = 32, mnPerXdl = 16, splitKFactor = 1, forceUnroll = true>
->>>>>>> a6f40f9d
   // GRID: rock.gridwise_gemm
   // GRID-SAME: gridSize = 26450
   rock.conv_bwd_data(%arg0, %arg1, %arg2) features =  mfma|dot|atomic_add {
@@ -356,21 +316,12 @@
   return
 }
 
-<<<<<<< HEAD
 // CHECK-LABEL: @rock_conv_bwd_data_7x7
 // GRID-LABEL: @rock_conv_bwd_data_7x7
 func.func @rock_conv_bwd_data_7x7(%arg0: memref<1x64x3x7x7xf32>, %arg1: memref<256x1x3x230x230xf32>, %arg2: memref<256x1x64x112x112xf32>) attributes {kernel = 1 : i32} {
   // CHECK: rock.conv_bwd_data
-  // CHECK-SAME: derivedBlockSize = 64
-  // CHECK-SAME: params = #[[$XDLOPS_PARAMS_6]]
-=======
-// CHECK-LABEL: @rock_conv2d_bwd_data_7x7
-// GRID-LABEL: @rock_conv2d_bwd_data_7x7
-func.func @rock_conv2d_bwd_data_7x7(%arg0: memref<1x64x3x7x7xf32>, %arg1: memref<256x1x3x230x230xf32>, %arg2: memref<256x1x64x112x112xf32>) attributes {kernel = 1 : i32} {
-  // CHECK: rock.conv2d_bwd_data
   // CHECK-SAME: derivedBlockSize = 256
   // CHECK-SAME: params = #rock.xdlops_gemm_derived_params<kpackPerBlock = 8, mPerBlock = 16, nPerBlock = 64, kpack = 8, mPerWave = 16, nPerWave = 16, mnPerXdl = 16, splitKFactor = 1, forceUnroll = true>
->>>>>>> a6f40f9d
   // GRID: rock.gridwise_gemm
   // GRID-SAME: gridSize = 52900
   rock.conv_bwd_data(%arg0, %arg1, %arg2) features =  mfma|dot|atomic_add {
