// Ensures that the padding application, group application, etc. in gemm-to-gridwise
// function as expected.

// RUN: rocmlir-opt -rock-gemm-to-gridwise %s | FileCheck %s

#general_gemm_params0 = #rock.general_gemm_params<blockSize = 64, kPerBlock = 8, mPerBlock = 128, nPerBlock = 128, kPerThread = 1, mPerThread = 4, nPerThread = 4, kpack = 1>
#general_gemm_params1 = #rock.general_gemm_params<blockSize = 64, kPerBlock = 16, mPerBlock = 64, nPerBlock = 64, kPerThread = 1, mPerThread = 4, nPerThread = 4, kpack = 1>
#xdlops_gemm_params0 = #rock.xdlops_gemm_params<kpackPerBlock = 8, mPerBlock = 64, nPerBlock = 64, kpack = 1, mPerWave = 32, nPerWave = 32, forceUnroll = true>
#xdlops_gemm_params1 = #rock.xdlops_gemm_params<kpackPerBlock = 4, mPerBlock = 128, nPerBlock = 128, kpack = 4, mPerWave = 64, nPerWave = 64, forceUnroll = true>
#xldops_attn_params_g0 = #rock.xdlops_gemm_params<kpackPerBlock = 1, mPerBlock = 32, nPerBlock = 4, kpack = 4, mPerWave = 32, nPerWave = 32, forceUnroll = true>
#xldops_attn_params_g1 = #rock.xdlops_gemm_params<kpackPerBlock = 8, mPerBlock = 32, nPerBlock = 4, kpack = 4, mPerWave = 32, nPerWave = 32, forceUnroll = true>

// CHECK-LABEL: func.func @gemm_easy_case_from_conv
// CHECK-SAME: (%[[a:.*]]: memref<1x72x128xf32>, %[[b:.*]]: memref<1x72x512xf32>, %[[c:.*]]: memref<1x128x512xf32>)
func.func @gemm_easy_case_from_conv(%a: memref<1x72x128xf32>, %b: memref<1x72x512xf32>, %c: memref<1x128x512xf32>) {
  // CHECK-NEXT: rock.gridwise_gemm %[[c]] = %[[a]] * %[[b]]
  rock.gemm %c = tr %a * %b features = none storeMethod = set {
    arch = "amdgcn-amd-amdhsa:gfx906",
    gridSize = 4 : i32,
    params = #general_gemm_params0
  } : memref<1x128x512xf32> = memref<1x72x128xf32> * memref<1x72x512xf32>
  func.return
}

// CHECK-LABEL: func.func @gemm_easy_case_from_conv_xdlops
// CHECK-SAME: (%[[a:.*]]: memref<1x72x128xf32>, %[[b:.*]]: memref<1x72x512xf32>, %[[c:.*]]: memref<1x128x512xf32>)
func.func @gemm_easy_case_from_conv_xdlops(%a: memref<1x72x128xf32>, %b: memref<1x72x512xf32>, %c: memref<1x128x512xf32>) {
  // CHECK-NEXT: rock.gridwise_gemm_accel(%[[a]], %[[b]], %[[c]])
  rock.gemm %c = tr %a * %b features = mfma|dot|atomic_add storeMethod = set {
    arch = "amdgcn-amd-amdhsa:gfx908",
    derivedBlockSize = 256 : i32,
    gridSize = 4 : i32,
    params = #xdlops_gemm_params0
  } : memref<1x128x512xf32> = memref<1x72x128xf32> * memref<1x72x512xf32>
  func.return
}

// CHECK-LABEL: func.func @gemm_most_general_padding_case
// CHECK-SAME: (%[[a:.*]]: memref<1x1x1xf32>, %[[b:.*]]: memref<1x1x1xf32>, %[[c:.*]]: memref<1x1x1xf32>)
func.func @gemm_most_general_padding_case(%a: memref<1x1x1xf32>, %b: memref<1x1x1xf32>, %c: memref<1x1x1xf32>) {
  // CHECK-DAG: %[[padA:.*]] = rock.transform %[[a]] by {{.*}} : memref<1x1x1xf32> to memref<1x16x64xf32{{.*}}>
  // CHECK-DAG: %[[padB:.*]] = rock.transform %[[b]] by {{.*}} : memref<1x1x1xf32> to memref<1x16x64xf32{{.*}}>
  // CHECK-DAG: %[[padC:.*]] = rock.transform %[[c]] by {{.*}} : memref<1x1x1xf32> to memref<1x64x64xf32{{.*}}>
  // CHECK: rock.gridwise_gemm %[[padC]] = %[[padA]] * %[[padB]]
  rock.gemm %c = tr %a * %b features = none storeMethod = set {
    arch = "amdgcn-amd-amdhsa:gfx906",
    gridSize = 1 : i32,
    params = #general_gemm_params1
  } : memref<1x1x1xf32> = memref<1x1x1xf32> * memref<1x1x1xf32>
  func.return
}

// CHECK-LABEL: func.func @gemm_in_standard_form
// CHECK-SAME: (%[[a:.*]]: memref<128x72xf32>, %[[b:.*]]: memref<72x512xf32>, %[[c:.*]]: memref<128x512xf32>)
func.func @gemm_in_standard_form(%a: memref<128x72xf32>, %b: memref<72x512xf32>, %c: memref<128x512xf32>) {
  // CHECK-DAG: %[[normalizeA:.*]] = rock.transform %[[a]] by {{.*}} : memref<128x72xf32> to memref<1x72x128xf32{{.*}}>
  // CHECK-DAG: %[[normalizeB:.*]] = rock.transform %[[b]] by {{.*}} : memref<72x512xf32> to memref<1x72x512xf32{{.*}}>
  // CHECK-DAG: %[[normalizeC:.*]] = rock.transform %[[c]] by {{.*}} : memref<128x512xf32> to memref<1x128x512xf32{{.*}}>
  // CHECK: rock.gridwise_gemm %[[normalizeC]] = %[[normalizeA]] * %[[normalizeB]]
  rock.gemm %c = %a * %b features = none storeMethod = set {
    arch = "amdgcn-amd-amdhsa:gfx906",
    gridSize = 4 : i32,
    params = #general_gemm_params0
  } : memref<128x512xf32> = memref<128x72xf32> * memref<72x512xf32>
  func.return
}

// CHECK-LABEL: func.func @gemm_transposed_from_gridwise
// CHECK-SAME: (%[[a:.*]]: memref<1x128x72xf32>, %[[b:.*]]: memref<1x512x72xf32>, %[[c:.*]]: memref<1x512x128xf32>)
func.func @gemm_transposed_from_gridwise(%a: memref<1x128x72xf32>, %b: memref<1x512x72xf32>, %c: memref<1x512x128xf32>) {
  // CHECK-DAG: %[[normalizeA:.*]] = rock.transform %[[a]] {{.*}} : memref<1x128x72xf32> to memref<1x72x128xf32{{.*}}>
  // CHECK-DAG: %[[normalizeB:.*]] = rock.transform %[[b]] {{.*}} : memref<1x512x72xf32> to memref<1x72x512xf32{{.*}}>
  // CHECK-DAG: %[[normalizeC:.*]] = rock.transform %[[c]] {{.*}} : memref<1x512x128xf32> to memref<1x128x512xf32{{.*}}>
  // CHECK: rock.gridwise_gemm %[[normalizeC]] = %[[normalizeA]] * %[[normalizeB]]
  rock.gemm tr %c = %a * tr %b features = none storeMethod = set {
    arch = "amdgcn-amd-amdhsa:gfx906",
    gridSize = 4 : i32,
    params = #general_gemm_params0
  } : memref<1x512x128xf32> = memref<1x128x72xf32> * memref<1x512x72xf32>
  func.return
}

// CHECK-LABEL: func.func @rock_attention_simple
// CHECK-SAME: (%[[q:.*]]: memref<1x64x1024xf32>, %[[k:.*]]: memref<1x64x1024xf32>, %[[v:.*]]: memref<1x1024x64xf32>, %[[o:.*]]: memref<1x64x1024xf32>)
func.func @rock_attention_simple(%arg0: memref<1x64x1024xf32>, %arg1: memref<1x64x1024xf32>, %arg2: memref<1x1024x64xf32>, %arg3: memref<1x64x1024xf32>) attributes {kernel, mhal.arch = "amdgcn-amd-amdhsa:gfx908", block_size = 8 : i32, grid_size = 32 : i32} {
  // CHECK: rock.gridwise_attention_accel(%[[q]], %[[k]], %[[v]], %[[o]])
  rock.attention(%arg0, %arg1, %arg2, %arg3) features =  mfma|dot|atomic_add {
    arch = "amdgcn-amd-amdhsa:gfx908",
    params0 = #xldops_attn_params_g0,
    params1 = #xldops_attn_params_g1,
<<<<<<< HEAD
    qTransposed
=======
    qTransposed,
    operand_segment_sizes = array<i32: 1, 1, 1, 0, 0, 1>
>>>>>>> a71bfe56
  } : memref<1x64x1024xf32>, memref<1x64x1024xf32>, memref<1x1024x64xf32>, memref<1x64x1024xf32>
  return
}

// CHECK-LABEL: func.func @rock_attention_tr_padded
// CHECK-SAME: (%[[q:.*]]: memref<1x49x7xf32>, %[[k:.*]]: memref<1x7x49xf32>, %[[v:.*]]: memref<1x49x7xf32>, %[[o:.*]]: memref<1x49x7xf32>)
func.func @rock_attention_tr_padded(%arg0: memref<1x49x7xf32>, %arg1: memref<1x7x49xf32>, %arg2: memref<1x49x7xf32>, %arg3: memref<1x49x7xf32>) attributes {kernel, mhal.arch = "amdgcn-amd-amdhsa:gfx908", block_size = 8 : i32, grid_size = 2 : i32} {
  // CHECK-DAG: %[[trQ:.*]] = rock.transform %[[q]] by {{.*}} : memref<1x49x7xf32> to memref<1x7x49xf32>
  // CHECK-DAG: %[[paddedTrQ:.*]] = rock.transform %[[trQ]] by {{.*}} : memref<1x7x49xf32> to memref<1x8x52xf32>
  // CHECK-DAG: %[[paddedK:.*]] = rock.transform %[[k]] by {{.*}} : memref<1x7x49xf32> to memref<1x8x64xf32>
  // CHECK-DAG: %[[paddedV:.*]] = rock.transform %[[v]] by {{.*}} : memref<1x49x7xf32> to memref<1x64x32xf32>
  // CHECK-DAG: %[[paddedO:.*]] = rock.transform %[[o]] by {{.*}} : memref<1x49x7xf32> to memref<1x52x32xf32>
  // CHECK: rock.gridwise_attention_accel(%[[paddedTrQ]], %[[paddedK]], %[[paddedV]], %[[paddedO]])
  // CHECK-SAME: prePadG0M = 49 : index, prePadG0N = 49 : index
  rock.attention(%arg0, %arg1, %arg2, %arg3) features =  mfma|dot|atomic_add {
    arch = "amdgcn-amd-amdhsa:gfx908",
    params0 = #xldops_attn_params_g0,
<<<<<<< HEAD
    params1 = #xldops_attn_params_g1
=======
    params1 = #xldops_attn_params_g1,
    operand_segment_sizes = array<i32: 1, 1, 1, 0, 0, 1>
>>>>>>> a71bfe56
  } :  memref<1x49x7xf32>, memref<1x7x49xf32>, memref<1x49x7xf32>, memref<1x49x7xf32>
  return
}<|MERGE_RESOLUTION|>--- conflicted
+++ resolved
@@ -88,12 +88,8 @@
     arch = "amdgcn-amd-amdhsa:gfx908",
     params0 = #xldops_attn_params_g0,
     params1 = #xldops_attn_params_g1,
-<<<<<<< HEAD
-    qTransposed
-=======
     qTransposed,
     operand_segment_sizes = array<i32: 1, 1, 1, 0, 0, 1>
->>>>>>> a71bfe56
   } : memref<1x64x1024xf32>, memref<1x64x1024xf32>, memref<1x1024x64xf32>, memref<1x64x1024xf32>
   return
 }
@@ -111,12 +107,8 @@
   rock.attention(%arg0, %arg1, %arg2, %arg3) features =  mfma|dot|atomic_add {
     arch = "amdgcn-amd-amdhsa:gfx908",
     params0 = #xldops_attn_params_g0,
-<<<<<<< HEAD
-    params1 = #xldops_attn_params_g1
-=======
     params1 = #xldops_attn_params_g1,
     operand_segment_sizes = array<i32: 1, 1, 1, 0, 0, 1>
->>>>>>> a71bfe56
   } :  memref<1x49x7xf32>, memref<1x7x49xf32>, memref<1x49x7xf32>, memref<1x49x7xf32>
   return
 }