// RUN: rocmlir-opt --rock-sugar-to-loops %s | FileCheck %s

module {
// CHECK-LABEL: func.func @load_scalar_in_bounds
// CHECK-SAME: (%[[mem:.*]]: memref<1x2x3x4x8xf32>)
func.func @load_scalar_in_bounds(%mem: memref<1x2x3x4x8xf32>) -> f32 {
    %c0 = arith.constant 0 : index
    %true = arith.constant true
    // CHECK: %[[ret:.*]] = amdgpu.raw_buffer_load {boundsCheck = false} %[[mem]]
    %ret = rock.buffer_load %mem[%c0, %c0, %c0, %c0, %c0] if %true
        : memref<1x2x3x4x8xf32>, index, index, index, index, index -> f32
    // CHECK: return %[[ret]]
    return %ret : f32
}

// CHECK-LABEL: func.func @load_scalar_in_bounds_force_oob
// CHECK-SAME: (%[[mem:.*]]: memref<1x2x3x4x8xf32>)
func.func @load_scalar_in_bounds_force_oob(%mem: memref<1x2x3x4x8xf32>) -> f32 {
    %c0 = arith.constant 0 : index
    %true = arith.constant true
    // CHECK: %[[ret:.*]] = amdgpu.raw_buffer_load %[[mem]]
    %ret = rock.buffer_load %mem[%c0, %c0, %c0, %c0, %c0] if %true
        {oobIsOverflow}
        : memref<1x2x3x4x8xf32>, index, index, index, index, index -> f32
    // CHECK: return %[[ret]]
    return %ret : f32
}


// CHECK-LABEL: func.func @load_vector_in_bounds
// CHECK-SAME: (%[[mem:.*]]: memref<1x2x3x4x8xf32>)
func.func @load_vector_in_bounds(%mem: memref<1x2x3x4x8xf32>) -> vector<4xf32> {
    %c0 = arith.constant 0 : index
    %true = arith.constant true
    // CHECK: %[[ret:.*]] = amdgpu.raw_buffer_load {boundsCheck = false} %[[mem]]
    %ret = rock.buffer_load %mem[%c0, %c0, %c0, %c0, %c0] if %true
        : memref<1x2x3x4x8xf32>, index, index, index, index, index -> vector<4xf32>
    // CHECK: return %[[ret]]
    return %ret : vector<4xf32>
}

// CHECK-LABEL: func.func @load_vector_in_bounds_offset
// CHECK-SAME: (%[[mem:.*]]: memref<1x2x3x4x8xf32>)
func.func @load_vector_in_bounds_offset(%mem: memref<1x2x3x4x8xf32>) -> vector<4xf32> {
    %c0 = arith.constant 0 : index
    %true = arith.constant true
    // CHECK: %[[ret:.*]] = amdgpu.raw_buffer_load {boundsCheck = false, indexOffset = 4 : i32} %[[mem]]
    %ret = rock.buffer_load %mem[%c0, %c0, %c0, %c0, %c0] if %true
        {offset = 4 : index}
        : memref<1x2x3x4x8xf32>, index, index, index, index, index -> vector<4xf32>
    // CHECK: return %[[ret]]
    return %ret : vector<4xf32>
}

// CHECK-LABEL: func.func @load_vector_oob
// CHECK-SAME: (%[[mem:.*]]: memref<1x2x3x4x8xf32>, %[[idx:.*]]: index, %[[valid:.*]]: i1)
func.func @load_vector_oob(%mem: memref<1x2x3x4x8xf32>, %idx: index, %valid: i1) -> vector<4xf32> {
    %c0 = arith.constant 0 : index
    // CHECK: %[[c192:.*]] = arith.constant 192
    // CHECK: arith.select %[[valid]], %[[idx]], %[[c192]]
    %ret = rock.buffer_load %mem[%c0, %c0, %c0, %c0, %idx] if %valid 
        : memref<1x2x3x4x8xf32>, index, index, index, index, index -> vector<4xf32>
    return %ret : vector<4xf32>
}

// CHECK-LABEL: func.func @store_scalar_in_bounds
// CHECK-SAME: (%[[val:.*]]: f32, %[[mem:.*]]: memref<1x2x3x4x8xf32>)
func.func @store_scalar_in_bounds(%val: f32, %mem: memref<1x2x3x4x8xf32>) {
    %c0 = arith.constant 0 : index
    %true = arith.constant true
    // CHECK: amdgpu.raw_buffer_store {boundsCheck = false} %[[val]] -> %[[mem]]
    rock.buffer_store set %val -> %mem[%c0, %c0, %c0, %c0, %c0] if %true features = dot
        : f32 -> memref<1x2x3x4x8xf32>, index, index, index, index, index
    return
}

// CHECK-LABEL: func.func @store_vector_in_bounds
// CHECK-SAME: (%[[val:.*]]: vector<4xf32>, %[[mem:.*]]: memref<1x2x3x4x8xf32>)
func.func @store_vector_in_bounds(%val: vector<4xf32>, %mem: memref<1x2x3x4x8xf32>) {
    %c0 = arith.constant 0 : index
    %true = arith.constant true
<<<<<<< HEAD
    // CHECK: amdgpu.raw_buffer_store %[[val]] -> %[[mem]]
    rock.buffer_store set %val -> %mem[%c0, %c0, %c0, %c0, %c0] if %true
=======
    // CHECK: amdgpu.raw_buffer_store {boundsCheck = true} %[[val]] -> %[[mem]]
    rock.buffer_store set %val -> %mem[%c0, %c0, %c0, %c0, %c0] if %true features = dot
>>>>>>> 462b3e23
        {oobIsOverflow}
        : vector<4xf32> -> memref<1x2x3x4x8xf32>, index, index, index, index, index
    return
}

// CHECK-LABEL: func.func @store_vector_in_bounds_offset
// CHECK-SAME: (%[[val:.*]]: vector<4xf32>, %[[mem:.*]]: memref<1x2x3x4x8xf32>)
func.func @store_vector_in_bounds_offset(%val: vector<4xf32>, %mem: memref<1x2x3x4x8xf32>) {
    %c0 = arith.constant 0 : index
    %true = arith.constant true
    // CHECK: amdgpu.raw_buffer_store {boundsCheck = false, indexOffset = 4 : i32} %[[val]] -> %[[mem]]
    rock.buffer_store set %val -> %mem[%c0, %c0, %c0, %c0, %c0] if %true features = dot
        {offset = 4 : index}
        : vector<4xf32> -> memref<1x2x3x4x8xf32>, index, index, index, index, index
    return
}

// CHECK-LABEL: func.func @store_vector_oob
// CHECK-SAME: (%[[val:.*]]: vector<4xf32>, %[[mem:.*]]: memref<1x2x3x4x8xf32>, %[[idx:.*]]: index, %[[valid:.*]]: i1)
func.func @store_vector_oob(%val: vector<4xf32>, %mem: memref<1x2x3x4x8xf32>, %idx: index, %valid: i1) {
    %c0 = arith.constant 0 : index
    // CHECK-DAG: %[[c192:.*]] = arith.constant 192
    // CHECK: arith.select %[[valid]], %[[idx]], %[[c192]]
<<<<<<< HEAD
    // CHECK: amdgpu.raw_buffer_store %[[val]] -> %[[mem]]
    rock.buffer_store set %val -> %mem[%c0, %c0, %c0, %c0, %idx] if %valid
=======
    // CHECK: amdgpu.raw_buffer_store {boundsCheck = true} %[[val]] -> %[[mem]]
    rock.buffer_store set %val -> %mem[%c0, %c0, %c0, %c0, %idx] if %valid features = dot
>>>>>>> 462b3e23
        : vector<4xf32> -> memref<1x2x3x4x8xf32>, index, index, index, index, index
    return
}

// CHECK-LABEL: func.func @add_scalar_in_bounds
// CHECK-SAME: (%[[val:.*]]: f32, %[[mem:.*]]: memref<1x2x3x4x8xf32>)
func.func @add_scalar_in_bounds(%val: f32, %mem: memref<1x2x3x4x8xf32>) {
    %c0 = arith.constant 0 : index
    %true = arith.constant true
    // CHECK: amdgpu.raw_buffer_atomic_fadd {boundsCheck = false} %[[val]] -> %[[mem]]
    rock.buffer_store atomic_add %val -> %mem[%c0, %c0, %c0, %c0, %c0] if %true features = dot
        : f32 -> memref<1x2x3x4x8xf32>, index, index, index, index, index
    return
}

// CHECK-LABEL: func.func @add_vector_in_bounds
func.func @add_vector_in_bounds(%val: vector<4xf32>, %mem: memref<1x2x3x4x8xf32>) {
    %c0 = arith.constant 0 : index
    %true = arith.constant true
    // CHECK-4: amdgpu.raw_buffer_atomic_fadd
    rock.buffer_store atomic_add %val -> %mem[%c0, %c0, %c0, %c0, %c0] if %true features = dot
        : vector<4xf32> -> memref<1x2x3x4x8xf32>, index, index, index, index, index
    return
}
}<|MERGE_RESOLUTION|>--- conflicted
+++ resolved
@@ -79,13 +79,8 @@
 func.func @store_vector_in_bounds(%val: vector<4xf32>, %mem: memref<1x2x3x4x8xf32>) {
     %c0 = arith.constant 0 : index
     %true = arith.constant true
-<<<<<<< HEAD
     // CHECK: amdgpu.raw_buffer_store %[[val]] -> %[[mem]]
-    rock.buffer_store set %val -> %mem[%c0, %c0, %c0, %c0, %c0] if %true
-=======
-    // CHECK: amdgpu.raw_buffer_store {boundsCheck = true} %[[val]] -> %[[mem]]
     rock.buffer_store set %val -> %mem[%c0, %c0, %c0, %c0, %c0] if %true features = dot
->>>>>>> 462b3e23
         {oobIsOverflow}
         : vector<4xf32> -> memref<1x2x3x4x8xf32>, index, index, index, index, index
     return
@@ -109,13 +104,8 @@
     %c0 = arith.constant 0 : index
     // CHECK-DAG: %[[c192:.*]] = arith.constant 192
     // CHECK: arith.select %[[valid]], %[[idx]], %[[c192]]
-<<<<<<< HEAD
     // CHECK: amdgpu.raw_buffer_store %[[val]] -> %[[mem]]
-    rock.buffer_store set %val -> %mem[%c0, %c0, %c0, %c0, %idx] if %valid
-=======
-    // CHECK: amdgpu.raw_buffer_store {boundsCheck = true} %[[val]] -> %[[mem]]
     rock.buffer_store set %val -> %mem[%c0, %c0, %c0, %c0, %idx] if %valid features = dot
->>>>>>> 462b3e23
         : vector<4xf32> -> memref<1x2x3x4x8xf32>, index, index, index, index, index
     return
 }
