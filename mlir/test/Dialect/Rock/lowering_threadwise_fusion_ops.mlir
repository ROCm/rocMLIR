--- conflicted
+++ resolved
@@ -78,15 +78,10 @@
 
   %view = rock.transform %source by #transform_map3 : memref<3x2x64x30xf32> to memref<3x2x64x32xf32>
   %extra_idx = arith.constant 1 : index
-<<<<<<< HEAD
-  rock.threadwise_read_into {forceUnroll, useIndexDiffs}
-    [#transform_map2](%view)[%extra_idx] -> %dest
-=======
   %bid = rock.workgroup_id : index
   %tid = rock.workitem_id : index
   rock.threadwise_read_into {forceUnroll, useIndexDiffs}
     [#transform_map2](%view)[%extra_idx, %bid, %tid] -> %dest
->>>>>>> 85cd228c
     : memref<3x2x64x32xf32> -> memref<32xf32, #gpu.address_space<private>>
   func.return
 }
@@ -134,15 +129,10 @@
 
   %view = rock.transform %dest by #transform_map3 : memref<3x2x64x30xf32> to memref<3x2x64x32xf32>
   %extra_idx = arith.constant 2 : index
-<<<<<<< HEAD
-  rock.threadwise_write_all features = dot {forceUnroll, useIndexDiffs}
-    %source -> [#transform_map2](%view)[%extra_idx] by set
-=======
   %bid = rock.workgroup_id : index
   %tid = rock.workitem_id : index
   rock.threadwise_write_all features = dot {forceUnroll, useIndexDiffs}
     %source -> [#transform_map2](%view)[%extra_idx, %bid, %tid] by set
->>>>>>> 85cd228c
     : memref<32xf32, #gpu.address_space<private>> -> memref<3x2x64x32xf32>
   func.return
 }