// RUN: rocmlir-opt -split-input-file -rock-gridwise-gemm-to-blockwise -canonicalize %s | FileCheck %s

#xdlops_gemm_params = #rock.xdlops_gemm_params<kpackPerBlock = 8, mPerBlock = 32, nPerBlock = 32, kpack = 8, mPerWave = 32, nPerWave = 32, forceUnroll = true>
// CHECK-LABEL: @gridwise_attn_simple
// CHECK-SAME: (%[[Q:.+]]: memref<1x384x64xf32>, %[[K:.+]]: memref<1x64x384xf32>, %[[V:.+]]: memref<1x384x64xf32>, %[[O:.+]]: memref<1x384x64xf32>)
module attributes {mhal.arch = "amdgcn-amd-amdhsa:gfx908"} {
  // CHECK-DAG: %[[ln2Recip:.+]] = arith.constant 1.44269502 : f32
  // CHECK-DAG: %[[negInf:.+]] = arith.constant 0xFF800000 : f32
  // CHECK-DAG: %[[zeroF32:.+]] = arith.constant 0.000000e+00 : f32
  // CHECK-DAG: %[[zeroVecF32:.+]] = arith.constant dense<0.000000e+00> : vector<16xf32>

  // CHECK: %[[QTr0:.+]] = rock.transform %[[Q]] by
  // CHECK: %[[ldsG0A:.+]] = rock.alloc() : memref<4096xi8, #gpu.address_space<workgroup>>
  // CHECK: %[[ldsReductionWSBytes:.+]] = memref.subview {{.*}} : memref<4096xi8, #gpu.address_space<workgroup>> to memref<256xi8, #gpu.address_space<workgroup>>
  // CHECK: %[[ldsG0B:.+]] = rock.alloc() : memref<4096xi8, #gpu.address_space<workgroup>>
  // CHECK: %[[ldsReductionWS:.+]] = memref.view %[[ldsReductionWSBytes]][

  // init maxRow buffer
  // CHECK-DAG: rock.fill(%[[maxRowBuf:.+]], %[[negInf]])

  // init sumRow buffer
  // CHECK-DAG: rock.fill(%[[sumRowBuf:.+]], %[[zeroF32]])

  // init attentionAcc buffer
  // CHECK-DAG: rock.fill(%[[attnOutBuf:.+]], %[[zeroF32]])

  // Outer N-tile loop
  // CHECK: affine.for
    // CHECK-DAG: rock.fill(%[[gemm0AccBuf:.+]], %[[zeroVecF32]])
    // CHECK-DAG: rock.fill(%[[gemm1AccBuf:.+]], %[[zeroVecF32]])

    // Inner gemm0 KpacksPerBlock loop
    // CHECK: affine.for

      // Load G0A tile to regs
      // CHECK-DAG: %[[QTr1:.+]] = rock.transform %[[QTr0]] by
      // CHECK-DAG: %[[QTr2:.+]] = rock.transform %[[QTr1]] by
      // CHECK-DAG: rock.threadwise_read_into {{.*}}(%[[QTr2]]) {{.*}} -> %[[G0Aregs:.+]] :

      // Repack G0A tile regs for better LDS store vectorization
      // CHECK-DAG: %[[G0AregsTr0:.+]] = rock.transform %[[G0Aregs]] by
      // CHECK-DAG: %[[G0AregsTr1:.+]] = rock.transform %[[G0AregsTr0]] by
      // CHECK: %[[G0AregsKpackTr0:.+]] = rock.transform %[[G0AregsKpack:.+]] by
      // CHECK-DAG: %[[G0AregsKpackTr1:.+]] = rock.transform %[[G0AregsKpackTr0:.+]] by
      // CHECK-DAG: rock.threadwise_copy %[[G0AregsTr1]] -> %[[G0AregsKpackTr1]]

      // Viewing G0 LDS A tile buffer
      // CHECK-DAG: %[[viewG0AStore:.+]] = memref.view %[[ldsG0A]][{{.*}}][] : memref<4096xi8, #gpu.address_space<workgroup>> to memref<1024xf32, #gpu.address_space<workgroup>>
      // CHECK-DAG: %[[viewG0AStoreTr0:.+]] = rock.transform %[[viewG0AStore]]
      // CHECK-DAG: %[[viewG0AStoreTr1:.+]] = rock.transform %[[viewG0AStoreTr0]]
      // CHECK-DAG: %[[viewG0AStoreTr2:.+]] = rock.transform %[[viewG0AStoreTr1]]
      // CHECK-DAG: %[[viewG0AStoreTr3:.+]] = rock.transform %[[viewG0AStoreTr2]]

      // Store to LDS G0A tile buffer
      // CHECK-DAG: rock.threadwise_write_all {{.*}} %[[G0AregsKpack]] -> [](%[[viewG0AStoreTr3]])
      // CHECK-DAG: %[[view2G0AStore:.+]] = memref.view %[[ldsG0A]][{{.*}}][] : memref<4096xi8, #gpu.address_space<workgroup>> to memref<1024xf32, #gpu.address_space<workgroup>>

      // Load G0B tile to regs
      // CHECK-DAG: %[[KTr0:.+]] = rock.transform %[[K]] by
      // CHECK-DAG: %[[KTr1:.+]] = rock.transform %[[KTr0]] by
      // CHECK-DAG: rock.threadwise_read_into {{.*}}(%[[KTr1]]) {{.*}} -> %[[G0Bregs:.+]] :

      // Repack G0B tile regs for better LDS store vectorization
      // CHECK-DAG: %[[G0BregsTr0:.+]] = rock.transform %[[G0Bregs]] by
      // CHECK-DAG: %[[G0BregsTr1:.+]] = rock.transform %[[G0BregsTr0]] by
      // CHECK: %[[G0BregsKpackTr0:.+]] = rock.transform %[[G0BregsKpack:.+]] by
      // CHECK-DAG: %[[G0BregsKpackTr1:.+]] = rock.transform %[[G0BregsKpackTr0:.+]] by
      // CHECK-DAG: rock.threadwise_copy %[[G0BregsTr1]] -> %[[G0BregsKpackTr1]]

      // Viewing G0 LDS B tile buffer
      // CHECK-DAG: %[[viewG0BStore:.+]] = memref.view %[[ldsG0B]][{{.*}}][] : memref<4096xi8, #gpu.address_space<workgroup>> to memref<1024xf32, #gpu.address_space<workgroup>>
      // CHECK-DAG: %[[viewG0BStoreTr0:.+]] = rock.transform %[[viewG0BStore]]
      // CHECK-DAG: %[[viewG0BStoreTr1:.+]] = rock.transform %[[viewG0BStoreTr0]]
      // CHECK-DAG: %[[viewG0BStoreTr2:.+]] = rock.transform %[[viewG0BStoreTr1]]
      // CHECK-DAG: %[[viewG0BStoreTr3:.+]] = rock.transform %[[viewG0BStoreTr2]]

      // Store to LDS G0B tile buffer
      // CHECK-DAG: rock.threadwise_write_all {{.*}} %[[G0BregsKpack]] -> [](%[[viewG0BStoreTr3]])
      // CHECK-DAG: %[[view2G0BStore:.+]] = memref.view %[[ldsG0B]][{{.*}}][] : memref<4096xi8, #gpu.address_space<workgroup>> to memref<1024xf32, #gpu.address_space<workgroup>>
      // CHECK: rock.lds_barrier

      // Load G0A from LDS to regs
      // CHECK-DAG: %[[view2G0AStoreTr0:.+]] = rock.transform %[[view2G0AStore]]
      // CHECK-DAG: %[[view2G0AStoreTr1:.+]] = rock.transform %[[view2G0AStoreTr0]]
      // CHECK-DAG: %[[view2G0AStoreTr2:.+]] = rock.transform %[[view2G0AStoreTr1]]
      // CHECK-DAG: %[[view2G0AStoreTr3:.+]] = rock.transform %[[view2G0AStoreTr2]]
      // CHECK: affine.for
        // CHECK: rock.threadwise_read_into {{.*}} [](%[[view2G0AStoreTr3]]) {{.*}} -> %[[preAccelRegA:.+]] :

      // Load G0B from LDS to regs and accel gemm
      // CHECK-DAG: %[[view2G0BStoreTr0:.+]] = rock.transform %[[view2G0BStore]]
      // CHECK-DAG: %[[view2G0BStoreTr1:.+]] = rock.transform %[[view2G0BStoreTr0]]
      // CHECK-DAG: %[[view2G0BStoreTr2:.+]] = rock.transform %[[view2G0BStoreTr1]]
      // CHECK-DAG: %[[view2G0BStoreTr3:.+]] = rock.transform %[[view2G0BStoreTr2]]
      // CHECK: affine.for
        // CHECK: affine.for
          // CHECK: rock.threadwise_read_into {{.*}} [](%[[view2G0BStoreTr3]]) {{.*}} -> %[[preAccelRegB:.+]] :
          // CHECK: %[[bufferA:.*]] = rock.transform %[[preAccelRegB]]
          // CHECK: %[[bufferB:.*]] = rock.transform %[[preAccelRegA]]
          // CHECK: %[[bufferC:.*]] = rock.transform %[[gemm0AccBuf]]
          // CHECK: rock.threadwise_accel_gemm %[[bufferC]]{{.*}} += %[[bufferA:.*]] * %[[bufferB:.*]]

    // End of inner gemm0 KpacksPerBlock loop
    // CHECK: }
    // CHECK: rock.transforming_for
      // CHECK: %[[tmp:.+]] =  memref.load %[[gemm0AccBuf]][
      // CHECK: rock.in_bounds_store %[[tmp]] -> %[[gemm0AccBufScalar:.+]][
    // CHECK: linalg.generic {{.*}} ins(%[[gemm0AccBufScalar]] {{.*}} outs(%[[gemm0AccBufScalar]]
      // CHECK: %[[gemm0Scaled:.+]] = arith.mulf %in, %[[ln2Recip]] : f32
      // CHECK: linalg.yield %[[gemm0Scaled]]
    // CHECK: rock.blockwise_broadcast_reduce max {{.*}} %[[gemm0AccBufScalar]] into %[[gemm0Max:[0-9]+]] using %[[ldsReductionWS]]

    // Compute exp(gemm0 - rowmax_j)
    // *****************************
    // CHECK: rock.transforming_for
      // CHECK-DAG: %[[rowmax:.+]] = rock.in_bounds_load %[[maxRowBuf]]
      // CHECK-DAG: %[[tilemax:.+]] = rock.in_bounds_load %[[gemm0Max]]
      // CHECK-DAG: %[[newmax:.+]] = arith.maxf %[[rowmax]], %[[tilemax]]
      // CHECK-DAG: %[[gemm0Val:.+]] = rock.in_bounds_load %[[gemm0AccBufScalar]]
      // CHECK-DAG: %[[gemm0ValSubMax:.+]] = arith.subf %[[gemm0Val]], %[[newmax]]
      // CHECK-DAG: %[[gemm0ValSubMaxExp:.+]] = math.exp2 %[[gemm0ValSubMax]]
      // CHECK-DAG: rock.in_bounds_store %[[gemm0ValSubMaxExp]] -> %[[gemm0NormExp:.+]][

    // CHECK: rock.blockwise_broadcast_reduce sum {{.*}} %[[gemm0NormExp]] into %[[gemm0NormExpSum:[0-9]+]] using %[[ldsReductionWS]]

    // li = exp(m_{j-1} - m_{j}) * l_{j-1} + rowsum(Pij)
    // where
    // l is the rowsum accumulator
    // m is the rowmax accmulator
    // P is exp(gemm0 - rowmax_j)
    // *************************************************
    // CHECK: rock.transforming_for
      // CHECK-DAG: %[[rowsum:.+]] = rock.in_bounds_load %[[sumRowBuf]]
      // CHECK-DAG: %[[tilesum:.+]] = rock.in_bounds_load %[[gemm0NormExpSum]]
      // CHECK-DAG: %[[rowmax:.+]] = rock.in_bounds_load %[[maxRowBuf]]
      // CHECK-DAG: %[[tilemax:.+]] = rock.in_bounds_load %[[gemm0Max]]
      // CHECK-DAG: %[[newmax:.+]] = arith.maxf %[[rowmax]], %[[tilemax]]
      // CHECK-DAG: %[[maxdiff:.+]] = arith.subf %[[rowmax]], %[[newmax]]
      // CHECK-DAG: %[[maxdiffexp:.+]] =  math.exp2 %[[maxdiff]]
      // CHECK-DAG: rock.in_bounds_store %[[maxdiffexp]] -> %[[maxdiffexpbuf:.+]][
      // CHECK-DAG: %[[rowsummul:.+]] =  arith.mulf %[[maxdiffexp]], %[[rowsum]]
      // CHECK-DAG: %[[tilesumadd:.+]] =  arith.addf %[[rowsummul]], %[[tilesum]]
      // CHECK-DAG: %[[tilesumadd]] -> %[[sumRowBuf]]

    // Viewing first gemm output as K x D
    // CHECK-DAG: %[[gemm0NormExpTr0:.+]] = rock.transform %[[gemm0NormExp]]
    // CHECK-DAG: %[[gemm0NormExpTr1:.+]] = rock.transform %[[gemm0NormExpTr0]]
    // CHECK-DAG: %[[gemm0NormExpTr2:.+]] = rock.transform %[[gemm0NormExpTr1]]

    // Viewing another set of register with kPack packing
    // CHECK: %[[G1AregsKpackTr0:.+]] = rock.transform %[[G1AregsKpack:.+]] by
    // CHECK-DAG: %[[G1AregsKpackTr1:.+]] = rock.transform %[[G1AregsKpackTr0]] by
    // CHECK-DAG: %[[G1AregsKpackTr2:.+]] = rock.transform %[[G1AregsKpackTr1]] by

    // CHECK-DAG: rock.threadwise_copy %[[gemm0NormExpTr2]] -> %[[G1AregsKpackTr2]]

    // Viewing G1 LDS A tile buffer
    // CHECK-DAG: %[[viewG1AStore:.+]] = memref.view %[[ldsG0A]][{{.*}}][] : memref<4096xi8, #gpu.address_space<workgroup>> to memref<1024xf32, #gpu.address_space<workgroup>>
    // CHECK-DAG: %[[viewG1AStoreTr0:.+]] = rock.transform %[[viewG1AStore]]
    // CHECK-DAG: %[[viewG1AStoreTr1:.+]] = rock.transform %[[viewG1AStoreTr0]]
    // CHECK-DAG: %[[viewG1AStoreTr2:.+]] = rock.transform %[[viewG1AStoreTr1]]
    // CHECK-DAG: %[[viewG1AStoreTr3:.+]] = rock.transform %[[viewG1AStoreTr2]]
    // CHECK-DAG: %[[viewG1AStoreTr4:.+]] = rock.transform %[[viewG1AStoreTr3]]
    // CHECK-DAG: %[[viewG1AStoreTr5:.+]] = rock.transform %[[viewG1AStoreTr4]]
    // CHECK-DAG: %[[viewG1AStoreTr6:.+]] = rock.transform %[[viewG1AStoreTr5]]

    // Store to LDS G1A tile buffer
    // CHECK-DAG: rock.threadwise_write_all {{.*}} %[[G1AregsKpack]] -> [](%[[viewG1AStoreTr6]])
    // CHECK-DAG: %[[view2G1AStore:.+]] = memref.view %[[ldsG0A]][{{.*}}][] : memref<4096xi8, #gpu.address_space<workgroup>> to memref<1024xf32, #gpu.address_space<workgroup>>

    // Load G1B tile from global to regs
    // CHECK-DAG: %[[VTr0:.+]] = rock.transform %[[V]] by
    // CHECK-DAG: %[[VTr1:.+]] = rock.transform %[[VTr0]] by
    // CHECK-DAG: rock.threadwise_read_into {{.*}}(%[[VTr1]]) {{.*}} -> %[[G1Bregs:.+]] :

    // Repack G1B tile regs for better LDS store vectorization
    // CHECK-DAG: %[[G1BregsTr0:.+]] = rock.transform %[[G1Bregs]] by
    // CHECK-DAG: %[[G1BregsTr1:.+]] = rock.transform %[[G1BregsTr0]] by
    // CHECK: %[[G1BregsKpackTr0:.+]] = rock.transform %[[G1BregsKpack:.+]] by
    // CHECK-DAG: %[[G1BregsKpackTr1:.+]] = rock.transform %[[G1BregsKpackTr0:.+]] by
    // CHECK-DAG: rock.threadwise_copy %[[G1BregsTr1]] -> %[[G1BregsKpackTr1]]

    // Viewing G1 LDS B tile buffer
    // CHECK-DAG: %[[viewG1BStore:.+]] = memref.view %[[ldsG0B]][{{.*}}][] : memref<4096xi8, #gpu.address_space<workgroup>> to memref<1024xf32, #gpu.address_space<workgroup>>
    // CHECK-DAG: %[[viewG1BStoreTr0:.+]] = rock.transform %[[viewG1BStore]]
    // CHECK-DAG: %[[viewG1BStoreTr1:.+]] = rock.transform %[[viewG1BStoreTr0]]
    // CHECK-DAG: %[[viewG1BStoreTr2:.+]] = rock.transform %[[viewG1BStoreTr1]]
    // CHECK-DAG: %[[viewG1BStoreTr3:.+]] = rock.transform %[[viewG1BStoreTr2]]

    // Store to LDS G1B tile buffer
    // CHECK-DAG: rock.threadwise_write_all {{.*}} %[[G1BregsKpack]] -> [](%[[viewG1BStoreTr3]])
    // CHECK-DAG: %[[view2G1BStore:.+]] = memref.view %[[ldsG0B]][{{.*}}][] : memref<4096xi8, #gpu.address_space<workgroup>> to memref<1024xf32, #gpu.address_space<workgroup>>

    // Viewing LDS G1B tile buffer in MFMA layout
    // CHECK-DAG: %[[viewG1BLoadTr0:.+]] = rock.transform %[[view2G1BStore]]
    // CHECK-DAG: %[[viewG1BLoadTr1:.+]] = rock.transform %[[viewG1BLoadTr0]]
    // CHECK-DAG: %[[viewG1BLoadTr2:.+]] = rock.transform %[[viewG1BLoadTr1]]
    // CHECK-DAG: %[[viewG1BLoadTr3:.+]] = rock.transform %[[viewG1BLoadTr2]]

    // Viewing LDS G1A tile buffer in MFMA layout
    // CHECK-DAG: %[[viewG1ALoadTr0:.+]] = rock.transform %[[view2G1AStore]]
    // CHECK-DAG: %[[viewG1ALoadTr1:.+]] = rock.transform %[[viewG1ALoadTr0]]
    // CHECK-DAG: %[[viewG1ALoadTr2:.+]] = rock.transform %[[viewG1ALoadTr1]]
    // CHECK-DAG: %[[viewG1ALoadTr3:.+]] = rock.transform %[[viewG1ALoadTr2]]

    // Gemm1
    // CHECK-DAG: rock.lds_barrier
<<<<<<< HEAD
    // CHECK-DAG: rock.blockwise_gemm_accel %[[gemm1AccBuf]] += {{.*}} from %[[view2G1BStore]] * {{.*}} from %[[view2G1AStore]]
=======
    // CHECK: affine.for
        // CHECK: affine.for
          // CHECK: rock.threadwise_read_into {{.*}} [](%[[viewG1BLoadTr3]]) {{.*}} -> %[[preAccelRegB:.+]] :
          // CHECK: rock.threadwise_read_into {{.*}} [](%[[viewG1ALoadTr3]]) {{.*}} -> %[[preAccelRegA:.+]] :
          // CHECK: %[[bufferA:.*]] = rock.transform %[[preAccelRegB]]
          // CHECK: %[[bufferB:.*]] = rock.transform %[[preAccelRegA]]
          // CHECK: %[[bufferC:.*]] = rock.transform %[[gemm1AccBuf]]
          // CHECK: rock.threadwise_accel_gemm %[[bufferC]]{{.*}} += %[[bufferA:.*]] * %[[bufferB:.*]]

>>>>>>> a71bfe56
    // CHECK: rock.transforming_for
      // CHECK: %[[tmp1:.+]] =  memref.load %[[gemm1AccBuf]][
      // CHECK: rock.in_bounds_store %[[tmp1]] -> %[[gemm1AccBufScalar:.+]][

    // Reduction corrections
    // CHECK: rock.transforming_for
      // CHECK-DAG: %[[maxdiffexp:.+]] = rock.in_bounds_load %[[maxdiffexpbuf]]
      // CHECK-DAG: %[[attnOutVal:.+]] = rock.in_bounds_load %[[attnOutBuf]]
      // CHECK-DAG: %[[gemm1Val:.+]] = rock.in_bounds_load %[[gemm1AccBufScalar]]

      // CHECK-DAG: %[[attnOutBufMul:.+]] = arith.mulf %[[attnOutVal]], %[[maxdiffexp]]
      // CHECK-DAG: %[[newattnOutVal:.+]] = arith.addf %[[attnOutBufMul]], %[[gemm1Val]]
      // CHECK-DAG: rock.in_bounds_store %[[newattnOutVal]] -> %[[attnOutBuf]]
    // CHECK : }
  // CHECK : }
  // CHECK : rock.threadwise_write_all {{.*}} %[[attnOutBuf]] -> {{.*}}(%[[O]])

  func.func @gridwise_attn_simple(%arg0: memref<1x384x64xf32>, %arg1: memref<1x64x384xf32>, %arg2: memref<1x384x64xf32>, %arg3: memref<1x384x64xf32>) attributes {block_size = 64 : i32, grid_size = 24 : i32, kernel, mhal.arch = "amdgcn-amd-amdhsa:gfx908:sramecc+:xnack-"} {
    %0 = rock.transform %arg0 by <affine_map<(d0, d1, d2) -> (d0, d2, d1)> by [<PassThrough ["gemmG"] at [0] -> ["gemmG"] at [0]>, <PassThrough ["gemm0K", "gemm0M"] at [1, 2] -> ["gemm0K", "gemm0M"] at [2, 1]>] bounds = [1, 64, 384] -> [1, 384, 64]> : memref<1x384x64xf32> to memref<1x64x384xf32>
    rock.gridwise_attention_accel(%0, %arg1, %arg2, %arg3) features =  mfma|dot|atomic_add {
      arch = "amdgcn-amd-amdhsa:gfx908:sramecc+:xnack-",
      blockSize = 64 : i32,
      gridSize = 24 : i32,
      params0 = #rock.xdlops_gemm_params<kpackPerBlock = 32, mPerBlock = 32, nPerBlock = 32, kpack = 1, mPerWave = 32, nPerWave = 32, forceUnroll = true>,
<<<<<<< HEAD
      params1 = #rock.xdlops_gemm_params<kpackPerBlock = 32, mPerBlock = 32, nPerBlock = 32, kpack = 1, mPerWave = 32, nPerWave = 32, forceUnroll = true>
=======
      params1 = #rock.xdlops_gemm_params<kpackPerBlock = 32, mPerBlock = 32, nPerBlock = 32, kpack = 1, mPerWave = 32, nPerWave = 32, forceUnroll = true>,
      operand_segment_sizes = array<i32: 1, 1, 1, 0, 0, 1>
>>>>>>> a71bfe56
    } : memref<1x64x384xf32>, memref<1x64x384xf32>, memref<1x384x64xf32>, memref<1x384x64xf32>
    return
  }
}

// -----<|MERGE_RESOLUTION|>--- conflicted
+++ resolved
@@ -205,9 +205,6 @@
 
     // Gemm1
     // CHECK-DAG: rock.lds_barrier
-<<<<<<< HEAD
-    // CHECK-DAG: rock.blockwise_gemm_accel %[[gemm1AccBuf]] += {{.*}} from %[[view2G1BStore]] * {{.*}} from %[[view2G1AStore]]
-=======
     // CHECK: affine.for
         // CHECK: affine.for
           // CHECK: rock.threadwise_read_into {{.*}} [](%[[viewG1BLoadTr3]]) {{.*}} -> %[[preAccelRegB:.+]] :
@@ -217,7 +214,6 @@
           // CHECK: %[[bufferC:.*]] = rock.transform %[[gemm1AccBuf]]
           // CHECK: rock.threadwise_accel_gemm %[[bufferC]]{{.*}} += %[[bufferA:.*]] * %[[bufferB:.*]]
 
->>>>>>> a71bfe56
     // CHECK: rock.transforming_for
       // CHECK: %[[tmp1:.+]] =  memref.load %[[gemm1AccBuf]][
       // CHECK: rock.in_bounds_store %[[tmp1]] -> %[[gemm1AccBufScalar:.+]][
@@ -242,12 +238,8 @@
       blockSize = 64 : i32,
       gridSize = 24 : i32,
       params0 = #rock.xdlops_gemm_params<kpackPerBlock = 32, mPerBlock = 32, nPerBlock = 32, kpack = 1, mPerWave = 32, nPerWave = 32, forceUnroll = true>,
-<<<<<<< HEAD
-      params1 = #rock.xdlops_gemm_params<kpackPerBlock = 32, mPerBlock = 32, nPerBlock = 32, kpack = 1, mPerWave = 32, nPerWave = 32, forceUnroll = true>
-=======
       params1 = #rock.xdlops_gemm_params<kpackPerBlock = 32, mPerBlock = 32, nPerBlock = 32, kpack = 1, mPerWave = 32, nPerWave = 32, forceUnroll = true>,
       operand_segment_sizes = array<i32: 1, 1, 1, 0, 0, 1>
->>>>>>> a71bfe56
     } : memref<1x64x384xf32>, memref<1x64x384xf32>, memref<1x384x64xf32>, memref<1x384x64xf32>
     return
   }
