--- conflicted
+++ resolved
@@ -1,10 +1,6 @@
 // RUN: rocmlir-opt -split-input-file -rock-gridwise-gemm-to-blockwise -canonicalize %s | FileCheck %s
 
-<<<<<<< HEAD
-#xdlops_gemm_params = #rock.xdlops_gemm_params<kpackPerBlock = 8, mPerBlock = 32, nPerBlock = 32, kpack = 8, mPerWave = 32, nPerWave = 32, splitKFactor=1, forceUnroll = true>
-=======
-#xdlops_gemm_params = #rock.xdlops_gemm_derived_params<kpackPerBlock = 8, mPerBlock = 32, nPerBlock = 32, kpack = 8, mPerWave = 32, nPerWave = 32, mnPerXdl = 32, forceUnroll = true>
->>>>>>> 598f7d11
+#xdlops_gemm_params = #rock.xdlops_gemm_derived_params<kpackPerBlock = 8, mPerBlock = 32, nPerBlock = 32, kpack = 8, mPerWave = 32, nPerWave = 32, mnPerXdl = 32, splitKFactor=1, forceUnroll = true>
 // CHECK-LABEL: @gridwise_attn_simple
 // CHECK-SAME: (%[[Q:.+]]: memref<1x384x64xf32>, %[[K:.+]]: memref<1x64x384xf32>, %[[V:.+]]: memref<1x384x64xf32>, %[[O:.+]]: memref<1x384x64xf32>)
 module attributes {mhal.arch = "amdgcn-amd-amdhsa:gfx908"} {
@@ -241,13 +237,8 @@
       arch = "amdgcn-amd-amdhsa:gfx908:sramecc+:xnack-",
       blockSize = 64 : i32,
       gridSize = 24 : i32,
-<<<<<<< HEAD
-      params0 = #rock.xdlops_gemm_params<kpackPerBlock = 32, mPerBlock = 32, nPerBlock = 32, kpack = 1, mPerWave = 32, nPerWave = 32, splitKFactor = 1, forceUnroll = true>,
-      params1 = #rock.xdlops_gemm_params<kpackPerBlock = 32, mPerBlock = 32, nPerBlock = 32, kpack = 1, mPerWave = 32, nPerWave = 32, splitKFactor = 1, forceUnroll = true>,
-=======
-      params0 = #rock.xdlops_gemm_derived_params<kpackPerBlock = 32, mPerBlock = 32, nPerBlock = 32, kpack = 1, mPerWave = 32, nPerWave = 32, mnPerXdl = 32, forceUnroll = true>,
-      params1 = #rock.xdlops_gemm_derived_params<kpackPerBlock = 32, mPerBlock = 32, nPerBlock = 32, kpack = 1, mPerWave = 32, nPerWave = 32, mnPerXdl = 32, forceUnroll = true>,
->>>>>>> 598f7d11
+      params0 = #rock.xdlops_gemm_derived_params<kpackPerBlock = 32, mPerBlock = 32, nPerBlock = 32, kpack = 1, mPerWave = 32, nPerWave = 32, mnPerXdl = 32, splitKFactor = 1, forceUnroll = true>,
+      params1 = #rock.xdlops_gemm_derived_params<kpackPerBlock = 32, mPerBlock = 32, nPerBlock = 32, kpack = 1, mPerWave = 32, nPerWave = 32, mnPerXdl = 32, splitKFactor = 1, forceUnroll = true>,
       operand_segment_sizes = array<i32: 1, 1, 1, 0, 0, 1>
     } : memref<1x64x384xf32>, memref<1x64x384xf32>, memref<1x384x64xf32>, memref<1x384x64xf32>
     return
