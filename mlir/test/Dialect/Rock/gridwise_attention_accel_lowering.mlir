--- conflicted
+++ resolved
@@ -149,13 +149,11 @@
   // CHECK-DAG: %[[gemm0NormExpTr0:.+]] = rock.transform %[[gemm0NormExp]]
   // CHECK-DAG: %[[gemm0NormExpTr1:.+]] = rock.transform %[[gemm0NormExpTr0]]
   // CHECK-DAG: %[[gemm0NormExpTr2:.+]] = rock.transform %[[gemm0NormExpTr1]]
-<<<<<<< HEAD
   // CHECK-DAG: %[[gemm0NormExpTr3:.+]] = rock.transform %[[gemm0NormExpTr2]]
   // CHECK-DAG: %[[gemm0NormExpTr4:.+]] = rock.transform %[[gemm0NormExpTr3]]
   // CHECK-DAG: %[[gemm0NormExpTr5:.+]] = rock.transform %[[gemm0NormExpTr4]]
-=======
+  
   // CHECK-DAG: %[[ldsG1AStore:.+]] = rock.alloc() : memref<4096xi8, #gpu.address_space<workgroup>>
->>>>>>> 9bc7e44f
 
   // Viewing another set of register with kPack packing
   // CHECK: %[[G1AregsKpackTr0:.+]] = rock.transform %[[G1AregsKpack:.+]] by
