--- conflicted
+++ resolved
@@ -94,14 +94,10 @@
       // CHECK: affine.for
         // CHECK: affine.for
           // CHECK: rock.threadwise_read_into {{.*}} [](%[[view2G0BStoreTr3]]) {{.*}} -> %[[preAccelRegB:.+]] :
-<<<<<<< HEAD
-          // CHECK: rock.accel_gemm %[[gemm0AccBuf]] += %[[preAccelRegB]]{{.*}} * %[[preAccelRegA]]{{.*}}
-=======
-          // CHECK: %[[bufferA:.*]] = rock.transform %[[preAccelRegA]]
-          // CHECK: %[[bufferB:.*]] = rock.transform %[[preAccelRegB]]
+          // CHECK: %[[bufferA:.*]] = rock.transform %[[preAccelRegB]]
+          // CHECK: %[[bufferB:.*]] = rock.transform %[[preAccelRegA]]
           // CHECK: %[[bufferC:.*]] = rock.transform %[[gemm0AccBuf]]
           // CHECK: rock.threadwise_accel_gemm %[[bufferC]]{{.*}} += %[[bufferA:.*]] * %[[bufferB:.*]]
->>>>>>> 0d0553bd
 
     // End of inner gemm0 KpacksPerBlock loop
     // CHECK: }
