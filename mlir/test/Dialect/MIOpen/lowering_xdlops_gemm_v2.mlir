// RUN: miopen-opt -miopen-threadwise-gemm-lowering %s | FileCheck %s

func.func @miopen_xdlops_gemm_v2_nonreduction_nokpack(%matrixA : memref<8xf32, 5>,
                                                      %matrixB : memref<8xf32, 5>,
                                                      %matrixC : memref<1xvector<32xf32>, 5>) {
<<<<<<< HEAD
  // CHECK: memref.load
  // CHECK: memref.load
=======
  // CHECK-LABEL: func.func @miopen_xdlops_gemm_v2_nonreduction_nokpack
  // CHECK: miopen.in_bounds_load 
  // CHECK: miopen.in_bounds_load 
>>>>>>> 229745be
  // CHECK: amdgpu.mfma
  miopen.xdlops_gemm_v2 %matrixC += %matrixA[0] * %matrixB[0] {
    params = #miopen.xdlops_gemm_params<
       kPerBlock = 8,
       kpack = 1,
       mPerBlock = 128,
       mPerWave = 64,
       nPerBlock = 64,
       nPerWave = 32>
     } : memref<1xvector<32xf32>, 5> += memref<8xf32, 5> * memref<8xf32, 5>
  return
}

func.func @miopen_xdlops_gemm_v2_nonreduction_kpack(%matrixA : memref<2xvector<2xf32>, 5>,
                                                    %matrixB : memref<2xvector<2xf32>, 5>,
                                                    %matrixC : memref<2xvector<32xf32>, 5>) {
  %c0 = arith.constant 0 : index
  // CHECK-LABEL: func.func @miopen_xdlops_gemm_v2_nonreduction_kpack
  // CHECK: miopen.extract_slice
  // CHECK: miopen.extract_slice
  // CHECK: amdgpu.mfma
  // CHECK: amdgpu.mfma
  miopen.xdlops_gemm_v2 %matrixC += %matrixA[0] * %matrixB[0] {
    params = #miopen.xdlops_gemm_params<
      kPerBlock = 2,
      kpack = 2,
      mPerBlock = 128,
      mPerWave = 64,
      nPerBlock = 128,
      nPerWave = 64>
  } : memref<2xvector<32xf32>, 5> += memref<2xvector<2xf32>, 5> * memref<2xvector<2xf32>, 5>
  return
}

func.func @miopen_xdlops_gemm_v2_reduction_kpack(%matrixA : memref<2xvector<8xi8>, 5>,
                                                 %matrixB : memref<2xvector<8xi8>, 5>,
                                                 %matrixC : memref<1xvector<16xi32>, 5>) {
  %c0 = arith.constant 0 : index
  // CHECK-LABEL: func.func @miopen_xdlops_gemm_v2_reduction_kpack
  // CHECK: miopen.extract_slice
  // CHECK: miopen.extract_slice
  // CHECK: amdgpu.mfma
  // CHECK-NOT: amdgpu.mfma
  miopen.xdlops_gemm_v2 %matrixC += %matrixA[0] * %matrixB[0] {
    params = #miopen.xdlops_gemm_params<
      kPerBlock = 4,
      kpack = 8,
      mPerWave = 32,
      nPerWave = 32,
      mPerBlock = 64,
      nPerBlock = 64>
  } : memref<1xvector<16xi32>, 5> += memref<2xvector<8xi8>, 5> * memref<2xvector<8xi8>, 5>
  return
}<|MERGE_RESOLUTION|>--- conflicted
+++ resolved
@@ -3,14 +3,9 @@
 func.func @miopen_xdlops_gemm_v2_nonreduction_nokpack(%matrixA : memref<8xf32, 5>,
                                                       %matrixB : memref<8xf32, 5>,
                                                       %matrixC : memref<1xvector<32xf32>, 5>) {
-<<<<<<< HEAD
-  // CHECK: memref.load
-  // CHECK: memref.load
-=======
   // CHECK-LABEL: func.func @miopen_xdlops_gemm_v2_nonreduction_nokpack
-  // CHECK: miopen.in_bounds_load 
-  // CHECK: miopen.in_bounds_load 
->>>>>>> 229745be
+  // CHECK: miopen.in_bounds_load
+  // CHECK: miopen.in_bounds_load
   // CHECK: amdgpu.mfma
   miopen.xdlops_gemm_v2 %matrixC += %matrixA[0] * %matrixB[0] {
     params = #miopen.xdlops_gemm_params<
