// RUN: miopen-opt -miopen-lowering-step4 %s | FileCheck %s

<<<<<<< HEAD
func @miopen_xdlops_gemm_v2_two_results(%matrixA : memref<12288xf32, 3>, %matrixB : memref<12288xf32, 3>, %bufferA : memref<4xf32, 5>, %bufferB : memref<4xf32, 5>) -> (vector<32xf32>, vector<32xf32>) {
  %c0 = constant 0 : index
  %c0f = constant 0.0 : f32
=======
func @miopen_xdlops_gemm_v2_two_results(%matrixA : memref<12288xf32, 3>, %matrixB : memref<12288xf32, 3>) -> (vector<32xf32>, vector<32xf32>) {
  %c0 = arith.constant 0 : index
  %c0f = arith.constant 0.0 : f32
>>>>>>> a26e65e7
  %vectorC0 = splat %c0f : vector<32xf32>
  %vectorC1 = splat %c0f : vector<32xf32>
  // CHECK: miopen.mfma_v2
  // CHECK-NEXT: miopen.mfma_v2
  %vectorD0, %vectorD1 = miopen.xdlops_gemm_v2(%matrixA, %matrixB, %c0, %c0, %bufferA, %bufferB, %vectorC0, %vectorC1) {
    m = 256,
    n = 256,
    k = 16,
    kpack = 1,
    block_size = 256,
    m_per_wave = 64,
    n_per_wave = 64,
    m_waves = 4,
    n_waves = 4,
    coord_transforms = [{operand = 1 : i32, transforms = [affine_map<(d0) -> (d0 + 8192)>]}, {operand = 0 : i32, transforms = []}]
  } : memref<12288xf32, 3>, memref<12288xf32, 3>, index, index, memref<4xf32, 5>, memref<4xf32, 5>, vector<32xf32>, vector<32xf32> -> vector<32xf32>, vector<32xf32>
  return %vectorD0, %vectorD1 : vector<32xf32>, vector<32xf32>
}<|MERGE_RESOLUTION|>--- conflicted
+++ resolved
@@ -1,14 +1,8 @@
 // RUN: miopen-opt -miopen-lowering-step4 %s | FileCheck %s
 
-<<<<<<< HEAD
 func @miopen_xdlops_gemm_v2_two_results(%matrixA : memref<12288xf32, 3>, %matrixB : memref<12288xf32, 3>, %bufferA : memref<4xf32, 5>, %bufferB : memref<4xf32, 5>) -> (vector<32xf32>, vector<32xf32>) {
-  %c0 = constant 0 : index
-  %c0f = constant 0.0 : f32
-=======
-func @miopen_xdlops_gemm_v2_two_results(%matrixA : memref<12288xf32, 3>, %matrixB : memref<12288xf32, 3>) -> (vector<32xf32>, vector<32xf32>) {
   %c0 = arith.constant 0 : index
   %c0f = arith.constant 0.0 : f32
->>>>>>> a26e65e7
   %vectorC0 = splat %c0f : vector<32xf32>
   %vectorC1 = splat %c0f : vector<32xf32>
   // CHECK: miopen.mfma_v2
