--- conflicted
+++ resolved
@@ -21,12 +21,8 @@
     return
 }
 
-<<<<<<< HEAD
-// CHECK-LABEL: func.func @no_transform_unrolled
-func.func @no_transform_unrolled() {
-=======
-// CHECK-LABEL: func @no_transform_to_affine_strided
-func @no_transform_to_affine_strided() {
+// CHECK-LABEL: func.func @no_transform_to_affine_strided
+func.func @no_transform_to_affine_strided() {
     %c0 = arith.constant 0 : index
     // CHECK: affine.for %[[arg0:.*]] = {{.*}}to 2 step 2
     // CHECK: affine.for %[[arg1:.*]] = {{.*}}to 3
@@ -38,9 +34,8 @@
 }
 
 
-// CHECK-LABEL: func @no_transform_unrolled
-func @no_transform_unrolled() {
->>>>>>> 94740b54
+// CHECK-LABEL: func.func @no_transform_unrolled
+func.func @no_transform_unrolled() {
     %c0 = arith.constant 0 : index
     // CHECK-NOT: affine.for
     // CHECK-COUNT-6: gpu.printf
@@ -50,11 +45,8 @@
     return
 }
 
-<<<<<<< HEAD
-// CHECK-LABEL: func.func @one_transform
-=======
-// CHECK-LABEL: func @no_transform_unrolled_strided
-func @no_transform_unrolled_strided() {
+// CHECK-LABEL: func.func @no_transform_unrolled_strided
+func.func @no_transform_unrolled_strided() {
     %c0 = arith.constant 0 : index
     // CHECK-NOT: affine.for
     // CHECK-COUNT-3: gpu.printf
@@ -65,8 +57,7 @@
 }
 
 
-// CHECK-LABEL: func @one_transform
->>>>>>> 94740b54
+// CHECK-LABEL: func.func @one_transform
 // CHECK-SAME:(%[[arg0:.*]]: index, %[[arg1:.*]]: index)
 func.func @one_transform(%arg0: index, %arg1: index) {
     // CHECK: affine.for %[[d0:.*]] = 0 to 2
@@ -141,13 +132,8 @@
 
 // CHECK-LABEL: func.func @deep_transforms
 // CHECK-SAME: (%[[arg0:.*]]: index, %[[arg1:.*]]: index)
-<<<<<<< HEAD
 func.func @deep_transforms(%arg0: index, %arg1: index) {
-    miopen.transforming_for (%arg2) = [#transform_map1, #transform_map0](%arg0, %arg1) bounds [2, 3] {
-=======
-func @deep_transforms(%arg0: index, %arg1: index) {
     miopen.transforming_for (%arg2) = [#transform_map1, #transform_map0](%arg0, %arg1) bounds [2, 3] strides [1, 1] {
->>>>>>> 94740b54
         // CHECK: %[[shft2:.*]] = arith.addi %[[arg1]]
         // CHECK: %[[l0_int:.*]] = arith.muli %[[shft2]]
         // CHECK-NEXT: %[[l0:.*]] = arith.addi {{.*}}, %[[l0_int]]
