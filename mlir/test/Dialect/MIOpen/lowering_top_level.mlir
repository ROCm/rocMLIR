--- conflicted
+++ resolved
@@ -57,11 +57,7 @@
 // CHECK-NEXT:  %[[IN2:.*]] = miopen.transform %[[IN1]] by [#[[$MAP_INPUT2_FWD]]]
 // CHECK-NEXT:  %[[IN3:.*]] = miopen.transform %[[IN2]] by [#[[$MAP_INPUT3_FWD]]]
 // CHECK-NEXT:  %[[OUT:.*]] = miopen.transform %arg2 by [#[[$MAP_OUTPUT_FWD]]]
-<<<<<<< HEAD
-// CHECK-NEXT:  miopen.gridwise_gemm %[[OUT]] = %[[FILTER]] * %[[IN3]]
-=======
 // CHECK-NEXT:  miopen.gemm %[[OUT]] = tr %[[FILTER]] * %[[IN3]]
->>>>>>> 1f6f5ef4
 
 func.func @miopen_conv2d_f16(%filter : memref<1x128x8x3x3xf16>, %input : memref<128x1x8x32x32xf16>, %output : memref<128x1x128x30x30xf16>) {
   miopen.conv2d(%filter, %input, %output) features = none {
@@ -86,11 +82,7 @@
 // CHECK-NEXT:  %[[IN2:.*]] = miopen.transform %[[IN1]] by [#[[$MAP_INPUT2_FWD]]]
 // CHECK-NEXT:  %[[IN3:.*]] = miopen.transform %[[IN2]] by [#[[$MAP_INPUT3_FWD]]]
 // CHECK-NEXT:  %[[OUT:.*]] = miopen.transform %arg2 by [#[[$MAP_OUTPUT_FWD]]]
-<<<<<<< HEAD
-// CHECK-NEXT:  miopen.gridwise_gemm %[[OUT]] = %[[FILTER]] * %[[IN3]]
-=======
 // CHECK-NEXT:  miopen.gemm %[[OUT]] = tr %[[FILTER]] * %[[IN3]]
->>>>>>> 1f6f5ef4
 
 func.func @miopen_conv2d_i8(%filter : memref<1x128x8x3x3xi8>, %input : memref<128x1x8x32x32xi8>, %output : memref<128x1x128x30x30xi32>) {
   miopen.conv2d(%filter, %input, %output) features = xdlops {
@@ -180,76 +172,7 @@
 // CHECK-NEXT:  %[[OUT1:.*]] = miopen.transform %arg2 by [#[[$MAP_BWD_DATA_OUT1_NO_PAD]]]
 // CHECK-NEXT:  %[[OUT2:.*]] = miopen.transform %[[OUT1]] by [#[[$MAP_BWD_DATA_OUT2_NO_PAD]]]
 // CHECK-NEXT:  %[[OUT3:.*]] = miopen.transform %[[OUT2]] by [#[[$MAP_BWD_DATA_OUT3_NO_PAD]]]
-<<<<<<< HEAD
-// CHECK-NEXT:  %[[OUT4:.*]] = miopen.transform %[[OUT3]] by [#[[$MAP_BWD_DATA_OUT4_NO_PAD]]]
-// CHECK-NEXT:  miopen.gridwise_gemm_v2(%[[FIL4]], %[[OUT4]], %[[IN4]]){{.*}}
-
-func.func @miopen_conv2d_bwd_data_padMN(%filter : memref<1x64x3x1x1xf32>, %input : memref<11x1x3x15x15xf32>, %output : memref<11x1x64x15x15xf32>) {
-  miopen.conv2d_bwd_data(%filter, %input, %output) features = none {
-    arch = "gfx906",
-    numCu = 64 : i32,
-    filter_layout = ["g", "k", "c", "y", "x"],
-    input_layout = ["ni", "gi", "ci", "hi", "wi"],
-    output_layout = ["no", "go", "ko", "ho", "wo"],
-    dilations = [1, 1],
-    strides = [1, 1],
-    padding = [0, 0, 0 ,0],
-    gemm_id = 0
-  } : memref<1x64x3x1x1xf32>, memref<11x1x3x15x15xf32>, memref<11x1x64x15x15xf32>
-  return
-}
-
-// CHECK-LABEL: func.func {{@miopen_conv2d_bwd_data_padMN.*%arg0.*%arg1.*%arg2}}
-// CHECK-NOT:   miopen.conv2d_bwd_data
-// CHECK-NEXT:  %[[FIL1:.*]] = miopen.transform %arg0
-// CHECK-NEXT:  %[[FIL2:.*]] = miopen.transform %[[FIL1]]
-// CHECK-NEXT:  %[[FIL3:.*]] = miopen.transform %[[FIL2]]
-// CHECK-NEXT:  %[[FIL4:.*]] = miopen.transform %[[FIL3]] by [#[[$MAP_BWD_DATA_FIL_PAD_MN]]]
-// CHECK-NEXT:  %[[IN1:.*]] = miopen.transform %arg1
-// CHECK-NEXT:  %[[IN2:.*]] = miopen.transform %[[IN1]]
-// CHECK-NEXT:  %[[IN3:.*]] = miopen.transform %[[IN2]]
-// CHECK-NEXT:  %[[IN4:.*]] = miopen.transform %[[IN3]]
-// CHECK-NEXT:  %[[IN5:.*]] = miopen.transform %[[IN4]] by [#[[$MAP_BWD_DATA_IN_PAD_MN]]]
-// CHECK-NEXT:  %[[OUT1:.*]] = miopen.transform %arg2
-// CHECK-NEXT:  %[[OUT2:.*]] = miopen.transform %[[OUT1]]
-// CHECK-NEXT:  %[[OUT3:.*]] = miopen.transform %[[OUT2]]
-// CHECK-NEXT:  %[[OUT4:.*]] = miopen.transform %[[OUT3]] by [#[[$MAP_BWD_DATA_OUT_PAD_MN]]]
-// CHECK-NEXT:  miopen.gridwise_gemm %[[IN5]] = %[[FIL4]] * %[[OUT4]]{{.*}}
-
-func.func @miopen_conv2d_bwd_data_padMK(%filter : memref<1x11x3x1x1xf32>, %input : memref<128x1x3x15x15xf32>, %output : memref<128x1x11x15x15xf32>) {
-  miopen.conv2d_bwd_data(%filter, %input, %output) features = none {
-    arch = "gfx906",
-    numCu = 64 : i32,
-    filter_layout = ["g", "k", "c", "y", "x"],
-    input_layout = ["ni", "gi", "ci", "hi", "wi"],
-    output_layout = ["no", "go", "ko", "ho", "wo"],
-    dilations = [1, 1],
-    strides = [1, 1],
-    padding = [0, 0, 0 ,0],
-    gemm_id = 0
-  } : memref<1x11x3x1x1xf32>, memref<128x1x3x15x15xf32>, memref<128x1x11x15x15xf32>
-  return
-}
-
-// CHECK-LABEL: func.func {{@miopen_conv2d_bwd_data_padMK.*%arg0.*%arg1.*%arg2}}
-// CHECK-NOT:   miopen.conv2d_bwd_data
-// CHECK-NEXT:  %[[FIL1:.*]] = miopen.transform %arg0
-// CHECK-NEXT:  %[[FIL2:.*]] = miopen.transform %[[FIL1]]
-// CHECK-NEXT:  %[[FIL3:.*]] = miopen.transform %[[FIL2]]
-// CHECK-NEXT:  %[[FIL4:.*]] = miopen.transform %[[FIL3]] by [#[[$MAP_BWD_DATA_FIL_PAD_MK]]]
-// CHECK-NEXT:  %[[IN1:.*]] = miopen.transform %arg1
-// CHECK-NEXT:  %[[IN2:.*]] = miopen.transform %[[IN1]]
-// CHECK-NEXT:  %[[IN3:.*]] = miopen.transform %[[IN2]]
-// CHECK-NEXT:  %[[IN4:.*]] = miopen.transform %[[IN3]]
-// CHECK-NEXT:  %[[IN5:.*]] = miopen.transform %[[IN4]] by [#[[$MAP_BWD_DATA_IN_PAD_MK]]]
-// CHECK-NEXT:  %[[OUT1:.*]] = miopen.transform %arg2
-// CHECK-NEXT:  %[[OUT2:.*]] = miopen.transform %[[OUT1]]
-// CHECK-NEXT:  %[[OUT3:.*]] = miopen.transform %[[OUT2]]
-// CHECK-NEXT:  %[[OUT4:.*]] = miopen.transform %[[OUT3]] by [#[[$MAP_BWD_DATA_OUT_PAD_MK]]]
-// CHECK-NEXT:  miopen.gridwise_gemm %[[IN5]] = %[[FIL4]] * %[[OUT4]]{{.*}}
-=======
 // CHECK-NEXT:  miopen.gemm %[[IN4]] = tr %[[FIL3]] * %[[OUT3]]{{.*}}
->>>>>>> 1f6f5ef4
 
 func.func @miopen_conv2d_bwd_weight(%filter : memref<1x128x8x3x3xf32>, %input : memref<128x1x8x32x32xf32>, %output : memref<128x1x128x30x30xf32>) {
   miopen.conv2d_bwd_weight(%filter, %input, %output) features = none {
@@ -275,11 +198,7 @@
 // CHECK-NEXT:  %[[IN2:.*]] = miopen.transform %[[IN1]] by [#[[$MAP_INPUT2_FWD]]]
 // CHECK-NEXT:  %[[IN3:.*]] = miopen.transform %[[IN2]] by [#[[$MAP_BWD_WEIGHT_IN3]]]
 // CHECK-NEXT:  %[[OUT:.*]] = miopen.transform %arg2 by [#[[$MAP_BWD_WEIGHT_OUT]]]
-<<<<<<< HEAD
-// CHECK-NEXT:  miopen.gridwise_gemm %[[FIL2]] = %[[OUT]] * %[[IN4]]{{.*}}
-=======
 // CHECK-NEXT:  miopen.gemm %[[FIL1]] = tr %[[OUT]] * %[[IN3]]{{.*}}
->>>>>>> 1f6f5ef4
 
 func.func @miopen_conv2d_bwd_weight_f16(%filter : memref<1x128x8x3x3xf16>, %input : memref<128x1x8x32x32xf16>, %output : memref<128x1x128x30x30xf16>) {
   miopen.conv2d_bwd_weight(%filter, %input, %output) features = none {
@@ -305,60 +224,4 @@
 // CHECK-NEXT:  %[[IN2:.*]] = miopen.transform %[[IN1]] by [#[[$MAP_INPUT2_FWD]]]
 // CHECK-NEXT:  %[[IN3:.*]] = miopen.transform %[[IN2]] by [#[[$MAP_BWD_WEIGHT_IN3]]]
 // CHECK-NEXT:  %[[OUT:.*]] = miopen.transform %arg2 by [#[[$MAP_BWD_WEIGHT_OUT]]]
-<<<<<<< HEAD
-// CHECK-NEXT:  miopen.gridwise_gemm %[[FIL2]] = %[[OUT]] * %[[IN4]]{{.*}}
-
-func.func @miopen_conv2d_bwd_weight_padALL(%filter : memref<1x20x8x3x3xf32>, %input : memref<7x1x8x32x32xf32>, %output : memref<7x1x20x30x30xf32>) {
-  miopen.conv2d_bwd_weight(%filter, %input, %output) features = none {
-    arch = "gfx906",
-    numCu = 64 : i32,
-    filter_layout = ["g", "k", "c", "y", "x"],
-    input_layout = ["ni", "gi", "ci", "hi", "wi"],
-    output_layout = ["no", "go", "ko", "ho", "wo"],
-    dilations = [1, 1],
-    strides = [1, 1],
-    padding = [0, 0, 0 ,0],
-    gemm_id = 0
-  } : memref<1x20x8x3x3xf32>, memref<7x1x8x32x32xf32>, memref<7x1x20x30x30xf32>
-  return
-}
-// CHECK-LABEL: func.func {{@miopen_conv2d_bwd_weight_padALL.*%arg0.*%arg1.*%arg2}}
-// CHECK-NOT:   miopen.conv2d_bwd_weight
-// CHECK-NEXT:  %[[FIL1:.*]] = miopen.transform %arg0
-// CHECK-NEXT:  %[[FIL2:.*]] = miopen.transform %[[FIL1]] by [#[[$MAP_BWD_WEIGHT_FIL_PAD_ALL]]]
-// CHECK-NEXT:  %[[IN1:.*]] = miopen.transform %arg1
-// CHECK-NEXT:  %[[IN2:.*]] = miopen.transform %[[IN1]]
-// CHECK-NEXT:  %[[IN3:.*]] = miopen.transform %[[IN2]]
-// CHECK-NEXT:  %[[IN4:.*]] = miopen.transform %[[IN3]] by [#[[$MAP_BWD_WEIGHT_IN_PAD_ALL]]]
-// CHECK-NEXT:  %[[OUT1:.*]] = miopen.transform %arg2
-// CHECK-NEXT:  %[[OUT2:.*]] = miopen.transform %[[OUT1]] by [#[[$MAP_BWD_WEIGHT_OUT_PAD_ALL]]]
-// CHECK-NEXT:  miopen.gridwise_gemm %[[FIL2]] = %[[OUT2]] * %[[IN4]]{{.*}}
-
-func.func @miopen_conv2d_bwd_weight_padALL_f16(%filter : memref<1x20x8x3x3xf16>, %input : memref<7x1x8x32x32xf16>, %output : memref<7x1x20x30x30xf16>) {
-  miopen.conv2d_bwd_weight(%filter, %input, %output) features = none {
-    arch = "gfx906",
-    numCu = 64 : i32,
-    filter_layout = ["g", "k", "c", "y", "x"],
-    input_layout = ["ni", "gi", "ci", "hi", "wi"],
-    output_layout = ["no", "go", "ko", "ho", "wo"],
-    dilations = [1, 1],
-    strides = [1, 1],
-    padding = [0, 0, 0 ,0],
-    gemm_id = 0
-  } : memref<1x20x8x3x3xf16>, memref<7x1x8x32x32xf16>, memref<7x1x20x30x30xf16>
-  return
-}
-// CHECK-LABEL: func.func {{@miopen_conv2d_bwd_weight_padALL_f16.*%arg0.*%arg1.*%arg2}}
-// CHECK-NOT:   miopen.conv2d_bwd_weight
-// CHECK-NEXT:  %[[FIL1:.*]] = miopen.transform %arg0
-// CHECK-NEXT:  %[[FIL2:.*]] = miopen.transform %[[FIL1]] by [#[[$MAP_BWD_WEIGHT_FIL_PAD_ALL]]]
-// CHECK-NEXT:  %[[IN1:.*]] = miopen.transform %arg1
-// CHECK-NEXT:  %[[IN2:.*]] = miopen.transform %[[IN1]]
-// CHECK-NEXT:  %[[IN3:.*]] = miopen.transform %[[IN2]]
-// CHECK-NEXT:  %[[IN4:.*]] = miopen.transform %[[IN3]] by [#[[$MAP_BWD_WEIGHT_IN_PAD_ALL]]]
-// CHECK-NEXT:  %[[OUT1:.*]] = miopen.transform %arg2
-// CHECK-NEXT:  %[[OUT2:.*]] = miopen.transform %[[OUT1]] by [#[[$MAP_BWD_WEIGHT_OUT_PAD_ALL]]]
-// CHECK-NEXT:  miopen.gridwise_gemm %[[FIL2]] = %[[OUT2]] * %[[IN4]]{{.*}}
-=======
-// CHECK-NEXT:  miopen.gemm %[[FIL1]] = tr %[[OUT]] * %[[IN3]]{{.*}}
->>>>>>> 1f6f5ef4
+// CHECK-NEXT:  miopen.gemm %[[FIL1]] = tr %[[OUT]] * %[[IN3]]{{.*}}