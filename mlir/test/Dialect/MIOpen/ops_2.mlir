--- conflicted
+++ resolved
@@ -87,25 +87,6 @@
 //   CHECK: miopen.fill
 //   CHECK: miopen.fill
 
-<<<<<<< HEAD
-func @miopen_move_pos_v2(%vector_f32 : vector<2xf32>, %vector_i32 : vector<2xi32>) {
-  %deltaY_i32 = arith.constant 16 : i32
-  %deltaX_i32 = arith.constant 8 : i32
-  %output1 = miopen.move_pos_v2(%vector_i32, %deltaY_i32, %deltaX_i32) : vector<2xi32>, i32, i32
-
-  %deltaY_f32 = arith.constant 16.0 : f32
-  %deltaX_f32 = arith.constant 8.0 : f32
-  %output2 = miopen.move_pos_v2(%vector_f32, %deltaY_f32, %deltaX_f32) : vector<2xf32>, f32, f32
-
-  return
-}
-
-// CHECK-LABEL: func @miopen_move_pos_v2
-//   CHECK: %{{.*}} = miopen.move_pos_v2(%{{.*}}, %{{.*}}, %{{.*}}) : vector<2xi32>
-//   CHECK: %{{.*}} = miopen.move_pos_v2(%{{.*}}, %{{.*}}, %{{.*}}) : vector<2xf32>
-
-=======
->>>>>>> e596d490
 func @miopen_workgroup_barrier() {
   miopen.workgroup_barrier
   return
