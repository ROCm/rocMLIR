--- conflicted
+++ resolved
@@ -99,25 +99,6 @@
   return
 }
 
-<<<<<<< HEAD
-=======
-// CHECK-LABEL: func @miopen_move_pos
-//   CHECK: miopen.move_pos(%{{.*}}, %{{.*}}, %{{.*}}) : memref<2xi32, 5>
-//   CHECK: miopen.move_pos(%{{.*}}, %{{.*}}, %{{.*}}) : memref<2xf32, 5>
-
-func @miopen_move_pos_v2(%vector_f32 : vector<2xf32>, %vector_i32 : vector<2xi32>) {
-  %deltaY_i32 = constant 16 : i32
-  %deltaX_i32 = constant 8 : i32
-  %output1 = miopen.move_pos_v2(%vector_i32, %deltaY_i32, %deltaX_i32) : vector<2xi32>
- 
-  %deltaY_f32 = constant 16.0 : f32
-  %deltaX_f32 = constant 8.0 : f32
-  %output2 = miopen.move_pos_v2(%vector_f32, %deltaY_f32, %deltaX_f32) : vector<2xf32>
-
-  return
-}
-
->>>>>>> 2a6536db
 // CHECK-LABEL: func @miopen_move_pos_v2
 //   CHECK: %{{.*}} = miopen.move_pos_v2(%{{.*}}, %{{.*}}, %{{.*}}) : vector<2xi32>
 //   CHECK: %{{.*}} = miopen.move_pos_v2(%{{.*}}, %{{.*}}, %{{.*}}) : vector<2xf32>
