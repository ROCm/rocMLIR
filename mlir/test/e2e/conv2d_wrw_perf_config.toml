directory = "conv2d_wrw_perf_config"
prefix = "rocmlir-gen"
suffix = "--arch %arch %pv %random_data -mfma=infer -wmma=infer | rocmlir-driver -c | mlir-cpu-runner -O2 --shared-libs=%linalg_test_lib_dir/libmlir_rocm_runtime%shlibext,%conv_validation_wrapper_library_dir/libconv-validation-wrappers%shlibext,%linalg_test_lib_dir/libmlir_runner_utils%shlibext,%linalg_test_lib_dir/libmlir_float16_utils%shlibext --entry-point-result=void | FileCheck %s --check-prefix="

[[axis]]
name = "operation"
values = ["conv2d_bwd_weight"]
prefix = "--operation "

[[axis]]
name = "layout"
values = ["-fil_layout=kcyx -in_layout=nchw -out_layout=nkhw"]

[[suite]]
name = "config"

## Restore once kPack + padding work
## --perf_config v2:256,128,8,64,128,8,1,0,1
[[suite.test]]
<<<<<<< HEAD
config = "--perf_config 256,128,8,64,32,1,1,1 -t f16 --fil_layout kcyx --in_layout nchw --out_layout nkhw --batchsize 256 --in_channels 64 --in_h 56 --in_w 56 --out_channels 64 --fil_h 3 --fil_w 3 --dilation_h 1 --dilation_w 1 --conv_stride_h 1 --conv_stride_w 1 --padding_h 1 --padding_w 1"
=======
config = "--perf_config v2:256,128,8,64,128,1,1,1,1 -t f16 --fil_layout kcyx --in_layout nchw --out_layout nkhw --batchsize 256 --in_channels 64 --in_h 56 --in_w 56 --out_channels 64 --fil_h 3 --fil_w 3 --dilation_h 1 --dilation_w 1 --conv_stride_h 1 --conv_stride_w 1 --padding_h 1 --padding_w 1"
>>>>>>> 2f4349c5

[[suite.test]]
config = "--perf_config v2:64,64,2,64,64,2,1,1,1 -t f32 --fil_layout kcyx --in_layout nchw --out_layout nkhw --batchsize 512 --in_channels 512 --in_h 1 --in_w 1 --out_channels 512 --fil_h 1 --fil_w 1 --dilation_h 1 --dilation_w 1 --conv_stride_h 1 --conv_stride_w 1 --padding_h 0 --padding_w 0"<|MERGE_RESOLUTION|>--- conflicted
+++ resolved
@@ -15,13 +15,9 @@
 name = "config"
 
 ## Restore once kPack + padding work
-## --perf_config v2:256,128,8,64,128,8,1,0,1
+## --perf_config v2:256,128,8,64,32,8,1,0,1
 [[suite.test]]
-<<<<<<< HEAD
-config = "--perf_config 256,128,8,64,32,1,1,1 -t f16 --fil_layout kcyx --in_layout nchw --out_layout nkhw --batchsize 256 --in_channels 64 --in_h 56 --in_w 56 --out_channels 64 --fil_h 3 --fil_w 3 --dilation_h 1 --dilation_w 1 --conv_stride_h 1 --conv_stride_w 1 --padding_h 1 --padding_w 1"
-=======
-config = "--perf_config v2:256,128,8,64,128,1,1,1,1 -t f16 --fil_layout kcyx --in_layout nchw --out_layout nkhw --batchsize 256 --in_channels 64 --in_h 56 --in_w 56 --out_channels 64 --fil_h 3 --fil_w 3 --dilation_h 1 --dilation_w 1 --conv_stride_h 1 --conv_stride_w 1 --padding_h 1 --padding_w 1"
->>>>>>> 2f4349c5
+config = "--perf_config v2:256,128,8,64,32,1,1,1,1 -t f16 --fil_layout kcyx --in_layout nchw --out_layout nkhw --batchsize 256 --in_channels 64 --in_h 56 --in_w 56 --out_channels 64 --fil_h 3 --fil_w 3 --dilation_h 1 --dilation_w 1 --conv_stride_h 1 --conv_stride_w 1 --padding_h 1 --padding_w 1"
 
 [[suite.test]]
 config = "--perf_config v2:64,64,2,64,64,2,1,1,1 -t f32 --fil_layout kcyx --in_layout nchw --out_layout nkhw --batchsize 512 --in_channels 512 --in_h 1 --in_w 1 --out_channels 512 --fil_h 1 --fil_w 1 --dilation_h 1 --dilation_w 1 --conv_stride_h 1 --conv_stride_w 1 --padding_h 0 --padding_w 0"