--- conflicted
+++ resolved
@@ -34,11 +34,10 @@
 [[suite.test]]
 config = "-seq_len 64 -head_dim 64 -perf_config 64,256,4,64,64,8,1,1"
 
-<<<<<<< HEAD
 # Check lds bypass config
 [[suite.test]]
 config = "-seq_len 256 -head_dim 128 -perf_config 128,256,32,128,32,4,1,1"
-=======
+
 # check scale
 [[suite.test]]
 config = "-seq_len 384 -head_dim 64 --with-attn-scale"
@@ -49,5 +48,4 @@
 
 # check scale and bias together
 [[suite.test]]
-config = "-seq_len 384 -head_dim 64 --with-attn-scale --with-attn-bias"
->>>>>>> 238d5d26
+config = "-seq_len 384 -head_dim 64 --with-attn-scale --with-attn-bias"