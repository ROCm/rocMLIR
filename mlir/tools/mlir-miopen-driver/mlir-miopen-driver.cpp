//===- mlir-miopen-driver.cpp - MLIR MIOpen Dialect Driver ----------------===//
//
// Part of the MLIR Project, under the Apache License v2.0 with LLVM Exceptions.
// See https://llvm.org/LICENSE.txt for license information.
// SPDX-License-Identifier: Apache-2.0 WITH LLVM-exception
//
//===----------------------------------------------------------------------===//
//
// Main entry function for mlir-miopen-driver.
//
//===----------------------------------------------------------------------===//

#include "mlir/Dialect/MIOpen/Generator/Conv2dGenerator.h"
#include "mlir/Dialect/MIOpen/MIOpenOps.h"
#include "mlir/Dialect/StandardOps/IR/Ops.h"
#include "mlir/IR/Attributes.h"
#include "mlir/IR/Block.h"
#include "mlir/IR/Builders.h"
#include "mlir/IR/BuiltinOps.h"
#include "mlir/IR/Location.h"
#include "mlir/IR/MLIRContext.h"
#include "mlir/IR/Operation.h"
#include "mlir/IR/Types.h"
#include "mlir/InitAllDialects.h"
#include "mlir/InitAllPasses.h"
#include "mlir/Parser.h"
#include "mlir/Pass/Pass.h"
#include "mlir/Pass/PassManager.h"
#include "mlir/Support/FileUtilities.h"
#include "mlir/Support/LogicalResult.h"

#include "llvm/Support/CommandLine.h"
#include "llvm/Support/InitLLVM.h"
#include "llvm/Support/SourceMgr.h"
#include "llvm/Support/ToolOutputFile.h"
#include "llvm/Support/raw_ostream.h"

#include "bf16convert.hpp"
#include "mlir/Dialect/SCF/EDSC/Builders.h"
#include <unordered_map>

using namespace llvm;
using namespace mlir;

static cl::opt<std::string> inputFilename(llvm::cl::Positional,
                                          llvm::cl::desc("<input file>"),
                                          llvm::cl::init("-"));

static cl::opt<std::string> outputFilename("o", cl::desc("Output filename"),
                                           cl::value_desc("filename"),
                                           cl::init("-"));

static cl::opt<std::string>
    operation("operation",
              cl::desc("Convolution operation, eg: conv2d, conv2d_bwd_data, "
                       "conv2d_bwd_weight..."),
              cl::value_desc("convolution flavor string"), cl::init("conv2d"));

static cl::opt<std::string>
    arch("arch",
         cl::desc("amdgpu architecture, eg: gfx803, gfx900, gfx906, gfx908"),
         cl::value_desc("GFX architecture string"), cl::init("gfx906"));

static cl::opt<int>
    num_cu("num_cu",
           cl::desc("Number of compute units, valid combinations include: "
                    "gfx803(36/64), gfx900(56/64), "
                    "gfx906(60/64), gfx908(120)"),
           cl::value_desc("compute unit value"), cl::init(64));

static cl::opt<std::string> filterLayout("fil_layout",
                                         cl::desc("Filter layout"),
                                         cl::value_desc("layout string"),
                                         cl::init("gkcyx"));

static cl::opt<std::string> inputLayout("in_layout", cl::desc("Input layout"),
                                        cl::value_desc("layout string"),
                                        cl::init("gnchw"));

static cl::opt<std::string> outputLayout("out_layout",
                                         cl::desc("Output layout"),
                                         cl::value_desc("layout string"),
                                         cl::init("gnkhw"));

static cl::opt<int64_t> groupSize("groupsize", cl::desc("Group size"),
                                  cl::value_desc("dimension value"),
                                  cl::init(1));
// N
static cl::opt<int64_t> batchSize("batchsize", cl::desc("Batch size"),
                                  cl::value_desc("dimension value"),
                                  cl::init(-1));

// C
static cl::opt<int64_t> inputChannel("in_channels", cl::desc("Input channels"),
                                     cl::value_desc("dimension value"),
                                     cl::init(-1));

// Hi
static cl::opt<int64_t> inputHeight("in_h", cl::desc("Input height"),
                                    cl::value_desc("dimension value"),
                                    cl::init(-1));

// Wi
static cl::opt<int64_t> inputWidth("in_w", cl::desc("Input width"),
                                   cl::value_desc("dimension value"),
                                   cl::init(-1));

// K
static cl::opt<int64_t> outputChannel("out_channels",
                                      cl::desc("Output channels"),
                                      cl::value_desc("dimension value"),
                                      cl::init(-1));

// Y
static cl::opt<int64_t> filterWidth("fil_w", cl::desc("Filter width"),
                                    cl::value_desc("dimension value"),
                                    cl::init(-1));

// X
static cl::opt<int64_t> filterHeight("fil_h", cl::desc("Filter height"),
                                     cl::value_desc("dimension value"),
                                     cl::init(-1));

// Ho
static cl::opt<int64_t>
    outputHeight("out_h", cl::desc("Output height"),
                 cl::value_desc("ouput dimension value, does not need to set."),
                 cl::init(-1));

// Wo
static cl::opt<int64_t>
    outputWidth("out_w", cl::desc("Output width"),
                cl::value_desc("ouput dimension value, does not need to set."),
                cl::init(-1));

// dilation height
static cl::opt<int> dilationHeight("dilation_h", cl::desc("Dilation height"),
                                   cl::value_desc("attribute value"),
                                   cl::init(1));

// dilation width
static cl::opt<int> dilationWidth("dilation_w", cl::desc("Dilation width"),
                                  cl::value_desc("attribute value"),
                                  cl::init(1));

// stride height
static cl::opt<int> strideHeight("conv_stride_h", cl::desc("Stride height"),
                                 cl::value_desc("attribute value"),
                                 cl::init(1));

// stride width
static cl::opt<int> strideWidth("conv_stride_w", cl::desc("Stride width"),
                                cl::value_desc("attribute value"), cl::init(1));

// padding height
static cl::opt<int> paddingHeight("padding_h", cl::desc("Padding height"),
                                  cl::value_desc("attribute value"),
                                  cl::init(0));

// padding width
static cl::opt<int> paddingWidth("padding_w", cl::desc("Padding width"),
                                 cl::value_desc("attribute value"),
                                 cl::init(0));

// populate default values
static cl::opt<bool>
    populateDefaultValues("p", cl::desc("To populate default values"),
                          cl::value_desc("To populate default values"),
                          cl::init(false));

// populate entry point
static cl::opt<std::string>
    populateEntryPoint("entry-point", cl::desc("Populate entry point function"),
                       cl::value_desc("Populate entry point function"),
                       cl::init("conv2d"));

// lowering pipeline setup.
static cl::opt<bool> loweringWithDefaultPipeline(
    "c", cl::desc("To lower with default pipeline"),
    cl::value_desc("To lower with default pipeline"), cl::init(false));

// use host harness program.
static cl::opt<bool> useHostHarness(
    "host", cl::desc("To use host harness"),
    cl::value_desc("To use host harness"), cl::init(false));

static cl::opt<bool> populateHostHarness(
    "ph", cl::desc("To populate host harness logic"),
    cl::value_desc("To populate host harness logic"), cl::init(false));

// populate host validation logic.
static cl::opt<bool> populateValidation(
    "pv", cl::desc("To populate host validation logic for conv2d"),
    cl::value_desc("To populate host validation logic"), cl::init(false));

static cl::opt<bool> printResultTensor(
    "pr", cl::desc("To print result tensor for verification"),
     cl::value_desc("To print result tensor for verification"), cl::init(false));

static cl::opt<bool> populateCpuConvolution(
    "prc", cl::desc("To run cpu conv2d and print results for verification"),
    cl::value_desc("To run cpu conv2d and print results for verification"),
    cl::init(false));

static cl::opt<int> blockSize("block_size", cl::desc("Block size"),
                              cl::value_desc("Block size"), cl::init(0));

static cl::opt<int> gridSize("grid_size", cl::desc("Grid size"),
                             cl::value_desc("Grid size"), cl::init(0));

// use XDLOPS
static cl::opt<bool> xdlopsV2("x2", cl::desc("To use XDLOPS V2 lowering pipeline"),
                             cl::value_desc("To use XDLOPS V2 lowering pipeline"),
                             cl::init(false));

// data type
static cl::opt<std::string> tensorDataType("t", cl::desc("Data type for convolution"),
                                           cl::value_desc("Data type for convolution"),
                                           cl::init("f32"));

static void correctParameters() {
  std::string filterLayoutValue = filterLayout.getValue();
  std::string inputLayoutValue = inputLayout.getValue();
  std::string outputLayoutValue = outputLayout.getValue();
  if (filterLayoutValue.size() == 4 && inputLayoutValue.size() == 4 &&
      outputLayoutValue.size() == 4) {
    filterLayout.setValue("g" + filterLayoutValue);
    inputLayout.setValue("g" + inputLayoutValue);
    outputLayout.setValue("g" + outputLayoutValue);
  }
}

static void populateDefaults() {
  if (populateDefaultValues == true) {
    if (xdlopsV2.getValue() == false) {
      groupSize.setValue(1);
      batchSize.setValue(128);
      inputChannel.setValue(8);
      outputChannel.setValue(128);
      inputHeight.setValue(32);
      inputWidth.setValue(32);
      filterHeight.setValue(3);
      filterWidth.setValue(3);
      dilationHeight.setValue(1);
      dilationWidth.setValue(1);
      strideHeight.setValue(1);
      strideWidth.setValue(1);
      paddingHeight.setValue(0);
      paddingWidth.setValue(0);
    } else {
      groupSize.setValue(1);
      batchSize.setValue(128);
      inputChannel.setValue(1024);
      outputChannel.setValue(1024);
      inputHeight.setValue(14);
      inputWidth.setValue(14);
      filterHeight.setValue(1);
      filterWidth.setValue(1);
      dilationHeight.setValue(1);
      dilationWidth.setValue(1);
      strideHeight.setValue(1);
      strideWidth.setValue(1);
      paddingHeight.setValue(0);
      paddingWidth.setValue(0);
      num_cu.setValue(120);
    }
    arch.setValue("gfx908");
  }

  auto getOutputDim = [](int64_t inputLen, int64_t filLen, int padLen,
                         int strideLen, int dilLen) {
    return (inputLen + 2 * padLen - (filLen - 1) * dilLen - 1) / strideLen + 1;
  };
  outputHeight.setValue(getOutputDim(
      inputHeight.getValue(), filterHeight.getValue(), paddingHeight.getValue(),
      strideHeight.getValue(), dilationHeight.getValue()));
  outputWidth.setValue(getOutputDim(
      inputWidth.getValue(), filterWidth.getValue(), paddingWidth.getValue(),
      strideWidth.getValue(), dilationWidth.getValue()));
}

static FuncOp makeFuncDecl(OpBuilder &builder, StringRef funcName,
                           TypeRange inputs, TypeRange results) {
  auto func = FuncOp::create(builder.getUnknownLoc(), funcName,
                             builder.getFunctionType(inputs, results));
  func.sym_visibilityAttr(builder.getStringAttr("private"));
  return func;
}

static AllocOp allocAndInitializeTensor(OpBuilder &builder, Block *block,
                                        mlir::Type dataType,
                                        mlir::FuncOp &mcpuMemset4DFuncOp,
                                        mlir::MemRefType &memRefType,
                                        mlir::Value &memsetValue) {
  auto fourDimUnknownSizeMemRefType =
      MemRefType::get({-1, -1, -1, -1, -1}, dataType);

  // Emit CPU alloc for the result tensor
  auto cpuAllocOp =
      builder.create<AllocOp>(builder.getUnknownLoc(), memRefType);
  block->push_back(cpuAllocOp);

  // Emit memref cast
  auto cpuMemRefCastOp = builder.create<MemRefCastOp>(
      builder.getUnknownLoc(), cpuAllocOp, fourDimUnknownSizeMemRefType);
  block->push_back(cpuMemRefCastOp);

  // Populate initial values of the output tensor
  auto cpuMemsetOp =
      builder.create<CallOp>(builder.getUnknownLoc(), mcpuMemset4DFuncOp,
                             ValueRange{cpuMemRefCastOp, memsetValue});
  block->push_back(cpuMemsetOp);

  return cpuAllocOp;
}

static FuncOp createConvertResult(ModuleOp &module, OpBuilder &builder,
                                  mlir::MemRefType &originalMemRefType,
                                  mlir::MemRefType &convertedMemRefType) {
  // Create print_result function
  auto convertResultFuncOp = FuncOp::create(
      builder.getUnknownLoc(), StringRef("convert_result"),
      builder.getFunctionType({originalMemRefType, convertedMemRefType}, {}));
  module.push_back(convertResultFuncOp);

  // Construct a new Block.
  Block *block = convertResultFuncOp.addEntryBlock();

  // Insert loop to convert data.
  auto printMemRefShape = convertedMemRefType.getShape();
  auto zero = builder.create<ConstantIndexOp>(builder.getUnknownLoc(), 0);
  auto one = builder.create<ConstantIndexOp>(builder.getUnknownLoc(), 1);
  block->push_back(zero);
  block->push_back(one);
  SmallVector<mlir::Value, 4> boundVector;
  SmallVector<mlir::scf::ForOp, 4> loopOpVector;
  SmallVector<mlir::Value, 4> loopIVVector;

  // Emit loop bounds.
  for (unsigned i = 0; i < printMemRefShape.size(); ++i) {
    auto dim = printMemRefShape[i];
    auto bound = builder.create<ConstantIndexOp>(builder.getUnknownLoc(), dim);
    block->push_back(bound);
    boundVector.push_back(bound);
  }

  // Emit loops.
  for (unsigned i = 0; i < printMemRefShape.size(); ++i) {
    if (i == 0) {
      auto loopOp = builder.create<scf::ForOp>(builder.getUnknownLoc(), zero,
                                               boundVector[i], one);
      block->push_back(loopOp);
      loopOpVector.push_back(loopOp);
      loopIVVector.push_back(loopOp.getInductionVar());
    } else {
      auto lb = OpBuilder::atBlockBegin(
          loopOpVector[loopOpVector.size() - 1].getBody());
      auto loopOp = lb.create<scf::ForOp>(builder.getUnknownLoc(), zero,
                                          boundVector[i], one);
      loopOpVector.push_back(loopOp);
      loopIVVector.push_back(loopOp.getInductionVar());
    }
  }

  // Emit loop body in the innermost loop.
  auto innermostLoopBuilder =
      OpBuilder::atBlockBegin(loopOpVector[loopOpVector.size() - 1].getBody());
  auto dataType = originalMemRefType.getElementType();
  auto arguments = convertResultFuncOp.getArguments();
  mlir::Value sourceMemRef = arguments[0];
  mlir::Value convertedMemRef = arguments[1];
  mlir::Value sourceValue = innermostLoopBuilder.create<LoadOp>(
      builder.getUnknownLoc(), dataType, sourceMemRef, loopIVVector);
  mlir::Value convertedValue;
  if (dataType == builder.getF16Type()) {
    // Emit fpext.
    convertedValue = innermostLoopBuilder.create<FPExtOp>(
        builder.getUnknownLoc(), sourceValue, builder.getF32Type());
  } else if (dataType == builder.getIntegerType(16)) {
    // Treat I16 as BF16.
    // TBD: Implement proper conversion logic. Force cast for now.
    convertedValue = innermostLoopBuilder.create<SIToFPOp>(
        builder.getUnknownLoc(), sourceValue, builder.getF32Type());
  } else {
    convertedValue = sourceValue;
  }
  innermostLoopBuilder.create<StoreOp>(builder.getUnknownLoc(), convertedValue,
                                       convertedMemRef, loopIVVector);

  // Emit return op.
  auto returnOp =
      builder.create<ReturnOp>(builder.getUnknownLoc(), ValueRange{});
  block->push_back(returnOp);

  return convertResultFuncOp;
}

static FuncOp createCPUConvolution(ModuleOp &module, OpBuilder &builder,
                                   mlir::MemRefType &filterMemRefType,
                                   mlir::MemRefType &inputMemRefType,
                                   mlir::MemRefType &cpuOutputMemRefType) {
  // Create conv2d_host function
  auto cpuConvFuncOp = FuncOp::create(
      builder.getUnknownLoc(), StringRef("conv2d_host"),
      builder.getFunctionType(
          {filterMemRefType, inputMemRefType, cpuOutputMemRefType}, {}));
  module.push_back(cpuConvFuncOp);

  // Construct a new Block.
  Block *cpuConvBlock = cpuConvFuncOp.addEntryBlock();

  // Emit memref_cast.
  // %a0 = memref_cast %arg0 : memref<128x8x3x3xf32> to memref<*xf32>
  // %a1 = memref_cast %arg1 : memref<128x8x32x32xf32> to memref<*xf32>
  // %a2 = memref_cast %arg2 : memref<128x128x30x30xf32> to memref<*xf32>
  auto unrankedMemRefType =
      UnrankedMemRefType::get(filterMemRefType.getElementType(), 0);

  auto filterMemRefCastOp = builder.create<MemRefCastOp>(
      builder.getUnknownLoc(), cpuConvBlock->getArgument(0),
      unrankedMemRefType);
  auto inputMemRefCastOp = builder.create<MemRefCastOp>(
      builder.getUnknownLoc(), cpuConvBlock->getArgument(1),
      unrankedMemRefType);
  auto outputMemRefCastOp = builder.create<MemRefCastOp>(
      builder.getUnknownLoc(), cpuConvBlock->getArgument(2),
      unrankedMemRefType);
  cpuConvBlock->push_back(filterMemRefCastOp);
  cpuConvBlock->push_back(inputMemRefCastOp);
  cpuConvBlock->push_back(outputMemRefCastOp);

  // Emit ConstantOps to be used for strides, paddings and dilations
  auto intType = builder.getIntegerType(32);

  auto strideHeightConstantOp = builder.create<ConstantIntOp>(
      builder.getUnknownLoc(), strideHeight.getValue(), intType);

  auto strideWidthConstantOp = builder.create<ConstantIntOp>(
      builder.getUnknownLoc(), strideWidth.getValue(), intType);

  auto paddingHeightConstantOp = builder.create<ConstantIntOp>(
      builder.getUnknownLoc(), paddingHeight.getValue(), intType);

  auto paddingWidthConstantOp = builder.create<ConstantIntOp>(
      builder.getUnknownLoc(), paddingWidth.getValue(), intType);

  auto dilationHeightConstantOp = builder.create<ConstantIntOp>(
      builder.getUnknownLoc(), dilationHeight.getValue(), intType);

  auto dilationWidthConstantOp = builder.create<ConstantIntOp>(
      builder.getUnknownLoc(), dilationWidth.getValue(), intType);

  cpuConvBlock->push_back(strideHeightConstantOp);
  cpuConvBlock->push_back(strideWidthConstantOp);
  cpuConvBlock->push_back(paddingHeightConstantOp);
  cpuConvBlock->push_back(paddingWidthConstantOp);
  cpuConvBlock->push_back(dilationHeightConstantOp);
  cpuConvBlock->push_back(dilationWidthConstantOp);

  // Emit ConstantIndex ops
  // %c_0 = constant 0 : index
  // %c_1 = constant 1 : index
  // %c_2 = constant 2 : index
  // %c_3 = constant 3 : index
  std::vector<ConstantIndexOp> indexOpVec;
  for (int i = 0; i < 5; i++) {
    auto indexOp = builder.create<ConstantIndexOp>(builder.getUnknownLoc(), i);
    cpuConvBlock->push_back(indexOp);
    indexOpVec.push_back(indexOp);
  }

  auto charType = builder.getIntegerType(8);
  // Emit Constant ops for letters used in layouts
  //  %g = constant 1:i8
  //  %k = constant 107 : i8
  //  %c = constant 99 : i8
  //  %y = constant 121 : i8
  //  %x = constant 120 : i8
  //  %n = constant 110 : i8
  //  %h = constant 104 : i8
  //  %w = constant 119 : i8
  auto gConstantOp =
      builder.create<ConstantIntOp>(builder.getUnknownLoc(), 'g', charType);

  auto kConstantOp =
      builder.create<ConstantIntOp>(builder.getUnknownLoc(), 'k', charType);

  auto cConstantOp =
      builder.create<ConstantIntOp>(builder.getUnknownLoc(), 'c', charType);

  auto yConstantOp =
      builder.create<ConstantIntOp>(builder.getUnknownLoc(), 'y', charType);

  auto xConstantOp =
      builder.create<ConstantIntOp>(builder.getUnknownLoc(), 'x', charType);

  auto nConstantOp =
      builder.create<ConstantIntOp>(builder.getUnknownLoc(), 'n', charType);

  auto hConstantOp =
      builder.create<ConstantIntOp>(builder.getUnknownLoc(), 'h', charType);

  auto wConstantOp =
      builder.create<ConstantIntOp>(builder.getUnknownLoc(), 'w', charType);

  cpuConvBlock->push_back(gConstantOp);
  cpuConvBlock->push_back(kConstantOp);
  cpuConvBlock->push_back(cConstantOp);
  cpuConvBlock->push_back(yConstantOp);
  cpuConvBlock->push_back(xConstantOp);
  cpuConvBlock->push_back(nConstantOp);
  cpuConvBlock->push_back(hConstantOp);
  cpuConvBlock->push_back(wConstantOp);

  std::unordered_map<char, mlir::ConstantOp> layoutConstOps;
  layoutConstOps['g'] = gConstantOp;
  layoutConstOps['k'] = kConstantOp;
  layoutConstOps['c'] = cConstantOp;
  layoutConstOps['y'] = yConstantOp;
  layoutConstOps['x'] = xConstantOp;
  layoutConstOps['n'] = nConstantOp;
  layoutConstOps['h'] = hConstantOp;
  layoutConstOps['w'] = wConstantOp;

  // %3   = alloca() : memref<4xi8>
  // %4   = alloca() : memref<4xi8>
  // %5   = alloca() : memref<4xi8>
  SmallVector<int64_t, 5> layoutVector({5});
  auto layoutMemRefType = MemRefType::get(
      ArrayRef<int64_t>(layoutVector.begin(), layoutVector.end()), charType);
  auto filLayoutAllocOp =
      builder.create<AllocaOp>(builder.getUnknownLoc(), layoutMemRefType);
  auto inLayoutAllocOp =
      builder.create<AllocaOp>(builder.getUnknownLoc(), layoutMemRefType);
  auto outLayoutAllocOp =
      builder.create<AllocaOp>(builder.getUnknownLoc(), layoutMemRefType);
  cpuConvBlock->push_back(filLayoutAllocOp);
  cpuConvBlock->push_back(inLayoutAllocOp);
  cpuConvBlock->push_back(outLayoutAllocOp);

  // Store layouts into layoutAllocOp
  // store %k, %3[%c_0]: memref<4xi32>
  std::string fil_layout = filterLayout.getValue();
  std::string in_layout = inputLayout.getValue();
  std::string out_layout = outputLayout.getValue();
  for (int i = 0; i < 5; i++) {
    auto storeOp = builder.create<StoreOp>(
        builder.getUnknownLoc(), layoutConstOps[fil_layout[i]],
        filLayoutAllocOp, ValueRange{indexOpVec[i]});
    cpuConvBlock->push_back(storeOp);
  }

  for (int i = 0; i < 5; i++) {
    auto storeOp = builder.create<StoreOp>(
        builder.getUnknownLoc(), layoutConstOps[in_layout[i]], inLayoutAllocOp,
        ValueRange{indexOpVec[i]});
    cpuConvBlock->push_back(storeOp);
  }

  for (int i = 0; i < 5; i++) {
    auto storeOp = builder.create<StoreOp>(
        builder.getUnknownLoc(), layoutConstOps[out_layout[i]],
        outLayoutAllocOp, ValueRange{indexOpVec[i]});
    cpuConvBlock->push_back(storeOp);
  }

  // Emit memref_cast
  // %6 = memref_cast %3 : memref<4xi8> to memref<*xi8>
  // %7 = memref_cast %4 : memref<4xi8> to memref<*xi8>
  // %8 = memref_cast %5 : memref<4xi8> to memref<*xi8>
  auto unrankedLayoutMemRefType = UnrankedMemRefType::get(charType, 0);
  auto filLayoutMemRefCastOp = builder.create<MemRefCastOp>(
      builder.getUnknownLoc(), filLayoutAllocOp, unrankedLayoutMemRefType);
  auto inLayoutMemRefCastOp = builder.create<MemRefCastOp>(
      builder.getUnknownLoc(), inLayoutAllocOp, unrankedLayoutMemRefType);
  auto outLayoutMemRefCastOp = builder.create<MemRefCastOp>(
      builder.getUnknownLoc(), outLayoutAllocOp, unrankedLayoutMemRefType);

  cpuConvBlock->push_back(filLayoutMemRefCastOp);
  cpuConvBlock->push_back(inLayoutMemRefCastOp);
  cpuConvBlock->push_back(outLayoutMemRefCastOp);

  std::string mcpuFuncName;

  if (operation.getValue() == "conv2d") {
    mcpuFuncName = "mcpuConv2d";
  } else if (operation.getValue() == "conv2d_bwd_data") {
    mcpuFuncName = "mcpuConv2dBwdData";
  } else if (operation.getValue() == "conv2d_bwd_weight") {
    mcpuFuncName = "mcpuConv2dBwdWeight";
  }

  // Emit cpu convolution function call op
  auto mcpuConv2dFuncOp =
      makeFuncDecl(builder, mcpuFuncName,
                   {unrankedMemRefType, unrankedMemRefType, unrankedMemRefType,
                    unrankedLayoutMemRefType, unrankedLayoutMemRefType,
                    unrankedLayoutMemRefType, intType, intType, intType,
                    intType, intType, intType},
                   {});

  auto mcpuConv2dCallOp = builder.create<CallOp>(
      builder.getUnknownLoc(), mcpuConv2dFuncOp,
      ValueRange{filterMemRefCastOp, inputMemRefCastOp, outputMemRefCastOp,
                 filLayoutMemRefCastOp, inLayoutMemRefCastOp,
                 outLayoutMemRefCastOp, strideHeightConstantOp,
                 strideWidthConstantOp, paddingHeightConstantOp,
                 paddingWidthConstantOp, dilationHeightConstantOp,
                 dilationWidthConstantOp});

  module.push_back(mcpuConv2dFuncOp);
  cpuConvBlock->push_back(mcpuConv2dCallOp);

  // Emit return op
  auto cpuConvFuncOpReturnOp =
      builder.create<ReturnOp>(builder.getUnknownLoc(), ValueRange{});
  cpuConvBlock->push_back(cpuConvFuncOpReturnOp);

  return cpuConvFuncOp;
}

static FuncOp createVerifyFuncOp(ModuleOp &module, OpBuilder &builder,
                                 SmallVector<int64_t, 5> &outputDimension,
                                 mlir::AllocOp &cpuAllocOp,
                                 mlir::AllocOp &gpuAllocOp) {
  // Emit verify_results function call
  auto outputMemRefType = cpuAllocOp.getType();

  auto verifyFuncOp = FuncOp::create(
      builder.getUnknownLoc(), StringRef("verify_results"),
      builder.getFunctionType({outputMemRefType, outputMemRefType}, {}));
  module.push_back(verifyFuncOp);

  // Emit verification logic.
  // Create a new block
  Block *verifyResultsBlock = verifyFuncOp.addEntryBlock();

  // %c0 = constant 0: index
  auto c0IndexOp = builder.create<ConstantIndexOp>(builder.getUnknownLoc(), 0);
  verifyResultsBlock->push_back(c0IndexOp);

  // %result = alloca() : memref<1xi32>
  SmallVector<int64_t, 1> oneElementVector({1});
  auto resultMemRefType = MemRefType::get(
      ArrayRef<int64_t>(oneElementVector.begin(), oneElementVector.end()),
      builder.getIntegerType(32));
  auto cmpResultAllocOp =
      builder.create<AllocaOp>(builder.getUnknownLoc(), resultMemRefType);
  verifyResultsBlock->push_back(cmpResultAllocOp);

  // %c0_i32 = constant 0 : i32
  // %c1_i32 = constant 1 : i32
  auto c0ConstantInt32Op = builder.create<ConstantIntOp>(
      builder.getUnknownLoc(), 0, builder.getIntegerType(32));
  verifyResultsBlock->push_back(c0ConstantInt32Op);
  auto c1ConstantInt32Op = builder.create<ConstantIntOp>(
      builder.getUnknownLoc(), 1, builder.getIntegerType(32));
  verifyResultsBlock->push_back(c1ConstantInt32Op);

  // store %c1_i32, %result[%c0] : memref<1xi32>
  auto storeOp1 =
      builder.create<StoreOp>(builder.getUnknownLoc(), c1ConstantInt32Op,
                              cmpResultAllocOp, ValueRange{c0IndexOp});
  verifyResultsBlock->push_back(storeOp1);

  // %%c1 = constant 1 : index
  auto c1IndexOp = builder.create<ConstantIndexOp>(builder.getUnknownLoc(), 1);
  verifyResultsBlock->push_back(c1IndexOp);

  // Emit constant index Ops for loop upper bounds
  auto indexOp0 = builder.create<ConstantIndexOp>(builder.getUnknownLoc(),
                                                  outputDimension[0]);
  verifyResultsBlock->push_back(indexOp0);
  auto indexOp1 = builder.create<ConstantIndexOp>(builder.getUnknownLoc(),
                                                  outputDimension[1]);
  verifyResultsBlock->push_back(indexOp1);
  auto indexOp2 = builder.create<ConstantIndexOp>(builder.getUnknownLoc(),
                                                  outputDimension[2]);
  verifyResultsBlock->push_back(indexOp2);
  auto indexOp3 = builder.create<ConstantIndexOp>(builder.getUnknownLoc(),
                                                  outputDimension[3]);
  verifyResultsBlock->push_back(indexOp3);

  auto indexOp4 = builder.create<ConstantIndexOp>(builder.getUnknownLoc(),
                                                  outputDimension[4]);
  verifyResultsBlock->push_back(indexOp4);
  // scf.for %arg0 = %c0 to %c128 step %c1 {
  //  scf.for %arg1 = %c0 to %c30 step %c1 {
  //    scf.for %arg2 = %c0 to %c30 step %c1 {
  //      scf.for %arg3 = %c0 to %c128 step %c1 {
  //        %cpu_result = load %CpuResults[%arg0, %arg1, %arg2, %arg3] :
  //        memref<128x30x30x128xf32> %gpu_result = load %GpuRsults[%arg0,
  //        %arg1, %arg2, %arg3] : memref<128x30x30x128xf32> %cmp_result = cmpf
  //        "oeq", %cpu_result, %gpu_result : f32
  //
  //        scf.if %cmp_result {
  //        } else {
  //          store %c0_i32, %result[%c0] : memref<1xi32>
  //        }
  //      }
  //    }
  //  }
  //}
  auto loop0 = builder.create<scf::ForOp>(builder.getUnknownLoc(), c0IndexOp,
                                          indexOp0, c1IndexOp);
  auto bt0 = OpBuilder::atBlockTerminator(loop0.getBody());
  auto iv0 = loop0.getInductionVar();

  auto loop1 = bt0.create<scf::ForOp>(builder.getUnknownLoc(), c0IndexOp,
                                      indexOp1, c1IndexOp);
  auto bt1 = OpBuilder::atBlockTerminator(loop1.getBody());
  auto iv1 = loop1.getInductionVar();

  auto loop2 = bt1.create<scf::ForOp>(builder.getUnknownLoc(), c0IndexOp,
                                      indexOp2, c1IndexOp);
  auto bt2 = OpBuilder::atBlockTerminator(loop2.getBody());
  auto iv2 = loop2.getInductionVar();

  auto loop3 = bt2.create<scf::ForOp>(builder.getUnknownLoc(), c0IndexOp,
                                      indexOp3, c1IndexOp);
  auto bt3 = OpBuilder::atBlockTerminator(loop3.getBody());
  auto iv3 = loop3.getInductionVar();

  auto loop4 = bt3.create<scf::ForOp>(builder.getUnknownLoc(), c0IndexOp,
                                      indexOp4, c1IndexOp);

  auto bt4 = OpBuilder::atBlockTerminator(loop4.getBody());
  auto iv4 = loop4.getInductionVar();

  auto cpuLoadOp = bt4.create<LoadOp>(builder.getUnknownLoc(),
                                      verifyResultsBlock->getArgument(0),
                                      ValueRange{iv0, iv1, iv2, iv3, iv4});
  auto gpuLoadOp = bt4.create<LoadOp>(builder.getUnknownLoc(),
                                      verifyResultsBlock->getArgument(1),
                                      ValueRange{iv0, iv1, iv2, iv3, iv4});
  auto cmpOp = bt4.create<CmpFOp>(builder.getUnknownLoc(), CmpFPredicate::UNE,
                                  cpuLoadOp, gpuLoadOp);
  auto ifOp = bt4.create<scf::IfOp>(builder.getUnknownLoc(), cmpOp, false);
  auto thenBody = ifOp.getThenBodyBuilder();

  auto storeOp0 =
      thenBody.create<StoreOp>(builder.getUnknownLoc(), c0ConstantInt32Op,
                               cmpResultAllocOp, ValueRange{c0IndexOp});

  verifyResultsBlock->push_back(loop0);

  // Emit print function call
  auto unrankedMemRefType =
      UnrankedMemRefType::get(builder.getIntegerType(32), 0);
  auto printMemRefCastOp = builder.create<MemRefCastOp>(
      builder.getUnknownLoc(), cmpResultAllocOp, unrankedMemRefType);
  auto printMemRefFuncOp =
      makeFuncDecl(builder, "print_memref_i32", {unrankedMemRefType}, {});
  auto printMemRefCallOp =
      builder.create<CallOp>(builder.getUnknownLoc(), printMemRefFuncOp,
                             ValueRange{printMemRefCastOp});
  module.push_back(printMemRefFuncOp);
  verifyResultsBlock->push_back(printMemRefCastOp);
  verifyResultsBlock->push_back(printMemRefCallOp);

  auto returnOp =
      builder.create<ReturnOp>(builder.getUnknownLoc(), ValueRange{});
  verifyResultsBlock->push_back(returnOp);

  return verifyFuncOp;
}

static FuncOp launchGPUConvolution(ModuleOp &module, OpBuilder &builder,
                                   mlir::Type dataType,
                                   mlir::AllocOp &filterHostAllocOp,
                                   mlir::AllocOp &inputHostAllocOp,
                                   mlir::AllocOp &outputHostAllocOp) {
  auto filterMemRefType = filterHostAllocOp.getType();
  auto inputMemRefType = inputHostAllocOp.getType();
  auto outputMemRefType = outputHostAllocOp.getType();
  // Create gpu_conv function
  auto gpuConvFuncOp = FuncOp::create(
      builder.getUnknownLoc(), StringRef("gpu_conv"),
      builder.getFunctionType(
          {filterMemRefType, inputMemRefType, outputMemRefType}, {}));
  module.push_back(gpuConvFuncOp);
  // Emit gpu convolution logic.
  // Create a new block
  Block *gpuConvBlock = gpuConvFuncOp.addEntryBlock();

  // Emit memref_cast.
  auto fourDimUnknownSizeMemRefType =
      MemRefType::get({-1, -1, -1, -1, -1}, dataType);

  auto filterMemRefCastOp = builder.create<MemRefCastOp>(
      builder.getUnknownLoc(), gpuConvBlock->getArgument(0),
      fourDimUnknownSizeMemRefType);
  auto inputMemRefCastOp = builder.create<MemRefCastOp>(
      builder.getUnknownLoc(), gpuConvBlock->getArgument(1),
      fourDimUnknownSizeMemRefType);
  auto outputMemRefCastOp = builder.create<MemRefCastOp>(
      builder.getUnknownLoc(), gpuConvBlock->getArgument(2),
      fourDimUnknownSizeMemRefType);
  gpuConvBlock->push_back(filterMemRefCastOp);
  gpuConvBlock->push_back(inputMemRefCastOp);
  gpuConvBlock->push_back(outputMemRefCastOp);

  // Emit GPU memory allocation function calls.
  StringRef gpuMemAllocFuncName;
  if (dataType == builder.getF32Type()) {
    gpuMemAllocFuncName = "mgpuMemAlloc5DFloat";
  } else if (dataType == builder.getF16Type()) {
    gpuMemAllocFuncName = "mgpuMemAlloc5DHalf";
  } else if (dataType == builder.getIntegerType(16)) {
    gpuMemAllocFuncName = "mgpuMemAlloc5DBF16";
  }
  auto mgpuMemAlloc4DFuncOp =
      makeFuncDecl(builder, gpuMemAllocFuncName, {fourDimUnknownSizeMemRefType},
                   {fourDimUnknownSizeMemRefType});

  module.push_back(mgpuMemAlloc4DFuncOp);

  auto filterGpuAllocOp =
      builder.create<CallOp>(builder.getUnknownLoc(), mgpuMemAlloc4DFuncOp,
                             ValueRange{filterMemRefCastOp});
  auto inputGpuAllocOp =
      builder.create<CallOp>(builder.getUnknownLoc(), mgpuMemAlloc4DFuncOp,
                             ValueRange{inputMemRefCastOp});
  auto outputGpuAllocOp =
      builder.create<CallOp>(builder.getUnknownLoc(), mgpuMemAlloc4DFuncOp,
                             ValueRange{outputMemRefCastOp});
  gpuConvBlock->push_back(filterGpuAllocOp);
  gpuConvBlock->push_back(inputGpuAllocOp);
  gpuConvBlock->push_back(outputGpuAllocOp);

  // Emit some constant values for HIP runtime API calls.
  auto oneConstantI32Op = builder.create<ConstantIntOp>(
      builder.getUnknownLoc(), 1, builder.getIntegerType(32));
  auto twoConstantI32Op = builder.create<ConstantIntOp>(
      builder.getUnknownLoc(), 2, builder.getIntegerType(32));
  gpuConvBlock->push_back(oneConstantI32Op);
  gpuConvBlock->push_back(twoConstantI32Op);

  // Emit CPU->GPU memcpy function calls.
  StringRef gpuMemCopyFuncName;
  if (dataType == builder.getF32Type()) {
    gpuMemCopyFuncName = "mgpuMemCopy5DFloat";
  } else if (dataType == builder.getF16Type()) {
    gpuMemCopyFuncName = "mgpuMemCopy5DHalf";
  } else if (dataType == builder.getIntegerType(16)) {
    gpuMemCopyFuncName = "mgpuMemCopy5DBF16";
  }
  auto mgpuMemCopy4DFuncOp =
      makeFuncDecl(builder, gpuMemCopyFuncName,
                   {fourDimUnknownSizeMemRefType, fourDimUnknownSizeMemRefType,
                    builder.getIntegerType(32)},
                   {});
  module.push_back(mgpuMemCopy4DFuncOp);

  auto filterCpuToGpuCopyOp = builder.create<CallOp>(
      builder.getUnknownLoc(), mgpuMemCopy4DFuncOp,
      ValueRange{filterMemRefCastOp, filterGpuAllocOp.getResult(0),
                 oneConstantI32Op});
  auto inputCpuToGpuCopyOp = builder.create<CallOp>(
      builder.getUnknownLoc(), mgpuMemCopy4DFuncOp,
      ValueRange{inputMemRefCastOp, inputGpuAllocOp.getResult(0),
                 oneConstantI32Op});
  auto outputCpuToGpuCopyOp = builder.create<CallOp>(
      builder.getUnknownLoc(), mgpuMemCopy4DFuncOp,
      ValueRange{outputMemRefCastOp, outputGpuAllocOp.getResult(0),
                 oneConstantI32Op});
  gpuConvBlock->push_back(filterCpuToGpuCopyOp);
  gpuConvBlock->push_back(inputCpuToGpuCopyOp);
  gpuConvBlock->push_back(outputCpuToGpuCopyOp);

  // Emit memref_cast.

  auto filterGpuMemRefCastOp = builder.create<MemRefCastOp>(
      builder.getUnknownLoc(), filterGpuAllocOp.getResult(0), filterMemRefType);
  auto inputGpuMemRefCastOp = builder.create<MemRefCastOp>(
      builder.getUnknownLoc(), inputGpuAllocOp.getResult(0), inputMemRefType);
  auto outputGpuMemRefCastOp = builder.create<MemRefCastOp>(
      builder.getUnknownLoc(), outputGpuAllocOp.getResult(0), outputMemRefType);
  gpuConvBlock->push_back(filterGpuMemRefCastOp);
  gpuConvBlock->push_back(inputGpuMemRefCastOp);
  gpuConvBlock->push_back(outputGpuMemRefCastOp);

  // Emit host stub function.
  auto kernelStubFuncOp = FuncOp::create(
      builder.getUnknownLoc(), populateEntryPoint,
      builder.getFunctionType(
          {filterMemRefType, inputMemRefType, outputMemRefType}, {}));
  module.push_back(kernelStubFuncOp);

  // Construct a new Block.
  Block *kernelStubFuncOpBlock = kernelStubFuncOp.addEntryBlock();
  auto kernelStubFuncOpReturnOp =
      builder.create<ReturnOp>(builder.getUnknownLoc(), ValueRange{});
  kernelStubFuncOpBlock->push_back(kernelStubFuncOpReturnOp);

  // Emit conv2d function call.
  auto kernelCallOp = builder.create<CallOp>(
      builder.getUnknownLoc(), kernelStubFuncOp,
      ValueRange{filterGpuMemRefCastOp, inputGpuMemRefCastOp,
                 outputGpuMemRefCastOp});
  gpuConvBlock->push_back(kernelCallOp);

  // Emit mgpuMemCopy4DFloat function call.
  mlir::Value resultGpuValue, resultCpuValue;
  if (operation.getValue() == "conv2d") {
    resultGpuValue = outputGpuAllocOp.getResult(0);
    resultCpuValue = outputMemRefCastOp;
  } else if (operation.getValue() == "conv2d_bwd_data") {
    resultGpuValue = inputGpuAllocOp.getResult(0);
    resultCpuValue = inputMemRefCastOp;
  } else if (operation.getValue() == "conv2d_bwd_weight") {
    resultGpuValue = filterGpuAllocOp.getResult(0);
    resultCpuValue = filterMemRefCastOp;
  }
  auto outputGpuToCpuCopyOp =
      builder.create<CallOp>(builder.getUnknownLoc(), mgpuMemCopy4DFuncOp,
                             ValueRange{resultGpuValue, resultCpuValue,
                                        twoConstantI32Op});
  gpuConvBlock->push_back(outputGpuToCpuCopyOp);

  // Emit GPU memory deallocation function calls.
  StringRef gpuMemDeallocFuncName;
  if (dataType == builder.getF32Type()) {
    gpuMemDeallocFuncName = "mgpuMemDealloc5DFloat";
  } else if (dataType == builder.getF16Type()) {
    gpuMemDeallocFuncName = "mgpuMemDealloc5DHalf";
  } else if (dataType == builder.getIntegerType(16)) {
    gpuMemDeallocFuncName = "mgpuMemDealloc5DBF16";
  }
  auto mgpuMemDealloc4DFuncOp = makeFuncDecl(
      builder, gpuMemDeallocFuncName, {fourDimUnknownSizeMemRefType}, {});
  module.push_back(mgpuMemDealloc4DFuncOp);

  auto filterGpuDeallocOp =
      builder.create<CallOp>(builder.getUnknownLoc(), mgpuMemDealloc4DFuncOp,
                             ValueRange{filterMemRefCastOp});
  auto inputGpuDeallocOp =
      builder.create<CallOp>(builder.getUnknownLoc(), mgpuMemDealloc4DFuncOp,
                             ValueRange{inputMemRefCastOp});
  auto outputGpuDeallocOp =
      builder.create<CallOp>(builder.getUnknownLoc(), mgpuMemDealloc4DFuncOp,
                             ValueRange{outputMemRefCastOp});
  gpuConvBlock->push_back(filterGpuDeallocOp);
  gpuConvBlock->push_back(inputGpuDeallocOp);
  gpuConvBlock->push_back(outputGpuDeallocOp);

  auto returnOp =
      builder.create<ReturnOp>(builder.getUnknownLoc(), ValueRange{});
  gpuConvBlock->push_back(returnOp);

  return gpuConvFuncOp;
}

static LogicalResult populateHostHarnessLogic(
    ModuleOp &module, OpBuilder &builder, MLIRContext &context,
    const SmallVector<int64_t, 5> &filterDimension,
    const SmallVector<int64_t, 5> &inputDimension,
    const SmallVector<int64_t, 5> &outputDimension, mlir::Type dataType) {
  // Construct main function.
  auto func = FuncOp::create(builder.getUnknownLoc(), "main",
                             builder.getFunctionType({}, {}));
  module.push_back(func);

  // Construct a new Block.
  Block *block = func.addEntryBlock();

  auto filterMemRefType = MemRefType::get(
      ArrayRef<int64_t>(filterDimension.begin(), filterDimension.end()),
      dataType);
  auto inputMemRefType = MemRefType::get(
      ArrayRef<int64_t>(inputDimension.begin(), inputDimension.end()),
      dataType);
  auto outputMemRefType = MemRefType::get(
      ArrayRef<int64_t>(outputDimension.begin(), outputDimension.end()),
      dataType);
  auto fourDimUnknownSizeMemRefType =
      MemRefType::get({-1, -1, -1, -1, -1}, dataType);

  // Determine types of memref to be printed out.
  // Forward convolution: output tensor.
  // Backward data convolution: input tensor.
  // Backward weight convolution: filter tensor.
  MemRefType printMemRefType;
  if (operation.getValue() == "conv2d") {
    printMemRefType = MemRefType::get(
        ArrayRef<int64_t>(outputDimension.begin(), outputDimension.end()),
        builder.getF32Type());
  } else if (operation.getValue() == "conv2d_bwd_data") {
    printMemRefType = MemRefType::get(
        ArrayRef<int64_t>(inputDimension.begin(), inputDimension.end()),
        builder.getF32Type());
  } else if (operation.getValue() == "conv2d_bwd_weight") {
    printMemRefType = MemRefType::get(
        ArrayRef<int64_t>(filterDimension.begin(), filterDimension.end()),
        builder.getF32Type());
  }

  // Emit CPU alloc.
  auto filterHostAllocOp =
      builder.create<AllocOp>(builder.getUnknownLoc(), filterMemRefType);
  auto inputHostAllocOp =
      builder.create<AllocOp>(builder.getUnknownLoc(), inputMemRefType);
  auto outputHostAllocOp =
      builder.create<AllocOp>(builder.getUnknownLoc(), outputMemRefType);
  block->push_back(filterHostAllocOp);
  block->push_back(inputHostAllocOp);
  block->push_back(outputHostAllocOp);

  // Emit CPU alloc for memref to be printed out.
  auto printHostAllocOp =
      builder.create<AllocOp>(builder.getUnknownLoc(), printMemRefType);
  block->push_back(printHostAllocOp);

  // Emit memref_cast.
  auto filterMemRefCastOp = builder.create<MemRefCastOp>(
      builder.getUnknownLoc(), filterHostAllocOp, fourDimUnknownSizeMemRefType);
  auto inputMemRefCastOp = builder.create<MemRefCastOp>(
      builder.getUnknownLoc(), inputHostAllocOp, fourDimUnknownSizeMemRefType);
  auto outputMemRefCastOp = builder.create<MemRefCastOp>(
      builder.getUnknownLoc(), outputHostAllocOp, fourDimUnknownSizeMemRefType);
  block->push_back(filterMemRefCastOp);
  block->push_back(inputMemRefCastOp);
  block->push_back(outputMemRefCastOp);

  auto getOneConstOp = [&]() {
    if (dataType == builder.getIntegerType(16)) {
      const ushort one = float_to_bfloat16(1.0);
      return builder.create<ConstantOp>(builder.getUnknownLoc(), dataType,
                                        builder.getI16IntegerAttr(one));
    } else {
      return builder.create<ConstantOp>(builder.getUnknownLoc(), dataType,
                                        builder.getFloatAttr(dataType, 1.0));
    }
  };
  auto getZeroConstOp = [&]() {
    if (dataType == builder.getIntegerType(16)) {
      const ushort zero = float_to_bfloat16(0.0);
      return builder.create<ConstantOp>(builder.getUnknownLoc(), dataType,
                                        builder.getI16IntegerAttr(zero));
    } else {
      return builder.create<ConstantOp>(builder.getUnknownLoc(), dataType,
                                        builder.getFloatAttr(dataType, 0.0));
    }
  };

  auto oneConstantFloatOp = getOneConstOp();
  auto zeroConstantFloatOp = getZeroConstOp();
  block->push_back(oneConstantFloatOp);
  block->push_back(zeroConstantFloatOp);

  // Emit CPU memset function calls.
  StringRef memsetFuncName;
  if (dataType == builder.getF32Type()) {
    memsetFuncName = "mcpuMemset5DFloat";
  } else if (dataType == builder.getF16Type()) {
    memsetFuncName = "mcpuMemset5DHalf";
  } else if (dataType == builder.getIntegerType(16)) {
    memsetFuncName = "mcpuMemset5DBF16";
  }

  auto mcpuMemset4DFuncOp = makeFuncDecl(
      builder, memsetFuncName, {fourDimUnknownSizeMemRefType, dataType}, {});
  module.push_back(mcpuMemset4DFuncOp);

  // Populate initial values.
  mlir::Value filterMemsetValue, inputMemsetValue, outputMemsetValue;
  if (operation.getValue() == "conv2d") {
    filterMemsetValue = oneConstantFloatOp;
    inputMemsetValue = oneConstantFloatOp;
    outputMemsetValue = zeroConstantFloatOp;
  } else if (operation.getValue() == "conv2d_bwd_data") {
    filterMemsetValue = oneConstantFloatOp;
    inputMemsetValue = zeroConstantFloatOp;
    outputMemsetValue = oneConstantFloatOp;
  } else if (operation.getValue() == "conv2d_bwd_weight") {
    filterMemsetValue = zeroConstantFloatOp;
    inputMemsetValue = oneConstantFloatOp;
    outputMemsetValue = oneConstantFloatOp;
  }
  auto filterCpuMemsetOp =
      builder.create<CallOp>(builder.getUnknownLoc(), mcpuMemset4DFuncOp,
                             ValueRange{filterMemRefCastOp, filterMemsetValue});
  auto inputCpuMemsetOp =
      builder.create<CallOp>(builder.getUnknownLoc(), mcpuMemset4DFuncOp,
                             ValueRange{inputMemRefCastOp, inputMemsetValue});
  auto outputCpuMemsetOp =
      builder.create<CallOp>(builder.getUnknownLoc(), mcpuMemset4DFuncOp,
                             ValueRange{outputMemRefCastOp, outputMemsetValue});
  block->push_back(filterCpuMemsetOp);
  block->push_back(inputCpuMemsetOp);
  block->push_back(outputCpuMemsetOp);

  // launch gpu_conv
  auto gpuConvFuncOp =
      launchGPUConvolution(module, builder, dataType, filterHostAllocOp,
                           inputHostAllocOp, outputHostAllocOp);

  auto gpuConvCallOp = builder.create<CallOp>(
      builder.getUnknownLoc(), gpuConvFuncOp,
      ValueRange{filterHostAllocOp, inputHostAllocOp, outputHostAllocOp});
  block->push_back(gpuConvCallOp);

  mlir::Value resultCpuValue, resultOriginalCpuValue;
  mlir::MemRefType resultOriginalCpuType;
  if (operation.getValue() == "conv2d") {
    resultCpuValue = outputMemRefCastOp;
    resultOriginalCpuValue = outputHostAllocOp;
    resultOriginalCpuType = outputMemRefType;
  } else if (operation.getValue() == "conv2d_bwd_data") {
    resultCpuValue = inputMemRefCastOp;
    resultOriginalCpuValue = inputHostAllocOp;
    resultOriginalCpuType = inputMemRefType;
  } else if (operation.getValue() == "conv2d_bwd_weight") {
    resultCpuValue = filterMemRefCastOp;
    resultOriginalCpuValue = filterHostAllocOp;
    resultOriginalCpuType = filterMemRefType;
  }

  // Print the result if be specified.
  if (printResultTensor.getValue()) {
    if (dataType == builder.getIntegerType(16)) { // i16 only
      auto floatType = builder.getF32Type();
      auto unknownSizeMemRefFloatType =
          MemRefType::get({-1, -1, -1, -1, -1}, floatType);

      auto printUnkownSizeMemRefCastOp = builder.create<MemRefCastOp>(
          builder.getUnknownLoc(), printHostAllocOp,
          unknownSizeMemRefFloatType);
      block->push_back(printUnkownSizeMemRefCastOp);

      auto cpuMemConvertOp = makeFuncDecl(
          builder, "mcpuMemBF16ConvertFloat",
          {fourDimUnknownSizeMemRefType, unknownSizeMemRefFloatType}, {});
      module.push_back(cpuMemConvertOp);

      auto printMemConvertCallOp = builder.create<CallOp>(
          builder.getUnknownLoc(), cpuMemConvertOp,
          ValueRange{resultCpuValue, printUnkownSizeMemRefCastOp});
      block->push_back(printMemConvertCallOp);

    } else { // f32 or f16
      // Emit type conversion routine to convert every element to f32.
      mlir::Value printHostValue = printHostAllocOp;
      auto convertResultFuncOp = createConvertResult(
          module, builder, resultOriginalCpuType, printMemRefType);
      auto convertResultCallOp = builder.create<CallOp>(
          builder.getUnknownLoc(), convertResultFuncOp,
          ValueRange{resultOriginalCpuValue, printHostAllocOp});
      block->push_back(convertResultCallOp);
    }

    // Emit print function call.
    StringRef printMemRefFuncName = "print_memref_f32";
    auto unrankedMemRefType = UnrankedMemRefType::get(builder.getF32Type(), 0);
    auto printMemRefCastOp = builder.create<MemRefCastOp>(
        builder.getUnknownLoc(), printHostAllocOp, unrankedMemRefType);
    auto printMemRefFuncOp =
        makeFuncDecl(builder, printMemRefFuncName, {unrankedMemRefType}, {});
    auto printMemRefCallOp =
        builder.create<CallOp>(builder.getUnknownLoc(), printMemRefFuncOp,
                               ValueRange{printMemRefCastOp});
    module.push_back(printMemRefFuncOp);
    block->push_back(printMemRefCastOp);
    block->push_back(printMemRefCallOp);
  }

  // Emit CPU dealloc.
  auto filterHostDeallocOp =
      builder.create<DeallocOp>(builder.getUnknownLoc(), filterHostAllocOp);
  auto inputHostDeallocOp =
      builder.create<DeallocOp>(builder.getUnknownLoc(), inputHostAllocOp);
  auto outputHostDeallocOp =
      builder.create<DeallocOp>(builder.getUnknownLoc(), outputHostAllocOp);
  block->push_back(filterHostDeallocOp);
  block->push_back(inputHostDeallocOp);
  block->push_back(outputHostDeallocOp);

  auto printHostDeallocOp =
      builder.create<DeallocOp>(builder.getUnknownLoc(), printHostAllocOp);
  block->push_back(printHostDeallocOp);

  auto returnOp =
      builder.create<ReturnOp>(builder.getUnknownLoc(), ValueRange{});
  block->push_back(returnOp);

  return success();
}

static LogicalResult populateValidationLogic(
    ModuleOp &module, OpBuilder &builder, MLIRContext &context,
    SmallVector<int64_t, 5> &filterDimension,
    SmallVector<int64_t, 5> &inputDimension,
    SmallVector<int64_t, 5> &outputDimension, mlir::Type dataType) {
  // Construct main function.
  auto func = FuncOp::create(builder.getUnknownLoc(), "main",
                             builder.getFunctionType({}, {}));
  module.push_back(func);

  // Construct a new Block.
  Block *block = func.addEntryBlock();

  auto filterMemRefType = MemRefType::get(
      ArrayRef<int64_t>(filterDimension.begin(), filterDimension.end()),
      dataType);
  auto inputMemRefType = MemRefType::get(
      ArrayRef<int64_t>(inputDimension.begin(), inputDimension.end()),
      dataType);
  auto outputMemRefType = MemRefType::get(
      ArrayRef<int64_t>(outputDimension.begin(), outputDimension.end()),
      dataType);
  auto fourDimUnknownSizeMemRefType =
      MemRefType::get({-1, -1, -1, -1, -1}, dataType);

  // Emit CPU alloc.
  auto filterHostAllocOp =
      builder.create<AllocOp>(builder.getUnknownLoc(), filterMemRefType);
  auto inputHostAllocOp =
      builder.create<AllocOp>(builder.getUnknownLoc(), inputMemRefType);
  auto outputHostAllocOp =
      builder.create<AllocOp>(builder.getUnknownLoc(), outputMemRefType);
  block->push_back(filterHostAllocOp);
  block->push_back(inputHostAllocOp);
  block->push_back(outputHostAllocOp);

  // Emit memref_cast.
  auto filterMemRefCastOp = builder.create<MemRefCastOp>(
      builder.getUnknownLoc(), filterHostAllocOp, fourDimUnknownSizeMemRefType);
  auto inputMemRefCastOp = builder.create<MemRefCastOp>(
      builder.getUnknownLoc(), inputHostAllocOp, fourDimUnknownSizeMemRefType);
  auto outputMemRefCastOp = builder.create<MemRefCastOp>(
      builder.getUnknownLoc(), outputHostAllocOp, fourDimUnknownSizeMemRefType);
  block->push_back(filterMemRefCastOp);
  block->push_back(inputMemRefCastOp);
  block->push_back(outputMemRefCastOp);

  float f1 = 1.0;
  float f0 = 0.0;
  auto getOneConstOp = [&]() {
    if (dataType == builder.getIntegerType(16)) {
      const ushort one = float_to_bfloat16(f1);
      return builder.create<ConstantOp>(builder.getUnknownLoc(), dataType,
                                        builder.getI16IntegerAttr(one));
    } else {
      return builder.create<ConstantOp>(builder.getUnknownLoc(), dataType,
                                        builder.getFloatAttr(dataType, f1));
    }
  };
  auto getZeroConstOp = [&]() {
    if (dataType == builder.getIntegerType(16)) {
      const ushort zero = float_to_bfloat16(f0);
      return builder.create<ConstantOp>(builder.getUnknownLoc(), dataType,
                                        builder.getI16IntegerAttr(zero));
    } else {
      return builder.create<ConstantOp>(builder.getUnknownLoc(), dataType,
                                        builder.getFloatAttr(dataType, f0));
    }
  };

  auto oneConstantFloatOp = getOneConstOp();
  auto zeroConstantFloatOp = getZeroConstOp();

  block->push_back(oneConstantFloatOp);
  block->push_back(zeroConstantFloatOp);

  // Emit CPU memset function calls.
  StringRef memsetFuncName;
  if (dataType == builder.getF32Type()) {
    memsetFuncName = "mcpuMemset5DFloat";
  } else if (dataType == builder.getF16Type()) {
    memsetFuncName = "mcpuMemset5DHalf";
  } else if (dataType == builder.getIntegerType(16)) {
    memsetFuncName = "mcpuMemset5DBF16";
  }

  auto mcpuMemset4DFuncOp = makeFuncDecl(
      builder, memsetFuncName, {fourDimUnknownSizeMemRefType, dataType}, {});
  module.push_back(mcpuMemset4DFuncOp);

  // Populate initial values.
  mlir::Value filterMemsetValue, inputMemsetValue, outputMemsetValue;
  if (operation.getValue() == "conv2d") {
    filterMemsetValue = oneConstantFloatOp;
    inputMemsetValue = oneConstantFloatOp;
    outputMemsetValue = zeroConstantFloatOp;
  } else if (operation.getValue() == "conv2d_bwd_data") {
    filterMemsetValue = oneConstantFloatOp;
    inputMemsetValue = zeroConstantFloatOp;
    outputMemsetValue = oneConstantFloatOp;
  } else if (operation.getValue() == "conv2d_bwd_weight") {
    filterMemsetValue = zeroConstantFloatOp;
    inputMemsetValue = oneConstantFloatOp;
    outputMemsetValue = oneConstantFloatOp;
  }

  auto filterCpuMemsetOp =
      builder.create<CallOp>(builder.getUnknownLoc(), mcpuMemset4DFuncOp,
                             ValueRange{filterMemRefCastOp, filterMemsetValue});
  auto inputCpuMemsetOp =
      builder.create<CallOp>(builder.getUnknownLoc(), mcpuMemset4DFuncOp,
                             ValueRange{inputMemRefCastOp, inputMemsetValue});
  auto outputCpuMemsetOp =
      builder.create<CallOp>(builder.getUnknownLoc(), mcpuMemset4DFuncOp,
                             ValueRange{outputMemRefCastOp, outputMemsetValue});
  block->push_back(filterCpuMemsetOp);
  block->push_back(inputCpuMemsetOp);
  block->push_back(outputCpuMemsetOp);

  // Populate host harness logic
  auto gpuConvFuncOp =
      launchGPUConvolution(module, builder, dataType, filterHostAllocOp,
                           inputHostAllocOp, outputHostAllocOp);

  auto gpuConvCallOp = builder.create<CallOp>(
      builder.getUnknownLoc(), gpuConvFuncOp,
      ValueRange{filterHostAllocOp, inputHostAllocOp, outputHostAllocOp});
  block->push_back(gpuConvCallOp);

  // create f32 data
  auto getFloatDataFromBF16 = [&](mlir::MemRefCastOp &memRefCastOp,
                                  MemRefType resultMemType) {
    // alloc new memory for verify function
    auto floatType = builder.getF32Type();
    auto verifyMemRefType = resultMemType;

    auto verifyHostAllocOp =
        builder.create<AllocOp>(builder.getUnknownLoc(), verifyMemRefType);
    block->push_back(verifyHostAllocOp);

    auto unknownSizeMemRefFloatType =
        MemRefType::get({-1, -1, -1, -1, -1}, floatType);

    auto verifyUnkownSizeMemRefCastOp = builder.create<MemRefCastOp>(
        builder.getUnknownLoc(), verifyHostAllocOp, unknownSizeMemRefFloatType);
    block->push_back(verifyUnkownSizeMemRefCastOp);

    auto cpuMemConvertOp = makeFuncDecl(
        builder, "mcpuMemBF16ConvertFloat",
        {fourDimUnknownSizeMemRefType, unknownSizeMemRefFloatType}, {});
    module.push_back(cpuMemConvertOp);

    auto verifyMemConvertCallOp = builder.create<CallOp>(
        builder.getUnknownLoc(), cpuMemConvertOp,
        ValueRange{memRefCastOp, verifyUnkownSizeMemRefCastOp});
    block->push_back(verifyMemConvertCallOp);

    return verifyHostAllocOp;
  };

  AllocOp gpuOriginalResults, gpuF32Results;
  MemRefType gpuOriginalResultType, gpuF32ResultType;
  if (operation.getValue() == "conv2d") {
    gpuF32ResultType = MemRefType::get(
        ArrayRef<int64_t>(outputDimension.begin(), outputDimension.end()),
        builder.getF32Type());
    gpuOriginalResultType = outputMemRefType;

    if (builder.getIntegerType(16) == dataType) {
      gpuF32Results =
          getFloatDataFromBF16(outputMemRefCastOp, gpuF32ResultType);
    } else
      gpuOriginalResults = outputHostAllocOp;
  } else if (operation.getValue() == "conv2d_bwd_data") {
    gpuF32ResultType = MemRefType::get(
        ArrayRef<int64_t>(inputDimension.begin(), inputDimension.end()),
        builder.getF32Type());
    gpuOriginalResultType = inputMemRefType;

    if (builder.getIntegerType(16) == dataType) {
      gpuF32Results = getFloatDataFromBF16(inputMemRefCastOp, gpuF32ResultType);
    } else {
      gpuOriginalResults = inputHostAllocOp;
    }
  } else if (operation.getValue() == "conv2d_bwd_weight") {
    gpuF32ResultType = MemRefType::get(
        ArrayRef<int64_t>(filterDimension.begin(), filterDimension.end()),
        builder.getF32Type());
    gpuOriginalResultType = filterMemRefType;

    if (builder.getIntegerType(16) == dataType) {
      gpuF32Results =
          getFloatDataFromBF16(filterMemRefCastOp, gpuF32ResultType);
    } else {
      gpuOriginalResults = filterHostAllocOp;
    }
  }

<<<<<<< HEAD
  mlir::AllocOp cpuResults;
  mlir::AllocOp filterHostForBf16AllocOp, inputHostForBf16AllocOp,
      cpuOutputHostForBf16AllocOp;
  mlir::MemRefType filterMemRefForBf16Type, inputMemRefForBf16Type,
      outputMemRefForBf16Type;
  if (dataType == builder.getIntegerType(16)) {
    mlir::Type dataTypeForBf16 = builder.getF32Type();
    auto fourDimUnknownSizeMemRefForBf16Type =
        MemRefType::get({-1, -1, -1, -1, -1}, dataTypeForBf16);

    filterMemRefForBf16Type = MemRefType::get(
        ArrayRef<int64_t>(filterDimension.begin(), filterDimension.end()),
        dataTypeForBf16);

    inputMemRefForBf16Type = MemRefType::get(
        ArrayRef<int64_t>(inputDimension.begin(), inputDimension.end()),
        dataTypeForBf16);
    outputMemRefForBf16Type = MemRefType::get(
        ArrayRef<int64_t>(outputDimension.begin(), outputDimension.end()),
        dataTypeForBf16);

    filterHostForBf16AllocOp = builder.create<AllocOp>(builder.getUnknownLoc(),
                                                       filterMemRefForBf16Type);
    block->push_back(filterHostForBf16AllocOp);
    inputHostForBf16AllocOp = builder.create<AllocOp>(builder.getUnknownLoc(),
                                                      inputMemRefForBf16Type);
    block->push_back(inputHostForBf16AllocOp);

    auto filterMemRefForBf16CastOp = builder.create<MemRefCastOp>(
        builder.getUnknownLoc(), filterHostForBf16AllocOp,
        fourDimUnknownSizeMemRefForBf16Type);
    block->push_back(filterMemRefForBf16CastOp);
    auto inputMemRefForBf16CastOp = builder.create<MemRefCastOp>(
        builder.getUnknownLoc(), inputHostForBf16AllocOp,
        fourDimUnknownSizeMemRefForBf16Type);
    block->push_back(inputMemRefForBf16CastOp);

    // bf16 1.0,change to float 32 and compute
    const ushort oneForBf16 = float_to_bfloat16(1.0);
    const float oneBf16 = bfloat16_to_float(oneForBf16);
    auto oneConstantFloatForBf16Op = builder.create<ConstantOp>(
        builder.getUnknownLoc(), dataTypeForBf16,
        builder.getFloatAttr(dataTypeForBf16, oneBf16));

    const ushort zeroForBf16 = float_to_bfloat16(0.0);
    const float zeroBf16 = bfloat16_to_float(zeroForBf16);
    auto zeroConstantFloatForBf16Op = builder.create<ConstantOp>(
        builder.getUnknownLoc(), dataTypeForBf16,
        builder.getFloatAttr(dataTypeForBf16, zeroBf16));

    auto oneConstantForBf16FloatOp = oneConstantFloatForBf16Op;
    auto zeroConstantForBf16FloatOp = zeroConstantFloatForBf16Op;
    block->push_back(oneConstantForBf16FloatOp);
    block->push_back(zeroConstantForBf16FloatOp);

    auto mcpuMemset4DForBf16FuncOp = makeFuncDecl(
        builder, "mcpuMemset5DFloat",
        {fourDimUnknownSizeMemRefForBf16Type, dataTypeForBf16}, {});
    module.push_back(mcpuMemset4DForBf16FuncOp);

    mlir::Value filterMemsetForBf16Value, inputMemsetForBf16Value,
        cpuOutputMemsetForBf16Value;
    ;

    if (operation.getValue() == "conv2d") {
      filterMemsetForBf16Value = oneConstantForBf16FloatOp;
      inputMemsetForBf16Value = oneConstantForBf16FloatOp;
      cpuOutputMemsetForBf16Value = zeroConstantForBf16FloatOp;
    } else if (operation.getValue() == "conv2d_bwd_data") {
      filterMemsetForBf16Value = oneConstantForBf16FloatOp;
      inputMemsetForBf16Value = zeroConstantForBf16FloatOp;
      cpuOutputMemsetForBf16Value = oneConstantForBf16FloatOp;
    } else if (operation.getValue() == "conv2d_bwd_weight") {
      filterMemsetForBf16Value = zeroConstantForBf16FloatOp;
      inputMemsetForBf16Value = oneConstantForBf16FloatOp;
      cpuOutputMemsetForBf16Value = oneConstantForBf16FloatOp;
    }
=======
  if (dataType == builder.getF32Type())
    gpuF32Results = gpuOriginalResults;
  else if (dataType == builder.getF16Type()) {
    // Convert F16 gpu results to F32 for verification
    gpuF32Results =
        builder.create<AllocOp>(builder.getUnknownLoc(), gpuF32ResultType);
    block->push_back(gpuF32Results);

    auto convertResultFuncOp = createConvertResult(
        module, builder, gpuOriginalResultType, gpuF32ResultType);
    auto convertResultCallOp =
        builder.create<CallOp>(builder.getUnknownLoc(), convertResultFuncOp,
                               ValueRange{gpuOriginalResults, gpuF32Results});
    block->push_back(convertResultCallOp);
  }

  // Produce CPU convolution logic on F32 type
  auto floatType = builder.getF32Type();
>>>>>>> 31d92f4c

  filterMemRefType = MemRefType::get(
      ArrayRef<int64_t>(filterDimension.begin(), filterDimension.end()),
      floatType);
  inputMemRefType = MemRefType::get(
      ArrayRef<int64_t>(inputDimension.begin(), inputDimension.end()),
      floatType);
  outputMemRefType = MemRefType::get(
      ArrayRef<int64_t>(outputDimension.begin(), outputDimension.end()),
      floatType);

  fourDimUnknownSizeMemRefType = MemRefType::get({-1, -1, -1, -1}, floatType);

  if (dataType != builder.getF32Type()) {
    oneConstantFloatOp =
        builder.create<ConstantOp>(builder.getUnknownLoc(), floatType,
                                   builder.getFloatAttr(floatType, f1));
    zeroConstantFloatOp =
        builder.create<ConstantOp>(builder.getUnknownLoc(), floatType,
                                   builder.getFloatAttr(floatType, f0));

    block->push_back(oneConstantFloatOp);
    block->push_back(zeroConstantFloatOp);

    // Emit CPU memset function calls.
    mcpuMemset4DFuncOp =
        makeFuncDecl(builder, "mcpuMemset4DFloat",
                     {fourDimUnknownSizeMemRefType, floatType}, {});
    module.push_back(mcpuMemset4DFuncOp);
  }

  // Set initial values.
  if (operation.getValue() == "conv2d") {
    filterMemsetValue = oneConstantFloatOp;
    inputMemsetValue = oneConstantFloatOp;
    outputMemsetValue = zeroConstantFloatOp;
  } else if (operation.getValue() == "conv2d_bwd_data") {
    filterMemsetValue = oneConstantFloatOp;
    inputMemsetValue = zeroConstantFloatOp;
    outputMemsetValue = oneConstantFloatOp;
  } else if (operation.getValue() == "conv2d_bwd_weight") {
    filterMemsetValue = zeroConstantFloatOp;
    inputMemsetValue = oneConstantFloatOp;
    outputMemsetValue = oneConstantFloatOp;
  }

  // Emit CPU alloc and initialization.
  auto cpuFilterHostAllocOp =
      allocAndInitializeTensor(builder, block, floatType, mcpuMemset4DFuncOp,
                               filterMemRefType, filterMemsetValue);

  auto cpuInputHostAllocOp =
      allocAndInitializeTensor(builder, block, floatType, mcpuMemset4DFuncOp,
                               inputMemRefType, inputMemsetValue);

  auto cpuOutputHostAllocOp =
      allocAndInitializeTensor(builder, block, floatType, mcpuMemset4DFuncOp,
                               outputMemRefType, outputMemsetValue);

  // Populate host validation logic
  auto cpuConvFuncOp = createCPUConvolution(module, builder, filterMemRefType,
                                            inputMemRefType, outputMemRefType);

  // Emit conv2d_host function call.
  auto cpuConvCallOp = builder.create<CallOp>(
      builder.getUnknownLoc(), cpuConvFuncOp,
      ValueRange{cpuFilterHostAllocOp, cpuInputHostAllocOp,
                 cpuOutputHostAllocOp});
  block->push_back(cpuConvCallOp);

  mlir::AllocOp cpuResults;
  if (operation.getValue() == "conv2d") {
    cpuResults = cpuOutputHostAllocOp;
  } else if (operation.getValue() == "conv2d_bwd_data") {
    cpuResults = cpuInputHostAllocOp;
  } else if (operation.getValue() == "conv2d_bwd_weight") {
    cpuResults = cpuFilterHostAllocOp;
  }

  mlir::FuncOp verifyFuncOp;
  if (operation.getValue() == "conv2d") {
    verifyFuncOp = createVerifyFuncOp(module, builder, outputDimension,
                                      cpuResults, gpuF32Results);
  } else if (operation.getValue() == "conv2d_bwd_data") {
    verifyFuncOp = createVerifyFuncOp(module, builder, inputDimension,
                                      cpuResults, gpuF32Results);
  } else if (operation.getValue() == "conv2d_bwd_weight") {
    verifyFuncOp = createVerifyFuncOp(module, builder, filterDimension,
                                      cpuResults, gpuF32Results);
  }

  // Compare the results
  auto verifyCallOp =
      builder.create<CallOp>(builder.getUnknownLoc(), verifyFuncOp,
                             ValueRange{cpuResults, gpuF32Results});
  block->push_back(verifyCallOp);

  // Emit CPU dealloc.
  if (dataType != builder.getF32Type()) {
    auto gpuResultsDeallocOp =
        builder.create<DeallocOp>(builder.getUnknownLoc(), gpuF32Results);
    block->push_back(gpuResultsDeallocOp);
  }

  auto filterHostDeallocOp =
      builder.create<DeallocOp>(builder.getUnknownLoc(), filterHostAllocOp);
  auto inputHostDeallocOp =
      builder.create<DeallocOp>(builder.getUnknownLoc(), inputHostAllocOp);
  auto outputHostDeallocOp =
      builder.create<DeallocOp>(builder.getUnknownLoc(), outputHostAllocOp);
  block->push_back(filterHostDeallocOp);
  block->push_back(inputHostDeallocOp);
  block->push_back(outputHostDeallocOp);

  auto cpuFilterHostDeallocOp =
      builder.create<DeallocOp>(builder.getUnknownLoc(), cpuFilterHostAllocOp);
  auto cpuInputHostDeallocOp =
      builder.create<DeallocOp>(builder.getUnknownLoc(), cpuInputHostAllocOp);
  auto cpuOutputHostDeallocOp =
      builder.create<DeallocOp>(builder.getUnknownLoc(), cpuOutputHostAllocOp);
  block->push_back(cpuFilterHostDeallocOp);
  block->push_back(cpuInputHostDeallocOp);
  block->push_back(cpuOutputHostDeallocOp);

  auto returnOp =
      builder.create<ReturnOp>(builder.getUnknownLoc(), ValueRange{});
  block->push_back(returnOp);

  return success();
}

static LogicalResult
populateCpuConvolutionLogic(ModuleOp &module, OpBuilder &builder,
                            MLIRContext &context,
                            SmallVector<int64_t, 5> &filterDimension,
                            SmallVector<int64_t, 5> &inputDimension,
                            SmallVector<int64_t, 5> &outputDimension) {
  // Construct main function.
  auto func = FuncOp::create(builder.getUnknownLoc(), "main",
                             builder.getFunctionType({}, {}));
  module.push_back(func);

  // Construct a new Block.
  Block *block = func.addEntryBlock();

  // Only produce convolution logic for F32 type
  auto floatType = builder.getF32Type();

  auto filterMemRefType = MemRefType::get(
      ArrayRef<int64_t>(filterDimension.begin(), filterDimension.end()),
      floatType);
  auto inputMemRefType = MemRefType::get(
      ArrayRef<int64_t>(inputDimension.begin(), inputDimension.end()),
      floatType);
  auto outputMemRefType = MemRefType::get(
      ArrayRef<int64_t>(outputDimension.begin(), outputDimension.end()),
      floatType);

  auto fourDimUnknownSizeMemRefType =
      MemRefType::get({-1, -1, -1, -1, -1}, floatType);

  auto oneConstantFloatOp = builder.create<ConstantOp>(
      builder.getUnknownLoc(), floatType, builder.getFloatAttr(floatType, 1.0));
  auto zeroConstantFloatOp = builder.create<ConstantOp>(
      builder.getUnknownLoc(), floatType, builder.getFloatAttr(floatType, 0.0));

  block->push_back(oneConstantFloatOp);
  block->push_back(zeroConstantFloatOp);

  // Emit CPU memset function calls.
  StringRef memsetFuncName = memsetFuncName = "mcpuMemset4DFloat";
  auto mcpuMemset4DFuncOp = makeFuncDecl(
      builder, memsetFuncName, {fourDimUnknownSizeMemRefType, floatType}, {});
  module.push_back(mcpuMemset4DFuncOp);

  // Populate initial values.
  mlir::Value filterMemsetValue, inputMemsetValue, outputMemsetValue;
  if (operation.getValue() == "conv2d") {
    filterMemsetValue = oneConstantFloatOp;
    inputMemsetValue = oneConstantFloatOp;
    outputMemsetValue = zeroConstantFloatOp;
  } else if (operation.getValue() == "conv2d_bwd_data") {
    filterMemsetValue = oneConstantFloatOp;
    inputMemsetValue = zeroConstantFloatOp;
    outputMemsetValue = oneConstantFloatOp;
  } else if (operation.getValue() == "conv2d_bwd_weight") {
    filterMemsetValue = zeroConstantFloatOp;
    inputMemsetValue = oneConstantFloatOp;
    outputMemsetValue = oneConstantFloatOp;
  }

  // Emit CPU alloc.
  auto cpuFilterHostAllocOp =
      allocAndInitializeTensor(builder, block, floatType, mcpuMemset4DFuncOp,
                               filterMemRefType, filterMemsetValue);

  auto cpuInputHostAllocOp =
      allocAndInitializeTensor(builder, block, floatType, mcpuMemset4DFuncOp,
                               inputMemRefType, inputMemsetValue);

  auto cpuOutputHostAllocOp =
      allocAndInitializeTensor(builder, block, floatType, mcpuMemset4DFuncOp,
                               outputMemRefType, outputMemsetValue);

  // Populate host validation logic
  auto cpuConvFuncOp = createCPUConvolution(module, builder, filterMemRefType,
                                            inputMemRefType, outputMemRefType);

  // Emit conv2d_host function call.
  auto cpuConvCallOp = builder.create<CallOp>(
      builder.getUnknownLoc(), cpuConvFuncOp,
      ValueRange{cpuFilterHostAllocOp, cpuInputHostAllocOp,
                 cpuOutputHostAllocOp});
  block->push_back(cpuConvCallOp);

  mlir::AllocOp cpuResults;
  if (operation.getValue() == "conv2d") {
    cpuResults = cpuOutputHostAllocOp;
  } else if (operation.getValue() == "conv2d_bwd_data") {
    cpuResults = cpuInputHostAllocOp;
  } else if (operation.getValue() == "conv2d_bwd_weight") {
    cpuResults = cpuFilterHostAllocOp;
  }

  // Emit print function call.
  StringRef printMemRefFuncName = "print_memref_f32";
  auto unrankedMemRefType = UnrankedMemRefType::get(builder.getF32Type(), 0);
  auto printMemRefCastOp = builder.create<MemRefCastOp>(
      builder.getUnknownLoc(), cpuResults, unrankedMemRefType);
  auto printMemRefFuncOp =
      makeFuncDecl(builder, printMemRefFuncName, {unrankedMemRefType}, {});
  auto printMemRefCallOp =
      builder.create<CallOp>(builder.getUnknownLoc(), printMemRefFuncOp,
                             ValueRange{printMemRefCastOp});
  module.push_back(printMemRefFuncOp);
  block->push_back(printMemRefCastOp);
  block->push_back(printMemRefCallOp);

  // Emit CPU dealloc.
  auto filterHostDeallocOp =
      builder.create<DeallocOp>(builder.getUnknownLoc(), cpuFilterHostAllocOp);
  auto inputHostDeallocOp =
      builder.create<DeallocOp>(builder.getUnknownLoc(), cpuInputHostAllocOp);
  auto outputHostDeallocOp =
      builder.create<DeallocOp>(builder.getUnknownLoc(), cpuOutputHostAllocOp);
  block->push_back(filterHostDeallocOp);
  block->push_back(inputHostDeallocOp);
  block->push_back(outputHostDeallocOp);

  auto returnOp =
      builder.create<ReturnOp>(builder.getUnknownLoc(), ValueRange{});
  block->push_back(returnOp);

  return success();
}

static LogicalResult populateKernelLaunchLogic(ModuleOp &module,
                                               OpBuilder &builder,
                                               MLIRContext &context,
                                               StringRef kernelName) {
  // Check if populate entry point exist.
  FuncOp theFunc;
  bool entryPointExist = false;
  module.walk([&](FuncOp funcOp) -> WalkResult {
    if (funcOp.getName() == populateEntryPoint.getValue()) {
      entryPointExist = true;
      theFunc = funcOp;
      return WalkResult::interrupt();
    }
    return WalkResult::advance();
  });

  if (!entryPointExist) {
    // do not fail for now. silent exit.
    // return failure();
    return success();
  }

  // Check if kernel to be launched exist.
  gpu::GPUFuncOp theGpuFunc;
  bool gpuKernelExist = false;
  module.walk([&](gpu::GPUModuleOp gpuModule) -> WalkResult {
    module.walk([&](gpu::GPUFuncOp gpuFunc) -> WalkResult {
      if (gpuFunc.getName() == kernelName) {
        gpuKernelExist = true;
        theGpuFunc = gpuFunc;
        return WalkResult::interrupt();
      }
      return WalkResult::advance();
    });
    if (gpuKernelExist)
      return WalkResult::interrupt();
    return WalkResult::advance();
  });

  if (!gpuKernelExist) {
    // do not fail for now. silent exit.
    // return failure();
    return success();
  }

  Block *block = &(theFunc.getBody().front());
  block->clear();

  auto blockSizeAttr = theGpuFunc->getAttr("block_size")
                           .template dyn_cast<IntegerAttr>()
                           .getInt();
  auto gridSizeAttr = theGpuFunc->getAttr("grid_size")
                          .template dyn_cast<IntegerAttr>()
                          .getInt();
  auto cstOne = builder.create<ConstantIndexOp>(builder.getUnknownLoc(), 1);
  auto cstBlockSize =
      builder.create<ConstantIndexOp>(builder.getUnknownLoc(), blockSizeAttr);
  auto cstGridSize =
      builder.create<ConstantIndexOp>(builder.getUnknownLoc(), gridSizeAttr);
  block->push_back(cstOne);
  block->push_back(cstBlockSize);
  block->push_back(cstGridSize);

  auto gpuLaunchFuncOp = builder.create<gpu::LaunchFuncOp>(
      builder.getUnknownLoc(), theGpuFunc,
      gpu::KernelDim3{cstGridSize, cstOne, cstOne},
      gpu::KernelDim3{cstBlockSize, cstOne, cstOne},
      ValueRange{theFunc.getArgument(0), theFunc.getArgument(1),
                 theFunc.getArgument(2)});
  gpuLaunchFuncOp->setAttr(
      "operand_segment_sizes",
      builder.getI32VectorAttr({static_cast<int32_t>(0),    // sync
                                static_cast<int32_t>(1),    // gridX
                                static_cast<int32_t>(1),    // gridY
                                static_cast<int32_t>(1),    // gridZ
                                static_cast<int32_t>(1),    // blockX
                                static_cast<int32_t>(1),    // blockY
                                static_cast<int32_t>(1),    // blockZ
                                static_cast<int32_t>(3)})); // arg count

  block->push_back(gpuLaunchFuncOp);

  auto returnOp = builder.create<ReturnOp>(builder.getUnknownLoc());
  block->push_back(returnOp);

  return success();
}

static LogicalResult runMLIRPasses(ModuleOp &module, mlir::PassPipelineCLParser &passPipeline, StringRef kernelName) {
  PassManager pm(module.getContext(), PassManager::Nesting::Implicit);
  applyPassManagerCLOptions(pm);

  if (loweringWithDefaultPipeline.getValue()) {
    // Use fixed lowering pipeline.

    // Passes for lowering MIOpen dialect.
    pm.addPass(mlir::miopen::createLowerMIOpenOpsStep1Pass());
    pm.addPass(mlir::miopen::createAffineTransformPass());
    pm.addPass(
        mlir::miopen::createAffixTuningParametersPass(blockSize, gridSize));
    pm.addPass(mlir::miopen::createLowerMIOpenOpsStep2Pass());
    pm.addPass(mlir::miopen::createLowerMIOpenOpsStep3Pass());
    pm.addPass(mlir::miopen::createLowerMIOpenOpsStep4Pass());
    pm.addPass(mlir::miopen::createLowerMIOpenOpsStep5Pass());
    pm.addPass(mlir::createLowerMIOpenOpsToGPUPass(kernelName));

    // Passes for lowering linalg dialect.
    pm.addPass(mlir::createConvertLinalgToAffineLoopsPass());
    pm.addPass(mlir::createLowerAffinePass());
    pm.addPass(mlir::createLowerToCFGPass());
  } else {
    auto errorHandler = [&](const Twine &msg) {
      emitError(UnknownLoc::get(module.getContext())) << msg;
      return failure();
    };

    // Use lowering pipeline specified at command line.
    if (failed(passPipeline.addToPipeline(pm, errorHandler)))
      return failure();
  }

  return pm.run(module);
}

int main(int argc, char **argv) {
  MLIRContext context;
  mlir::registerAllDialects(context.getDialectRegistry());
  context.loadDialect<miopen::MIOpenDialect, StandardOpsDialect,
                      scf::SCFDialect, AffineDialect>();
  mlir::registerAllPasses();
  InitLLVM y(argc, argv);

  // Register any pass manager command line options.
  mlir::registerPassManagerCLOptions();
  mlir::PassPipelineCLParser passPipeline("", "compiler passes to run");

  // Parse pass names in main to ensure static initialization completed.
  cl::ParseCommandLineOptions(argc, argv, "MLIR MIOpen Dialect driver\n");

  OpBuilder builder(&context);
  ModuleOp module;

  std::string errorMessage;
  SourceMgr sourceMgr;
  OwningModuleRef moduleRef;
  if (useHostHarness.getValue()) {
    // Set up the input file.
    auto file = openInputFile(inputFilename, &errorMessage);
    if (!file) {
      llvm::errs() << errorMessage << "\n";
      exit(1);
    }

    // Parse the input file.
    sourceMgr.AddNewSourceBuffer(std::move(file), SMLoc());
    moduleRef = parseSourceFile(sourceMgr, &context);
    if (!moduleRef) {
      llvm::errs() << "Parse host harness " << inputFilename << " failed.\n";
      exit(1);
    }
    module = moduleRef.get();
  } else {
    // Construct a new ModuleOp.
    module = ModuleOp::create(builder.getUnknownLoc());
  }

  // Determine data type.
  mlir::Type dataType = builder.getF32Type();
  if (tensorDataType == "f32") {
    dataType = builder.getF32Type();
  } else if (tensorDataType == "f16") {
    dataType = builder.getF16Type();
  } else if (tensorDataType == "bf16") {
    dataType = builder.getIntegerType(16);
  }

  correctParameters();
  populateDefaults();

  Conv2dGenerator conv2dGenerator;
  // Determine dimensions.
  SmallVector<int64_t, 5> filterDimension;
  SmallVector<int64_t, 5> inputDimension;
  SmallVector<int64_t, 5> outputDimension;
  conv2dGenerator.parseConvDims(
      inputLayout, outputLayout, filterLayout, groupSize, batchSize,
      inputChannel, inputHeight, inputWidth, outputChannel, outputHeight,
      outputWidth, filterWidth, filterHeight, filterDimension, inputDimension,
      outputDimension);

  // Populate the module.
  std::string kernelName;
  if (!populateCpuConvolution.getValue()) {
    if (failed(conv2dGenerator.genConvModule(
            arch.getValue(), num_cu.getValue(), operation.getValue(),
            inputLayout, outputLayout, filterLayout, filterDimension,
            inputDimension, outputDimension, dilationHeight.getValue(),
            dilationWidth.getValue(), strideHeight.getValue(),
            strideWidth.getValue(), paddingHeight.getValue(),
            paddingWidth.getValue(), module, builder, kernelName, dataType,
            xdlopsV2.getValue()))) {
      llvm::errs() << "Module population failed.\n";
      exit(1);
    }
  }

  // populate host harness and host validation.
  if (populateValidation.getValue()) {
    if (failed(populateValidationLogic(module, builder, context,
                                       filterDimension, inputDimension,
                                       outputDimension, dataType))) {
      llvm::errs() << "Host validation populated failed.\n";
      exit(1);
    }
  }

  // populate CPU convolution and print the results.
  if (populateCpuConvolution.getValue()) {
    if (failed(populateCpuConvolutionLogic(module, builder, context,
                                           filterDimension, inputDimension,
                                           outputDimension))) {
      llvm::errs() << "Cpu Convolution populated failed.\n";
      exit(1);
    }
  }

  // Apply passes.
  if (failed(runMLIRPasses(module, passPipeline, kernelName))) {
    llvm::errs() << "Lowering failed.\n";
    exit(1);
  }

  // populate host logic.
  if (populateHostHarness.getValue()) {
    if (failed(populateHostHarnessLogic(module, builder, context,
                                        filterDimension, inputDimension,
                                        outputDimension, dataType))) {
      llvm::errs() << "Host logic populated failed.\n";
      exit(1);
    }
  }

  // populate host launch logic.
  if (useHostHarness.getValue() || populateHostHarness.getValue() ||
      populateValidation.getValue()) {
    if (failed(
            populateKernelLaunchLogic(module, builder, context, kernelName))) {
      llvm::errs() << "Host kernel launch logic populated failed.\n";
      exit(1);
    }
  }

  // Set up the output file.
  auto output = openOutputFile(outputFilename, &errorMessage);
  if (!output) {
    llvm::errs() << errorMessage << "\n";
    exit(1);
  }

  module.print(output->os());
  output->keep();
  return 0;
}<|MERGE_RESOLUTION|>--- conflicted
+++ resolved
@@ -1384,85 +1384,6 @@
     }
   }
 
-<<<<<<< HEAD
-  mlir::AllocOp cpuResults;
-  mlir::AllocOp filterHostForBf16AllocOp, inputHostForBf16AllocOp,
-      cpuOutputHostForBf16AllocOp;
-  mlir::MemRefType filterMemRefForBf16Type, inputMemRefForBf16Type,
-      outputMemRefForBf16Type;
-  if (dataType == builder.getIntegerType(16)) {
-    mlir::Type dataTypeForBf16 = builder.getF32Type();
-    auto fourDimUnknownSizeMemRefForBf16Type =
-        MemRefType::get({-1, -1, -1, -1, -1}, dataTypeForBf16);
-
-    filterMemRefForBf16Type = MemRefType::get(
-        ArrayRef<int64_t>(filterDimension.begin(), filterDimension.end()),
-        dataTypeForBf16);
-
-    inputMemRefForBf16Type = MemRefType::get(
-        ArrayRef<int64_t>(inputDimension.begin(), inputDimension.end()),
-        dataTypeForBf16);
-    outputMemRefForBf16Type = MemRefType::get(
-        ArrayRef<int64_t>(outputDimension.begin(), outputDimension.end()),
-        dataTypeForBf16);
-
-    filterHostForBf16AllocOp = builder.create<AllocOp>(builder.getUnknownLoc(),
-                                                       filterMemRefForBf16Type);
-    block->push_back(filterHostForBf16AllocOp);
-    inputHostForBf16AllocOp = builder.create<AllocOp>(builder.getUnknownLoc(),
-                                                      inputMemRefForBf16Type);
-    block->push_back(inputHostForBf16AllocOp);
-
-    auto filterMemRefForBf16CastOp = builder.create<MemRefCastOp>(
-        builder.getUnknownLoc(), filterHostForBf16AllocOp,
-        fourDimUnknownSizeMemRefForBf16Type);
-    block->push_back(filterMemRefForBf16CastOp);
-    auto inputMemRefForBf16CastOp = builder.create<MemRefCastOp>(
-        builder.getUnknownLoc(), inputHostForBf16AllocOp,
-        fourDimUnknownSizeMemRefForBf16Type);
-    block->push_back(inputMemRefForBf16CastOp);
-
-    // bf16 1.0,change to float 32 and compute
-    const ushort oneForBf16 = float_to_bfloat16(1.0);
-    const float oneBf16 = bfloat16_to_float(oneForBf16);
-    auto oneConstantFloatForBf16Op = builder.create<ConstantOp>(
-        builder.getUnknownLoc(), dataTypeForBf16,
-        builder.getFloatAttr(dataTypeForBf16, oneBf16));
-
-    const ushort zeroForBf16 = float_to_bfloat16(0.0);
-    const float zeroBf16 = bfloat16_to_float(zeroForBf16);
-    auto zeroConstantFloatForBf16Op = builder.create<ConstantOp>(
-        builder.getUnknownLoc(), dataTypeForBf16,
-        builder.getFloatAttr(dataTypeForBf16, zeroBf16));
-
-    auto oneConstantForBf16FloatOp = oneConstantFloatForBf16Op;
-    auto zeroConstantForBf16FloatOp = zeroConstantFloatForBf16Op;
-    block->push_back(oneConstantForBf16FloatOp);
-    block->push_back(zeroConstantForBf16FloatOp);
-
-    auto mcpuMemset4DForBf16FuncOp = makeFuncDecl(
-        builder, "mcpuMemset5DFloat",
-        {fourDimUnknownSizeMemRefForBf16Type, dataTypeForBf16}, {});
-    module.push_back(mcpuMemset4DForBf16FuncOp);
-
-    mlir::Value filterMemsetForBf16Value, inputMemsetForBf16Value,
-        cpuOutputMemsetForBf16Value;
-    ;
-
-    if (operation.getValue() == "conv2d") {
-      filterMemsetForBf16Value = oneConstantForBf16FloatOp;
-      inputMemsetForBf16Value = oneConstantForBf16FloatOp;
-      cpuOutputMemsetForBf16Value = zeroConstantForBf16FloatOp;
-    } else if (operation.getValue() == "conv2d_bwd_data") {
-      filterMemsetForBf16Value = oneConstantForBf16FloatOp;
-      inputMemsetForBf16Value = zeroConstantForBf16FloatOp;
-      cpuOutputMemsetForBf16Value = oneConstantForBf16FloatOp;
-    } else if (operation.getValue() == "conv2d_bwd_weight") {
-      filterMemsetForBf16Value = zeroConstantForBf16FloatOp;
-      inputMemsetForBf16Value = oneConstantForBf16FloatOp;
-      cpuOutputMemsetForBf16Value = oneConstantForBf16FloatOp;
-    }
-=======
   if (dataType == builder.getF32Type())
     gpuF32Results = gpuOriginalResults;
   else if (dataType == builder.getF16Type()) {
@@ -1481,7 +1402,6 @@
 
   // Produce CPU convolution logic on F32 type
   auto floatType = builder.getF32Type();
->>>>>>> 31d92f4c
 
   filterMemRefType = MemRefType::get(
       ArrayRef<int64_t>(filterDimension.begin(), filterDimension.end()),
