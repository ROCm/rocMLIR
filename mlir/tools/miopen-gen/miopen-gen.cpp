--- conflicted
+++ resolved
@@ -304,11 +304,7 @@
                                       cl::Optional,
                                       cl::cb<void, bool>([](bool v) {
                                         if (v) {
-<<<<<<< HEAD
-                                          genValidation = "cpu";
-=======
                                           genValidation = "mlir";
->>>>>>> 95e93ba2
                                           genHostHarness = true;
                                         }
                                       }));
@@ -454,10 +450,7 @@
   else if (inputLayoutValue.size() == 4)
     inputLayout = "g" + inputLayoutValue;
 
-<<<<<<< HEAD
-=======
 #if 1
->>>>>>> 95e93ba2
   // we can use paddingHeight or paddingHeightLeft + paddingHeightRight
   // if use paddingHeight , paddingHeightLeft and paddingHeightRight =
   // paddingHeight if use paddingHeightLeft + paddingHeightRight , please
@@ -481,8 +474,6 @@
     }
   };
 
-<<<<<<< HEAD
-=======
   // we can use paddingWidth or paddingWidthLeft + paddingWidthRight
   // if use paddingWidth , paddingWidthLeft and paddingWidthRight = paddingWidth
   // if use paddingWidthLeft + paddingWidthRight , please assigne value
@@ -517,15 +508,11 @@
     }
   };
 
->>>>>>> 95e93ba2
   validatePadding(paddingHeight, paddingHeightLeft, paddingHeightRight,
                   "padding_h");
   validatePadding(paddingWidth, paddingWidthLeft, paddingWidthRight,
                   "padding_w");
-<<<<<<< HEAD
-=======
 #endif  /* 0 */
->>>>>>> 95e93ba2
 
   // adjust the padding size
   // getOutputDim can give us correct output size
