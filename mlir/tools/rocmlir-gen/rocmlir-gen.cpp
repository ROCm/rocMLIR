//===- rocmlir-gen.cpp - MLIR Rock Test Generator ------------------------===//
//
// Part of the MLIR Project, under the Apache License v2.0 with LLVM Exceptions.
// See https://llvm.org/LICENSE.txt for license information.
// SPDX-License-Identifier: Apache-2.0 WITH LLVM-exception
//
//===----------------------------------------------------------------------===//
//
// Main entry function for rocmlir-gen test generator.
//
//===----------------------------------------------------------------------===//

#include "mlir/Analysis/CallGraph.h"
#include "mlir/Conversion/RocMLIRPasses.h"
#include "mlir/Conversion/RockToGPU/RockToGPU.h"
#include "mlir/Dialect/Affine/IR/AffineOps.h"
#include "mlir/Dialect/Arith/IR/Arith.h"
#include "mlir/Dialect/Bufferization/IR/Bufferization.h"
#include "mlir/Dialect/Func/IR/FuncOps.h"
#include "mlir/Dialect/GPU/IR/GPUDialect.h"
#include "mlir/Dialect/Linalg/IR/Linalg.h"
#include "mlir/Dialect/MemRef/IR/MemRef.h"
#include "mlir/Dialect/Rock/Generator/Conv2dGenerator.h"
#include "mlir/Dialect/Rock/IR/RockTypes.h"
#include "mlir/Dialect/Rock/Passes.h"
#include "mlir/Dialect/Rock/Pipelines/Pipelines.h"
#include "mlir/Dialect/Rock/Tuning/RockTuning.h"
#include "mlir/Dialect/Rock/utility/AmdArchDb.h"
#include "mlir/Dialect/Rock/utility/builderUtils.h"
#include "mlir/Dialect/Rock/utility/loweringUtils.h"
#include "mlir/Dialect/SCF/IR/SCF.h"
#include "mlir/Dialect/Tosa/IR/TosaOps.h"
#include "mlir/Dialect/Vector/IR/VectorOps.h"
#include "mlir/ExecutionEngine/RocmDeviceName.h"
#include "mlir/IR/AffineExpr.h"
#include "mlir/IR/Attributes.h"
#include "mlir/IR/Block.h"
#include "mlir/IR/Builders.h"
#include "mlir/IR/BuiltinAttributes.h"
#include "mlir/IR/BuiltinOps.h"
#include "mlir/IR/BuiltinTypes.h"
#include "mlir/IR/IntegerSet.h"
#include "mlir/IR/Location.h"
#include "mlir/IR/MLIRContext.h"
#include "mlir/IR/Operation.h"
#include "mlir/IR/SymbolTable.h"
#include "mlir/IR/Types.h"
#include "mlir/IR/ValueRange.h"
#include "mlir/InitRocMLIRDialects.h"
#include "mlir/Parser/Parser.h"
#include "mlir/Pass/Pass.h"
#include "mlir/Pass/PassManager.h"
#include "mlir/Support/FileUtilities.h"
#include "mlir/Support/LogicalResult.h"

#include "llvm/ADT/STLExtras.h"
#include "llvm/ADT/SetVector.h"
#include "llvm/ADT/StringRef.h"
#include "llvm/ADT/StringSwitch.h"
#include "llvm/IR/Constants.h"
#include "llvm/Support/CommandLine.h"
#include "llvm/Support/ErrorHandling.h"
#include "llvm/Support/InitLLVM.h"
#include "llvm/Support/SourceMgr.h"
#include "llvm/Support/ToolOutputFile.h"
#include "llvm/Support/raw_ostream.h"

#include "bf16convert.hpp"
#include <unordered_map>

#include <tuple>

using namespace mlir;

static llvm::cl::opt<std::string> inputFilename(llvm::cl::Positional,
                                                llvm::cl::desc("<input file>"),
                                                llvm::cl::init(""));

static llvm::cl::opt<std::string>
    outputFilename("o", llvm::cl::desc("Output filename"),
                   llvm::cl::value_desc("filename"), llvm::cl::init("-"));

static llvm::cl::opt<std::string>
    testFuncName("func-under-test", llvm::cl::desc("Name of func to test"),
                 llvm::cl::init(""));
static llvm::cl::alias aliasTestFuncName("fut",
                                         llvm::cl::aliasopt(testFuncName));

//////////////////////////////////////////////////////////////////////////////////////////////////////
//// Rock Convolution spec

static llvm::cl::opt<rock::KernelType> operation(
    "operation", llvm::cl::desc("Convolution operation,"),
    llvm::cl::values(
        clEnumValN(rock::KernelType::Conv2D, "conv2d", "Forward convolution"),
        clEnumValN(rock::KernelType::Conv2DBwdData, "conv2d_bwd_data",
                   "Backpropogate convolution data"),
        clEnumValN(rock::KernelType::Conv2DBwdWeight, "conv2d_bwd_weight",
                   "Backpropogate convolution weights"),
        clEnumValN(rock::KernelType::Gemm, "gemm", "Matrix multiplication"),
        clEnumValN(rock::KernelType::Attention, "attention",
                   "Attention operation of transformer models")),
    llvm::cl::value_desc("kernel type"),
    llvm::cl::init(rock::KernelType::Conv2D));

static llvm::cl::opt<std::string> arch(
    "arch",
    llvm::cl::desc("amdgpu architecture, eg: gfx803, gfx900, gfx906, gfx908"),
    llvm::cl::value_desc("GFX architecture string"), llvm::cl::init(""));

static llvm::cl::opt<int> num_cu(
    "num_cu",
    llvm::cl::desc("Number of compute units, valid combinations include: "
                   "gfx803(36/64), gfx900(56/64), "
                   "gfx906(60/64), gfx908(120)"),
    llvm::cl::value_desc("compute unit value"), llvm::cl::init(0));

static llvm::cl::opt<std::string> perfConfig(
    "perf_config", llvm::cl::desc("performance config data used for tuning"),
    llvm::cl::value_desc("Serialized tuning parameters"), llvm::cl::init(""));

static llvm::cl::opt<std::string>
    filterLayout("fil_layout", llvm::cl::desc("Filter layout"),
                 llvm::cl::value_desc("layout string"),
                 llvm::cl::init("gkcyx"));

static llvm::cl::opt<std::string>
    inputLayout("in_layout", llvm::cl::desc("Input layout"),
                llvm::cl::value_desc("layout string"), llvm::cl::init("ngchw"));

static llvm::cl::opt<std::string>
    outputLayout("out_layout", llvm::cl::desc("Output layout"),
                 llvm::cl::value_desc("layout string"),
                 llvm::cl::init("ngkhw"));

static llvm::cl::opt<int64_t> groupSize("groupsize",
                                        llvm::cl::desc("Group size"),
                                        llvm::cl::value_desc("dimension value"),
                                        llvm::cl::init(1));
static llvm::cl::alias groupSizeShort("g",
                                      llvm::cl::desc("alias for -groupsize"),
                                      llvm::cl::aliasopt(groupSize));

// N
static llvm::cl::opt<int64_t> batchSize("batchsize",
                                        llvm::cl::desc("Batch size"),
                                        llvm::cl::value_desc("dimension value"),
                                        llvm::cl::init(-1));

// C
static llvm::cl::opt<int64_t>
    inputChannel("in_channels", llvm::cl::desc("Input channels"),
                 llvm::cl::value_desc("dimension value"), llvm::cl::init(-1));

// Hi
static llvm::cl::opt<int64_t>
    inputHeight("in_h", llvm::cl::desc("Input height"),
                llvm::cl::value_desc("dimension value"), llvm::cl::init(-1));

// Wi
static llvm::cl::opt<int64_t>
    inputWidth("in_w", llvm::cl::desc("Input width"),
               llvm::cl::value_desc("dimension value"), llvm::cl::init(-1));

// K
static llvm::cl::opt<int64_t>
    outputChannel("out_channels", llvm::cl::desc("Output channels"),
                  llvm::cl::value_desc("dimension value"), llvm::cl::init(-1));

// Y
static llvm::cl::opt<int64_t>
    filterWidth("fil_w", llvm::cl::desc("Filter width"),
                llvm::cl::value_desc("dimension value"), llvm::cl::init(-1));

// X
static llvm::cl::opt<int64_t>
    filterHeight("fil_h", llvm::cl::desc("Filter height"),
                 llvm::cl::value_desc("dimension value"), llvm::cl::init(-1));

// Ho
static llvm::cl::opt<int64_t> outputHeight(
    "out_h", llvm::cl::desc("Output height"),
    llvm::cl::value_desc("ouput dimension value, does not need to set."),
    llvm::cl::init(-1));

// Wo
static llvm::cl::opt<int64_t> outputWidth(
    "out_w", llvm::cl::desc("Output width"),
    llvm::cl::value_desc("ouput dimension value, does not need to set."),
    llvm::cl::init(-1));

// dilation height
static llvm::cl::opt<int>
    dilationHeight("dilation_h", llvm::cl::desc("Dilation height"),
                   llvm::cl::value_desc("attribute value"), llvm::cl::init(1));

// dilation width
static llvm::cl::opt<int> dilationWidth("dilation_w",
                                        llvm::cl::desc("Dilation width"),
                                        llvm::cl::value_desc("attribute value"),
                                        llvm::cl::init(1));

// stride height
static llvm::cl::opt<int> strideHeight("conv_stride_h",
                                       llvm::cl::desc("Stride height"),
                                       llvm::cl::value_desc("attribute value"),
                                       llvm::cl::init(1));

// stride width
static llvm::cl::opt<int> strideWidth("conv_stride_w",
                                      llvm::cl::desc("Stride width"),
                                      llvm::cl::value_desc("attribute value"),
                                      llvm::cl::init(1));

// padding height
static llvm::cl::opt<int> paddingHeight("padding_h",
                                        llvm::cl::desc("Padding height"),
                                        llvm::cl::value_desc("attribute value"),
                                        llvm::cl::init(0));

static llvm::cl::opt<int>
    paddingHeightLeft("padding_h_l", llvm::cl::desc("Padding height Left"),
                      llvm::cl::value_desc("attribute value"),
                      llvm::cl::init(0));

static llvm::cl::opt<int>
    paddingHeightRight("padding_h_r", llvm::cl::desc("Padding height Right"),
                       llvm::cl::value_desc("attribute value"),
                       llvm::cl::init(0));
// padding width
static llvm::cl::opt<int> paddingWidth("padding_w",
                                       llvm::cl::desc("Padding width"),
                                       llvm::cl::value_desc("attribute value"),
                                       llvm::cl::init(0));

static llvm::cl::opt<int>
    paddingWidthLeft("padding_w_l", llvm::cl::desc("Padding width Left"),
                     llvm::cl::value_desc("attribute value"),
                     llvm::cl::init(0));

static llvm::cl::opt<int>
    paddingWidthRight("padding_w_r", llvm::cl::desc("Padding width Right"),
                      llvm::cl::value_desc("attribute value"),
                      llvm::cl::init(0));

/// Matrix options
static llvm::cl::opt<int64_t> gemmM("m",
                                    llvm::cl::desc("M dimennsion of gemm()"),
                                    llvm::cl::value_desc("positive integer"),
                                    llvm::cl::init(-1));

static llvm::cl::opt<int64_t> gemmK("k",
                                    llvm::cl::desc("K dimennsion of gemm()"),
                                    llvm::cl::value_desc("positive integer"),
                                    llvm::cl::init(-1));

static llvm::cl::opt<int64_t> gemmN("n",
                                    llvm::cl::desc("N dimennsion of gemm()"),
                                    llvm::cl::value_desc("positive integer"),
                                    llvm::cl::init(-1));

static llvm::cl::opt<bool>
    transposeA("transA",
               llvm::cl::desc("whether matrix A is GxMxK (default) or GxKxM"),
               llvm::cl::init(false));

static llvm::cl::opt<bool>
    transposeB("transB",
               llvm::cl::desc("whether matrix B is GxKxN (default) or GxNxK"),
               llvm::cl::init(false));

static llvm::cl::opt<bool>
    transposeC("transC",
               llvm::cl::desc("whether matrix C is GxMxN (default) or GxNxM"),
               llvm::cl::init(false));

static llvm::cl::opt<rock::StoreMethod> storeMethod(
    "store-method", llvm::cl::desc("storage method for gemm"),
    llvm::cl::values(
        clEnumValN(rock::StoreMethod::Set, "set", "set results in C (default)"),
        clEnumValN(rock::StoreMethod::AtomicAdd, "atomic_add",
                   "atomically add results to values in matrix C")),
    llvm::cl::init(rock::StoreMethod::Set));

// A toggle to control whether a feature should be added to the feature list
enum class FeatureToggle : uint32_t { infer, on, off };

// use the toggle on each feature
// mfma
static llvm::cl::opt<FeatureToggle> mfmaFeature(
    "mfma", llvm::cl::desc("toggle feature mfma"),
    llvm::cl::values(clEnumValN(FeatureToggle::infer, "infer",
                                "use the default value provided by the chip"),
                     clEnumValN(FeatureToggle::on, "on",
                                "force mfma into the feature list"),
                     clEnumValN(FeatureToggle::off, "off",
                                "remove mfma from the feature list")),
    llvm::cl::init(FeatureToggle::infer));

// wmma
static llvm::cl::opt<FeatureToggle> wmmaFeature(
    "wmma", llvm::cl::desc("toggle feature wmma"),
    llvm::cl::values(clEnumValN(FeatureToggle::infer, "infer",
                                "use the default value provided by the chip"),
                     clEnumValN(FeatureToggle::on, "on",
                                "force wmma into the feature list"),
                     clEnumValN(FeatureToggle::off, "off",
                                "remove wmma from the feature list")),
    llvm::cl::init(FeatureToggle::infer));

// dot
static llvm::cl::opt<FeatureToggle> dotFeature(
    "dot", llvm::cl::desc("toggle feature dot"),
    llvm::cl::values(clEnumValN(FeatureToggle::infer, "infer",
                                "use the default value provided by the chip"),
                     clEnumValN(FeatureToggle::on, "on",
                                "force dot into the feature list"),
                     clEnumValN(FeatureToggle::off, "off",
                                "remove dot from the feature list")),
    llvm::cl::init(FeatureToggle::infer));

// atomicAdd
static llvm::cl::opt<FeatureToggle> atomicAddFeature(
    "atomic_add", llvm::cl::desc("toggle feature atomic_add"),
    llvm::cl::values(clEnumValN(FeatureToggle::infer, "infer",
                                "use the default value provided by the chip"),
                     clEnumValN(FeatureToggle::on, "on",
                                "force atomic_add into the feature list"),
                     clEnumValN(FeatureToggle::off, "off",
                                "remove atomic_add from the feature list")),
    llvm::cl::init(FeatureToggle::infer));

// atomicFmaxF32
static llvm::cl::opt<FeatureToggle> atomicFMaxF32Feature(
    "atomic_fmax_f32", llvm::cl::desc("toggle feature atomic_fmax_f32"),
    llvm::cl::values(clEnumValN(FeatureToggle::infer, "infer",
                                "use the default value provided by the chip"),
                     clEnumValN(FeatureToggle::on, "on",
                                "force atomic_add into the feature list"),
                     clEnumValN(FeatureToggle::off, "off",
                                "remove atomic_add from the feature list")),
    llvm::cl::init(FeatureToggle::infer));

static llvm::cl::opt<std::string>
    filterDataType("fil_dtype",
                   llvm::cl::desc("Data type for filter tensor or matrix A"),
                   llvm::cl::init("f32"));
static llvm::cl::alias filTypeAliasA("a_dtype",
                                     llvm::cl::aliasopt(filterDataType));
static llvm::cl::alias filTypeAliasShortF("tf",
                                          llvm::cl::aliasopt(filterDataType));
static llvm::cl::alias filTypeAliasShortA("ta",
                                          llvm::cl::aliasopt(filterDataType));

static llvm::cl::opt<std::string>
    inputDataType("in_dtype",
                  llvm::cl::desc("Data type for input tensor or matrix B"),
                  llvm::cl::init("f32"));
static llvm::cl::alias inTypeAliasB("b_dtype",
                                    llvm::cl::aliasopt(inputDataType));
static llvm::cl::alias inTypeAliasShortI("ti",
                                         llvm::cl::aliasopt(inputDataType));
static llvm::cl::alias inTypeAliasShortB("tb",
                                         llvm::cl::aliasopt(inputDataType));

// Note that this is defaulted to blank so we can implement `-t` easily
// and know if we should use default i8 input -> i32 output behavior.
static llvm::cl::opt<std::string>
    outputDataType("out_dtype",
                   llvm::cl::desc("Data type for output tensor or matrix C"),
                   llvm::cl::init(""));
static llvm::cl::alias outTypeAliasC("c_dtype",
                                     llvm::cl::aliasopt(outputDataType));
static llvm::cl::alias outTypeAliasLongOut("out_datatype",
                                           llvm::cl::aliasopt(outputDataType));
static llvm::cl::alias outTypeAliasShortO("to",
                                          llvm::cl::aliasopt(outputDataType));
static llvm::cl::alias outTypeAliasShortC("tc",
                                          llvm::cl::aliasopt(outputDataType));

// Convenience setter for when you need all the data types the same or when you
// want the default (32-bit output) behavior for i8 or 8-bit floats. Also allows
// [a]_[b] syntax for mixed-type operations.
static llvm::cl::opt<std::string> dataTypeAlias(
    "t",
    llvm::cl::desc("Data type selector. Extends i8 to i32 output and 8-bit "
                   "floats to f32 output"),
    llvm::cl::value_desc("Type or Type_Type for mixed-type kernels."),
    llvm::cl::cb<void, std::string>([](std::string v) {
      StringRef val(v);
      if (val.contains("_")) {
        StringRef filter, input;
        std::tie(filter, input) = val.split("_");
        filterDataType = filter.str();
        inputDataType = input.str();
      } else {
        filterDataType = v;
        inputDataType = v;
      }

      if (outputDataType.getNumOccurrences() == 0 || outputDataType.empty()) {
        if (val == "i8")
          outputDataType = "i32";
        else if (val.starts_with("f8") || val.starts_with("fp8") ||
                 val.starts_with("bf8"))
          outputDataType = "f32";
        else
          outputDataType = v;
      }
    }));
llvm::cl::alias dataTypeAliasLong("dtype", llvm::cl::aliasopt(dataTypeAlias));

// conv-config
static llvm::cl::opt<std::string> populateConvConfig(
    "conv-config",
    llvm::cl::desc(
        "Populate full config settings (overrides all specific settings)"),
    llvm::cl::value_desc("config settings matching the C-API"),
    llvm::cl::init(""));

// populate default values
static llvm::cl::opt<bool>
    populateDefaultValues("p", llvm::cl::desc("To populate default values"),
                          llvm::cl::value_desc("To populate default values"),
                          llvm::cl::init(false));

static llvm::cl::opt<rock::TuningParamSetKind> emitTuningSpace(
    "emit-tuning-space",
    llvm::cl::desc("Print a tuning space for the specified kernel"),
    llvm::cl::values(
        clEnumValN(rock::TuningParamSetKind::Quick, "quick",
                   "Quick tuning space"),
        clEnumValN(rock::TuningParamSetKind::Full, "full",
                   "Full tuning space, excluding known-bad configurations"),
        clEnumValN(
            rock::TuningParamSetKind::Exhaustive, "exhaustive",
            "All tuning space combinatinos that could apply to a kernel")),
    llvm::cl::value_desc("tuning space kind to emit"),
    llvm::cl::init(rock::TuningParamSetKind::Full));

static llvm::cl::opt<bool> emitTuningKey(
    "emit-tuning-key",
    llvm::cl::desc(
        "Prints out the struct of the problem to be tuned for inspection."),
    llvm::cl::value_desc(
        "String formatted fields of the problem which is going to be tuned."),
    llvm::cl::init(false));

// Attention related args
// ----------------------

static llvm::cl::opt<int64_t>
    sequenceLength("seq_len", llvm::cl::desc("sequence length of attention()"),
                   llvm::cl::value_desc("positive integer"),
                   llvm::cl::init(-1));

static llvm::cl::opt<int64_t>
    headDims("num_heads", llvm::cl::desc("head dimension of attention()"),
             llvm::cl::value_desc("positive integer"), llvm::cl::init(-1));

static llvm::cl::opt<bool>
<<<<<<< HEAD
    hasAttnScale("with-attn-scale", llvm::cl::desc("Generate an attention kernel that is using a scaling input for the first gemm"), llvm::cl::init(false));

static llvm::cl::opt<bool>
    transposeQ("transQ",
               llvm::cl::desc("whether matrix Q of attention op is Gxseq_lenxhead (default) or Gxheadxseq_len"),
=======
    hasAttnScale("with-attn-scale",
                 llvm::cl::desc("Generate an attention kernel that is using a "
                                "scaling input for the first gemm"),
                 llvm::cl::init(false));

static llvm::cl::opt<bool>
    transposeQ("transQ",
               llvm::cl::desc("whether matrix Q of attention op is "
                              "Gxseq_lenxhead (default) or Gxheadxseq_len"),
>>>>>>> a998d84f
               llvm::cl::init(false));

static llvm::cl::opt<bool>
    transposeK("transK",
<<<<<<< HEAD
               llvm::cl::desc("whether matrix K of attention op is Gxseq_lenxhead (default) or Gxheadxseq_len"),
=======
               llvm::cl::desc("whether matrix K of attention op is "
                              "Gxseq_lenxhead (default) or Gxheadxseq_len"),
>>>>>>> a998d84f
               llvm::cl::init(false));

static llvm::cl::opt<bool>
    transposeV("transV",
<<<<<<< HEAD
               llvm::cl::desc("whether matrix V of attention op is Gxseq_lenxhead (default) or Gxheadxseq_len"),
=======
               llvm::cl::desc("whether matrix V of attention op is "
                              "Gxseq_lenxhead (default) or Gxheadxseq_len"),
>>>>>>> a998d84f
               llvm::cl::init(false));

static llvm::cl::opt<bool>
    transposeO("transO",
<<<<<<< HEAD
               llvm::cl::desc("whether matrix O of attention op is Gxseq_lenxhead (default) or Gxheadxseq_len"),
=======
               llvm::cl::desc("whether matrix O of attention op is "
                              "Gxseq_lenxhead (default) or Gxheadxseq_len"),
>>>>>>> a998d84f
               llvm::cl::init(false));

//////////////////////////////////////////////////////////////////////////
////  Host Generator options
//////////////////////////////////////////////////////////////////////////
////  * Host harness
////    * kernel options
////      * cmd-line def (see above)
////        * gpu gen
////        * cpu gen
////      * user defined (input file)
////    * verifier
////      * cpu gen
////      * gpu gen
////      * compare results
////    * print results
////      * optionally print inputs
////      * optionally print validation results
////    * profiling (TBD)
////      * plumb thru runner (TBD)
//////////////////////////////////////////////////////////////////////////

// generate host harness program.
static llvm::cl::opt<bool>
    genHostHarness("host-harness", llvm::cl::desc("To use host harness"),
                   llvm::cl::value_desc("To use host harness"),
                   llvm::cl::init(false));

static llvm::cl::alias aliasGenHostHarness("ph",
                                           llvm::cl::aliasopt(genHostHarness));

// print results
static llvm::cl::opt<bool>
    printResults("print-results", llvm::cl::desc("To print result tensor"),
                 llvm::cl::init(false));
static llvm::cl::alias aliasPrintResults("pr",
                                         llvm::cl::aliasopt(printResults));

static llvm::cl::opt<bool> printInputs("print-inputs",
                                       llvm::cl::desc("To print input tensors"),
                                       llvm::cl::init(false));
static llvm::cl::alias aliasPrintInputs("pi", llvm::cl::aliasopt(printInputs));

static llvm::cl::opt<bool> printValidationResults(
    "print-validation-results",
    llvm::cl::desc("To print result tensor for validation"),
    llvm::cl::init(false));
static llvm::cl::alias
    aliasPrintValidationResults("pvr",
                                llvm::cl::aliasopt(printValidationResults));

// populate host validation logic.
static llvm::cl::opt<std::string> genValidation(
    "verifier",
    llvm::cl::desc(
        "Select verification from: none(default), cpu, gpu, cpp, mlir, clone"),
    llvm::cl::cb<void, std::string>([](const std::string &v) {
      if (!v.empty())
        genHostHarness = true;
    }),
    llvm::cl::value_desc("Specify host validation logic"), llvm::cl::init(""));

static llvm::cl::opt<bool>
    genCPUValidation("pv", llvm::cl::Hidden, llvm::cl::init(false),
                     llvm::cl::Optional, llvm::cl::cb<void, bool>([](bool v) {
                       if (v) {
                         genValidation = "mlir";
                         genHostHarness = true;
                       }
                     }));

static llvm::cl::opt<bool>
    genCPPValidation("pv_with_cpp", llvm::cl::Hidden, llvm::cl::init(false),
                     llvm::cl::Optional, llvm::cl::cb<void, bool>([](bool v) {
                       if (v) {
                         genValidation = "cpp";
                         genHostHarness = true;
                       }
                     }));

static llvm::cl::opt<bool>
    genMLIRValidation("pv_with_mlir", llvm::cl::Hidden, llvm::cl::init(false),
                      llvm::cl::Optional, llvm::cl::cb<void, bool>([](bool v) {
                        if (v) {
                          genValidation = "mlir";
                          genHostHarness = true;
                        }
                      }));

static llvm::cl::opt<bool>
    genGPUValidation("pv_with_gpu", llvm::cl::Hidden, llvm::cl::init(false),
                     llvm::cl::Optional, llvm::cl::cb<void, bool>([](bool v) {
                       if (v) {
                         genValidation = "gpu";
                         genHostHarness = true;
                       }
                     }));

static llvm::cl::opt<bool> genVerifierKeepPerfConfig(
    "verifier-keep-perf-config", llvm::cl::init(false),
    llvm::cl::desc(
        "whether to clear perf config on verification with GPU kernels"));

static llvm::cl::opt<bool>
    genCPUKernel("cpu-kernels", llvm::cl::desc("Generate CPU kernel for test"),
                 llvm::cl::init(false), llvm::cl::Optional,
                 llvm::cl::cb<void, bool>([](bool v) {
                   if (v) {
                     genValidation = "mlir";
                     genHostHarness = true;
                     printResults = true;
                   }
                 }));
static llvm::cl::alias aliasGenCPUKernel("prc",
                                         llvm::cl::aliasopt(genCPUKernel));

// Input data spec
static llvm::cl::opt<std::string> randomSeed(
    "rand",
    llvm::cl::desc(
        "A positive integer or zero indicates the seed of random data generator"
        "for convolution inputs, e.g. -rand 1. If not specifed, or 'fixed', "
        "use a fixed nonuniform test pattern. If 'none', use all 1s as the "
        "values. If 0, use time(0) as the seed."),
    llvm::cl::value_desc("seed"), llvm::cl::init("fixed"));

static llvm::cl::opt<std::string> randomDataType(
    "rand_type",
    llvm::cl::desc("To specify data type for random number generator,"
                   "e.g. -rand_type float, -rand_type int (default)."),
    llvm::cl::value_desc("type"), llvm::cl::init("int"));

static llvm::cl::opt<std::string> randomSide(
    "rand_side",
    llvm::cl::desc(
        "To populate random numbers to a specified tensor: "
        "For conv2d, -rand_side filter or -rand_side input; "
        "For conv2d_bwd_data, -rand_side filter or -rand_side output; "
        "For conv2d_bwd_weight, -rand_side input or -rand_side output. "
        "By default, populate random numbers to both tensors."),
    llvm::cl::value_desc("tensor"), llvm::cl::init("both"));

// float random inputs range
static llvm::cl::opt<int>
    randMin("rand_min", llvm::cl::desc("lower bound for float random input"),
            llvm::cl::value_desc("range"), llvm::cl::init(0));

static llvm::cl::opt<int>
    randMax("rand_max", llvm::cl::desc("upper bound for float random input"),
            llvm::cl::value_desc("range"), llvm::cl::init(1));

// Verification function options
static llvm::cl::opt<float>
    RMSThreshold("RMS_threshold", llvm::cl::desc("Threshold for RMS metric"),
                 llvm::cl::value_desc("error"), llvm::cl::init(0.00003f));

static llvm::cl::opt<float>
    absDiffThreshold("absDiff_threshold",
                     llvm::cl::desc("Threshold for absDiff metric"),
                     llvm::cl::value_desc("error"), llvm::cl::init(100.0f));

static llvm::cl::opt<float>
    relDiffThreshold("relDiff_threshold",
                     llvm::cl::desc("Threshold for relDiff metric"),
                     llvm::cl::value_desc("error"), llvm::cl::init(0.000001f));

// A toggle to control what to print in the verification function
enum class VerificationPrintToggle : char {
  Always = 3,
  Failure = 2,
  Summary = 1,
  Off = 0
};

static llvm::cl::opt<VerificationPrintToggle> printVerifyResults(
    "print-verify-results",
    llvm::cl::desc("Choose when to print verbose debug information in the "
                   "verification function:"),
    llvm::cl::values(
        clEnumValN(VerificationPrintToggle::Always, "always",
                   "always print debug info"),
        clEnumValN(VerificationPrintToggle::Failure, "failure",
                   "print elem-wise diff + summary only if the test fails"),
        clEnumValN(VerificationPrintToggle::Summary, "summary",
                   "print summary info only if the test fails"),
        clEnumValN(VerificationPrintToggle::Off, "off",
                   "do not print debug info")),
    llvm::cl::init(VerificationPrintToggle::Summary));
static llvm::cl::alias
    aliasPrintVerifyResults("p_verify", llvm::cl::aliasopt(printVerifyResults));

static llvm::cl::opt<int> deviceNum(
    "device",
    llvm::cl::desc(
        "Device index on which to run the kernel (only with host code)"),
    llvm::cl::value_desc("Between 0 and number of GPUs on system. "
                         "Omission leaves current device intact."));
static llvm::cl::alias deviceShort("dev", llvm::cl::aliasopt(deviceNum));

static llvm::cl::opt<int> kernelRepeats(
    "kernel-repeats",
    llvm::cl::desc("Number of times to repeat the kernel invocation"),
    llvm::cl::value_desc("positive integer"), llvm::cl::init(1));

static llvm::cl::opt<bool> applyBufferizationPipeline(
    "apply-bufferization-pipeline",
    llvm::cl::desc("apply bufferization pipeline defined in rock dialect"),
    llvm::cl::init(true));

////////////////////////////////////////////////////////////////////////////////
////  Struct KernelIF
////  - Detected/capture kernel interface
////////////////////////////////////////////////////////////////////////////////
struct KernelIF {
  func::FuncOp func;
  SmallVector<Type, 8> params;
  SmallVector<int32_t, 2> outIndices;

  // CTOR w/ FuncOp
  KernelIF(func::FuncOp _f) : func(_f) {
    assert(func.getNumResults() == 0);
    llvm::SmallDenseSet<Value> outs;
    auto walker = [&](memref::CopyOp copy) { outs.insert(copy.getTarget()); };
    func.walk(walker);
    size_t argCount = func.getArguments().size();
    for (size_t i = 0; i < argCount; i++) {
      params.push_back(func.getArgument(i).getType());
      if (outs.contains(func.getArgument(i))) {
        outIndices.push_back(i);
      }
    }
  }
};

struct GenParams {
  std::optional<rock::KernelType> operation = std::nullopt;
  SmallVector<Type, 5> types;
  rock::GemmFeatures features = rock::GemmFeatures::none;
  std::optional<const rock::Conv2dGenerator::Config *> convConfig =
      std::nullopt;
  StringRef arch;
  StringRef perfConfig;
};

namespace test {
void registerTestDialect(DialectRegistry &);
} // namespace test

static void correctConvParameters() {
  std::string filterLayoutValue = filterLayout.getValue();
  std::string inputLayoutValue = inputLayout.getValue();
  std::string outputLayoutValue = outputLayout.getValue();
  // yxcgk not implement yet
  if (filterLayoutValue == "kcyx")
    filterLayout = "gkcyx";
  else if (filterLayoutValue == "kyxc")
    filterLayout = "gkyxc";
  else if (filterLayoutValue.size() == 4)
    filterLayout = "g" + filterLayoutValue;

  if (outputLayoutValue == "nkhw")
    outputLayout = "ngkhw";
  else if (outputLayoutValue == "nhwk")
    outputLayout = "nhwgk";
  else if (outputLayoutValue.size() == 4)
    outputLayout = "g" + outputLayoutValue;

  if (inputLayoutValue == "nchw")
    inputLayout = "ngchw";
  else if (inputLayoutValue == "nhwc")
    inputLayout = "nhwgc";
  else if (inputLayoutValue.size() == 4)
    inputLayout = "g" + inputLayoutValue;

  auto validatePadding = [](llvm::cl::opt<int> &combined,
                            llvm::cl::opt<int> &left, llvm::cl::opt<int> &right,
                            StringRef name) {
    if (combined.getValue() > 0) {
      int combinedVal = combined.getValue();
      int leftVal = left.getValue();
      int rightVal = right.getValue();
      if (leftVal == 0 && rightVal == 0) {
        left = combinedVal;
        right = combinedVal;
      } else {
        if (leftVal != combinedVal || rightVal != combinedVal) {
          llvm::errs() << "you can't use both " << name << " and (" << name
                       << "_l," << name << "_r).\n";
        }
      }
    }
  };

  validatePadding(paddingHeight, paddingHeightLeft, paddingHeightRight,
                  "padding_h");
  validatePadding(paddingWidth, paddingWidthLeft, paddingWidthRight,
                  "padding_w");

  // adjust the padding size
  // getOutputDim can give us correct output size
  // output size = input size+ padding size
  // then -(filter size-1) * dilation size -1
  // ,/ stride size and add 1
  auto getOutputDim = [](int64_t inputLen, int64_t filLen, int leftPadLen,
                         int rightPadLen, int strideLen, int dilLen) {
    return (inputLen + leftPadLen + rightPadLen - (filLen - 1) * dilLen - 1) /
               strideLen +
           1;
  };

  int hi = inputHeight.getValue();
  int y = filterHeight.getValue();
  int in_left_pad_h = paddingHeightLeft.getValue();
  int in_right_pad_h = paddingHeightRight.getValue();
  int conv_stride_h = strideHeight.getValue();
  int conv_dilation_h = dilationHeight.getValue();
  int ho = getOutputDim(hi, y, in_left_pad_h, in_right_pad_h, conv_stride_h,
                        conv_dilation_h);
  int hi_minimum = 1 + (y - 1) * conv_dilation_h + (ho - 1) * conv_stride_h;
  int hi_specified = hi + in_left_pad_h + in_right_pad_h;
  // hi_minimum is the miminum number of input elements needed to correctly
  // apply the filter in the h direction, which is a function of the stride and
  // dilation parameters. If the specified input height is less than this value,
  // add extra padding on the right to allow the convolution to execute
  // successfully.
  if (hi_minimum > hi_specified)
    paddingHeightRight = in_right_pad_h + (hi_minimum - hi_specified);

  int wi = inputWidth.getValue();
  int x = filterWidth.getValue();
  int in_left_pad_w = paddingWidthLeft.getValue();
  int in_right_pad_w = paddingWidthRight.getValue();
  int conv_stride_w = strideWidth.getValue();
  int conv_dilation_w = dilationWidth.getValue();
  int wo = getOutputDim(wi, x, in_left_pad_w, in_right_pad_w, conv_stride_w,
                        conv_dilation_w);

  int wi_minimum = 1 + (x - 1) * conv_dilation_w + (wo - 1) * conv_stride_w;
  int wi_specified = wi + in_left_pad_w + in_right_pad_w;
  // wi_minimum is the miminum number of input elements needed to correctly
  // apply the filter in the w direction, which is a function of the stride and
  // dilation parameters. If the specified input height is less than this value,
  // add extra padding on the right to allow the convolution to execute
  // successfully.
  if (wi_minimum > wi_specified)
    paddingWidthRight = in_right_pad_w + (wi_minimum - wi_specified);
}

static void verifyConvLayout() {
  std::string filterLayoutValue = filterLayout.getValue();
  std::string inputLayoutValue = inputLayout.getValue();

  if (filterLayoutValue.find("yx") == std::string::npos &&
      filterLayoutValue.find("xy") == std::string::npos) {
    llvm::errs() << "Unsupported filter layout: disjointed yx!\n";
    exit(1);
  }

  if (inputLayoutValue.find("hw") == std::string::npos &&
      inputLayoutValue.find("wh") == std::string::npos) {

    llvm::errs() << "Unsupported input layout: disjointed hw!\n";
    exit(1);
  }
}

static void populateDefaults() {
  const bool isGemm = operation == rock::KernelType::Gemm;
  const bool isAttention = operation == rock::KernelType::Attention;
  const bool isConv = !(isGemm || isAttention);
  // Default f32 if we passed no `-t` arguments at all.
  if (outputDataType.empty())
    outputDataType = "f32";
  if (populateDefaultValues) {
    if (isGemm) {
      groupSize = 1;
      gemmM = 1024;
      gemmK = 769;
      gemmN = 512;
    }
    if (isAttention) {
      groupSize = 1;
      sequenceLength = 1024;
      headDims = 32;
    }
    if (isConv) {
      if (mfmaFeature != FeatureToggle::on) {
        groupSize = 1;
        batchSize = 128;
        inputChannel = 8;
        outputChannel = 128;
        inputHeight = 32;
        inputWidth = 32;
        filterHeight = 3;
        filterWidth = 3;
        dilationHeight = 1;
        dilationWidth = 1;
        strideHeight = 1;
        strideWidth = 1;
        paddingHeightLeft = 0;
        paddingHeightRight = 0;
        paddingWidthLeft = 0;
        paddingWidthRight = 0;
      } else {
        groupSize = 1;
        batchSize = 128;
        inputChannel = 1024;
        outputChannel = 1024;
        inputHeight = 14;
        inputWidth = 14;
        filterHeight = 1;
        filterWidth = 1;
        dilationHeight = 1;
        dilationWidth = 1;
        strideHeight = 1;
        strideWidth = 1;
        paddingHeightLeft = 0;
        paddingHeightRight = 0;
        paddingWidthLeft = 0;
        paddingWidthRight = 0;
      }
    }
  }

  if (isConv && outputHeight.getNumOccurrences() == 0) {
    outputHeight = rock::Conv2dGenerator::outputDim(
        inputHeight.getValue(), filterHeight.getValue(),
        paddingHeightLeft.getValue(), paddingHeightRight.getValue(),
        strideHeight.getValue(), dilationHeight.getValue());
  }
  if (isConv && outputWidth.getNumOccurrences() == 0) {
    outputWidth = rock::Conv2dGenerator::outputDim(
        inputWidth.getValue(), filterWidth.getValue(),
        paddingWidthLeft.getValue(), paddingWidthRight.getValue(),
        strideWidth.getValue(), dilationWidth.getValue());
  }
}

auto getRequiredArgs(std::optional<rock::KernelType> kernelType) {
  using RequiredArgsType = std::vector<const llvm::cl::opt<int64_t> *>;
  switch (kernelType.value()) {
  case rock::KernelType::Gemm: {
    const static RequiredArgsType requiredGemmArgs = {&groupSize, &gemmM,
                                                      &gemmK, &gemmN};
    return requiredGemmArgs;
  }
  case rock::KernelType::Attention: {
    const static RequiredArgsType requiredAttenArgs = {
        &groupSize, &sequenceLength, &headDims};
    return requiredAttenArgs;
  }
  default: {
    const static RequiredArgsType requiredConvArgs = {
        &groupSize,  &batchSize,     &inputChannel, &inputHeight,
        &inputWidth, &outputChannel, &filterWidth,  &filterHeight};
    return requiredConvArgs;
  }
  };
}

static LogicalResult detectMissingArguments() {
  const static auto requiredArgs = getRequiredArgs(operation);
  for (auto *arg : requiredArgs) {
    if (arg->getValue() <= 0) {
      llvm::errs() << "Value for: " << arg->ArgStr << " not specified\n";
      return failure();
    }
  }

  if (operation == rock::KernelType::Attention) {
    if (dataTypeAlias.getValue().empty()) {
      llvm::errs() << "Type of the Attention operation is not specified\n";
      return failure();
    }
  }

  return success();
}

static func::FuncOp makeFuncDecl(ModuleOp module, StringRef funcName,
                                 TypeRange inputs, TypeRange results = {}) {
  func::FuncOp func = module.lookupSymbol<func::FuncOp>(funcName);
  if (!func) {
    OpBuilder builder(module.getContext());
    func = func::FuncOp::create(builder.getUnknownLoc(), funcName,
                                builder.getFunctionType(inputs, results));
    func.setSymVisibilityAttr(builder.getStringAttr("private"));
    module.push_back(func);
  }

  return func;
}

static Value makeNDMemRef(OpBuilder &b, Value var, uint32_t ndim) {
  MLIRContext *context = b.getContext();
  auto oprType = var.getType().template cast<ShapedType>();
  if (!oprType.hasStaticShape())
    return Value();

  auto shape = oprType.getShape();
  auto loc = var.getLoc();

  if (shape.size() > ndim) {
    // Collapse last dims
    SmallVector<int64_t, 5> colShape;
    SmallVector<ReassociationExprs, 5> reassocs;
    uint32_t dim = 0;
    for (; dim < ndim - 1; ++dim) {
      colShape.push_back(shape[dim]);
      reassocs.push_back({getAffineDimExpr(dim, context)});
    }

    // Last dim
    uint64_t lastDim = 1;
    SmallVector<AffineExpr, 2> exprs;
    for (; dim < shape.size(); ++dim) {
      lastDim *= shape[dim];
      exprs.push_back(getAffineDimExpr(dim, context));
    }
    colShape.push_back(lastDim);
    reassocs.push_back(exprs);

    auto colType = MemRefType::get(colShape, oprType.getElementType());

    // Emit memref.collapse_shape
    var = b.create<memref::CollapseShapeOp>(loc, colType, var, reassocs);
  } else if (!shape.empty() && shape.size() < ndim) {
    // Expand last dims
    SmallVector<int64_t, 5> expShape;
    SmallVector<ReassociationExprs, 5> reassocs;
    uint32_t dim = 0;
    for (; dim < shape.size() - 1; ++dim) {
      expShape.push_back(shape[dim]);
      reassocs.push_back({getAffineDimExpr(dim, context)});
    }

    // Last dim
    expShape.push_back(shape[dim]);
    SmallVector<AffineExpr, 2> exprs;
    for (; dim < ndim; ++dim) {
      expShape.push_back(1);
      exprs.push_back(getAffineDimExpr(dim, context));
    }
    expShape.pop_back();
    reassocs.push_back(exprs);

    auto expType = MemRefType::get(expShape, oprType.getElementType());

    // Emit memref.collapse_shape
    var = b.create<memref::ExpandShapeOp>(loc, expType, var, reassocs);
  }

  return var;
}

static func::FuncOp createGPUWrapper(ModuleOp module, const KernelIF &kernel) {
  MLIRContext *context = module.getContext();
  OpBuilder b(context);
  auto loc = kernel.func->getLoc();

  // Create gpu wrapper function
  auto kfunc = kernel.func;
  std::string funcName = kfunc.getName().str() + "_gpu";
  auto gpuWrapperFuncType = b.getFunctionType(kernel.params, {});
  auto gpuWrapperFunc =
      func::FuncOp::create(loc, StringRef(funcName), gpuWrapperFuncType);
  module.push_back(gpuWrapperFunc);

  // Emit gpu convolution logic.
  Block *block = gpuWrapperFunc.addEntryBlock();
  b.setInsertionPoint(block, block->begin());

  // Emit device selection
  if (deviceNum.getNumOccurrences() > 0)
    b.create<gpu::SetDefaultDeviceOp>(
        loc, b.create<arith::ConstantIntOp>(loc, deviceNum.getValue(),
                                            b.getIntegerType(32)));

  SmallVector<Value, 4> cpuMem;
  SmallVector<Value, 4> gpuMem;
  for (auto pair : llvm::enumerate(kernel.params)) {
    Value arg = block->getArgument(pair.index());
    cpuMem.push_back(arg);

    // Emit GPU memory allocation function calls.
    auto gpuAllocOp = b.create<gpu::AllocOp>(
        loc, arg.getType(), Type(), /*asyncDependencies=*/ValueRange{},
        /*dynamicSizes=*/ValueRange{}, /*symbolOperands=*/ValueRange{});
    Value gpuAlloc = gpuAllocOp.getResult(0);
    gpuMem.push_back(gpuAlloc);

    // Emit CPU->GPU memcpy function calls.
    b.create<gpu::MemcpyOp>(loc, TypeRange{}, ValueRange{gpuAlloc, arg});
  }

  // Emit kernel function call, repeating it if needed.
  // We assume that the repeated atomic add usages in a wrw kernel will not
  // substantially impact performance as the result becomes large
  auto emitWrappedCall = [&kernel, &gpuMem](OpBuilder &b, Location loc,
                                            Value ignoredIv,
                                            ValueRange noArgs) {
    auto wrappedCall = b.create<func::CallOp>(loc, kernel.func, gpuMem);
    wrappedCall->setAttr("wrapped_call", b.getUnitAttr());
    if (ignoredIv) { // we're creating an actual loop
      b.create<scf::YieldOp>(loc);
    }
  };
  if (kernelRepeats > 1) {
    Value zeroOp = b.createOrFold<arith::ConstantIndexOp>(loc, 0);
    Value kernelRepeatsOp =
        b.createOrFold<arith::ConstantIndexOp>(loc, kernelRepeats);
    Value step = b.createOrFold<arith::ConstantIndexOp>(loc, 1);
    b.create<scf::ForOp>(loc, zeroOp, kernelRepeatsOp, step,
                         /*args=*/std::nullopt, emitWrappedCall);
  } else {
    emitWrappedCall(b, loc, nullptr, {});
  }

  for (auto pair : llvm::enumerate(kernel.params)) {
    uint32_t i = pair.index();
    b.create<gpu::MemcpyOp>(loc, TypeRange{}, ValueRange{cpuMem[i], gpuMem[i]});
    b.create<gpu::DeallocOp>(loc, TypeRange{}, ValueRange{gpuMem[i]});
  }

  b.create<func::ReturnOp>(loc, ValueRange{});

  return gpuWrapperFunc;
}

// Map data type string to MLIR type
static Type typeFromString(StringRef name, MLIRContext *ctx) {
  std::optional<Type> result =
      llvm::StringSwitch<std::optional<Type>>(name)
          .Case("f32", Float32Type::get(ctx))
          .Case("f16", Float16Type::get(ctx))
          .Case("bf16", BFloat16Type::get(ctx))
          .Case("i8", IntegerType::get(ctx, 8))
          .Case("i32", IntegerType::get(ctx, 32))
          .Cases("bf8", "f8E5M2FNUZ", Float8E5M2FNUZType::get(ctx))
          .Cases("fp8", "f8E4M3FNUZ", Float8E4M3FNUZType::get(ctx))
          .Default(std::nullopt);
  if (!result) {
    llvm::errs() << "Unknown data type: " << name << "\n";
    exit(1);
  }
  return *result;
}

// Determine the range and seed for the random data generator
static int getRandomSeed() {
  std::string rseed = randomSeed;
  if (rseed[0] >= '0' and rseed[0] <= '9')
    return std::stoi(rseed);
  return -1;
}

static std::tuple<short, short> getRandomTestData(int idx) {
  short min = 1, max = 1;

  int32_t idx_spec = -1;
  switch (randomSide.getValue()[0]) {
  case 'f':
    idx_spec = 0;
    break;
  case 'i':
    idx_spec = 1;
    break;
  case 'o':
    idx_spec = 2;
    break;
  case 'b':
  default:
    break;
  }

  if (randomSeed != "none" && randomSeed != "fixed") {
    if ((idx_spec >= 0) && (idx_spec != idx)) {
    } else if (randomDataType.getValue() == "int") {
      // generate random integer in [-5, 5)
      min = -5;
      max = 5;
    } else {
      // generate random floats in [rand_min, rand_max)
      min = randMin.getValue();
      max = randMax.getValue();
    }
  }
  return std::make_tuple(min, max);
}

llvm::SmallVector<float, 3> getTensorInitPattern(Type elemType) {
  llvm::SmallVector<float, 3> pattern;
  if (randomSeed == "none") {
    float fixedVal = 1.0f;
    if (randomDataType == "float")
      // Clamp the fixed rondam float by 0.1 to avoid infs in some f16 tests
      fixedVal *= 0.1f;
    pattern = {static_cast<float>(fixedVal)};
  } else if (randomSeed == "fixed") {
    if (elemType.isIntOrIndex())
      pattern = {1.0, -1.0, 2.0};
    else
      pattern = {0.5, -1, 0.75};
  } else {
    llvm_unreachable("We shouldn't be here for random values");
  }
  return pattern;
}

static LogicalResult populateTensorFillLogic(OpBuilder &b, Location loc,
                                             ArrayRef<float> pattern,
                                             Type elemType, Value toFill) {
  // TODO(kdrewnia) Refactor this to create the constant vector up front
  // TODO(kdrewnia) Factor out the anti-bf16 pass from GPU lowering, apply
  // it here
  Type i16 = b.getIntegerType(16);
  Value constantsVec;
  if (elemType == b.getBF16Type()) {
    uint16_t init = 0;
    constantsVec = b.create<arith::ConstantOp>(
        loc,
        SplatElementsAttr::get(VectorType::get(pattern.size(), i16), init));
  } else {
    constantsVec = rock::createZeroConstantOp(
        b, loc, VectorType::get(pattern.size(), elemType));
  }
  for (auto v : llvm::enumerate(pattern)) {
    Value vOp;
    if (elemType == b.getBF16Type()) {
      llvm::APFloat fl(v.value());
      bool losesInfo = false;
      fl.convert(llvm::APFloat::BFloat(), llvm::APFloat::rmNearestTiesToEven,
                 &losesInfo);
      llvm::APInt val = fl.bitcastToAPInt();
      vOp = b.create<arith::ConstantOp>(loc, b.getIntegerAttr(i16, val));
    } else if (elemType.isIntOrIndex()) {
      vOp = rock::createConstantIntOp(b, loc, elemType, elemType,
                                      static_cast<int64_t>(v.value()));
    } else {
      vOp = rock::createConstantFloatOp(b, loc, elemType, elemType, v.value());
    }
    constantsVec = b.create<vector::InsertElementOp>(
                        loc, vOp, constantsVec,
                        b.create<arith::ConstantIndexOp>(loc, v.index()))
                       .getResult();
  }

  Value toFillFlat = makeNDMemRef(b, toFill, 1);
  MemRefType flatType = toFillFlat.getType().cast<MemRefType>();
  SmallVector<int64_t, 1> lowerBounds;
  SmallVector<int64_t, 1> upperBounds;
  SmallVector<int64_t, 1> steps;
  AffineMap rowMajorMap = AffineMap::getConstantMap(0, b.getContext());
  if (!flatType.getShape().empty()) {
    AffineExpr rowMajor = b.getAffineDimExpr(0);
    rowMajor = rowMajor % b.getAffineConstantExpr(pattern.size());
    rowMajorMap = AffineMap::get(1, 0, {rowMajor}, b.getContext());
    lowerBounds.push_back(0);
    upperBounds.push_back(flatType.getNumElements());
    steps.push_back(1);
  }

  affine::buildAffineLoopNest(
      b, loc, lowerBounds, upperBounds, steps,
      [rowMajorMap, &constantsVec, toFillFlat,
       elemType](OpBuilder &b, Location loc, ValueRange ivs) {
        auto selectorOp =
            b.create<affine::AffineApplyOp>(loc, rowMajorMap, ivs);
        Value toStore = b.create<vector::ExtractElementOp>(
                             loc, constantsVec, selectorOp->getResult(0))
                            .getResult();
        if (elemType == b.getBF16Type())
          toStore = b.create<arith::BitcastOp>(loc, b.getBF16Type(), toStore);
        b.create<memref::StoreOp>(loc, toStore, toFillFlat, ivs);
      });
  return success();
}

static LogicalResult populateRandomTensorFillLogic(OpBuilder &b, Location loc,
                                                   ModuleOp module,
                                                   Type elemType, Value toFill,
                                                   int idx) {
  llvm::SmallDenseMap<short, Value> i16vals;
  auto getI16Val = [&](short v) {
    if (i16vals.find(v) == i16vals.end()) {
      auto i16Type = b.getIntegerType(16);
      i16vals.try_emplace(
          v, b.createOrFold<arith::ConstantIntOp>(loc, v, i16Type));
    }
    return i16vals[v];
  };

  Value toFillFlat = makeNDMemRef(b, toFill, 1);
  auto flatType = toFillFlat.getType().cast<MemRefType>();

  bool isRandFloat = (randomDataType == "float");
  func::FuncOp randFunc;
  Type i16 = b.getI16Type();
  Type f32 = b.getF32Type();
  if (isRandFloat)
    randFunc = makeFuncDecl(module, "randomFloatValue", {i16, i16}, {f32});
  else
    randFunc = makeFuncDecl(module, "randomIntegerValue", {i16, i16}, {f32});

  short min, max;
  std::tie(min, max) = getRandomTestData(idx);
  Value minConst = getI16Val(min), maxConst = getI16Val(max);

  SmallVector<int64_t, 1> lowerBounds;
  SmallVector<int64_t, 1> upperBounds;
  SmallVector<int64_t, 1> steps;

  if (!flatType.getShape().empty()) {
    lowerBounds.push_back(0);
    upperBounds.push_back(flatType.getNumElements());
    steps.push_back(1);
  }

  affine::buildAffineLoopNest(
      b, loc, lowerBounds, upperBounds, steps,
      [elemType, randFunc, toFillFlat, minConst,
       maxConst](OpBuilder &b, Location loc, ValueRange ivs) {
        auto randFloatCall = b.create<func::CallOp>(
            loc, randFunc, ValueRange{minConst, maxConst});
        Value randFloat = randFloatCall.getResult(0);
        Value randVal;
        if (elemType.isIntOrIndex())
          randVal = b.create<arith::FPToSIOp>(loc, elemType, randFloat);
        else if (!elemType.isF32())
          randVal = b.create<arith::TruncFOp>(loc, elemType, randFloat);
        else
          randVal = randFloat;

        b.create<memref::StoreOp>(loc, randVal, toFillFlat, ivs);
      });

  return success();
}

static std::tuple<int64_t, int64_t, int64_t>
getConv2dBounds(rock::ConvOpType dir,
                const rock::Conv2dGenerator::Config &genConfig) {
  int64_t dim, dimH, dimW;
  char channel;
  StringRef layout;
  ArrayRef<int64_t> dimension;
  switch (dir) {
  case rock::ConvOpType::Fwd:
    channel = 'c';
    dimension = genConfig.inputDimension;
    layout = genConfig.inputLayout;
    break;
  case rock::ConvOpType::BwdData:
    channel = 'k';
    dimension = genConfig.outputDimension;
    layout = genConfig.outputLayout;
    break;
  case rock::ConvOpType::BwdWeight:
    channel = 'n';
    dimension = genConfig.inputDimension;
    layout = genConfig.inputLayout;
    break;
  }
  for (const auto &t : llvm::zip(layout, dimension)) {
    char c(std::get<0>(t));
    if (c == channel)
      dim = std::get<1>(t);
    if (c == 'h')
      dimH = std::get<1>(t);
    if (c == 'w')
      dimW = std::get<1>(t);
  }
  return std::make_tuple(dim, dimH, dimW);
}

static func::FuncOp getMemcpyFuncDecl(ModuleOp module, const MemRefType srcType,
                                      const MemRefType destType) {
  OpBuilder b(module.getContext());

  assert(srcType.getRank() <= 1 && "Memcopy takes 1-D sources");
  assert(destType.getRank() <= 1 && "Memcopy takes 1-D destinations");

  Type srcElemType = srcType.getElementType();
  Type dstElemType = destType.getElementType();
  // memcpy_<srcElemType>_<dstElemType>_(srcSize|any)
  std::string funcName = "_memcpy_";
  llvm::raw_string_ostream funcNameStr(funcName);
  funcNameStr << srcElemType << "_" << dstElemType << "_";

  int64_t numElements = -1;
  if (srcType.hasStaticShape())
    numElements = srcType.getNumElements();

  if (numElements != -1)
    funcNameStr << numElements;
  else
    funcNameStr << "any";

  if ((numElements == -1 && !destType.hasStaticShape()) ||
      numElements != destType.getNumElements())
    assert(0 && "Called for an uneven memcpy");

  func::FuncOp func = module.lookupSymbol<func::FuncOp>(funcName);
  if (func) // already exists
    return func;

  Location loc = b.getUnknownLoc();

  // clang-format off
  // func _memcpy_<srcElemType>_<dstElemType>_<size> (%arg0 : memref<sizexf32>, %arg1 : memref<sizexf16>) {
  //   %size = memref.dim %arg0(%c0)
  //   scf.for %i0 = %c0 to %size step %c1 {
  //     %2 = load %arg0[%i0] : memref<?xf32>
  //     store %2, %arg1[%i0] : memref<?xf32>
  //   }
  // }
  // clang-format on

  // Emit function definition
  func = func::FuncOp::create(loc, funcName,
                              b.getFunctionType({srcType, destType}, {}));

  module.push_back(func);

  // Create a new block
  Block *block = func.addEntryBlock();
  b.setInsertionPoint(block, block->begin());

  auto src = block->getArgument(0);
  auto dst = block->getArgument(1);

  auto insertConversionLogic = [&](OpBuilder &opBuilder, Value loadOp) {
    Value newLoadOp = loadOp;
    if (srcElemType != dstElemType) {
      // insert conversion logic
      auto srcBitWidth = srcElemType.getIntOrFloatBitWidth();
      auto dstBitWidth = dstElemType.getIntOrFloatBitWidth();
      if (srcElemType.isIntOrIndex()) {
        if (dstElemType.isIntOrIndex()) {
          if (srcBitWidth < dstBitWidth)
            newLoadOp =
                opBuilder.create<arith::ExtSIOp>(loc, dstElemType, loadOp);
          else
            newLoadOp =
                opBuilder.create<arith::TruncIOp>(loc, dstElemType, loadOp);
        } else {
          assert(dstElemType.isa<FloatType>());
          newLoadOp =
              opBuilder.create<arith::SIToFPOp>(loc, dstElemType, loadOp);
        }
      } else {
        assert(srcElemType.isa<FloatType>());
        if (dstElemType.isIntOrIndex()) {
          newLoadOp =
              opBuilder.create<arith::FPToSIOp>(loc, dstElemType, loadOp);
        } else {
          if (srcBitWidth < dstBitWidth)
            newLoadOp =
                opBuilder.create<arith::ExtFOp>(loc, dstElemType, loadOp);
          else
            newLoadOp =
                opBuilder.create<arith::TruncFOp>(loc, dstElemType, loadOp);
        }
      }
    }
    return newLoadOp;
  };

  if (srcType.getRank() == 1) {
    auto cst0Op = b.create<arith::ConstantIndexOp>(loc, 0);
    auto cst1Op = b.create<arith::ConstantIndexOp>(loc, 1);
    auto size = b.create<memref::DimOp>(loc, src, cst0Op);

    auto loop0 = b.create<scf::ForOp>(loc, cst0Op, size, cst1Op);
    auto bt0 = OpBuilder::atBlockTerminator(loop0.getBody());
    auto iv0 = loop0.getInductionVar();

    Value loadOp = bt0.create<memref::LoadOp>(loc, src, ValueRange{iv0});
    loadOp = insertConversionLogic(bt0, loadOp);
    bt0.create<memref::StoreOp>(loc, loadOp, dst, ValueRange{iv0});
  } else {
    Value loadOp = b.create<memref::LoadOp>(loc, src, ValueRange{});
    loadOp = insertConversionLogic(b, loadOp);
    b.create<memref::StoreOp>(loc, loadOp, dst, ValueRange{});
  }

  b.create<func::ReturnOp>(loc, ValueRange{});

  return func;
}

static void emitMemcpy(OpBuilder &b, Value src, Value dst) {
  auto module = b.getBlock()->getParentOp()->getParentOfType<ModuleOp>();
  auto loc = b.getUnknownLoc();

  Value srcFlat = makeNDMemRef(b, src, 1);
  Value dstFlat = makeNDMemRef(b, dst, 1);
  auto srcFlatType = srcFlat.getType().cast<MemRefType>();
  auto dstFlatType = dstFlat.getType().cast<MemRefType>();

  if (srcFlatType == dstFlatType) {
    b.create<memref::CopyOp>(loc, srcFlat, dstFlat);
  } else {
    auto memcpyFunc = getMemcpyFuncDecl(module, srcFlatType, dstFlatType);
    b.create<func::CallOp>(loc, memcpyFunc, ValueRange{srcFlat, dstFlat});
  }
}

// If the ref is float and not F32, make an F32 buffer and copy into it.
// Used when a CPU kernel will have parameters that it can't handle natively.
Value ensureFloatIsF32(OpBuilder &b, Location loc, Value ref, Type floatType) {
  auto refType = ref.getType().template dyn_cast<MemRefType>();
  Type refElemType = refType.getElementType();
  if (!refElemType.isa<FloatType>() || refElemType.isF32())
    return ref;
  Value refFlat = makeNDMemRef(b, ref, 1);
  auto f32NewType = MemRefType::get(refType.getShape(), floatType);
  auto refNew = b.create<memref::AllocOp>(loc, f32NewType);
  Value refNewFlat = makeNDMemRef(b, refNew, 1);
  emitMemcpy(b, refFlat, refNewFlat);
  return refNew;
}

static void
createCPUConvWithMLIR(ModuleOp module, func::FuncOp &func,
                      const rock::Conv2dGenerator::Config &genConfig) {
  OpBuilder b(module.getContext());

  Block *block = func.addEntryBlock();
  b.setInsertionPoint(block, block->begin());

  Location loc = b.getUnknownLoc();

  // Initialize the result tensor
  BlockArgument resultTensor;
  switch (genConfig.operation.value()) {
  case rock::ConvOpType::Fwd:
    resultTensor = block->getArgument(2);
    break;
  case rock::ConvOpType::BwdData:
    resultTensor = block->getArgument(1);
    break;
  case rock::ConvOpType::BwdWeight:
    resultTensor = block->getArgument(0);
    break;
  }
  auto resultType = resultTensor.getType().template dyn_cast<MemRefType>();
  Type elemType = resultType.getElementType();
  SmallVector<float, 1> zeroPattern = {0.0};
  if (failed(
          populateTensorFillLogic(b, loc, zeroPattern, elemType, resultTensor)))
    llvm_unreachable("Tensor fill logic population shouldn't fail");

  // Create affine maps
  AffineExpr heightExpr, widthExpr;
  AffineMap heightMap, widthMap;
  AffineExpr outputHeightExpr, outputWidthExpr;
  AffineMap outputHeightMap, outputWidthMap;

  switch (genConfig.operation.value()) {
  case rock::ConvOpType::Fwd:
  case rock::ConvOpType::BwdWeight:
    // d0 * stride + d1 * dilation - padding
    heightExpr = b.getAffineDimExpr(0) * genConfig.strideHeight +
                 b.getAffineDimExpr(1) * genConfig.dilationHeight -
                 genConfig.paddingHeightLeft;
    widthExpr = b.getAffineDimExpr(0) * genConfig.strideWidth +
                b.getAffineDimExpr(1) * genConfig.dilationWidth -
                genConfig.paddingWidthLeft;
    break;
  case rock::ConvOpType::BwdData:
    // d0 + padding - d1 * dilation
    heightExpr = b.getAffineDimExpr(0) + genConfig.paddingHeightLeft -
                 b.getAffineDimExpr(1) * genConfig.dilationHeight;
    widthExpr = b.getAffineDimExpr(0) + genConfig.paddingWidthLeft -
                b.getAffineDimExpr(1) * genConfig.dilationWidth;
    break;
  }
  heightMap = AffineMap::get(2, 0, {heightExpr}, b.getContext());
  widthMap = AffineMap::get(2, 0, {widthExpr}, b.getContext());

  // Create extra maps for backward data
  if (genConfig.operation.value() == rock::ConvOpType::BwdData) {
    // d0 / stride
    outputHeightExpr = b.getAffineDimExpr(0).floorDiv(genConfig.strideHeight);
    outputWidthExpr = b.getAffineDimExpr(0).floorDiv(genConfig.strideWidth);
    outputHeightMap = AffineMap::get(1, 0, {outputHeightExpr}, b.getContext());
    outputWidthMap = AffineMap::get(1, 0, {outputWidthExpr}, b.getContext());
  }

  // Create constraints for boundary checks
  SmallVector<AffineExpr, 6> exprs;
  SmallVector<bool, 6> eqFlags;
  IntegerSet condition;
  if (genConfig.operation.value() == rock::ConvOpType::BwdData) {
    // out_h_tmp % stride_h == 0, out_w_tmp % stride_w == 0
    exprs.push_back(b.getAffineDimExpr(2) % genConfig.strideHeight);
    eqFlags.push_back(true);
    exprs.push_back(b.getAffineDimExpr(3) % genConfig.strideWidth);
    eqFlags.push_back(true);
  }
  // out_h_idx >= 0, out_h_idx < out_height, out_w_idx >= 0, out_w_idx <
  // out_width
  exprs.push_back(b.getAffineDimExpr(0));
  eqFlags.push_back(false);
  exprs.push_back(b.getAffineSymbolExpr(0) - b.getAffineDimExpr(0) - 1);
  eqFlags.push_back(false);
  exprs.push_back(b.getAffineDimExpr(1));
  eqFlags.push_back(false);
  exprs.push_back(b.getAffineSymbolExpr(1) - b.getAffineDimExpr(1) - 1);
  eqFlags.push_back(false);
  if (genConfig.operation.value() == rock::ConvOpType::BwdData) {
    condition = IntegerSet::get(4, 2, exprs, eqFlags);
  } else {
    condition = IntegerSet::get(2, 2, exprs, eqFlags);
  }

  SmallVector<int64_t, 8> lowerBounds(8, 0);
  SmallVector<int64_t, 8> upperBounds;
  SmallVector<int64_t, 8> steps(8, 1);
  std::string loopIVs;

  int64_t dimX, dimH, dimW;
  int64_t out_h, out_w;
  std::tie(dimX, dimH, dimW) =
      getConv2dBounds(genConfig.operation.value(), genConfig);

  // Create the upper bounds
  switch (genConfig.operation.value()) {
  case rock::ConvOpType::Fwd:
    llvm::copy(genConfig.outputDimension, std::back_inserter(upperBounds));
    upperBounds.push_back(dimX);
    upperBounds.push_back(genConfig.filterHeight);
    upperBounds.push_back(genConfig.filterWidth);
    loopIVs.append(genConfig.outputLayout);
    loopIVs.append("cyx");
    break;
  case rock::ConvOpType::BwdData:
    llvm::copy(genConfig.inputDimension, std::back_inserter(upperBounds));
    upperBounds.push_back(dimX);
    upperBounds.push_back(genConfig.filterHeight);
    upperBounds.push_back(genConfig.filterWidth);
    loopIVs.append(genConfig.inputLayout);
    loopIVs.append("kyx");
    break;
  case rock::ConvOpType::BwdWeight:
    std::tie(std::ignore, out_h, out_w) =
        getConv2dBounds(rock::ConvOpType::BwdData, genConfig);
    llvm::copy(genConfig.filterDimension, std::back_inserter(upperBounds));
    upperBounds.push_back(dimX);
    upperBounds.push_back(out_h);
    upperBounds.push_back(out_w);
    loopIVs.append(genConfig.filterLayout);
    loopIVs.append("nhw");
    break;
  }

  Value opd1, opd2, result;

  switch (genConfig.operation.value()) {
  case rock::ConvOpType::Fwd:
    opd1 = block->getArgument(0);
    opd2 = block->getArgument(1);
    result = block->getArgument(2);
    break;
  case rock::ConvOpType::BwdWeight:
    opd1 = block->getArgument(2);
    opd2 = block->getArgument(1);
    result = block->getArgument(0);
    break;
  case rock::ConvOpType::BwdData:
    opd1 = block->getArgument(0);
    opd2 = block->getArgument(2);
    result = block->getArgument(1);
    break;
  }

  auto floatType = b.getF32Type();

  opd1 = ensureFloatIsF32(b, loc, opd1, floatType);
  opd2 = ensureFloatIsF32(b, loc, opd2, floatType);
  result = ensureFloatIsF32(b, loc, result, floatType);

  auto createConv2dLoopNest = [&](OpBuilder &b, Location loc, ValueRange ivs) {
    Value heightIdx, widthIdx;
    Value heightTempIdx, widthTempIdx;

    switch (genConfig.operation.value()) {
    case rock::ConvOpType::Fwd:
      // in_h_idx = out_h_idx * stride_h + fil_h_idx * dilation_h - padding_h_l;
      // in_w_idx = out_w_idx * stride_w + fil_w_idx * dilation_w - padding_w_l;
      heightIdx = b.create<affine::AffineApplyOp>(
          loc, heightMap,
          ValueRange{ivs[genConfig.outputLayout.find('h')], ivs[6]});
      widthIdx = b.create<affine::AffineApplyOp>(
          loc, widthMap,
          ValueRange{ivs[genConfig.outputLayout.find('w')], ivs[7]});
      break;
    case rock::ConvOpType::BwdData:
      // out_h_tmp = in_h_idx + padding_h_l - fil_h_idx * dilation_h;
      // out_w_tmp = in_w_idx + padding_w_l - fil_w_idx * dilation_w;
      heightTempIdx = b.create<affine::AffineApplyOp>(
          loc, heightMap,
          ValueRange{ivs[genConfig.inputLayout.find('h')], ivs[6]});
      widthTempIdx = b.create<affine::AffineApplyOp>(
          loc, widthMap,
          ValueRange{ivs[genConfig.inputLayout.find('w')], ivs[7]});
      // out_h_idx = out_h_tmp / stride_h;
      // out_w_idx = out_w_tmp / stride_w;
      heightIdx = b.create<affine::AffineApplyOp>(loc, outputHeightMap,
                                                  ValueRange{heightTempIdx});
      widthIdx = b.create<affine::AffineApplyOp>(loc, outputWidthMap,
                                                 ValueRange{widthTempIdx});
      break;
    case rock::ConvOpType::BwdWeight:
      // in_h_idx = out_h_idx * stride_h + fil_h_idx * dilation_h - padding_h_l;
      // in_w_idx = out_w_idx * stride_w + fil_w_idx * dilation_w - padding_w_l;
      heightIdx = b.create<affine::AffineApplyOp>(
          loc, heightMap,
          ValueRange{ivs[6], ivs[genConfig.filterLayout.find('y')]});
      widthIdx = b.create<affine::AffineApplyOp>(
          loc, widthMap,
          ValueRange{ivs[7], ivs[genConfig.filterLayout.find('x')]});
      break;
    }

    enum TENSOR { FILTER = 0, INPUT = 1, OUTPUT = 2 };
    auto getIndices = [&](TENSOR tensor, SmallVectorImpl<Value> &result) {
      std::string layout;
      if (tensor == FILTER)
        layout = genConfig.filterLayout;
      else if (tensor == INPUT)
        layout = genConfig.inputLayout;
      else
        layout = genConfig.outputLayout;
      for (auto c : layout) {
        auto direction = genConfig.operation.value();
        if ((direction == rock::ConvOpType::Fwd ||
             direction == rock::ConvOpType::BwdWeight) &&
            tensor == INPUT) {
          if (c == 'h') {
            result.push_back(heightIdx);
            continue;
          } else if (c == 'w') {
            result.push_back(widthIdx);
            continue;
          }
        } else if (direction == rock::ConvOpType::BwdData && tensor == OUTPUT) {
          if (c == 'h') {
            result.push_back(heightIdx);
            continue;
          } else if (c == 'w') {
            result.push_back(widthIdx);
            continue;
          }
        }
        result.push_back(ivs[loopIVs.find(c)]);
      }
      return;
    };

    // Generate boundary testing
    auto dimHeight = b.create<arith::ConstantIndexOp>(loc, dimH);
    auto dimWidth = b.create<arith::ConstantIndexOp>(loc, dimW);

    affine::AffineIfOp ifOp;
    if (genConfig.operation.value() == rock::ConvOpType::BwdData) {
      ifOp = b.create<affine::AffineIfOp>(
          loc, condition,
          ValueRange{heightIdx, widthIdx, heightTempIdx, widthTempIdx,
                     dimHeight, dimWidth},
          false);
    } else {
      ifOp = b.create<affine::AffineIfOp>(
          loc, condition, ValueRange{heightIdx, widthIdx, dimHeight, dimWidth},
          false);
    }
    auto thenBody = ifOp.getThenBodyBuilder();

    // Perform MAC operation
    SmallVector<Value, 5> idx1, idx2;
    switch (genConfig.operation.value()) {
    case rock::ConvOpType::Fwd:
      getIndices(FILTER, idx1);
      getIndices(INPUT, idx2);
      break;
    case rock::ConvOpType::BwdWeight:
      getIndices(OUTPUT, idx1);
      getIndices(INPUT, idx2);
      break;
    case rock::ConvOpType::BwdData:
      getIndices(FILTER, idx1);
      getIndices(OUTPUT, idx2);
      break;
    }

    llvm::ArrayRef<Value> idxRef1(idx1.data(), idx1.size());
    auto loadOp1 =
        thenBody.create<memref::LoadOp>(loc, opd1, ValueRange{idxRef1});
    llvm::ArrayRef<Value> idxRef2(idx2.data(), idx2.size());
    auto loadOp2 =
        thenBody.create<memref::LoadOp>(loc, opd2, ValueRange{idxRef2});
    auto loadOutput = thenBody.create<memref::LoadOp>(
        loc, result, ValueRange{ivs[0], ivs[1], ivs[2], ivs[3], ivs[4]});
    if (elemType.isIntOrIndex()) {
      auto muliOp = thenBody.create<arith::MulIOp>(loc, loadOp1, loadOp2);
      auto extsiOp = thenBody.create<arith::ExtSIOp>(loc, elemType, muliOp);
      auto addiOp = thenBody.create<arith::AddIOp>(loc, loadOutput, extsiOp);
      thenBody.create<memref::StoreOp>(
          loc, addiOp, result,
          ValueRange{ivs[0], ivs[1], ivs[2], ivs[3], ivs[4]});
    } else {
      auto mulfOp = thenBody.create<arith::MulFOp>(loc, loadOp1, loadOp2);
      auto addfOp = thenBody.create<arith::AddFOp>(loc, loadOutput, mulfOp);
      thenBody.create<memref::StoreOp>(
          loc, addfOp, result,
          ValueRange{ivs[0], ivs[1], ivs[2], ivs[3], ivs[4]});
    }
  };

  // Generate the loop nest
  affine::buildAffineLoopNest(b, loc, lowerBounds, upperBounds, steps,
                              createConv2dLoopNest);

  if (!opd1.isa<BlockArgument>())
    b.create<memref::DeallocOp>(loc, opd1);
  if (!opd2.isa<BlockArgument>())
    b.create<memref::DeallocOp>(loc, opd2);
  if (!result.isa<BlockArgument>()) {
    BlockArgument resultBlockArg;
    switch (genConfig.operation.value()) {
    case rock::ConvOpType::Fwd:
      resultBlockArg = block->getArgument(2);
      break;
    case rock::ConvOpType::BwdWeight:
      resultBlockArg = block->getArgument(0);
      break;
    case rock::ConvOpType::BwdData:
      resultBlockArg = block->getArgument(1);
      break;
    }

    Value resultFlat = makeNDMemRef(b, result, 1);
    emitMemcpy(b, resultFlat, resultBlockArg);
    b.create<memref::DeallocOp>(loc, result);
  }

  b.create<func::ReturnOp>(loc, ValueRange{});
}

static void
createCPUConvWithCPP(ModuleOp module, func::FuncOp &func,
                     const rock::Conv2dGenerator::Config &genConfig) {
  OpBuilder b(module.getContext());

  Block *block = func.addEntryBlock();
  b.setInsertionPoint(block, block->begin());

  auto loc = b.getUnknownLoc();

  Type elemType = b.getF32Type();
  if (genConfig.inputDataTypeStr == "i8") {
    elemType = b.getI8Type();
  }

  Value filter = block->getArgument(0);
  Value input = block->getArgument(1);
  Value output = block->getArgument(2);

  auto floatType = b.getF32Type();

  filter = ensureFloatIsF32(b, loc, filter, floatType);
  input = ensureFloatIsF32(b, loc, input, floatType);
  output = ensureFloatIsF32(b, loc, output, floatType);

  auto filterType = filter.getType().template dyn_cast<MemRefType>();
  auto outputType = output.getType().template dyn_cast<MemRefType>();
  // Emit memref_cast.
  // %a0 = memref_cast %arg0 : memref<128x8x3x3xf32> to memref<*xf32>
  // %a1 = memref_cast %arg1 : memref<128x8x32x32xf32> to memref<*xf32>
  // %a2 = memref_cast %arg2 : memref<128x128x30x30xf32> to memref<*xf32>
  auto unrankedMemRefType =
      UnrankedMemRefType::get(filterType.getElementType(), 0);

  auto unrankedMemRefOutputType =
      UnrankedMemRefType::get(outputType.getElementType(), 0);

  auto filterMemRefCastOp =
      b.create<memref::CastOp>(loc, unrankedMemRefType, filter);
  auto inputMemRefCastOp =
      b.create<memref::CastOp>(loc, unrankedMemRefType, input);
  auto outputMemRefCastOp =
      b.create<memref::CastOp>(loc, unrankedMemRefOutputType, output);

  // Emit ConstantOps to be used for strides, paddings and dilations
  auto intType = b.getIntegerType(32);

  auto strideHeightConstantOp =
      b.create<arith::ConstantIntOp>(loc, genConfig.strideHeight, intType);

  auto strideWidthConstantOp =
      b.create<arith::ConstantIntOp>(loc, genConfig.strideWidth, intType);

  auto paddingHeightLeftConstantOp =
      b.create<arith::ConstantIntOp>(loc, genConfig.paddingHeightLeft, intType);

  auto paddingHeightRightConstantOp = b.create<arith::ConstantIntOp>(
      loc, genConfig.paddingHeightRight, intType);

  auto paddingWidthLeftConstantOp =
      b.create<arith::ConstantIntOp>(loc, genConfig.paddingWidthLeft, intType);

  auto paddingWidthRightConstantOp =
      b.create<arith::ConstantIntOp>(loc, genConfig.paddingWidthRight, intType);

  auto dilationHeightConstantOp =
      b.create<arith::ConstantIntOp>(loc, genConfig.dilationHeight, intType);

  auto dilationWidthConstantOp =
      b.create<arith::ConstantIntOp>(loc, genConfig.dilationWidth, intType);

  // Emit ConstantIndex ops
  // %c_0 = constant 0 : index
  // %c_1 = constant 1 : index
  // %c_2 = constant 2 : index
  // %c_3 = constant 3 : index
  // %c_4 = constant 4 : index
  std::vector<arith::ConstantIndexOp> indexOpVec;
  for (int i = 0; i < 5; i++) {
    auto indexOp = b.create<arith::ConstantIndexOp>(loc, i);
    indexOpVec.push_back(indexOp);
  }

  auto charType = b.getIntegerType(8);
  // Emit Constant ops for letters used in layouts
  //  these numbers are ascii codes , g = 103, k = 107
  //  %g = constant 103: i8
  //  %k = constant 107 : i8
  //  %c = constant 99 : i8
  //  %y = constant 121 : i8
  //  %x = constant 120 : i8
  //  %n = constant 110 : i8
  //  %h = constant 104 : i8
  //  %w = constant 119 : i8
  auto kConstantOp = b.create<arith::ConstantIntOp>(loc, 'k', charType);
  auto cConstantOp = b.create<arith::ConstantIntOp>(loc, 'c', charType);
  auto yConstantOp = b.create<arith::ConstantIntOp>(loc, 'y', charType);
  auto xConstantOp = b.create<arith::ConstantIntOp>(loc, 'x', charType);
  auto nConstantOp = b.create<arith::ConstantIntOp>(loc, 'n', charType);
  auto hConstantOp = b.create<arith::ConstantIntOp>(loc, 'h', charType);
  auto wConstantOp = b.create<arith::ConstantIntOp>(loc, 'w', charType);
  auto gConstantOp = b.create<arith::ConstantIntOp>(loc, 'g', charType);

  // reduce precision if !xdlops
  bool hasAccel = rock::isAccel(genConfig.features);
  auto accelConstantOp = b.create<arith::ConstantIntOp>(loc, hasAccel, intType);

  std::unordered_map<char, arith::ConstantIntOp> layoutConstOps;
  layoutConstOps['g'] = gConstantOp;
  layoutConstOps['k'] = kConstantOp;
  layoutConstOps['c'] = cConstantOp;
  layoutConstOps['y'] = yConstantOp;
  layoutConstOps['x'] = xConstantOp;
  layoutConstOps['n'] = nConstantOp;
  layoutConstOps['h'] = hConstantOp;
  layoutConstOps['w'] = wConstantOp;

  // %3   = alloca() : memref<5xi8>
  // %4   = alloca() : memref<5xi8>
  // %5   = alloca() : memref<5xi8>
  SmallVector<int64_t, 5> layoutVector({5});
  auto layoutMemRefType = MemRefType::get(
      ArrayRef<int64_t>(layoutVector.begin(), layoutVector.end()), charType);
  auto filLayoutAllocOp = b.create<memref::AllocaOp>(loc, layoutMemRefType);
  auto inLayoutAllocOp = b.create<memref::AllocaOp>(loc, layoutMemRefType);
  auto outLayoutAllocOp = b.create<memref::AllocaOp>(loc, layoutMemRefType);

  // Store layouts into layoutAllocOp
  // store %k, %3[%c_0]: memref<5xi32>
  std::string fil_layout = genConfig.filterLayout;
  std::string in_layout = genConfig.inputLayout;
  std::string out_layout = genConfig.outputLayout;
  for (int i = 0; i < 5; i++) {
    b.create<memref::StoreOp>(loc, layoutConstOps[fil_layout[i]],
                              filLayoutAllocOp, ValueRange{indexOpVec[i]});
  }

  for (int i = 0; i < 5; i++) {
    b.create<memref::StoreOp>(loc, layoutConstOps[in_layout[i]],
                              inLayoutAllocOp, ValueRange{indexOpVec[i]});
  }

  for (int i = 0; i < 5; i++) {
    b.create<memref::StoreOp>(loc, layoutConstOps[out_layout[i]],
                              outLayoutAllocOp, ValueRange{indexOpVec[i]});
  }

  // Emit memref_cast
  // %6 = memref_cast %3 : memref<5xi8> to memref<*xi8>
  // %7 = memref_cast %4 : memref<5xi8> to memref<*xi8>
  // %8 = memref_cast %5 : memref<5xi8> to memref<*xi8>
  auto unrankedLayoutMemRefType = UnrankedMemRefType::get(charType, 0);
  auto filLayoutMemRefCastOp =
      b.create<memref::CastOp>(loc, unrankedLayoutMemRefType, filLayoutAllocOp);
  auto inLayoutMemRefCastOp =
      b.create<memref::CastOp>(loc, unrankedLayoutMemRefType, inLayoutAllocOp);
  auto outLayoutMemRefCastOp =
      b.create<memref::CastOp>(loc, unrankedLayoutMemRefType, outLayoutAllocOp);

  std::string mcpuFuncName;

  switch (genConfig.operation.value()) {
  case rock::ConvOpType::Fwd:
    mcpuFuncName = "mcpuConv2d";
    break;
  case rock::ConvOpType::BwdData:
    mcpuFuncName = "mcpuConv2dBwdData";
    break;
  case rock::ConvOpType::BwdWeight:
    mcpuFuncName = "mcpuConv2dBwdWeight";
    break;
  }

  if (elemType.isF32()) {
    mcpuFuncName += "Float";
  } else if (elemType.isInteger(8)) {
    mcpuFuncName += "Int8";
  }

  // Emit cpu convolution function call op
  auto mcpuConv2dFuncOp = makeFuncDecl(
      module, mcpuFuncName,
      {unrankedMemRefType, unrankedMemRefType, unrankedMemRefOutputType,
       unrankedLayoutMemRefType, unrankedLayoutMemRefType,
       unrankedLayoutMemRefType, intType, intType, intType, intType, intType,
       intType, intType, intType, intType});

  b.create<func::CallOp>(
      loc, mcpuConv2dFuncOp,
      ValueRange{filterMemRefCastOp, inputMemRefCastOp, outputMemRefCastOp,
                 filLayoutMemRefCastOp, inLayoutMemRefCastOp,
                 outLayoutMemRefCastOp, strideHeightConstantOp,
                 strideWidthConstantOp, paddingHeightLeftConstantOp,
                 paddingHeightRightConstantOp, paddingWidthLeftConstantOp,
                 paddingWidthRightConstantOp, dilationHeightConstantOp,
                 dilationWidthConstantOp, accelConstantOp});

  if (!filter.isa<BlockArgument>())
    b.create<memref::DeallocOp>(loc, filter);
  if (!input.isa<BlockArgument>())
    b.create<memref::DeallocOp>(loc, input);
  if (!output.isa<BlockArgument>()) {
    BlockArgument resultBlockArg = block->getArgument(2);
    Value resultFlat = makeNDMemRef(b, output, 1);
    emitMemcpy(b, resultFlat, resultBlockArg);
    b.create<memref::DeallocOp>(loc, output);
  }

  // Emit return op
  b.create<func::ReturnOp>(loc, ValueRange{});
  return;
}

static func::FuncOp
createCPUConvFunc(ModuleOp module,
                  const rock::Conv2dGenerator::Config &genConfig) {
  assert(genConfig.operation.has_value());
  std::string funcName =
      rock::getNameForConvOpType(genConfig.operation.value()).str();

  funcName += "_cpu";
  func::FuncOp func = module.lookupSymbol<func::FuncOp>(funcName);
  if (func) // already exists
    return func;

  OpBuilder b(module.getContext());
  auto loc = b.getUnknownLoc();

  Type elemType =
      typeFromString(genConfig.inputDataTypeStr, module.getContext());
  Type outputElemType =
      typeFromString(genConfig.outputDataTypeStr, module.getContext());

  if (genConfig.inputDataTypeStr == "i8") {
    elemType = b.getI8Type();
    // Compute the output in int64_t to detect overflow
    outputElemType = b.getIntegerType(64);
    assert(genConfig.operation.value() == rock::ConvOpType::Fwd);
  }

  auto filterDimension = genConfig.filterDimension;
  auto inputDimension = genConfig.inputDimension;
  auto outputDimension = genConfig.outputDimension;

  auto filterType = MemRefType::get(filterDimension, elemType);
  auto inputType = MemRefType::get(inputDimension, elemType);
  auto outputType = MemRefType::get(outputDimension, outputElemType);

  // Create conv2d_host function
  rock::Conv2dGenerator conv2dGenerator(genConfig);

  bool hasWorkspace = false;
  if (failed(conv2dGenerator.hasWorkspace(b, hasWorkspace))) {
    assert(genConfig.operation.value() == rock::ConvOpType::Fwd);
  }
  Type workspaceArgType;
  if (hasWorkspace) {
    workspaceArgType = MemRefType::get(
        ArrayRef<int64_t>(filterDimension.begin(), filterDimension.end()),
        b.getF32Type());
  }

  SmallVector<Type, 3> funcArgTypes = {filterType, inputType, outputType};

  if (hasWorkspace) {
    funcArgTypes = {filterType, inputType, outputType, workspaceArgType};
  }

  func =
      func::FuncOp::create(loc, funcName, b.getFunctionType(funcArgTypes, {}));
  module.push_back(func);

  if (genValidation.getValue() == "mlir") { // -pv_with_mlir or -prc
    createCPUConvWithMLIR(module, func, genConfig);
  } else { // -pv_with_cpp
    createCPUConvWithCPP(module, func, genConfig);
  }

  return func;
}

static void getGemmTypes(ArrayRef<Type> elemTypes,
                         SmallVectorImpl<Type> &result, bool isCpuVerifier) {
  Type cElemType = elemTypes[2];
  if (elemTypes[0].isInteger(8)) {
    // Verify in int64_t to detect overflow
    if (isCpuVerifier)
      cElemType = IntegerType::get(cElemType.getContext(), 64);
  }

  SmallVector<int64_t> aDims = {groupSize, transposeA ? gemmK : gemmM,
                                transposeA ? gemmM : gemmK},
                       bDims = {groupSize, transposeB ? gemmN : gemmK,
                                transposeB ? gemmK : gemmN},
                       cDims = {groupSize, transposeC ? gemmN : gemmM,
                                transposeC ? gemmM : gemmN};

  MemRefType aType = MemRefType::get(aDims, elemTypes[0]),
             bType = MemRefType::get(bDims, elemTypes[1]),
             cType = MemRefType::get(cDims, cElemType);
  result.push_back(aType);
  result.push_back(bType);
  result.push_back(cType);
}

static func::FuncOp createGpuGemmKernel(ModuleOp module,
                                        const GenParams &params,
                                        bool isVerifier = false) {
  MLIRContext *ctx = module.getContext();
  Location loc = module->getLoc();
  OpBuilder b(ctx);

  // Set mhal.arch on module to make compilation pipeline work
  StringAttr archAttr = b.getStringAttr(params.arch);
  if (!module->hasAttr("mhal.arch"))
    module->setAttr("mhal.arch", archAttr);

  SmallVector<Type, 3> argTypes;
  getGemmTypes(params.types, argTypes,
               /*isCpuVerifier=*/false);
  constexpr StringLiteral kernelName("rock_gemm");
  constexpr StringLiteral kernelNameVerifier("rock_gemm_ver");

  SmallVector<NamedAttribute, 2> funcAttrs = {
      b.getNamedAttr("kernel", b.getUnitAttr()),
      b.getNamedAttr("mhal.arch", archAttr)};
  auto func =
      b.create<func::FuncOp>(loc, isVerifier ? kernelNameVerifier : kernelName,
                             b.getFunctionType(argTypes, {}), funcAttrs);

  Block *block = func.addEntryBlock();
  b.setInsertionPointToStart(block);
  Value aVal = block->getArgument(0), bVal = block->getArgument(1),
        cVal = block->getArgument(2);
  IntegerAttr numCUAttr =
      (num_cu.getNumOccurrences() > 0 ? b.getI32IntegerAttr(num_cu) : nullptr);
  auto gemm = b.create<rock::GemmOp>(
      loc, /*resultTypes=*/TypeRange{}, aVal, bVal, cVal, transposeA,
      transposeB, transposeC, archAttr.getValue(), numCUAttr, params.features,
      storeMethod,
      /*blockSize=*/nullptr, /*gridSize=*/nullptr, /*params=*/nullptr);
  if (!params.perfConfig.empty())
    gemm->setAttr("perf_config", b.getStringAttr(params.perfConfig));
  b.create<func::ReturnOp>(loc);

  module.push_back(func);
  return func;
}

static void getAttentionTypes(SmallVectorImpl<Type> &result,
<<<<<<< HEAD
                              const Type &elemTypes) {
  SmallVector<int64_t> dims{groupSize, sequenceLength, headDims};
  SmallVector<int64_t> transposedDims{groupSize, headDims, sequenceLength};

  MemRefType qType = MemRefType::get(transposeQ ? transposedDims : dims, elemTypes),
             kType = MemRefType::get(transposeK ? dims : transposedDims, elemTypes),
             vType = MemRefType::get(transposeV ? transposedDims : dims, elemTypes),
             outType = MemRefType::get(transposeO ? transposedDims : dims, elemTypes);
=======
                              ArrayRef<Type> elemTypes) {
  SmallVector<int64_t> dims{groupSize, sequenceLength, headDims};
  SmallVector<int64_t> transposedDims{groupSize, headDims, sequenceLength};

  MemRefType qType = MemRefType::get(transposeQ ? transposedDims : dims,
                                     elemTypes[0]),
             kType = MemRefType::get(transposeK ? dims : transposedDims,
                                     elemTypes[1]),
             vType = MemRefType::get(transposeV ? transposedDims : dims,
                                     elemTypes[2]);
>>>>>>> a998d84f

  result.push_back(qType);
  result.push_back(kType);
  result.push_back(vType);
<<<<<<< HEAD
  if(hasAttnScale){
    SmallVector<int64_t> scaleDims{groupSize, sequenceLength, sequenceLength};
    MemRefType sType = MemRefType::get(scaleDims, elemTypes);
    result.push_back(sType);
  }
=======
  if (hasAttnScale) {
    SmallVector<int64_t> scaleDims{groupSize, sequenceLength, sequenceLength};
    MemRefType sType = MemRefType::get(scaleDims, elemTypes[3]);
    result.push_back(sType);
  }
  MemRefType outType =
      MemRefType::get(transposeO ? transposedDims : dims, elemTypes.back());
>>>>>>> a998d84f
  result.push_back(outType);
}

static func::FuncOp createGpuAttentionKernel(ModuleOp module,
                                             const GenParams &params) {
  MLIRContext *ctx = module.getContext();
  Location loc = module->getLoc();
  OpBuilder builder(ctx);

  // Set mhal.arch on module to make compilation pipeline work
  StringAttr archAttr = builder.getStringAttr(params.arch);
  if (!module->hasAttr("mhal.arch"))
    module->setAttr("mhal.arch", archAttr);

  SmallVector<Type, 5> argTypes;
  getAttentionTypes(argTypes, params.types);

  SmallVector<NamedAttribute, 2> funcAttrs = {
      builder.getNamedAttr("kernel", builder.getUnitAttr()),
      builder.getNamedAttr("mhal.arch", archAttr)};

  constexpr StringLiteral kernelName("rock_attention");
  auto func = builder.create<func::FuncOp>(
      loc, kernelName, builder.getFunctionType(argTypes, {}), funcAttrs);

  Block *block = func.addEntryBlock();
  builder.setInsertionPointToStart(block);
  Value queries = block->getArgument(0);
  Value keys = block->getArgument(1);
  Value values = block->getArgument(2);

  Value scale;
  Value output;
<<<<<<< HEAD
  if(hasAttnScale){
    scale = block->getArgument(3);
    output = block->getArgument(4);
  }
  else{
=======
  if (hasAttnScale) {
    scale = block->getArgument(3);
    output = block->getArgument(4);
  } else {
>>>>>>> a998d84f
    output = block->getArgument(3);
  }

  auto attention = builder.create<rock::AttentionOp>(
<<<<<<< HEAD
      loc, TypeRange{}, queries, keys, values, scale, output,
      transposeQ, transposeK, transposeV, transposeO, archAttr,
      params.features, /*params=*/nullptr);
=======
      loc, TypeRange{}, queries, keys, values, scale, output, transposeQ,
      transposeK, transposeV, transposeO, archAttr, params.features,
      /*params=*/nullptr);
>>>>>>> a998d84f
  if (!params.perfConfig.empty())
    attention->setAttr("perf_config", builder.getStringAttr(params.perfConfig));

  builder.create<func::ReturnOp>(loc);
  module.push_back(func);
  return func;
}

static func::FuncOp createCpuGemmKernelWithMlir(ModuleOp module,
                                                const GenParams &params) {
  MLIRContext *ctx = module.getContext();
  OpBuilder b(ctx);
  Location loc = module->getLoc();

  auto cpuTypes = params.types;
  SmallVector<Type, 3> argTypes;
  getGemmTypes(cpuTypes, argTypes, /*isCpuVerifier=*/true);

  constexpr llvm::StringLiteral cpuKernName("host_naive_gemm");
  auto func =
      b.create<func::FuncOp>(loc, cpuKernName, b.getFunctionType(argTypes, {}));
  module.push_back(func);

  Block *block = func.addEntryBlock();
  b.setInsertionPointToStart(block);

  Value aVal = block->getArgument(0), bVal = block->getArgument(1),
        cVal = block->getArgument(2);

  auto floatType = b.getF32Type();

  aVal = ensureFloatIsF32(b, loc, aVal, floatType);
  bVal = ensureFloatIsF32(b, loc, bVal, floatType);
  cVal = ensureFloatIsF32(b, loc, cVal, floatType);

  auto cType = cVal.getType().cast<MemRefType>();
  Value zeroOut = rock::createZeroConstantOp(b, loc, cType.getElementType());

  b.create<linalg::FillOp>(loc, zeroOut, cVal);

  AffineExpr g = b.getAffineDimExpr(0), m = b.getAffineDimExpr(1),
             n = b.getAffineDimExpr(2), k = b.getAffineDimExpr(3);
  AffineMap aMap = AffineMap::get(
                4, 0, {g, transposeA ? k : m, transposeA ? m : k}, ctx),
            bMap = AffineMap::get(
                4, 0, {g, transposeB ? n : k, transposeB ? k : n}, ctx),
            cMap = AffineMap::get(
                4, 0, {g, transposeC ? n : m, transposeC ? m : n}, ctx);
  b.create<linalg::GenericOp>(
      loc, ValueRange{aVal, bVal}, ValueRange{cVal},
      ArrayRef<AffineMap>{aMap, bMap, cMap},
      ArrayRef<utils::IteratorType>{
          utils::IteratorType::parallel, utils::IteratorType::parallel,
          utils::IteratorType::parallel, utils::IteratorType::reduction},
      /*doc=*/"", /*library_call=*/"",
      [](OpBuilder &builder, Location loc, ValueRange elems) {
        Value a = elems[0], b = elems[1], c = elems[2];
        Type cType = c.getType();
        if (cType.isa<IntegerType>()) {
          Value aExt = rock::createTypeConversionOp(builder, loc, a, cType);
          Value bExt = rock::createTypeConversionOp(builder, loc, b, cType);
          Value mul = builder.create<arith::MulIOp>(loc, aExt, bExt);
          Value add = builder.create<arith::AddIOp>(loc, mul, c);
          builder.create<linalg::YieldOp>(loc, add);
        } else {
          Value mul = builder.create<arith::MulFOp>(loc, a, b);
          Value add = builder.create<arith::AddFOp>(loc, mul, c);
          builder.create<linalg::YieldOp>(loc, add);
        }
      });

  if (!aVal.isa<BlockArgument>())
    b.create<memref::DeallocOp>(loc, aVal);
  if (!bVal.isa<BlockArgument>())
    b.create<memref::DeallocOp>(loc, bVal);
  if (!cVal.isa<BlockArgument>()) {
    BlockArgument resultBlockArg = block->getArgument(2);
    Value resultFlat = makeNDMemRef(b, cVal, 1);
    emitMemcpy(b, resultFlat, resultBlockArg);
    b.create<memref::DeallocOp>(loc, cVal);
  }

  b.create<func::ReturnOp>(loc);
  return func;
}

static func::FuncOp createCpuAttentionKernelWithMlir(ModuleOp module,
                                                     const GenParams &params) {
  MLIRContext *ctx = module.getContext();
  OpBuilder builder(ctx);
  Location loc = module->getLoc();

  SmallVector<Type, 5> argTypes;
  getAttentionTypes(argTypes, params.types);

  constexpr llvm::StringLiteral cpuKernName("host_naive_attention");
  auto func = builder.create<func::FuncOp>(
      loc, cpuKernName, builder.getFunctionType(argTypes, {}));

  Block *block = func.addEntryBlock();
  builder.setInsertionPointToStart(block);

  auto getAsTensor = [&builder, &loc](mlir::Value value,
                                      bool isWritable = false) {
    constexpr bool isRestrict{true};
    Value origTensor = builder.create<bufferization::ToTensorOp>(
        loc, value, isRestrict, isWritable);
    auto origShape = origTensor.getType().cast<ShapedType>().getShape();

    if (origShape.size() == 2) {
      std::vector<int64_t> expShape(origShape.size() + 1);
      std::copy(origShape.begin(), origShape.end(), expShape.begin() + 1);
      expShape[0] = 1;
      Value reshapedTensor =
          builder.create<tosa::ReshapeOp>(loc, origTensor, expShape);
      return reshapedTensor;
    }
    return origTensor;
  };

  auto queriesTensor = getAsTensor(block->getArgument(0));
  ArrayRef<int64_t> qShape =
      queriesTensor.getType().cast<ShapedType>().getShape();
  auto keysTensor = getAsTensor(block->getArgument(1));
  ArrayRef<int64_t> kShape = keysTensor.getType().cast<ShapedType>().getShape();
  auto valuesTensor = getAsTensor(block->getArgument(2));
  auto intermediateTensorType = mlir::RankedTensorType::get(
      {qShape[0], qShape[1], kShape[2]}, params.types[0]);

  Value qkTensor = builder.create<tosa::MatMulOp>(loc, intermediateTensorType,
                                                  queriesTensor, keysTensor);
  if (hasAttnScale) {
    auto scaleTensor = getAsTensor(block->getArgument(3));
    qkTensor = builder.create<tosa::MulOp>(loc, intermediateTensorType,
                                           qkTensor, scaleTensor, /*shift=*/0);
  }
  // compute type of the reduced tensor
  auto intermediateTensorShape = intermediateTensorType.getShape();
  SmallVector<int64_t, 5> reducedTensorShape(intermediateTensorShape.size());
  std::copy(intermediateTensorShape.begin(), intermediateTensorShape.end(),
            reducedTensorShape.begin());
  constexpr int64_t reductionAxis{2};
  assert(intermediateTensorShape.size() >= reductionAxis);
  reducedTensorShape[reductionAxis] = 1;

  auto reducedTensorType = mlir::RankedTensorType::get(
      reducedTensorShape, intermediateTensorType.getElementType());

  auto qkMaxs = builder.create<tosa::ReduceMaxOp>(loc, reducedTensorType,
                                                  qkTensor, reductionAxis);
  auto normilizedQkTensor = builder.create<tosa::SubOp>(
      loc, intermediateTensorType, qkTensor, qkMaxs);
  auto expsTensor = builder.create<tosa::ExpOp>(loc, intermediateTensorType,
                                                normilizedQkTensor);

  auto expsSums = builder.create<tosa::ReduceSumOp>(loc, reducedTensorType,
                                                    expsTensor, reductionAxis);
  auto invExpsSums =
      builder.create<tosa::ReciprocalOp>(loc, reducedTensorType, expsSums);
  auto softmaxTensor = builder.create<tosa::MulOp>(
      loc, intermediateTensorType, expsTensor, invExpsSums, /*shift=*/0);
  auto resultTensor = builder.create<tosa::MatMulOp>(
      loc, valuesTensor.getType(), softmaxTensor, valuesTensor);

  auto outputTensor = getAsTensor(block->getArguments().back(), true);
  auto type = outputTensor.getType().cast<mlir::RankedTensorType>();
  auto memrefType = MemRefType::get(type.getShape(), type.getElementType());

  auto outputMemref =
      builder.create<bufferization::ToMemrefOp>(loc, memrefType, outputTensor);
  auto resultMemref =
      builder.create<bufferization::ToMemrefOp>(loc, memrefType, resultTensor);

  builder.create<memref::CopyOp>(loc, resultMemref, outputMemref);

  builder.create<func::ReturnOp>(loc);
  module.push_back(func);
  return func;
}

static void emitPrintTensor(OpBuilder &b, Value var) {
  auto loc = b.getUnknownLoc();
  auto varType = var.getType().template dyn_cast<MemRefType>();
  auto elemType = varType.getElementType();
  auto floatType = b.getF32Type();
  auto int32Type = b.getIntegerType(32);

  // get print func
  std::string printFuncName = "printMemrefF32";
  Value pvar = var;
  Type tensorType = floatType;
  if (elemType.isIntOrIndex()) {
    printFuncName = "printMemrefI32";
    tensorType = int32Type;
    if (elemType != int32Type) {
      // make copy
      auto pvarType = MemRefType::get(varType.getShape(), int32Type);
      pvar = b.create<memref::AllocOp>(loc, pvarType);
      emitMemcpy(b, var, pvar);
    }
  } else if (elemType != floatType) {
    // make copy
    auto pvarType = MemRefType::get(varType.getShape(), floatType);
    pvar = b.create<memref::AllocOp>(loc, pvarType);
    emitMemcpy(b, var, pvar);
  }

  auto module = b.getBlock()->getParentOp()->getParentOfType<ModuleOp>();
  auto unrankedMRType = UnrankedMemRefType::get(tensorType, 0);
  auto printFunc = makeFuncDecl(module, printFuncName, {unrankedMRType});

  // Emit cast + call print
  auto printCast = b.create<memref::CastOp>(loc, unrankedMRType, pvar);
  b.create<func::CallOp>(loc, printFunc, ValueRange{printCast});

  if (pvar != var) {
    // dealloc pvar
    b.create<memref::DeallocOp>(loc, pvar);
  }
}

static void checkRandomInputsE2E() {
  if (randomSeed != "none" && randomSeed != "fixed" &&
      randomDataType == "float") {
    int min = randMin.getValue();
    int max = randMax.getValue();
    if (min < 0 && max > 0) {
      llvm::errs() << "WARNING: E2E tests with float random inputs within ";
      llvm::errs() << "WARNING: E2E tests may fail with both positive and ";
      llvm::errs() << "negative float random inputs\n";
      llvm::errs() << "         Try range [1, 3] by setting ";
      llvm::errs() << "\"-rand_min 1 -rand_max 3\"\n";
    }
  }
}

static func::FuncOp createVerifierFunc(ModuleOp module, const KernelIF &kernel,
                                       MemRefType testType, MemRefType valType,
                                       std::string funcName) {
  checkRandomInputsE2E();
  func::FuncOp func = module.lookupSymbol<func::FuncOp>(funcName);
  if (func) // already exists
    return func;

  OpBuilder b(module.getContext());
  auto loc = b.getUnknownLoc();
  auto floatType = b.getF32Type();
  auto charType = b.getIntegerType(8);

  // Emit verify_results function call
  func = func::FuncOp::create(loc, funcName,
                              b.getFunctionType({testType, valType}, {}));
  module.push_back(func);

  // Emit verification logic.
  // Create a new block
  Block *block = func.addEntryBlock();
  b.setInsertionPoint(block, block->begin());

  // obtain function arguments
  // arg0: test result
  // arg1: validation result
  auto test = block->getArgument(0);
  auto val = block->getArgument(1);
  // obtain element type
  auto testElemType = testType.getElementType();
  auto valElemType = valType.getElementType();

  // Flatten the arguments to 1D for passing to the verification function
  // %test_flat = memref.collapse_shape %arg0 ...
  // %val_flat = memref.collapse_shape %arg1 ...
  Value testFlat = makeNDMemRef(b, test, 1);
  Value valFlat = makeNDMemRef(b, val, 1);
  auto valFlatType = valFlat.getType().cast<MemRefType>();
  // Emit constants for thresholds

  // clang-format off
  // %cst = arith.constant 9.99999974E-6 : f32
  // %cst_0 = arith.constant 1.000000e+02 : f32
  // %cst_1 = arith.constant 1.000000e+02 : f32
  // clang-format on

  auto getF32Val = [&](float val) -> Value {
    llvm::APFloat apVal(val);
    return b.create<arith::ConstantFloatOp>(loc, apVal, floatType);
  };
  // Thresholds for different metrics
  // RMS: 0.00003f for all data types
  // absDiff: 100.0f for all data types, i.e. the maxAbsDiff metric is disabled
  // relDiff 100.0f for f16, i.e. maxRelDiff metric is disabled for f16
  // datatypes
  //         0.000001f for other data types
  char printDebug = static_cast<char>(printVerifyResults.getValue());

  auto printDebugVal =
      b.create<arith::ConstantIntOp>(loc, printDebug, charType);

  // obtain function name of the verifier wrapper
  std::string verifyFuncName = "mcpuVerify";
  if (valElemType.isa<FloatType>()) {
    // f16, bf16, fp8, bf8 will be converted to f32 by wrapper.
    verifyFuncName += "Float";
  } else if (valElemType.isInteger(8) || valElemType.isInteger(32) ||
             valElemType.isInteger(64)) {
    verifyFuncName +=
        "Int" + std::to_string(testElemType.getIntOrFloatBitWidth()) + "Int" +
        std::to_string(valElemType.getIntOrFloatBitWidth());
  } else {
    llvm_unreachable("There's a valElemType not accounted for");
  }

  auto mr1DUnkTestType =
      MemRefType::get({mlir::ShapedType::kDynamic}, testElemType);
  auto mr1DUnkValType =
      MemRefType::get({mlir::ShapedType::kDynamic}, valElemType);
  auto mr1DUnkF32Type =
      MemRefType::get({mlir::ShapedType::kDynamic}, floatType);

  bool isTestAndValSameType =
      (testElemType.isIntOrIndex() || testElemType.isF32());

  Value testResult, valResult;       // Values passed to the verify function
  Value testResultNew, valResultNew; // Values used for type conversion
  if (!isTestAndValSameType) {
    // When gpu kernel output data type = f16 | bf16, type conversions
    // are required before calling the verify function

    // Cast test result to the same type as valid result

    // clang-format off
    // %0 = memref.alloc() : memref<802816xf32>
    // call @_memcpy_f16_f32_802816(%test_flat, %0) : (memref<802816xf16>, memref<802816xf32>) -> ()
    // %5 = memref.cast %0 : memref<802816xf32> to memref<?x?x?x?x?xf32>
    // clang-format on

    auto f32FlatType = MemRefType::get(valFlatType.getShape(), floatType);
    testResultNew = b.create<memref::AllocOp>(loc, f32FlatType);
    emitMemcpy(b, testFlat, testResultNew);
    testResult = b.create<memref::CastOp>(loc, mr1DUnkF32Type, testResultNew);
    mr1DUnkTestType = mr1DUnkF32Type;
    if (!valElemType.isF32()) {
      valResultNew = b.create<memref::AllocOp>(loc, f32FlatType);
      emitMemcpy(b, valFlat, valResultNew);
      valResult = b.create<memref::CastOp>(loc, mr1DUnkF32Type, valResultNew);
      mr1DUnkValType = mr1DUnkF32Type;
    } else {
      valResult = b.create<memref::CastOp>(loc, mr1DUnkValType, valFlat);
    }

    // Cast valid result down to the same type as test result and cast back
    //   For f16 and bf16 datatypes, gpu hardware outputs f32 results, which are
    //   truncated to f16/bf16 before returning from the gpu kernel
    //   To make the comparison fair, the truncation step is added manually to
    //   the validation results.

    // clang-format off
    // affine.for %arg2 = 0 to 802816 {
    //   %7 = memref.load %arg1[%arg2] : memref<802816xf32>
    //   %8 = arith.truncf %7 : f32 to f16
    //   %9 = arith.extf %8 : f16 to f32
    //   memref.store %9, %arg1[%arg2] : memref<802816xf32>
    // }
    // clang-format on

    SmallVector<int64_t, 1> lowerBounds(1, 0);
    SmallVector<int64_t, 1> upperBounds = {valFlatType.getNumElements()};
    SmallVector<int64_t, 1> steps(1, 1);

    if (testElemType != valElemType) {
      affine::buildAffineLoopNest(
          b, loc, lowerBounds, upperBounds, steps,
          [valFlat, testElemType, valElemType](OpBuilder &b, Location loc,
                                               ValueRange ivs) {
            auto valOrig = b.create<memref::LoadOp>(loc, valFlat, ivs);
            auto valTruncated =
                b.create<arith::TruncFOp>(loc, testElemType, valOrig);
            auto valExt =
                b.create<arith::ExtFOp>(loc, valElemType, valTruncated);
            b.create<memref::StoreOp>(loc, valExt, valFlat, ivs);
          });
    }
  } else {
    testResult = b.create<memref::CastOp>(loc, mr1DUnkTestType, testFlat);
    valResult = b.create<memref::CastOp>(loc, mr1DUnkValType, valFlat);
  }

  // Prepare the validation result for the verify function
  // Declare and call the wrapper verify function
  func::FuncOp verifyFuncDecl;

  if (testElemType.isa<FloatType>()) {
    auto thr_RMS = getF32Val(RMSThreshold.getValue());
    auto thr_absDiff = getF32Val(absDiffThreshold.getValue());
    Value thr_relDiff = getF32Val(relDiffThreshold.getValue());
    if (testElemType.isF16())
      thr_relDiff = getF32Val(100.0f);

    verifyFuncDecl = makeFuncDecl(module, verifyFuncName,
                                  {mr1DUnkTestType, mr1DUnkValType, floatType,
                                   floatType, floatType, charType});
    b.create<func::CallOp>(loc, verifyFuncDecl,
                           ValueRange{testResult, valResult, thr_RMS,
                                      thr_absDiff, thr_relDiff, printDebugVal});
  } else {
    verifyFuncDecl = makeFuncDecl(module, verifyFuncName,
                                  {mr1DUnkTestType, mr1DUnkValType, charType});
    b.create<func::CallOp>(loc, verifyFuncDecl,
                           ValueRange{testResult, valResult, printDebugVal});
  }

  if (!isTestAndValSameType) {
    // Deallocate the buffer for f32 version of the test results
    b.create<memref::DeallocOp>(loc, testResultNew);
    if (!valElemType.isF32())
      b.create<memref::DeallocOp>(loc, valResultNew);
  }

  b.create<func::ReturnOp>(loc, ValueRange{});

  return func;
}

// If the fut expects certain args (mostly output buffers),
// this will populate the linalg.fill calls to do those based
// on the presense of rock::PrefillAttr. This is to mimic the
// requirement on the kernel launcher to do the same for the
// expected funtionality.
void insertPrefills(func::FuncOp fut) {
  SmallVector<ModuleOp, 1> innerModules;
  fut->getParentOfType<ModuleOp>().walk(
      [&](ModuleOp module) { innerModules.push_back(module); });
  innerModules.push_back(fut->getParentOfType<ModuleOp>());
  fut.walk([&](mhal::LaunchOp launchOp) {
    Location loc = launchOp->getLoc();
    DenseMap<int, Attribute> argInitValues;
    StringRef callee = launchOp.getCallee();
    for (ModuleOp module : innerModules) {
      if (func::FuncOp calleeFunc = module.lookupSymbol<func::FuncOp>(callee)) {
        size_t argCount = calleeFunc.getArguments().size();
        for (size_t i = 0; i < argCount; i++) {
          if (Attribute initAttr =
                  calleeFunc.getArgAttr(i, rock::PrefillAttr::getMnemonic())) {
            argInitValues[i] = initAttr;
          }
        }
      }
    }
    {
      OpBuilder builder(launchOp);
      OpBuilder::InsertionGuard guard(builder);
      for (auto argIdxAndValueAttr : argInitValues) {
        int argIdx = argIdxAndValueAttr.first;
        auto valueAttr = argIdxAndValueAttr.second;
        auto fillValue =
            builder.create<arith::ConstantOp>(loc, cast<TypedAttr>(valueAttr));
        Value originalArg = launchOp.getArgOperands()[argIdx];
        builder.create<linalg::FillOp>(loc, ValueRange{fillValue},
                                       ValueRange{originalArg});
      }
    }
  });
}

// Convert the mhal.launch/mhal.await pattern back to func.call.
void undoAsyncLaunchPass(Operation *cloneFunc) {
  SymbolTableCollection symbolTable;
  auto walker = [&](Operation *op) {
    OpBuilder builder(op);
    if (auto launch = dyn_cast<mhal::LaunchOp>(op)) {
      SymbolRefAttr calleeAttr = launch->getAttrOfType<SymbolRefAttr>("callee");
      CallOpInterface callInt = dyn_cast<CallOpInterface>(op);
      assert(callInt);
      auto operands = callInt.getArgOperands();
      auto call = builder.create<func::CallOp>(op->getLoc(), calleeAttr,
                                               TypeRange{}, operands);
      call->moveBefore(op);
      op->dropAllUses();
      op->erase();
      return WalkResult::interrupt();
    }
    if (auto launch = dyn_cast<mhal::AwaitOp>(op)) {
      op->erase();
      return WalkResult::interrupt();
    }
    return WalkResult::advance();
  };
  while (cloneFunc->walk(walker).wasInterrupted()) {
  }
}

static void insertValidationCalls(const GenParams &genParams, OpBuilder &b,
                                  ModuleOp module,
                                  SmallVectorImpl<Value> &valVars,
                                  SmallVectorImpl<Value> &localVars,
                                  ArrayRef<int32_t> outIndices, Operation *func,
                                  KernelIF &root0) {
  auto validationType = genValidation.getValue();
  auto loc = b.getUnknownLoc();
  bool hasAccel = rock::isAccel(genParams.features);
  bool heuristicValidation =
      !genVerifierKeepPerfConfig && !genParams.perfConfig.empty();
  bool isSmallFloatIn = false;
  if (!genParams.types.empty())
    if (auto ftype = genParams.types[0].dyn_cast<FloatType>())
      isSmallFloatIn = ftype.getWidth() < 32;
  bool gpuValidation = validationType == "gpu" &&
                       ((hasAccel || isSmallFloatIn) || heuristicValidation);
  if (gpuValidation) {
    if (genParams.convConfig.has_value()) { // conv GPU validation
      // generate generic kernels
      const auto &genConfig = **genParams.convConfig;
      rock::Conv2dGenerator conv2dGenerator(genConfig);
      if (heuristicValidation || hasAccel)
        conv2dGenerator.setPerfConfig("");
      // use non-accel kernels to verify accel kernels except when
      // verifying a tuning case
      if (hasAccel)
        conv2dGenerator.flipAccel();
      if (!((hasAccel || heuristicValidation) &&
            genConfig.inputDataTypeStr == "i8"))
        // use f32 data type to verify non-f32 or xdlops f32 kernels
        // except that i8 xdlops or tuned is verified with i8 non-xdlops.
        conv2dGenerator.setDataTypes("f32");

      int kernelStart = genConfig.kernelId;
      int kernelCount = 0;
      if (failed(conv2dGenerator.getKernelCount(b, kernelCount))) {
        llvm::errs() << "Getting kernel count failed.\n";
        exit(1);
      }
      if (kernelStart < 0) {
        kernelStart = 0;
      } else {
        kernelCount = kernelStart + 1;
      }
      // generate all sub-kernels, and get corresponding gemmId
      std::string kernelBaseName = genConfig.kernelBaseName;
      llvm::errs() << kernelBaseName << "\n";
      for (int i = kernelStart; i < kernelCount; ++i) {
        conv2dGenerator.setKernelName(kernelBaseName + "_" + std::to_string(i));
        if (failed(conv2dGenerator.genConvModule(module, i, true,
                                                 /*ignoreTuning=*/true))) {
          llvm::errs() << "Module population failed.\n";
          exit(1);
        }
        KernelIF kernel(conv2dGenerator.getKernelFunc());
        auto kernelWrapperFunc = createGPUWrapper(module, kernel);

        // Decide whether to trim the last workspace argument to the verifier
        // GPU kernel.
        rock::Conv2dGenerator originalConv2dGenerator(genConfig);
        bool originalHasWorkspace = false, verifierHasWorkspace = false;
        if (failed(originalConv2dGenerator.hasWorkspace(
                b, originalHasWorkspace))) {
          llvm::errs() << "Getting workspace failed.\n";
          exit(1);
        }
        if (failed(conv2dGenerator.hasWorkspace(b, verifierHasWorkspace))) {
          llvm::errs() << "Getting workspace failed.\n";
          exit(1);
        }
        if (originalHasWorkspace && !verifierHasWorkspace) {
          valVars.resize(valVars.size() - 1);
        }

        b.create<func::CallOp>(loc, kernelWrapperFunc, valVars);
      }
      conv2dGenerator.setKernelName(kernelBaseName);
    } else { // gemm GPU validation
      GenParams newParams = genParams;

      if (heuristicValidation || hasAccel)
        newParams.perfConfig = "";
      if (hasAccel)
        newParams.features = bitEnumClear(genParams.features,
                                          mlir::rock::GemmFeatures::mfma |
                                              mlir::rock::GemmFeatures::wmma);

      if (!((heuristicValidation || hasAccel) &&
            genParams.types[0].isInteger(8)))
        // use f32 data type to verify non-f32 or xdlops f32 kernels
        // except that i8 xdops is verified with i8 non-xdolps and tuned i8 is
        // verified with itself in heuristic mode.
        newParams.types = SmallVector<Type>(3, b.getF32Type());

      KernelIF kernel(
          createGpuGemmKernel(module, newParams, /*isVerifier=*/true));
      auto kernelWrapperFunc = createGPUWrapper(module, kernel);
      b.create<func::CallOp>(loc, kernelWrapperFunc, valVars);
    }
  } else if (validationType != "clone") { // -pv_with_cpp or -pv_with_mlir (-pv)
    // Emit call to host_<conv>
    if (genParams.convConfig.has_value()) {
      const auto &genConfig = **genParams.convConfig;
      auto cpuConvFunc = createCPUConvFunc(module, genConfig);
      b.create<func::CallOp>(loc, cpuConvFunc, valVars);
    } else if (genParams.operation == rock::KernelType::Gemm) {
      // Emit call to host gemm
      if (validationType == "cpp") {
        llvm::errs() << "External gemm validator is not available\n";
        exit(1);
      }
      auto cpuGemmFunc = createCpuGemmKernelWithMlir(module, genParams);
      b.create<func::CallOp>(loc, cpuGemmFunc, valVars);
    } else if (genParams.operation == rock::KernelType::Attention) {
      if (validationType == "cpp") {
        llvm::errs() << "External attention validator is not available\n";
        exit(1);
      }
      auto cpuAttentionFunc =
          createCpuAttentionKernelWithMlir(module, genParams);
      b.create<func::CallOp>(loc, cpuAttentionFunc, valVars);
    } else {
      llvm::errs()
          << "Validation generation requested, but no operation specified\n";
      exit(1);
    }
  } else { // clone
    // Clone the kernel-calling function.  xmir-runner will call the appropriate
    // binary kernel from the mhal.launch ops;  here, we'll replace those with
    // func.call which will get the MLIR kernel.  No redirection of callees
    // needed.
    auto *cloneFunc = func->clone();
    insertPrefills(static_cast<func::FuncOp>(func));
    undoAsyncLaunchPass(cloneFunc);
    SymbolOpInterface cloneFuncOp = dyn_cast<SymbolOpInterface>(cloneFunc);
    SmallString<128> nameBuffer(cloneFuncOp.getName());
    nameBuffer += "_cloned";
    cloneFuncOp.setName(nameBuffer);
    cloneFunc->removeAttr("kernel");
    SymbolTable symbolTable(module);
    symbolTable.insert(cloneFunc);
    b.create<func::CallOp>(loc, SymbolRefAttr::get(cloneFunc), TypeRange{},
                           valVars);
  }

  // Emit call to verifier
  for (int32_t outIdx : outIndices) {
    Value testResult = localVars[outIdx];
    Value valResult = valVars[outIdx];
    auto testType = testResult.getType().dyn_cast<MemRefType>();
    auto valType = valResult.getType().dyn_cast<MemRefType>();
    std::string funcName =
        root0.func.getName().str() + "_verify" + std::to_string(outIdx);
    auto verifierFunc =
        createVerifierFunc(module, root0, testType, valType, funcName);
    b.create<func::CallOp>(loc, verifierFunc,
                           ValueRange{testResult, valResult});
  }
}

static LogicalResult populateHostHarnessLogic(
    ModuleOp module, const SmallVector<KernelIF, 8> &kernels,
    const SmallVector<KernelIF, 8> &roots, const GenParams &genParams) {
  MLIRContext *context = module.getContext();
  OpBuilder b(context);
  Location loc = b.getUnknownLoc();

  // Construct main function.
  auto func = func::FuncOp::create(loc, "main", b.getFunctionType({}, {}));
  module.push_back(func);
  Block *block = func.addEntryBlock();
  b.setInsertionPoint(block, block->begin());

  auto floatType = b.getF32Type();
  auto validationType = genValidation.getValue();

  // Create all local variables for each kernel param
  // - assumes all kernels read the same memrefs
  if (roots.size() > 1) {
    // TODO: verify that all parameter lists match
  }
  auto root0 = *roots.begin();
  bool isCPUKernel = !root0.func->hasAttr("kernel");
  bool hasValidation = !validationType.empty() && !genCPUKernel.getValue();
  bool hasCloneValidation = hasValidation && (validationType == "clone");
  bool hasAccel = rock::isAccel(genParams.features);
  bool heuristicValidation =
      !genVerifierKeepPerfConfig && !genParams.perfConfig.empty();
  bool isSmallFloatIn = false;
  bool isFp8 = false;

  if (!genParams.types.empty()) {
    if (auto ftype = genParams.types[0].dyn_cast<FloatType>()) {
      isSmallFloatIn = ftype.getWidth() < 32;
      isFp8 = ftype.isFloat8E4M3FNUZ() || ftype.isFloat8E5M2FNUZ();
    }
  }
  bool gpuValidation = validationType == "gpu" &&
                       ((hasAccel || isSmallFloatIn) || heuristicValidation);

  bool isRandom = (randomSeed != "fixed" && randomSeed != "none");
  if (isRandom && isFp8) {
    llvm::errs() << "WARNING: Random values not supported for fp8, defaulting "
                    "to -rand fixed\n";
    randomSeed = "fixed";
    isRandom = false;
  }

  if (isRandom) {
    auto seedFunc = makeFuncDecl(module, "seedRandomValues", {b.getI32Type()});
    int seed = getRandomSeed();
    Value seedConst = b.create<arith::ConstantIntOp>(loc, seed, b.getI32Type());
    b.create<func::CallOp>(loc, seedFunc, seedConst);
  }

  SmallVector<int32_t, 2> outIndices;
  if (genParams.operation.has_value()) {
    switch (genParams.operation.value()) {
    case rock::KernelType::Conv2D:
    case rock::KernelType::Gemm:
      outIndices.push_back(2);
      break;
    case rock::KernelType::Conv2DBwdData:
      outIndices.push_back(1);
      break;
    case rock::KernelType::Conv2DBwdWeight:
      outIndices.push_back(0);
      break;
    case rock::KernelType::Attention:
<<<<<<< HEAD
      if(hasAttnScale){
        outIndices.push_back(4);
      }
      else{
=======
      if (hasAttnScale) {
        outIndices.push_back(4);
      } else {
>>>>>>> a998d84f
        outIndices.push_back(3);
      }
    }
  } else {
    outIndices = root0.outIndices;
  }

  SmallVector<Value, 5> localVars;
  SmallVector<Value, 5> valVars;
  for (auto [idx, paramType] : llvm::enumerate(root0.params)) {
    auto paramMRType = paramType.dyn_cast<MemRefType>();
    assert(paramMRType && "currently only supports memref types");
    Type elemType = paramMRType.getElementType();
    if (isCPUKernel) { // -prc
      if (genParams.operation.has_value()) {
        if (idx < genParams.types.size())
          elemType = genParams.types[idx];
        if (elemType.isa<IntegerType>() && llvm::is_contained(outIndices, idx))
          elemType = b.getIntegerType(64);
        paramMRType = MemRefType::get(paramMRType.getShape(), elemType);
      }
    }
    auto lvar = b.create<memref::AllocOp>(loc, paramMRType);
    localVars.push_back(lvar);
    if (!isRandom) {
      SmallVector<float, 3> initPattern = getTensorInitPattern(elemType);
      if (failed(populateTensorFillLogic(b, loc, initPattern, elemType, lvar)))
        return failure();
    } else {
      if (failed(populateRandomTensorFillLogic(b, loc, module, elemType, lvar,
                                               idx)))
        return failure();
    }

    if (hasValidation || (isCPUKernel && isSmallFloatIn)) {
      // Emit validation var
      Type valElemType = floatType;
      if (genParams.operation.has_value() && elemType.isa<IntegerType>()) {
        valElemType = elemType;
        if (!gpuValidation && idx == 2)
          //-pv_with_mlir, -pv_with_cpp, or -pv_with_gpu && non-accel
          // validate in int64_t to detect overflow
          valElemType = b.getIntegerType(64);
      } else if ((genValidation == "clone") || elemType.isInteger(8) ||
                 elemType.isInteger(32)) {
        valElemType = elemType;
      } else if (!gpuValidation && isSmallFloatIn &&
                 genParams.operation.has_value()) {
        valElemType = elemType;
      }

      auto valType = MemRefType::get(paramMRType.getShape(), valElemType);
      auto vvar = b.create<memref::AllocOp>(loc, valType);
      valVars.push_back(vvar);

      emitMemcpy(b, lvar, vvar);
    }
  }

  // capture result index
  if (outIndices.empty()) {
    outIndices.push_back(localVars.size() - 1);
  }

  // Call the roots.
  for (auto &root : roots) {
    // Is the root also a kernel?
    bool rootKernel =
        std::find_if(kernels.begin(), kernels.end(), [&](const KernelIF &k) {
          return k.func == root.func;
        }) != kernels.end();
    if (rootKernel) {
      b.create<func::CallOp>(loc, root.func, localVars);
    } else if (!valVars.empty()) {
      b.create<func::CallOp>(loc, root.func, valVars);
      if (!root.func->hasAttr("kernel")) {
        printValidationResults = true;
        printResults = false;
      }
    } else {
      b.create<func::CallOp>(loc, root.func, localVars);
      if (!root.func->hasAttr("kernel")) {
        printValidationResults = false;
        printResults = true;
      }
    }
    // Clone-style validation wants to validate each root function.
    // Non-clone validation validates at end;  the roots are related kernels.
    if (hasCloneValidation)
      insertValidationCalls(genParams, b, module, valVars, localVars,
                            outIndices, root.func, root0);
  }

  // Run validation
  if (hasValidation && !hasCloneValidation)
    insertValidationCalls(genParams, b, module, valVars, localVars, outIndices,
                          func, root0);

  // Print and cleanup validation vars
  for (auto &vvar : valVars) {
    // print vvar
    for (int32_t outIdx : outIndices) {
      if ((vvar == valVars[outIdx]) && printValidationResults.getValue()) {
        emitPrintTensor(b, vvar);
      }
    }
  }

  // Print and cleanup
  for (auto &lvar : localVars) {
    // print lvar
    bool printp = printInputs.getValue();
    for (int32_t outIdx : outIndices) {
      if (lvar == localVars[outIdx])
        printp = printResults.getValue();
      if (printp)
        emitPrintTensor(b, lvar);
    }
  }

  for (auto &vvar : valVars) {
    b.create<memref::DeallocOp>(loc, vvar);
  }
  for (auto &lvar : localVars) {
    b.create<memref::DeallocOp>(loc, lvar);
  }

  b.create<func::ReturnOp>(loc, ValueRange{});

  // Wrap the kernels and gather them to substitute in calls.
  llvm::SmallDenseMap<func::FuncOp, func::FuncOp> wrappedFuncs;
  for (auto &kernel : kernels) {
    if (kernel.func->hasAttr("kernel")) {
      wrappedFuncs[kernel.func] = createGPUWrapper(module, kernel);
    } else {
      wrappedFuncs[kernel.func] = kernel.func;
    }
  }

  // Redirect calls to kernel functions to point at wrapped functions.
  module.walk([&](CallOpInterface callOp) -> WalkResult {
    // Don't substitute the call inside the wrapper.
    if (callOp->hasAttr("wrapped_call")) {
      callOp->removeAttr("wrapped_call");
      return WalkResult::advance();
    }

    // If the callee matches a wrapped function, update the call.
    Operation *callable = callOp.resolveCallable();
    if (callable) {
      func::FuncOp fop = dyn_cast<func::FuncOp>(*callable);
      if (wrappedFuncs.find(fop) != wrappedFuncs.end()) {
        callOp->setAttr("callee", FlatSymbolRefAttr::get(
                                      context, wrappedFuncs[fop].getSymName()));
      }
    }
    return WalkResult::advance();
  });

  return success();
}

static ModuleOp readTestFile(std::string inputFilenameStr, bool &hasUserKernel,
                             MLIRContext *context) {
  std::string errorMessage;

  // Set up the input file.
  auto file = openInputFile(inputFilename, &errorMessage);
  if (!file) {
    llvm::errs() << errorMessage << "\n";
    exit(1);
  }

  // Parse the input file.
  llvm::SourceMgr sourceMgr;
  sourceMgr.AddNewSourceBuffer(std::move(file), SMLoc());
  OwningOpRef<ModuleOp> moduleRef =
      parseSourceFile<ModuleOp>(sourceMgr, context);
  if (!moduleRef) {
    llvm::errs() << "Parse host harness " << inputFilename << " failed.\n";
    exit(1);
  }
  ModuleOp module = moduleRef.release();

  if (!perfConfig.empty()) {
    WalkResult findGemmOp =
        module->walk([&](rock::RockGemmWrapperInterface gemmOp) -> WalkResult {
          OpBuilder b(gemmOp.getContext());
          gemmOp->setAttr("perf_config", b.getStringAttr(perfConfig));
          return WalkResult::interrupt();
        });
    if (!findGemmOp.wasInterrupted()) {
      llvm::errs() << "Cannot find a Gemm kernel for perf_config\n";
      exit(1);
    }
  }

  module.walk([&](func::FuncOp func) -> WalkResult {
    if (func->hasAttr("kernel")) {
      hasUserKernel = true;
    }
    return WalkResult::advance();
  });

  return module;
}

static ModuleOp generateKernel(MLIRContext *context, GenParams &genParams,
                               ModuleOp module) {
  OpBuilder builder(context);
  static rock::Conv2dGenerator conv2dGenerator;

  const bool isGemm = operation == rock::KernelType::Gemm;
  const bool isAttention = operation == rock::KernelType::Attention;
  const bool isConv = !(isGemm || isAttention);
  auto convConfig = populateConvConfig.getValue();

  if (!convConfig.empty() && !isConv) {
    llvm::errs() << "Cannot use --conv-config with gemm/attention operations\n";
    exit(1);
  }

  if (convConfig.empty() && failed(detectMissingArguments())) {
    exit(1);
  }

  // Scenario 1: We use conv config to initialize everything
  if (!convConfig.empty()) {
    if (failed(conv2dGenerator.parseConvConfig(builder, convConfig.c_str()))) {
      llvm::errs() << "Module population failed.\n";
      exit(1);
    }
    genParams.types.push_back(conv2dGenerator.getFilterDataType(builder));
    genParams.types.push_back(conv2dGenerator.getInputDataType(builder));
    genParams.types.push_back(conv2dGenerator.getOutputDataType(builder));
    const auto *convConfig = &conv2dGenerator.getConfig();
    genParams.convConfig = convConfig;
    genParams.features = convConfig->features;
    genParams.operation =
        rock::kernelTypeFromConvOpType(convConfig->operation.value());
    genParams.perfConfig = convConfig->perfConfig;
  } else {
    // Scenario 2: We use llvm::cl::opt to initialize everything
    if (arch.getValue().empty()) {
      llvm::errs() << "--arch is not set\n";
      exit(1);
    }

    RocmDeviceName targetInfo;
    if (failed(targetInfo.parse(arch.getValue()))) {
      llvm::errs() << "Invalid architecture name: " << arch << "\n";
      exit(1);
    }
    std::string triple = targetInfo.getTriple().str();
    std::string chip = targetInfo.getChip().str();
    std::string chipFeatures = targetInfo.getFeaturesForBackend();
    SmallString<64> canonicalArch;
    targetInfo.getFullName(canonicalArch);
    arch = canonicalArch.str().str();

    LogicalResult status = success();

    Type elemType = typeFromString(inputDataType.getValue(), context);
    rock::AmdArchInfo archInfo = rock::lookupArchInfo(arch);
    rock::GemmFeatures enabledFeatures = archInfo.getDefaultFeatures(elemType);
    // toggle feature list according to llvm::cl::opt inputs
    if (mfmaFeature != FeatureToggle::infer)
      enabledFeatures = bitEnumSet(enabledFeatures, rock::GemmFeatures::mfma,
                                   mfmaFeature == FeatureToggle::on);
    if (dotFeature != FeatureToggle::infer)
      enabledFeatures = bitEnumSet(enabledFeatures, rock::GemmFeatures::dot,
                                   dotFeature == FeatureToggle::on);
    if (atomicAddFeature != FeatureToggle::infer)
      enabledFeatures =
          bitEnumSet(enabledFeatures, rock::GemmFeatures::atomic_add,
                     atomicAddFeature == FeatureToggle::on);
    if (atomicFMaxF32Feature != FeatureToggle::infer)
      enabledFeatures =
          bitEnumSet(enabledFeatures, rock::GemmFeatures::atomic_fmax_f32,
                     atomicFMaxF32Feature == FeatureToggle::on);

    if (wmmaFeature != FeatureToggle::infer)
      enabledFeatures = bitEnumSet(enabledFeatures, rock::GemmFeatures::wmma,
                                   wmmaFeature == FeatureToggle::on);

    genParams.operation = operation;
    genParams.features = enabledFeatures;
    genParams.arch = arch;
    genParams.perfConfig = perfConfig;
    if (isGemm) {
      for (const auto &arg :
           {filterDataType.getValue(), inputDataType.getValue(),
            outputDataType.getValue()})
        genParams.types.push_back(typeFromString(arg, context));
      genParams.convConfig = std::nullopt;
      (void)createGpuGemmKernel(module, genParams);
    } else if (isAttention) {
      // Note: In the current implementaiton, all operands have the same type.
      // This behaviour enforced by `-t`. See, detectMissingArguments()
      auto elemTypes = typeFromString(inputDataType.getValue(), context);
      constexpr size_t maxNumArgs{5};
      for (size_t argIdx{0}; argIdx < maxNumArgs; ++argIdx) {
        genParams.types.push_back(elemTypes);
      }
      genParams.convConfig = std::nullopt;
      (void)createGpuAttentionKernel(module, genParams);
    } else {
      conv2dGenerator = rock::Conv2dGenerator(
          arch, chip, triple, chipFeatures, perfConfig.getValue(),
          num_cu.getNumOccurrences() ? std::optional<int>(num_cu.getValue())
                                     : std::nullopt,
          enabledFeatures, rock::convOpTypeFromKernelType(operation.getValue()),
          filterDataType.getValue(), inputDataType.getValue(),
          outputDataType.getValue(), dilationHeight.getValue(),
          dilationWidth.getValue(), strideHeight.getValue(),
          strideWidth.getValue(), paddingHeightLeft.getValue(),
          paddingHeightRight.getValue(), paddingWidthLeft.getValue(),
          paddingWidthRight.getValue(), filterLayout.getValue(),
          inputLayout.getValue(), outputLayout.getValue());

      status = conv2dGenerator.parseConvDims(
          batchSize, groupSize, inputChannel, inputHeight, inputWidth,
          outputChannel, outputHeight, outputWidth, filterHeight, filterWidth);
      if (failed(status)) {
        llvm::errs() << "Could not parse convolution dimensions\n";
        exit(1);
      }

      genParams.types.push_back(conv2dGenerator.getFilterDataType(builder));
      genParams.types.push_back(conv2dGenerator.getInputDataType(builder));
      genParams.types.push_back(conv2dGenerator.getOutputDataType(builder));
      genParams.convConfig = &conv2dGenerator.getConfig();
    }
  }

  // TODO: Extract isApplicable check to be its own component
  if (isConv && failed(conv2dGenerator.isApplicable(/* checkChip = */ false))) {
    llvm::errs() << "Convolution configuration does not have valid dimension\n";
    exit(1);
  }

  if (genParams.convConfig.has_value()) {
    const auto &genConfig = **genParams.convConfig;
    if (genCPUKernel.getValue()) {
      (void)createCPUConvFunc(module, genConfig);
    } else {
      // Populate the module.
      int kernelStart = genConfig.kernelId;
      int kernelCount = 0;
      if (failed(conv2dGenerator.getKernelCount(builder, kernelCount))) {
        llvm::errs() << "Getting kernel count failed.\n";
        exit(1);
      }
      if (kernelStart < 0) {
        kernelStart = 0;
      } else {
        kernelCount = kernelStart + 1;
      }
      // generate all sub-kernels, and get corresponding gemmId
      std::string kernelBaseName = genConfig.kernelBaseName;
      for (int i = kernelStart; i < kernelCount; ++i) {
        conv2dGenerator.setKernelName(kernelBaseName + "_" + std::to_string(i));
        if (failed(conv2dGenerator.genConvModule(module, i))) {
          llvm::errs() << "Module population failed.\n";
          exit(1);
        }
      }
      conv2dGenerator.setKernelName(kernelBaseName);
    }
  }

  return module;
}

int main(int argc, char **argv) {
  DialectRegistry registry;
  registerRocMLIRDialects(registry);
  // Parse pass names in main to ensure static initialization completed.
  mlir::registerMLIRContextCLOptions();
  mlir::registerPassManagerCLOptions();
  MLIRContext context(registry);
  context.loadDialect<rock::RockDialect, func::FuncDialect, scf::SCFDialect,
                      affine::AffineDialect, memref::MemRefDialect,
                      math::MathDialect, arith::ArithDialect,
                      vector::VectorDialect, gpu::GPUDialect,
                      linalg::LinalgDialect,
                      bufferization::BufferizationDialect, tosa::TosaDialect>();

  // Parse pass names in main to ensure static initialization completed.
  llvm::cl::ParseCommandLineOptions(argc, argv,
                                    "MLIR Rock Dialect host generation\n");

  if (operation != rock::KernelType::Gemm) {
    verifyConvLayout();
    correctConvParameters();
  }
  populateDefaults();

  bool hasUserKernel = !testFuncName.empty();

  ModuleOp module;
  GenParams genParams;

  if (!inputFilename.empty()) {
    module = readTestFile(inputFilename.getValue(), hasUserKernel, &context);
  } else {
    if (genValidation == "clone") {
      llvm::errs()
          << "Clone validation is not compatible with kernel generation.\n";
      exit(1);
    }
    OpBuilder builder(&context);
    module = ModuleOp::create(builder.getUnknownLoc());
  }

  if (!hasUserKernel) {
    module = generateKernel(&context, genParams, module);
  }

  if (emitTuningSpace.getNumOccurrences() > 0) {
    auto tunableParams = rock::createTunableParamSpace(module, emitTuningSpace);
    SmallString<64> perfConfig;
    for (auto param : tunableParams->tuningRange) {
      param.getPerfConfigStr(perfConfig);
      llvm::outs() << perfConfig << "\n";
      perfConfig.clear();
    }
    delete tunableParams;
    return 0;
  }

  if (emitTuningKey) {
    SmallString<2048> tuningKey;
    if (failed(rock::getTuningProblemStr(module, tuningKey))) {
      llvm::errs() << "Failed to get tuning key for module: " << module << "\n";
      return EXIT_FAILURE;
    }
    llvm::outs() << tuningKey << "\n";
    return 0;
  }

  SmallVector<KernelIF, 8> kernels;
  SmallVector<KernelIF, 8> rootIFs;

  if (testFuncName.empty()) {
    // Compute set of call-graph root nodes;  they're the ones we need to
    // call from main().  Start with all nodes, then erase the ones that
    // have edges to them.  Use SetVector because we want to preserve the
    // order to match an older implementation.
    CallGraph cg(module);
    SetVector<CallGraphNode *> roots(cg.begin(), cg.end());
    for (auto &node : roots) {
      for (auto &edge : *node)
        roots.remove(edge.getTarget());
      func::FuncOp func =
          dyn_cast<func::FuncOp>(node->getCallableRegion()->getParentOp());
      if (func->hasAttr("original_func"))
        roots.remove(node);
      if (func->getParentOp() && func->getParentOp()->getParentOp())
        roots.remove(node);
    }

    for (auto *node : roots) {
      func::FuncOp func =
          dyn_cast<func::FuncOp>(node->getCallableRegion()->getParentOp());
      rootIFs.emplace_back(func);
    }
    module.walk([&](func::FuncOp func) -> WalkResult {
      if (func->hasAttr("kernel")) {
        kernels.emplace_back(func);
      }
      return WalkResult::advance();
    });
  } else {
    auto func = module.lookupSymbol<func::FuncOp>(testFuncName);
    assert(func && "does -fut point to the wrong function?");
    kernels.emplace_back(func); // +++pf: should it be a kernel?
    rootIFs.emplace_back(func);
  }

  // populate host logic.
  if (genHostHarness.getValue()) {
    if (failed(populateHostHarnessLogic(module, kernels, rootIFs, genParams))) {
      llvm::errs() << "Host logic populated failed.\n";
      exit(1);
    }

    if (applyBufferizationPipeline.getValue()) {
      PassManager pm(module->getName(), PassManager::Nesting::Implicit);

      rock::BufferizeOptions bufferizeOptions;
      bufferizeOptions.disableRock = true;
      rock::buildBufferizePipeline(pm, bufferizeOptions);

      if (failed(pm.run(module))) {
        llvm::errs() << "failed to apply rocm bufferize pipeline.\n";
        exit(1);
      }
    }
  }

  // Set up the output file.
  std::string errorMessage;
  auto output = openOutputFile(outputFilename, &errorMessage);
  if (!output) {
    llvm::errs() << errorMessage << "\n";
    exit(1);
  }

  module.print(output->os());
  output->keep();
  return 0;
}<|MERGE_RESOLUTION|>--- conflicted
+++ resolved
@@ -459,13 +459,6 @@
              llvm::cl::value_desc("positive integer"), llvm::cl::init(-1));
 
 static llvm::cl::opt<bool>
-<<<<<<< HEAD
-    hasAttnScale("with-attn-scale", llvm::cl::desc("Generate an attention kernel that is using a scaling input for the first gemm"), llvm::cl::init(false));
-
-static llvm::cl::opt<bool>
-    transposeQ("transQ",
-               llvm::cl::desc("whether matrix Q of attention op is Gxseq_lenxhead (default) or Gxheadxseq_len"),
-=======
     hasAttnScale("with-attn-scale",
                  llvm::cl::desc("Generate an attention kernel that is using a "
                                 "scaling input for the first gemm"),
@@ -475,37 +468,24 @@
     transposeQ("transQ",
                llvm::cl::desc("whether matrix Q of attention op is "
                               "Gxseq_lenxhead (default) or Gxheadxseq_len"),
->>>>>>> a998d84f
                llvm::cl::init(false));
 
 static llvm::cl::opt<bool>
     transposeK("transK",
-<<<<<<< HEAD
-               llvm::cl::desc("whether matrix K of attention op is Gxseq_lenxhead (default) or Gxheadxseq_len"),
-=======
                llvm::cl::desc("whether matrix K of attention op is "
                               "Gxseq_lenxhead (default) or Gxheadxseq_len"),
->>>>>>> a998d84f
                llvm::cl::init(false));
 
 static llvm::cl::opt<bool>
     transposeV("transV",
-<<<<<<< HEAD
-               llvm::cl::desc("whether matrix V of attention op is Gxseq_lenxhead (default) or Gxheadxseq_len"),
-=======
                llvm::cl::desc("whether matrix V of attention op is "
                               "Gxseq_lenxhead (default) or Gxheadxseq_len"),
->>>>>>> a998d84f
                llvm::cl::init(false));
 
 static llvm::cl::opt<bool>
     transposeO("transO",
-<<<<<<< HEAD
-               llvm::cl::desc("whether matrix O of attention op is Gxseq_lenxhead (default) or Gxheadxseq_len"),
-=======
                llvm::cl::desc("whether matrix O of attention op is "
                               "Gxseq_lenxhead (default) or Gxheadxseq_len"),
->>>>>>> a998d84f
                llvm::cl::init(false));
 
 //////////////////////////////////////////////////////////////////////////
@@ -2206,16 +2186,6 @@
 }
 
 static void getAttentionTypes(SmallVectorImpl<Type> &result,
-<<<<<<< HEAD
-                              const Type &elemTypes) {
-  SmallVector<int64_t> dims{groupSize, sequenceLength, headDims};
-  SmallVector<int64_t> transposedDims{groupSize, headDims, sequenceLength};
-
-  MemRefType qType = MemRefType::get(transposeQ ? transposedDims : dims, elemTypes),
-             kType = MemRefType::get(transposeK ? dims : transposedDims, elemTypes),
-             vType = MemRefType::get(transposeV ? transposedDims : dims, elemTypes),
-             outType = MemRefType::get(transposeO ? transposedDims : dims, elemTypes);
-=======
                               ArrayRef<Type> elemTypes) {
   SmallVector<int64_t> dims{groupSize, sequenceLength, headDims};
   SmallVector<int64_t> transposedDims{groupSize, headDims, sequenceLength};
@@ -2226,18 +2196,10 @@
                                      elemTypes[1]),
              vType = MemRefType::get(transposeV ? transposedDims : dims,
                                      elemTypes[2]);
->>>>>>> a998d84f
 
   result.push_back(qType);
   result.push_back(kType);
   result.push_back(vType);
-<<<<<<< HEAD
-  if(hasAttnScale){
-    SmallVector<int64_t> scaleDims{groupSize, sequenceLength, sequenceLength};
-    MemRefType sType = MemRefType::get(scaleDims, elemTypes);
-    result.push_back(sType);
-  }
-=======
   if (hasAttnScale) {
     SmallVector<int64_t> scaleDims{groupSize, sequenceLength, sequenceLength};
     MemRefType sType = MemRefType::get(scaleDims, elemTypes[3]);
@@ -2245,7 +2207,6 @@
   }
   MemRefType outType =
       MemRefType::get(transposeO ? transposedDims : dims, elemTypes.back());
->>>>>>> a998d84f
   result.push_back(outType);
 }
 
@@ -2279,31 +2240,17 @@
 
   Value scale;
   Value output;
-<<<<<<< HEAD
-  if(hasAttnScale){
-    scale = block->getArgument(3);
-    output = block->getArgument(4);
-  }
-  else{
-=======
   if (hasAttnScale) {
     scale = block->getArgument(3);
     output = block->getArgument(4);
   } else {
->>>>>>> a998d84f
     output = block->getArgument(3);
   }
 
   auto attention = builder.create<rock::AttentionOp>(
-<<<<<<< HEAD
-      loc, TypeRange{}, queries, keys, values, scale, output,
-      transposeQ, transposeK, transposeV, transposeO, archAttr,
-      params.features, /*params=*/nullptr);
-=======
       loc, TypeRange{}, queries, keys, values, scale, output, transposeQ,
       transposeK, transposeV, transposeO, archAttr, params.features,
       /*params=*/nullptr);
->>>>>>> a998d84f
   if (!params.perfConfig.empty())
     attention->setAttr("perf_config", builder.getStringAttr(params.perfConfig));
 
@@ -3024,16 +2971,9 @@
       outIndices.push_back(0);
       break;
     case rock::KernelType::Attention:
-<<<<<<< HEAD
-      if(hasAttnScale){
-        outIndices.push_back(4);
-      }
-      else{
-=======
       if (hasAttnScale) {
         outIndices.push_back(4);
       } else {
->>>>>>> a998d84f
         outIndices.push_back(3);
       }
     }
