--- conflicted
+++ resolved
@@ -2383,12 +2383,8 @@
   auto attention = builder.create<rock::AttentionOp>(
       loc, TypeRange{}, queries, keys, values, elemwiseInputs, output,
       transposeQ, transposeK, transposeV, transposeO, archAttr, params.features,
-<<<<<<< HEAD
-      /*qkType=*/nullptr, /*params0=*/nullptr, /*params1=*/nullptr);
-=======
-      numCUAttr,
+      /*qkType=*/nullptr, numCUAttr,
       /*params0=*/nullptr, /*params1=*/nullptr);
->>>>>>> 279c28c7
   {
     Block *preSoftmaxElemwiseBlock =
         &attention.getPreSoftmaxBody().emplaceBlock();
