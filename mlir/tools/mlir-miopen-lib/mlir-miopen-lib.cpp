--- conflicted
+++ resolved
@@ -23,7 +23,6 @@
 
 namespace {
 struct MiirHandle_s {
-<<<<<<< HEAD
   MLIRContext &getContext() {
     auto getRegistry = []() {
       DialectRegistry registry;
@@ -37,8 +36,6 @@
     });
     return context;
   }
-=======
->>>>>>> db629f67
   MiirHandle_s() {
     OpBuilder builder(&getContext());
     module = ModuleOp::create(builder.getUnknownLoc());
