--- conflicted
+++ resolved
@@ -1173,12 +1173,7 @@
                                           Location loc,
                                           Value gemm1OutThreadwiseView,
                                           Value attentionOutAccBufferView,
-<<<<<<< HEAD
                                           Value expMaxDiffRowBuffer) const {
-=======
-                                          Value expMaxDiffRowBuffer,
-                                          Value nLoopIV) const {
->>>>>>> 506a4066
     Value gemm1Out, attentionOutAccBuffer;
     ArrayAttr gemm1OutTrs, attentionOutAccBufferTrs;
     std::tie(gemm1Out, gemm1OutTrs, std::ignore) =
@@ -1281,9 +1276,25 @@
       gridSubTileMaps.push_back(viewBuilder.get());
     }
 
-    return RegsAsMatrixSubTiles{rewriter.getArrayAttr(gridSubTileMaps),
-                                rewriter.getArrayAttr(blockSubTileMaps),
-                                rewriter.getArrayAttr(threadSubTileMaps)};
+    if(subTileViews.blockSubTileTidSlice.has_value()){
+        SmallVector<Attribute, 4> blockSubTileTidSliceMaps =
+        llvm::to_vector<4>(subTileViews.blockSubTileTidSlice.value().getAsRange<Attribute>());
+        {
+            ArrayRef<int64_t> subTileShape = getLowerShape(subTileViews.blockSubTileTidSlice.value());
+            TopDownTMBuilder viewBuilder(rewriter, subTileShape, loc);
+            viewBuilder.passThrough({0, 1}, {1, 0});
+            blockSubTileTidSliceMaps.push_back(viewBuilder.get());
+        }
+        return RegsAsMatrixSubTiles{rewriter.getArrayAttr(gridSubTileMaps),
+                                    rewriter.getArrayAttr(blockSubTileMaps),
+                                    rewriter.getArrayAttr(threadSubTileMaps),
+                                    rewriter.getArrayAttr(blockSubTileTidSliceMaps)};
+    }
+    else{
+        return RegsAsMatrixSubTiles{rewriter.getArrayAttr(gridSubTileMaps),
+                                    rewriter.getArrayAttr(blockSubTileMaps),
+                                    rewriter.getArrayAttr(threadSubTileMaps)};
+    }
   }
 
   // This function will take a view stack that has lower view as m x n.
@@ -1885,19 +1896,13 @@
       }
       // Scale gemm0 output by (1/ln2)
       // So that we can use exp2 instead of exp.
-<<<<<<< HEAD
 #ifndef ROCK_DEBUG_ATTENTION_REMOVE_SOFTMAX
-=======
->>>>>>> 506a4066
       Value ln2Recip = createConstantFloatOp(rewriter, loc, elemTypeQxK,
                                              elemTypeQxK, 1.44269504);
       scaleFirstGemmSplat(
           rewriter, loc, gridCoordsGemm0, gemm0OutBuffer, gemm0OutSubTileViews,
           ln2Recip.getDefiningOp<arith::ConstantOp>().getValue());
-<<<<<<< HEAD
 #endif
-=======
->>>>>>> 506a4066
 
       // Handle padding
       bool hasPadding =
@@ -1917,20 +1922,12 @@
       }
 
       APInt reductionAxis = APInt(64, 1);
-<<<<<<< HEAD
-=======
-      APInt nrDimPerThread = APInt(64, gemm0MPerBlock / gemm0MPerThread);
->>>>>>> 506a4066
       // LDS barrier.
       rewriter.create<LDSBarrierOp>(loc);
       rewriter.create<BlockwiseBroadcastReduceOp>(
           loc, gemm0OutBuffer, ldsReductionWorkspaceBuffer, gemm0OutBufferMax,
           /*extraOut=*/nullptr, reductionAxis, rock::ReduceMethod::Max,
-<<<<<<< HEAD
-          gemm0OutSubTileViewsTr.blockSubTile, /*extraViews=*/nullptr, blockSize);
-=======
-          gemm0OutSubTileViews.blockSubTile, gemm0OutSubTileViews.blockSubTileTidSlice.value(), gemm0OutSubTileViews.threadSubTile, /*extraViews=*/nullptr, blockSize);
->>>>>>> 506a4066
+          gemm0OutSubTileViewsTr.blockSubTile, gemm0OutSubTileViewsTr.blockSubTileTidSlice.value(), gemm0OutSubTileViewsTr.threadSubTile, /*extraViews=*/nullptr, blockSize);
       // softmax normalization.
       Value gemm0MNThreadwiseView = transform(
           rewriter, gemm0OutBuffer,
@@ -1950,11 +1947,7 @@
       rewriter.create<BlockwiseBroadcastReduceOp>(
           loc, gemm0OutBufferExp, ldsReductionWorkspaceBuffer,
           gemm0OutBufferSum, /*extraOut=*/nullptr, reductionAxis,
-<<<<<<< HEAD
-          rock::ReduceMethod::Sum, gemm0OutSubTileViewsTr.blockSubTile,
-=======
-          rock::ReduceMethod::Sum, gemm0OutSubTileViews.blockSubTile, gemm0OutSubTileViews.blockSubTileTidSlice.value(), gemm0OutSubTileViews.threadSubTile,
->>>>>>> 506a4066
+          rock::ReduceMethod::Sum, gemm0OutSubTileViewsTr.blockSubTile, gemm0OutSubTileViewsTr.blockSubTileTidSlice.value(), gemm0OutSubTileViewsTr.threadSubTile,
           /*extraViews=*/nullptr, blockSize);
       // LDS barrier.
       rewriter.create<LDSBarrierOp>(loc);
@@ -2035,11 +2028,7 @@
         // Rescale/correct output, rowMax and rowSums
         createAttentionRowStateCorrections(rewriter, loc, gemm1MNThreadwiseView,
                                            attentionOutAccBufferView,
-<<<<<<< HEAD
                                            expMaxDiffRowBuffer);
-=======
-                                           expMaxDiffRowBuffer, nLoopIV);
->>>>>>> 506a4066
       }
     }
     scaleFinalOutput(rewriter, loc, attentionOutAccBufferView, sumRowBuffer);
