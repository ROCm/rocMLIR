//===- GridwiseGemmToBlockwise - MLIR Rock ops lowering passes -----===//
//
// Copyright 2020 The MLIR Authors.
//
// Licensed under the Apache License, Version 2.0 (the "License");
// you may not use this file except in compliance with the License.
// You may obtain a copy of the License at
//
//   http://www.apache.org/licenses/LICENSE-2.0
//
// Unless required by applicable law or agreed to in writing, software
// distributed under the License is distributed on an "AS IS" BASIS,
// WITHOUT WARRANTIES OR CONDITIONS OF ANY KIND, either express or implied.
// See the License for the specific language governing permissions and
// limitations under the License.
// ============================================================
//
// This pass converts rock.gridwise_gemm[_v2] into block- and threadwise ops
//
//===-----------------------------------------------------===//
#include "mlir/Dialect/Rock/IR/Rock.h"
#include "mlir/Dialect/Rock/IR/TransformMapBuilder.h"
#include "mlir/Dialect/Rock/Passes.h"
#include "mlir/Dialect/Rock/Tuning/GeneralGemmBlockStructure.h"
#include "mlir/Dialect/Rock/Tuning/GridwiseGemmParams.h"
#include "mlir/Dialect/Rock/utility/AmdArchDb.h"
#include "mlir/Dialect/Rock/utility/builderUtils.h"
#include "mlir/Dialect/Rock/utility/loweringUtils.h"
#include "mlir/Dialect/Rock/utility/math.h"
#include "mlir/Dialect/Rock/utility/transformMapUtils.h"

#include "mlir/Dialect/Affine/IR/AffineOps.h"
#include "mlir/Dialect/Arith/IR/Arith.h"
#include "mlir/Dialect/Func/IR/FuncOps.h"
#include "mlir/Dialect/GPU/IR/GPUDialect.h"
#include "mlir/Dialect/MemRef/IR/MemRef.h"
#include "mlir/Dialect/Vector/IR/VectorOps.h"
#include "mlir/Dialect/Linalg/IR/Linalg.h"
#include "mlir/IR/Diagnostics.h"
#include "mlir/IR/IRMapping.h"
#include "mlir/IR/Value.h"
#include "mlir/Pass/PassManager.h"
#include "mlir/Transforms/DialectConversion.h"
#include "mlir/Transforms/Passes.h"

#include "AccelEmitter.h"
#include "llvm/Support/Debug.h"
#include "llvm/Support/FormatVariadic.h"

namespace mlir {
namespace rock {
#define GEN_PASS_DEF_ROCKGRIDWISEGEMMTOBLOCKWISEPASS
#include "mlir/Dialect/Rock/Passes.h.inc"
} // namespace rock
} // namespace mlir

#define DEBUG_TYPE "rock-gridwise-to-blockwise"

using namespace mlir;
using namespace mlir::arith;
using namespace mlir::rock;

namespace {
struct RockGridwiseGemmToBlockwisePass
    : public rock::impl::RockGridwiseGemmToBlockwisePassBase<
          RockGridwiseGemmToBlockwisePass> {
  void runOnOperation() override;
};

static Type obtainAccumulatorType(OpBuilder &b, Type elementTypeA,
                                  Type elementTypeB, Type destType) {
  // Determine the type used on VGPR to act as accumulator.
  // f32: f32.
  // f16, bf16: f32 to prevent overflow from happening.
  // i16 : i16.
  // fp8 (any combo) : f32.
  // i8: i32, since we have an i32 output
  Type accumulatorType = destType;
  if (elementTypeA.isF16() || elementTypeA.isBF16() ||
      elementTypeA.isFloat8E5M2FNUZ() || elementTypeA.isFloat8E4M3FNUZ()) {
    accumulatorType = b.getF32Type();
  } else if (elementTypeA.isInteger(8)) {
    accumulatorType = b.getI32Type();
  }
  return accumulatorType;
}

/// Construct a `memref.view` operation that interprets the buffer `buffer`,
/// whose elements are bytes, as a buffer of `type`.
static TypedValue<MemRefType> viewBufferAs(OpBuilder &b, Value buffer,
                                           Type type) {
  Location loc = buffer.getLoc();
  Value zeroByteOffset = b.createOrFold<arith::ConstantIndexOp>(loc, 0);
  auto bufferType = buffer.getType().cast<MemRefType>();
  int64_t byteWidth = getByteWidth(type);
  int64_t numBytes = bufferType.getShape()[0];
  assert(numBytes % byteWidth == 0 && "Can't evenly fit type into buffer");
  int64_t length = numBytes / byteWidth;
  auto newBufferType = bufferType.cloneWith({length}, type);
  auto view =
      b.create<memref::ViewOp>(loc, newBufferType, buffer, zeroByteOffset,
                               /*dynamic dim sizes=*/ValueRange{});
  return TypedValue<MemRefType>(view.getResult());
}
} // end anonymous namespace

/// Given a copy layout <copyDPerThread, copyKPerThread>, come up with the best
/// vectorization strategy for the layout. For instance, if the layout is <D,K>
/// = <2,16> and K is contiguous, we will vectorize by 16 along K and we will
/// loop over the other dimension
static std::pair<GemmDimension, int64_t>
bestGlobalVectorization(OpBuilder &b, Value matrix, int64_t copyDPerThread,
                        int64_t copyKPerThread, GemmDimension tiebreaker,
                        int64_t kPerBlock, int64_t dPerBlock,
                        Type elementType) {
  Value tensor;
  ArrayAttr transforms;
  std::tie(tensor, transforms) = untransform(b, matrix);
  ArrayRef<int64_t> tensorShape =
      tensor.getType().cast<MemRefType>().getShape();
  int64_t kVectorLen = getMaxVectorizationForDatatype(
      transforms, static_cast<uint32_t>(GemmDimension::K),
      math_util::gcd(copyKPerThread * copyDPerThread, kPerBlock), tensorShape,
      elementType);

  int64_t dVectorLen = getMaxVectorizationForDatatype(
      transforms, static_cast<uint32_t>(GemmDimension::MorN),
      math_util::gcd(copyDPerThread * copyKPerThread, dPerBlock), tensorShape,
      elementType);

  if (kVectorLen > dVectorLen) {
    kVectorLen = math_util::gcd(kVectorLen, copyKPerThread);
    return {GemmDimension::K, kVectorLen};
  }

  if (dVectorLen > kVectorLen) {
    dVectorLen = math_util::gcd(dVectorLen, copyDPerThread);
    return {GemmDimension::MorN, dVectorLen};
  }

  return {tiebreaker, kVectorLen};
}

/// Compute a thread copy layout, i.e., how many elements a single thread (or
/// workitem) reads along K and M (independently on how we vectorize the reads)
static FailureOr<std::pair<int64_t, int64_t>>
computeCopyPerThread(Type elementType, int64_t copyPerThread, int64_t kPerBlock,
                     int64_t dPerBlock, int64_t kpack, Location loc) {

  // By default, we try to maximize the LDS store vectorization. So we will try
  // to read as many elements as possible along the contiguous dimension in LDS
  // and `copyPerThread/elements` in the other dimension
  int64_t maxVlen = 128 / elementType.getIntOrFloatBitWidth();
  int64_t copyKPerThread = 0;
  int64_t copyDPerThread = 0;

  if (kpack == 1) {
    copyDPerThread = math_util::gcd(maxVlen, copyPerThread);
    copyKPerThread = copyPerThread / copyDPerThread;
  } else {
    copyKPerThread =
        math_util::gcd(maxVlen, math_util::gcd(kpack, copyPerThread));
    copyDPerThread = copyPerThread / copyKPerThread;
  }

  if (copyKPerThread == 0 || copyDPerThread == 0) {
    return emitError(loc) << "gemmA copy size too small,"
                          << " copyKPerThread: " << copyKPerThread
                          << " copyDPerThread: " << copyDPerThread << "\n";
  }
  if (kPerBlock < copyKPerThread || dPerBlock < copyDPerThread) {
    return mlir::emitError(loc)
           << "gemmA per thread copy smaller than per"
           << " block copy, incohereant tuning parameters\n";
  }
  return std::make_pair(copyKPerThread, copyDPerThread);
}

/// Applies the transforms that take a G x K x D matrix 
/// to a k_iter x (x extraIdx0 x ... x extraIdx1 x) bid x tid x iter 
/// value suitable for using in a global load loop. `dName` should be "m"
/// and "n", and is used to make the maps have the right names for debugging.
///
/// bidGridOrder should
/// contain the strings "g_block", "m_block", and "n_block" in some order
/// indicating how the block ID is to be partitioned into offsets (last element
/// moves fastest) and bidGridLengths should be the lengths of those three
/// dimensions. This is needed because the accelerated and non-accelerated gemms
/// partition their block ID in different orders.
///
/// Moreover, blockMap represents how bidGridOrder should be mapped to bid or other
/// indices where it defaults to merging all of them to be bid.
static FailureOr<Value> wrapMatrixForGlobalLoad(
    OpBuilder &b, Location loc, Value matrix, StringRef dName,
    ArrayRef<StringRef> bidGridOrder, ArrayRef<int64_t> bidGridLengths,
    int64_t gridSize, int64_t blockSize, int64_t kPerBlock, int64_t dPerBlock,
    int64_t kPerThread, int64_t dPerThread, GemmDimension vectorDim, 
    llvm::StringMap<ArrayRef<unsigned>> blockMap = llvm::StringMap<ArrayRef<unsigned>>{{"bid", {1, 2, 3}}}) {

  if (dName != "m" && dName != "n") {
    return emitError(loc, "expected dName to be m or n but got " + dName);
  }
  StringRef thisBlockDim = dName == "m" ? "m_block" : "n_block";
  StringRef otherBlockDim = dName == "m" ? "n_block" : "m_block";

  MemRefType matrixType = matrix.getType().cast<MemRefType>();
  ArrayRef<int64_t> matrixShape = matrixType.getShape();
  int64_t kGlobal = matrixShape[1];
  int64_t dGlobal = matrixShape[2];

  int64_t kIters = kGlobal / kPerBlock;
  int64_t dataPerThread = (kPerBlock * dPerBlock) / blockSize;

  SmallString<8> dIterName = llvm::formatv("{0}_iter", dName);
  SmallString<8> dThreadName = llvm::formatv("{0}_thread", dName);

  // Note: (kThreads * dThreads) = (kPerBlock * dPerBlock) / dataPerThread) =
  // blockSize
  int64_t kThreads = kPerBlock / kPerThread;
  int64_t dThreads = dPerBlock / dPerThread;

  SmallVector<StringRef, 4> startNames {"k_loop"};
  startNames.insert(startNames.end(), blockMap.keys().begin(), blockMap.keys().end());
  startNames.insert(startNames.end(), {"tid", "iter"});
  SmallVector<int64_t, 4> startShape {kIters};
  for(StringRef upperName : blockMap.keys()){
    int64_t startShapeDim = 1;
    for(int64_t dimSize : bidGridLengths){
      startShapeDim *= dimSize;
    }
    startShape.push_back(startShapeDim);
  }
  startShape.insert(startShape.end(), {blockSize, dataPerThread});

  TopDownTMBuilder splitId(b, startNames,
                           startShape, loc);
  splitId.passThrough("k_loop");
  for(StringRef upperName : blockMap.keys()){
    ArrayRef<unsigned> lowerDims = blockMap[upperName];
    SmallVector<StringRef, 4> gridDimNames;
    SmallVector<int64_t, 4> gridDimLengths;
    splitId.merge(bidGridOrder, lowerDims, upperName, bidGridLengths);
  }

  if (vectorDim == GemmDimension::K) {
    splitId.merge({dThreadName, "k_thread"}, {4, 5}, "tid",
                  {dThreads, kThreads});
    splitId.merge({dIterName, "k_iter"}, {6, 7}, "iter",
                  {dPerThread, kPerThread});
  } else {
    splitId.merge({"k_thread", dThreadName}, {4, 5}, "tid",
                  {kThreads, dThreads});
    splitId.merge({"k_iter", dIterName}, {6, 7}, "iter",
                  {kPerThread, dPerThread});
  }
  TransformMapAttr splitIdAttr = splitId.get();

  auto toGlobalIdx = TopDownTMBuilder::below(splitId, splitIdAttr);
  toGlobalIdx.passThrough({"g"}, {0}, {"g_block"});
  toGlobalIdx.unmerge("k", 1, {"k_loop", "k_thread", "k_iter"},
                      {kGlobal / kPerBlock, kThreads, kPerThread});
  toGlobalIdx.unmerge(dName, 2, {thisBlockDim, dThreadName, dIterName},
                      {dGlobal / dPerBlock, dThreads, dPerThread});
  toGlobalIdx.ignore(otherBlockDim);
  TransformMapAttr toGlobalIdxAttr = toGlobalIdx.get();

  Value intermediate = b.create<TransformOp>(loc, matrix, toGlobalIdxAttr);
  Value transformed = b.create<TransformOp>(loc, intermediate, splitIdAttr);
  return transformed;
}

/// Wraps the LDS buffer "buffer", which is <kOuter * d * kpack * sizeof(T) x i8
/// into a tid x iter view, where `iter` iterates over nominal scalar indices
/// into a buffer of type T. `buffer` will be reinterpreted as a buffer with
/// element type vector<kpackPerThread x T> (with kpackPerThread == 1 meaning
/// just T). The resulting view must be iterated over with a stride of no less
/// than min(kPerThread, kpack).
static FailureOr<Value> wrapLDSBufferForStore(OpBuilder &b, Location loc,
                                              Value buffer, Type ldsReadType,
                                              int64_t kOuter, StringRef dName,
                                              int64_t d, int64_t kPerThread,
                                              int64_t dPerThread,
                                              GemmDimension vectorDim) {
  MemRefType bufferType = buffer.getType().cast<MemRefType>();
  ArrayRef<int64_t> bufferShape = bufferType.getShape();
  Type dataType = ldsReadType;
  if (bufferShape.size() != 1)
    return emitError(loc, "Expected a flat buffer");
  int64_t kpack = 1;
  if (auto vectorDataType = dataType.dyn_cast<VectorType>()) {
    kpack = vectorDataType.getNumElements();
    dataType = vectorDataType.getElementType();
  }

  if (bufferShape[0] != kOuter * d * kpack * getByteWidth(dataType))
    return emitError(loc, "LDS buffer should have ")
           << kOuter * d * kpack * getByteWidth(dataType)
           << " elements but has " << bufferShape[0];

  int64_t kpackPerThread = std::min(kPerThread, kpack);
  int64_t kOuterPerThread = kPerThread / kpackPerThread;
  int64_t threadsPerKpack = kpack / kpackPerThread;

  Type ldsWriteType = vectorTypeOrSelf(dataType, kpackPerThread);
  auto typedBuffer = viewBufferAs(b, buffer, ldsWriteType);
  BottomUpTMBuilder reshapeBuf(b, {"raw"}, typedBuffer.getType().getShape(),
                               loc);
  reshapeBuf.unmerge({"k_outer", dName, "kpack_idx"}, {0, 1, 2}, "raw",
                     {kOuter, d, threadsPerKpack});
  // Add this throwaway dimension so that when we're iterating the scalar
  // packing buffer in a vectorized way, the always-zero index gets thrown on
  // the floor.
  reshapeBuf.addDim("kpack_vec", 3, kpackPerThread);
  TransformMapAttr reshapeBufAttr = reshapeBuf.get();
  Value reshaped = b.create<TransformOp>(loc, typedBuffer, reshapeBufAttr);

  auto mergeKpack = BottomUpTMBuilder::above(reshapeBuf, reshapeBufAttr);
  mergeKpack.passThrough({"k_outer", dName});
  mergeKpack.merge("kpack", 2, {"kpack_idx", "kpack_vec"});
  TransformMapAttr mergeKpackAttr = mergeKpack.get();
  Value asMatrix = b.create<TransformOp>(loc, reshaped, mergeKpackAttr);

  SmallString<8> dThreadName = llvm::formatv("{0}_thread", dName);
  SmallString<8> dIterName = llvm::formatv("{0}_iter", dName);
  auto tidIterSplit = BottomUpTMBuilder::above(mergeKpack, mergeKpackAttr);
  tidIterSplit.unmerge({"k_thread", "k_iter"}, {0, 1}, "k_outer",
                       {kOuter / kOuterPerThread, kOuterPerThread});
  tidIterSplit.unmerge({dThreadName, dIterName}, {2, 3}, dName,
                       {d / dPerThread, dPerThread});
  tidIterSplit.unmerge({"kpack_thread", "kpack_iter"}, {4, 5}, "kpack",
                       {kpack / kpackPerThread, kpackPerThread});
  TransformMapAttr tidIterSplitAttr = tidIterSplit.get();
  Value withTidIterSplit =
      b.create<TransformOp>(loc, asMatrix, tidIterSplitAttr);

  auto tidIter = BottomUpTMBuilder::above(tidIterSplit, tidIterSplitAttr);
  if (vectorDim == GemmDimension::K) {
    tidIter.merge("tid", 0, {dThreadName, "k_thread", "kpack_thread"});
  } else {
    tidIter.merge("tid", 0, {"k_thread", "kpack_thread", dThreadName});
  }
  tidIter.merge("iter", 1, {"k_iter", dIterName, "kpack_iter"});
  TransformMapAttr tidIterAttr = tidIter.get();
  Value transformed = b.create<TransformOp>(loc, withTidIterSplit, tidIterAttr);
  return transformed;
}

/// Returns the map from (kOuter, bid, tid, iter) to indices in the vector
/// of values loaded from global memory.
static ArrayAttr globalVectorLayout(OpBuilder &b, Location loc, StringRef dName,
                                    int64_t kPerThread, int64_t dPerThread,
                                    int64_t kpack, GemmDimension vectorDim) {
  int64_t kpackPerThread = std::min(kPerThread, kpack);
  int64_t kOuter = kPerThread / kpackPerThread;

  int64_t dataPerThread = kPerThread * dPerThread;

  TopDownTMBuilder splitIter(b, {"iter"}, {dataPerThread});
  if (vectorDim == GemmDimension::K)
    splitIter.merge({dName, "k", "kpack_thread"}, {0, 1, 2}, "iter",
                    {dPerThread, kOuter, kpackPerThread});
  else
    splitIter.merge({"k", "kpack_thread", dName}, {0, 1, 2}, "iter",
                    {kOuter, kpackPerThread, dPerThread});
  TransformMapAttr splitIterAttr = splitIter.get();

  auto toVector = TopDownTMBuilder::below(splitIter, splitIterAttr);
  toVector.unmerge("raw", 0, {"k", dName, "kpack_thread"},
                   {kOuter, dPerThread, kpackPerThread});
  TransformMapAttr toVectorAttr = toVector.get();
  return b.getArrayAttr({splitIterAttr, toVectorAttr});
}

/// Returns the map from (tid, iter) to indices the vector of values that will
/// be stored into LDS.
static ArrayAttr ldsVectorLayout(OpBuilder &b, Location loc,
                                 int64_t dataPerThread) {
  TopDownTMBuilder ignoreTid(b, {"tid", "iter"}, {1, dataPerThread}, loc);
  ignoreTid.ignore("tid");
  ignoreTid.passThrough({"raw"}, {0}, {"iter"});
  TransformMapAttr ignoreTidAttr = ignoreTid.get();
  return b.getArrayAttr({ignoreTidAttr});
}

static TransformingForOp
createGlobalLoadLoop(PatternRewriter &b, Location loc, GpuAllocOp loadBuffer,
                     Value wrappedMatrix, ArrayAttr vectorMap,
                     int64_t dataPerThread, int64_t vectorLen, Value bid,
                     Value tid, bool forceUnroll) {
  Value tensor;
  ArrayAttr matrixToTensor;
  std::tie(tensor, matrixToTensor) = untransform(b, wrappedMatrix);

  // Optimize the transform chain.
  ArrayRef<int64_t> tensorSize = tensor.getType().cast<ShapedType>().getShape();
  matrixToTensor = collapseContiguousMerges(matrixToTensor, tensorSize);

  Type elementType =
      wrappedMatrix.getType().cast<MemRefType>().getElementType();
  Type loadType = vectorTypeOrSelf(elementType, vectorLen);
  Value zero = b.createOrFold<arith::ConstantIndexOp>(loc, 0);

  SmallVector<Value, 4> globalStart = {zero, bid, tid, zero};
  SmallVector<Value, 4> vectorStartOuter(4, zero);
  auto outerLoop = b.create<TransformingForOp>(
      loc, ArrayRef<ValueRange>{globalStart, vectorStartOuter},
      ArrayRef<Attribute>{matrixToTensor, b.getArrayAttr({})},
      /*bounds=*/ArrayRef<int64_t>{1, 1, 1, dataPerThread},
      /*strides=*/ArrayRef<int64_t>{1, 1, 1, vectorLen}, forceUnroll,
      /*useIndexDiffs=*/true);
  {
    PatternRewriter::InsertionGuard outerGuard(b);
    b.setInsertionPointToStart(outerLoop.getBody());

    Value loaded = b.create<GlobalLoadOp>(
        loc, loadType, tensor, outerLoop.getValidity(/*domain=*/0),
        outerLoop.getLowerCoords(/*domain=*/0));

    b.create<InBoundsStoreOp>(loc, loaded, loadBuffer,
                              outerLoop.getLowerCoords(/*domain*/ 1)[3]);
  }
  return outerLoop;
}

// This function will create a DPerThread x KPerThread view of loaded register
// buffer that may be laid out KPerThread x DPerThread or DPerThread x
// KPerThread depending on the direction of the global vectorization.
Value viewLoadBufferDK(PatternRewriter &b, Location loc, Value loadBuffer,
                       GemmDimension vectorDim, int64_t copyDPerThread,
                       int64_t copyKPerThread) {
  SmallVector<StringRef, 2> loadBufferNames;
  SmallVector<int64_t, 2> loadBufferShape;
  if (vectorDim == GemmDimension::MorN) {
    // If we are vectorizing along the M/N dimension, we have a
    // KxD buffer that we want to transpose into a DxK buffer
    loadBufferShape = {copyKPerThread, copyDPerThread};
    loadBufferNames = {"k_physical", "d_physical"};
  } else {
    // If we are vectorizing along the K dimension, we have a
    // DxK buffer that we want to transpose into a KxD buffer
    loadBufferShape = {copyDPerThread, copyKPerThread};
    loadBufferNames = {"d_physical", "k_physical"};
  }
  assert(loadBuffer.getType().cast<MemRefType>().getNumElements() ==
         copyKPerThread * copyDPerThread);

  Value ret;
  BottomUpTMBuilder rawViewBuilder(b, {"rawLoad"},
                                   {copyKPerThread * copyDPerThread});
  rawViewBuilder.unmerge(loadBufferNames, {0, 1}, "rawLoad", loadBufferShape);
  TransformMapAttr rawView = rawViewBuilder.get();
  ret = b.create<TransformOp>(loc, loadBuffer, rawView);

  BottomUpTMBuilder kdViewBuilder =
      BottomUpTMBuilder::above(rawViewBuilder, rawView);
  kdViewBuilder.passThrough({"d", "k"}, {0, 1}, {"d_physical", "k_physical"});
  TransformMapAttr kdView = kdViewBuilder.get();
  ret = b.create<TransformOp>(loc, ret, kdView);

  return ret;
}

/// This function pack the load buffer into a store buffer ready to be copied
/// into LDS:
///  - The load buffer is (viewed as) a DPerThread x KPerThread
///  - The store buffer needs to be packed as a [KOuterPerThread, dPerThread,
///  kpackPerThread]
///    buffer
TransformingForOp packLoadBufferToStoreBuffer(PatternRewriter &b, Location loc,
                                              Type elementType, int64_t kpack,
                                              Value loadBuffer,
                                              Value storeBuffer) {
  ArrayRef<int64_t> loadShape =
      loadBuffer.getType().cast<ShapedType>().getShape();
  Type elemType = loadBuffer.getType().cast<MemRefType>().getElementType();
  int64_t copyDPerThread = loadShape[0];
  int64_t copyKPerThread = loadShape[1];
  // We use kpackPerThread instead of kpack to cover edge cases where
  // copyKPerThread is smaller than kpack
  int64_t kpackPerThread = std::min(copyKPerThread, kpack);
  int64_t kOuterPerThread = copyKPerThread / kpackPerThread;

  TopDownTMBuilder packStore(b, {"d", "k"}, {copyDPerThread, copyKPerThread});
  packStore.merge({"kouter", "kpack"}, {0, 2}, "k",
                  {kOuterPerThread, kpackPerThread});
  packStore.passThrough({"dPerThread"}, 1, {"d"});
  TransformMapAttr packStoreAttr = packStore.get();
  auto transformPacked = TopDownTMBuilder::below(packStore, packStoreAttr);
  transformPacked.unmerge("rawStore", 0, {"kouter", "dPerThread", "kpack"},
                          {kOuterPerThread, copyDPerThread, kpackPerThread});
  TransformMapAttr transformPackedAttr = transformPacked.get();
  auto storeIdx = b.getArrayAttr({packStoreAttr, transformPackedAttr});

  Value rawLoadBuffer;
  ArrayAttr loadBufferView;
  std::tie(rawLoadBuffer, loadBufferView) = untransform(b, loadBuffer);
  ArrayRef<int64_t> rawLoadBufferShape =
      rawLoadBuffer.getType().cast<ShapedType>().getShape();

  Value zero = b.createOrFold<arith::ConstantIndexOp>(loc, 0);
  SmallVector<Value, 2> start(2, zero);
  SmallVector<int64_t, 2> strides(2, 1);
  int64_t vecLen = 1;
  // The store buffer is a flattened < kouter x dPerThread x kpack >.
  if (kpackPerThread == 1) {
    // if kpack == 1, then we can do vectorized loads across d dimension from/to
    // load/store buffer
    vecLen = getMaxVectorizationForDatatype(loadBufferView, /*dim=*/0,
                                            copyDPerThread, rawLoadBufferShape,
                                            elemType);
    vecLen = math_util::gcd(copyDPerThread, vecLen);
    strides[0] = vecLen;
  } else {
    // if kpack > 1, then we are limited by vectorization in k dimension and it
    // could be at most kpack.
    vecLen = getMaxVectorizationForDatatype(loadBufferView, /*dim=*/1,
                                            copyKPerThread, rawLoadBufferShape,
                                            elemType);
    vecLen = math_util::gcd(vecLen, kpackPerThread);
    strides[1] = vecLen;
  }
  loadBufferView = collapseContiguousMerges(loadBufferView, rawLoadBufferShape);

  // Run the packing loop
  auto packLoop =
      b.create<TransformingForOp>(loc, ArrayRef<ValueRange>{start, start},
                                  ArrayRef<Attribute>{loadBufferView, storeIdx},
                                  /*bounds=*/loadShape,
                                  /*strides=*/strides, false,
                                  /*useIndexDiffs=*/false);
  {
    PatternRewriter::InsertionGuard outerGuard(b);
    b.setInsertionPointToStart(packLoop.getBody());
    Type loadType = vectorTypeOrSelf(elementType, vecLen);
    auto val = b.create<InBoundsLoadOp>(loc, loadType, rawLoadBuffer,
                                        packLoop.getLowerCoords(0));

    b.create<InBoundsStoreOp>(loc, val, storeBuffer,
                              packLoop.getLowerCoords(1));
  }
  return packLoop;
}

static TransformingForOp
createLdsStoreLoop(PatternRewriter &b, Location loc, Value storeBuffer,
                   ArrayAttr ldsVectorMap, Value wrappedBuffer,
                   int64_t dataPerThread, Value tid, bool forceUnroll) {
  Value rawBuffer;
  ArrayAttr bufferView;
  std::tie(rawBuffer, bufferView) = untransform(b, wrappedBuffer);

  auto rawBufferType = rawBuffer.getType().cast<MemRefType>();
  ArrayRef<int64_t> bufferShape = rawBufferType.getShape();
  Type ldsBufferElemTy = rawBufferType.getElementType();
  Type dataType = ldsBufferElemTy;
  int64_t ldsWriteLen = 1;
  if (auto ldsBufferVecTy = ldsBufferElemTy.dyn_cast<VectorType>()) {
    ldsWriteLen = ldsBufferVecTy.getNumElements();
    dataType = ldsBufferVecTy.getElementType();
  }

  // If the LDS is already being viewed as vector-typed, there's no good
  // mechanism to, for example, store a vector<8xf32> as two consecutive
  // vector<4xf32>s, and there's unlikely to be any performance benefit from
  // doing so. Therefore, don't bother.
  int64_t ldsMaxAllowedVectorization =
      ldsWriteLen > 1 ? ldsWriteLen : dataPerThread;
  int64_t ldsStoreVectorization = getMaxVectorization(
      bufferView, /*dim=*/1, ldsMaxAllowedVectorization, bufferShape,
      /*implicitStride=*/ldsWriteLen);
  bufferView = collapseContiguousMerges(bufferView, bufferShape);
  Type storeType = vectorTypeOrSelf(dataType, ldsStoreVectorization);

  Value zero = b.createOrFold<ConstantIndexOp>(loc, 0);
  SmallVector<Value, 2> vecCoordInit(2, zero);
  SmallVector<Value, 2> ldsCoordInit = {tid, zero};

  auto loop = b.create<TransformingForOp>(
      loc, ArrayRef<ValueRange>{vecCoordInit, ldsCoordInit},
      ArrayRef<Attribute>{ldsVectorMap, bufferView},
      /*bounds=*/ArrayRef<int64_t>{1, dataPerThread},
      /*strides=*/ArrayRef<int64_t>{1, ldsStoreVectorization}, forceUnroll,
      /*useIndexDiffs=*/true);
  {
    PatternRewriter::InsertionGuard guard(b);
    b.setInsertionPointToStart(loop.getBody());
    Value toStore = b.create<InBoundsLoadOp>(loc, storeType, storeBuffer,
                                             loop.getLowerCoords(0));
    if (ldsWriteLen == 1) // kpack = 1, vectorized in D
      b.create<InBoundsStoreOp>(loc, toStore, rawBuffer,
                                loop.getLowerCoords(/*domain=*/1));
    else
      b.create<memref::StoreOp>(loc, toStore, rawBuffer,
                                loop.getLowerCoords(/*domain=*/1));
  }
  return loop;
}

template <typename OpT>
static LogicalResult checkLDSSize(OpT op, int64_t aBufferBytes,
                                  int64_t bBufferBytes) {
  int64_t ldsBytes = aBufferBytes + bBufferBytes;
  return success(ldsBytes <= 64 * 1024);
}

//===----------------------------------------------------------------------===//
// GridwiseGemm lowering.
//===----------------------------------------------------------------------===//

namespace {
struct GridwiseGemmRewritePattern : public OpRewritePattern<GridwiseGemmOp> {
  using OpRewritePattern<GridwiseGemmOp>::OpRewritePattern;

  LogicalResult matchAndRewrite(GridwiseGemmOp op,
                                PatternRewriter &b) const override {
    Location loc = op.getLoc();

    // Obtain data type.
    Type elementTypeA = op.getA().getType().getElementType();
    Type elementTypeB = op.getB().getType().getElementType();
    Type destType = op.getC().getType().getElementType();
    Type accumulatorType =
        obtainAccumulatorType(b, elementTypeA, elementTypeB, destType);

    // Prepare some useful constants.
    Value zeroConstantFloatOp = createZeroConstantOp(b, loc, accumulatorType);
    auto zeroConstantOp = b.create<ConstantIndexOp>(loc, 0);

    ArrayRef<int64_t> aShape, bShape, cShape;
    aShape = op.getA().getType().getShape();
    bShape = op.getB().getType().getShape();
    cShape = op.getC().getType().getShape();
    // Obtain critical matrix dimensions.
    int64_t G = aShape[0];
    int64_t K = aShape[1];
    int64_t M = aShape[2];
    int64_t N = bShape[2];

    if (bShape[0] != G || cShape[0] != G) {
      return op.emitOpError("Mismatched G dimensions in matrix multiply;")
             << " A[0] = " << G << " b[0] = " << bShape[0]
             << " C[0] = " << cShape[0];
    }
    if (cShape[1] != M) {
      return op.emitOpError("Mismatched M dimensions in matrix multiply:")
             << " A[2] = " << M << " C[1] = " << cShape[1];
    }
    if (bShape[1] != K) {
      return op.emitOpError("Mismatched K dimensions in matrix multiply:")
             << " A[1] = " << K << " B[1] = " << bShape[1];
    }

    if (cShape[2] != N) {
      return op.emitOpError("Mismatched N dimensions in matrix multiply:")
             << " B[2] = " << N << " C[2] = " << cShape[2];
    }

    // Obtain critical tuning parameters.
    uint32_t gridSize = op.getGridSize();
    GeneralGemmParamsAttr tuningParams = op.getParams();
    int64_t kpack = tuningParams.getKpack();
    // TODO: kPerBlock, as defined in parameter selection etc,
    // is in units of kPack, not individual k. This should be changed
    // at some future point, but it'll be worked around for now.
    uint32_t blockSize = tuningParams.getBlockSize();
    int64_t kpacksPerBlock = tuningParams.getKPerBlock();
    int64_t mPerBlock = tuningParams.getMPerBlock();
    int64_t nPerBlock = tuningParams.getNPerBlock();
    int64_t mPerThread = tuningParams.getMPerThread();
    int64_t nPerThread = tuningParams.getNPerThread();

    GeneralGemmBlockStructure blockStructure =
        *deriveGeneralGemmBlockStructure(blockSize);
    int64_t mThreadsPerCuwave = blockStructure.mThreadsPerCuwave;
    int64_t nThreadsPerCuwave = blockStructure.nThreadsPerCuwave;
    int64_t mCuwavesPerBlock = blockStructure.mCuwavesPerBlock;
    int64_t nCuwavesPerBlock = blockStructure.nCuwavesPerBlock;

    int64_t kPerBlock = kpacksPerBlock * kpack;

    bool useIndexDiffs = true;

    int64_t mBlocks = M / mPerBlock;
    int64_t nBlocks = N / nPerBlock;

    LLVM_DEBUG(llvm::dbgs() << "\ngridwise_gemm op:\n");
    LLVM_DEBUG(op.print(llvm::dbgs()));
    LLVM_DEBUG(llvm::dbgs() << "\n");

    LLVM_DEBUG(llvm::dbgs()
               << "M: " << M << "\n"
               << "N: " << N << "\n"
               << "K: " << K << "\n"
               << "G: " << G << "\n"
               << "blockSize: " << blockSize << "\n"
               << "mPerBlock: " << mPerBlock << "\n"
               << "mBlocks = M / mPerBlock: " << mBlocks << "\n"
               << "nPerBlock: " << nPerBlock << "\n"
               << "nBlocks = N / nPerBlock: " << nBlocks << "\n"
               << "kPerBlock: " << kPerBlock << "\n"
               << "kpack: " << kpack << "\n"
               << "mPerThread: " << mPerThread << "\n"
               << "nPerThread: " << nPerThread << "\n"
               << "mThreadsPerCuwave: " << mThreadsPerCuwave << "\n"
               << "mCuwavesPerBlock: " << mCuwavesPerBlock << "\n"
               << "nThreadsPerCuwave: " << nThreadsPerCuwave << "\n"
               << "nCuwavesPerBlock: " << nCuwavesPerBlock << "\n");

    // Compute required LDS sizes.
    int64_t ldsBlockASize =
        kpacksPerBlock * mPerBlock * kpack * getByteWidth(elementTypeA);
    int64_t ldsBlockBSize =
        kpacksPerBlock * nPerBlock * kpack * getByteWidth(elementTypeB);
    LLVM_DEBUG(llvm::dbgs() << "LDS block size (in bytes):" << ldsBlockASize
                            << " " << ldsBlockBSize << "\n");
    if (failed(checkLDSSize(op, ldsBlockASize, ldsBlockBSize)))
      return op.emitOpError("requires too much LDS");

    // Allocate LDS.
    auto workgroupMemoryAddressSpace = b.getAttr<gpu::AddressSpaceAttr>(
        gpu::GPUDialect::getWorkgroupAddressSpace());
    auto ldsMemRefAType =
        MemRefType::get({ldsBlockASize}, b.getI8Type(), AffineMap{},
                        workgroupMemoryAddressSpace);
    auto ldsBufferA = b.create<GpuAllocOp>(loc, ldsMemRefAType);
    auto ldsMemRefBType =
        MemRefType::get({ldsBlockBSize}, b.getI8Type(), AffineMap{},
                        workgroupMemoryAddressSpace);
    auto ldsBufferB = b.create<GpuAllocOp>(loc, ldsMemRefBType);

    // Alloc for Matrix C on registers.
    // Compute register size from attributes.

    int64_t gemmMRepeat =
        mPerBlock / (mPerThread * mThreadsPerCuwave * mCuwavesPerBlock);
    int64_t gemmNRepeat =
        nPerBlock / (nPerThread * nThreadsPerCuwave * nCuwavesPerBlock);

    LLVM_DEBUG(llvm::dbgs() << "GemmMRepeat: " << gemmMRepeat << "\n");
    LLVM_DEBUG(llvm::dbgs() << "GemmNRepeat: " << gemmNRepeat << "\n");

    int64_t threadCNumM = gemmMRepeat * mPerThread;
    int64_t threadCNumN = gemmNRepeat * nPerThread;
    int64_t threadCNumRegisters = threadCNumM * threadCNumN;
    auto privateMemoryAddressSpace = b.getAttr<gpu::AddressSpaceAttr>(
        gpu::GPUDialect::getPrivateAddressSpace());
    auto threadCRegisterMemRefType =
        MemRefType::get({threadCNumRegisters}, accumulatorType, AffineMap{},
                        privateMemoryAddressSpace);
    Value registerMatrixCAllocOp =
        b.create<GpuAllocOp>(loc, threadCRegisterMemRefType);
    Value registerMatrixCViewOp = reshapeBuffer(
        b, loc, registerMatrixCAllocOp, {"m", "n"}, {threadCNumM, threadCNumN});

    // Zero init Matrix C on registers.
    b.create<FillOp>(loc, registerMatrixCAllocOp, zeroConstantFloatOp);

    // Get current workgroup ID.
    auto bid = b.create<WorkgroupIdOp>(loc, b.getIndexType());
    // Get current workitem ID.
    auto tid = b.create<WorkitemIdOp>(loc, b.getIndexType());

    SmallVector<StringRef, 3> bidGridOrder = {"g_block", "m_block", "n_block"};
    SmallVector<int64_t, 3> bidGridLengths = {G, mBlocks, nBlocks};

    int64_t aCopyPerThread = (kPerBlock * mPerBlock) / blockSize;
    int64_t bCopyPerThread = (kPerBlock * nPerBlock) / blockSize;
    if (aCopyPerThread == 0 || bCopyPerThread == 0) {
      return emitError(loc) << "Block size too large, rejecting as invalid.\n";
    }

    auto maybeCopyAPerThread = computeCopyPerThread(
        elementTypeA, aCopyPerThread, kPerBlock, mPerBlock, kpack, loc);
    if (failed(maybeCopyAPerThread))
      return maybeCopyAPerThread;
    int64_t aCopyKPerThread = (*maybeCopyAPerThread).first;
    int64_t copyMPerThread = (*maybeCopyAPerThread).second;

    auto maybeCopyBPerThread = computeCopyPerThread(
        elementTypeB, bCopyPerThread, kPerBlock, nPerBlock, kpack, loc);
    if (failed(maybeCopyBPerThread))
      return maybeCopyBPerThread;
    int64_t bCopyKPerThread = (*maybeCopyBPerThread).first;
    int64_t copyNPerThread = (*maybeCopyBPerThread).second;

    GemmDimension vectorTiebreaker =
        (kpack > 1) ? GemmDimension::K : GemmDimension::MorN;
    int64_t aVectorLen, bVectorLen;
    GemmDimension aVectorDim, bVectorDim;
    std::tie(aVectorDim, aVectorLen) = bestGlobalVectorization(
        b, op.getA(), copyMPerThread, aCopyKPerThread, vectorTiebreaker,
        kPerBlock, mPerBlock, elementTypeA);
    std::tie(bVectorDim, bVectorLen) = bestGlobalVectorization(
        b, op.getB(), copyNPerThread, bCopyKPerThread, vectorTiebreaker,
        kPerBlock, nPerBlock, elementTypeB);

    LLVM_DEBUG(llvm::dbgs()
               << "aCopyPerThread: " << aCopyPerThread << "\n"
               << "bCopyPerThread: " << bCopyPerThread << "\n"
               << "aVectorDim: " << aVectorDim << "\n"
               << "aVectorLen: " << aVectorLen << "\n"
               << "bVectorDim: " << bVectorDim << "\n"
               << "bVectorLen: " << bVectorLen << "\n"
               << "vectorTiebreaker: " << vectorTiebreaker << "\n");

    FailureOr<Value> maybeWrappedA = wrapMatrixForGlobalLoad(
        b, loc, op.getA(), "m", bidGridOrder, bidGridLengths, gridSize,
        blockSize, kPerBlock, mPerBlock, aCopyKPerThread, copyMPerThread,
        aVectorDim);
    if (failed(maybeWrappedA))
      return maybeWrappedA;
    FailureOr<Value> maybeWrappedB = wrapMatrixForGlobalLoad(
        b, loc, op.getB(), "n", bidGridOrder, bidGridLengths, gridSize,
        blockSize, kPerBlock, nPerBlock, bCopyKPerThread, copyNPerThread,
        bVectorDim);
    if (failed(maybeWrappedB))
      return maybeWrappedB;
    Value wrappedA = std::move(*maybeWrappedA),
          wrappedB = std::move(*maybeWrappedB);

    ArrayAttr aVectorGlobalMap = globalVectorLayout(
        b, loc, "m", aCopyKPerThread, copyMPerThread, kpack, aVectorDim);
    ArrayAttr bVectorGlobalMap = globalVectorLayout(
        b, loc, "n", bCopyKPerThread, copyNPerThread, kpack, bVectorDim);

    Type loadBufferAType, loadBufferBType;
    loadBufferAType = MemRefType::get({aCopyPerThread}, elementTypeA,
                                      AffineMap{}, privateMemoryAddressSpace);
    loadBufferBType = MemRefType::get({bCopyPerThread}, elementTypeB,
                                      AffineMap{}, privateMemoryAddressSpace);

    auto loadBufferA = b.create<GpuAllocOp>(loc, loadBufferAType);
    auto loadBufferB = b.create<GpuAllocOp>(loc, loadBufferBType);

    TransformingForOp blockwiseLoadA =
        createGlobalLoadLoop(b, loc, loadBufferA, wrappedA, aVectorGlobalMap,
                             aCopyPerThread, aVectorLen, bid, tid, true);
    TransformingForOp blockwiseLoadB =
        createGlobalLoadLoop(b, loc, loadBufferB, wrappedB, bVectorGlobalMap,
                             bCopyPerThread, bVectorLen, bid, tid, true);

    ArrayAttr aVectorLdsMap = ldsVectorLayout(b, loc, aCopyPerThread);
    ArrayAttr bVectorLdsMap = ldsVectorLayout(b, loc, bCopyPerThread);

    Type ldsReadTypeA = vectorTypeOrSelf(elementTypeA, kpack);
    Type ldsReadTypeB = vectorTypeOrSelf(elementTypeB, kpack);
    FailureOr<Value> maybeWrappedLdsA = wrapLDSBufferForStore(
        b, loc, ldsBufferA, ldsReadTypeA, kpacksPerBlock, "m", mPerBlock,
        aCopyKPerThread, copyMPerThread, aVectorDim);
    if (failed(maybeWrappedLdsA))
      return maybeWrappedLdsA;
    FailureOr<Value> maybeWrappedLdsB = wrapLDSBufferForStore(
        b, loc, ldsBufferB, ldsReadTypeB, kpacksPerBlock, "n", nPerBlock,
        bCopyKPerThread, copyNPerThread, bVectorDim);
    if (failed(maybeWrappedLdsB))
      return maybeWrappedLdsB;
    Value wrappedLdsA = std::move(*maybeWrappedLdsA),
          wrappedLdsB = std::move(*maybeWrappedLdsB);

    Value storeBufferA = b.create<GpuAllocOp>(loc, loadBufferA.getType());
    Value storeBufferB = b.create<GpuAllocOp>(loc, loadBufferB.getType());

    Value viewLoadBufferA = viewLoadBufferDK(b, loc, loadBufferA, aVectorDim,
                                             copyMPerThread, aCopyKPerThread);
    auto packALoop = packLoadBufferToStoreBuffer(b, loc, elementTypeA, kpack,
                                                 viewLoadBufferA, storeBufferA);
    Value viewLoadBufferB = viewLoadBufferDK(b, loc, loadBufferB, bVectorDim,
                                             copyNPerThread, bCopyKPerThread);
    auto packBLoop = packLoadBufferToStoreBuffer(b, loc, elementTypeB, kpack,
                                                 viewLoadBufferB, storeBufferB);

    TransformingForOp blockwiseStoreA =
        createLdsStoreLoop(b, loc, storeBufferA, aVectorLdsMap, wrappedLdsA,
                           aCopyPerThread, tid, true);
    TransformingForOp blockwiseStoreB =
        createLdsStoreLoop(b, loc, storeBufferB, bVectorLdsMap, wrappedLdsB,
                           bCopyPerThread, tid, true);

    // The blockwise gemm isn't set up for vector-of-kpack loads and so expects
    // a scalar kpacksPerBlock x dPerBlock x kpack x T buffer unconditionally.
    Value ldsMatrixA = viewBufferAs(b, ldsBufferA, elementTypeA);
    ldsMatrixA = reshapeBuffer(b, loc, ldsMatrixA, {"k", "m", "kpack"},
                               {kpacksPerBlock, mPerBlock, kpack});
    Value ldsMatrixB = viewBufferAs(b, ldsBufferB, elementTypeB);
    ldsMatrixB = reshapeBuffer(b, loc, ldsMatrixB, {"k", "n", "kpack"},
                               {kpacksPerBlock, nPerBlock, kpack});

    // Emit loop.
    int64_t nIterations = K / kPerBlock;
    BlockwiseGemmOp blockwiseGemmOp;
    // Start at 1 to make it clearer we have performed software pipelining.
    auto loopOp = b.create<affine::AffineForOp>(loc, 1, nIterations, 1);
    {
      // inside the loop.
      PatternRewriter::InsertionGuard guard(b);
      b.setInsertionPointToStart(loopOp.getBody());

      // We don't update in the clone becasue we might accidentally replace
      // other zeroes.
      Value iv = loopOp.getInductionVar();
      IRMapping loadAUpdates, loadBUpdates;
      auto blockwiseLoadAClone = cast<TransformingForOp>(
          b.clone(*blockwiseLoadA.getOperation(), loadAUpdates));
      blockwiseLoadAClone.setOperand(
          blockwiseLoadAClone.getUpperInits(/*domain=*/0)
              .getBeginOperandIndex(),
          iv);

      auto blockwiseLoadBClone = cast<TransformingForOp>(
          b.clone(*blockwiseLoadB.getOperation(), loadBUpdates));
      blockwiseLoadBClone.setOperand(
          blockwiseLoadBClone.getUpperInits(/*domain=*/0)
              .getBeginOperandIndex(),
          iv);

      // LDS barrier.
      b.create<LDSBarrierOp>(loc);

      // Emit blockwise GEMM.
      blockwiseGemmOp =
          b.create<BlockwiseGemmOp>(loc, ldsMatrixA, ldsMatrixB,
                                    registerMatrixCViewOp, op.getParamsAttr());

      // LDS barrier.
      // This barrier prevents halo part of outputs having weird values.
      b.create<LDSBarrierOp>(loc);

      // Packing step
      b.clone(*packALoop.getOperation());
      b.clone(*packBLoop.getOperation());

      // Emit blockwise stores
      b.clone(*blockwiseStoreA.getOperation());
      b.clone(*blockwiseStoreB.getOperation());
    }
    // outside the loop.

    // LDS barrier.
    b.create<LDSBarrierOp>(loc);

    // Emit blockwise GEMM for the loop tail.
    IRMapping tailGemmCloneMap;
    b.clone(*blockwiseGemmOp, tailGemmCloneMap);

    // Apparently, the canonicalizer doesn't get rid of empty loops without
    // results properly, remove them ourselves.
    if (nIterations <= 1)
      b.eraseOp(loopOp);

    // Threadwise copy from register (naive tensor) to global (generic tensor).
    TopDownTMBuilder splitMemoryCoords(
        b, {"bid", "tid", "iter"}, {gridSize, blockSize, threadCNumRegisters},
        loc);
    splitMemoryCoords.merge({"g", "m_block", "n_block"}, {0, 1, 2}, "bid",
                            {G, mBlocks, nBlocks});
    splitMemoryCoords.merge({"m_cuwaves", "n_cuwaves", "m_cuwave", "n_cuwave"},
                            {3, 4, 5, 6}, "tid",
                            {mCuwavesPerBlock, nCuwavesPerBlock,
                             mThreadsPerCuwave, nThreadsPerCuwave});
    splitMemoryCoords.merge({"m_repeat", "m_thread", "n_repeat", "n_thread"},
                            {7, 8, 9, 10}, "iter",
                            {gemmMRepeat, mPerThread, gemmNRepeat, nPerThread});
    TransformMapAttr splitMemoryCoordsAttr = splitMemoryCoords.get();

    auto toMatrixC =
        TopDownTMBuilder::below(splitMemoryCoords, splitMemoryCoordsAttr);
    toMatrixC.passThrough({"gemmG"}, {0}, {"g"});
    toMatrixC.unmerge(
        "gemmM", 1,
        {"m_block", "m_repeat", "m_cuwaves", "m_cuwave", "m_thread"},
        {M / mPerBlock, gemmMRepeat, mCuwavesPerBlock, mThreadsPerCuwave,
         mPerThread});
    toMatrixC.unmerge(
        "gemmN", 2,
        {"n_block", "n_repeat", "n_cuwaves", "n_cuwave", "n_thread"},
        {N / nPerBlock, gemmNRepeat, nCuwavesPerBlock, nThreadsPerCuwave,
         nPerThread});

    TransformMapAttr toMatrixCAttr = toMatrixC.get();

    Value registerC = registerMatrixCAllocOp;
    // If we need to type-convert the accumulator (currently this is only
    // fp32->f16) then we must do so before the writeback loop in which fusion
    // takes places at this time, since the fusion pass as currently written
    // can't interceps the type conversions.
    if (destType != accumulatorType) {
      auto convertedCType =
          threadCRegisterMemRefType.clone(destType).cast<MemRefType>();
      Value convertedC = b.create<rock::GpuAllocOp>(loc, convertedCType);
      auto convertLoop = b.create<TransformingForOp>(
          loc, ArrayRef<ValueRange>{{zeroConstantOp}},
          ArrayRef<Attribute>{b.getArrayAttr({})},
          /*bounds=*/convertedCType.getShape(), /*strides=*/std::nullopt,
          /*useIndexDiffs=*/true, /*forceUnroll=*/true);
      {
        OpBuilder::InsertionGuard guard(b);
        b.setInsertionPointToStart(convertLoop.getBody());
        Value coord = convertLoop.getLowerCoords(/*domain=*/0)[0];
        Value loaded =
            b.create<InBoundsLoadOp>(loc, accumulatorType, registerC, coord);
        Value cast = createTypeConversionOp(b, loc, loaded, destType);
        b.create<InBoundsStoreOp>(loc, cast, convertedC, coord);
      }
      registerC = convertedC;
    }

    ArrayAttr idToMatrixCMaps =
        b.getArrayAttr({splitMemoryCoordsAttr, toMatrixCAttr});

    b.create<ThreadwiseWriteAllOp>(loc, registerC, op.getC(), idToMatrixCMaps,
<<<<<<< HEAD
                                   /*extraIndices=*/ValueRange{},
=======
                                   /*extraIndices=*/ValueRange{bid, tid},
>>>>>>> 85cd228c
                                   op.getFeatures(), StoreMethod::Set,
                                   /*forceUnroll=*/true, useIndexDiffs);
    b.eraseOp(op);

    return success();
  }
};

//===----------------------------------------------------------------------===//
// GridwiseAttentionAccel lowering.
//===----------------------------------------------------------------------===//

struct GridwiseAttentionAccelRewritePattern
    : public OpRewritePattern<GridwiseAttentionAccelOp> {
  using OpRewritePattern<GridwiseAttentionAccelOp>::OpRewritePattern;

  LogicalResult storeGemmInputTile(PatternRewriter &rewriter, 
                                   Location loc,
                                   int64_t kpack,
                                   Value regBuffer,
                                   Value toLDSRegBuffer,
                                   Value ldsTileByteBuffer,
                                   int64_t kpacksPerBlock,
                                   StringRef nonKDimName,
                                   int64_t kPerBlock,
                                   int64_t dPerBlock,
                                   int64_t copyKPerThread,
                                   int64_t copyDPerThread,
                                   bool forceUnroll
                                   ) const {
    Type elemType = regBuffer.getType().cast<MemRefType>().getElementType();
    TransformingForOp storeBufferWrite = packLoadBufferToStoreBuffer(rewriter, loc, elemType, kpack, regBuffer, toLDSRegBuffer);
    Type ldsReadType = vectorTypeOrSelf(elemType, kpack);
    // Find the best way of vectorizing the layout
    GemmDimension vectorTiebreaker =
        (kpack > 1) ? GemmDimension::K : GemmDimension::MorN;
    int64_t vectorLen;
    GemmDimension vectorDim;
    std::tie(vectorDim, vectorLen) = bestGlobalVectorization(
        rewriter, regBuffer, copyDPerThread, copyKPerThread, vectorTiebreaker, kPerBlock,
        dPerBlock, elemType);
    FailureOr<Value> maybeWrappedLds = wrapLDSBufferForStore(
        rewriter, loc, ldsTileByteBuffer, ldsReadType, kpacksPerBlock, nonKDimName, dPerBlock,
        copyKPerThread, copyDPerThread, vectorDim);
    if (failed(maybeWrappedLds)){
      return failure();
    }
    Value wrappedLds = maybeWrappedLds.value();
    rewriter.create<ThreadwiseWriteAllOp>(loc, toLDSRegBuffer, wrappedLds, /*extraViews=*/ArrayAttr{}, /*extraIndices=*/ValueRange{}, GemmFeatures::none, StoreMethod::Set, forceUnroll, true);
    return success();
  }

  // This function will process a tile of gemm input into LDS buffer
  // in a way it could be fed to blockwise_gemm_accel op
  LogicalResult loadAndStoreGemmInputTile(Location loc,
                                 TypedValue<MemRefType> in,
                                 Value mIter,
                                 Value kIter,
                                 Value fromGlobalRegBuffer,
                                 Value toLDSRegBuffer,
                                 Value ldsTileByteBuffer,
                                 StringRef nonKDimName,
                                 int64_t kpack,
                                 int64_t kpacksPerBlock,
                                 int64_t dPerBlock,
                                 uint32_t blockSize,
                                 uint32_t gridSize,
                                 ArrayRef<StringRef> bidGridOrder,
                                 ArrayRef<int64_t> bidGridLengths,
                                 bool forceUnroll,
                                 PatternRewriter &rewriter
                                 ) const {
    auto privateMemoryAddressSpace = rewriter.getAttr<gpu::AddressSpaceAttr>(
        gpu::GPUDialect::getPrivateAddressSpace());
    auto workgroupMemoryAddressSpace = rewriter.getAttr<gpu::AddressSpaceAttr>(
        gpu::GPUDialect::getWorkgroupAddressSpace());

    int64_t kPerBlock = kpacksPerBlock * kpack;
    int64_t copyPerThread = (kPerBlock * dPerBlock) / blockSize;
    Type elemType = in.getType().getElementType();
    if (copyPerThread == 0) {
      return emitError(loc) << "Block size too large, rejecting as invalid.\n";
    }
    auto maybeCopyDPerThread = computeCopyPerThread(
        elemType, copyPerThread, kPerBlock, dPerBlock, kpack, loc);
    if (failed(maybeCopyDPerThread))
      return failure();

    int64_t copyKPerThread = (*maybeCopyDPerThread).first;
    int64_t copyDPerThread = (*maybeCopyDPerThread).second;

    // Find the best way of vectorizing the layout
    GemmDimension vectorTiebreaker =
        (kpack > 1) ? GemmDimension::K : GemmDimension::MorN;
    int64_t vectorLen;
    GemmDimension vectorDim;
    std::tie(vectorDim, vectorLen) = bestGlobalVectorization(
        rewriter, in, copyDPerThread, copyKPerThread, vectorTiebreaker, kPerBlock,
        dPerBlock, elemType);
    FailureOr<Value> maybeViewIn = wrapMatrixForGlobalLoad(
        rewriter, loc, in, nonKDimName, bidGridOrder, bidGridLengths, gridSize,
        blockSize, kPerBlock, dPerBlock, copyKPerThread, copyDPerThread,
        vectorDim, {{"m_iter", {2}}, {"bid", {1, 3}}});
    if (failed(maybeViewIn)){
      return failure();
    }
    Value viewIn = maybeViewIn.value();
    rewriter.create<ThreadwiseReadIntoOp>(loc, viewIn, fromGlobalRegBuffer, /*extraViews=*/ArrayAttr{}, ValueRange{kIter, mIter}, forceUnroll, true);
    // The following is fine for software pipelining optimization as it could be considered "compute".
    // In future, consider refactoring the following loop to be a single reg->reg op avoid verbose IR at this level.
    Value loadBufferA = viewLoadBufferDK(rewriter, loc, fromGlobalRegBuffer, vectorDim, copyDPerThread, copyKPerThread);
    LogicalResult storeGemmTileStatus = storeGemmInputTile(rewriter, 
                                                           loc,
                                                           kpack, 
                                                           loadBufferA, 
                                                           toLDSRegBuffer, 
                                                           ldsTileByteBuffer, 
                                                           kpacksPerBlock, 
                                                           nonKDimName, 
                                                           kPerBlock, 
                                                           dPerBlock, 
                                                           copyKPerThread, 
                                                           copyDPerThread,
                                                           forceUnroll);
    if(failed(storeGemmTileStatus)){
      return failure();
    }
  }

  Value createLDSByteBuffer(PatternRewriter& rewriter, Location loc, int64_t numElements, Type elemType) const {
    auto workgroupMemoryAddressSpace = rewriter.getAttr<gpu::AddressSpaceAttr>(
            gpu::GPUDialect::getWorkgroupAddressSpace());
    int64_t ldsBlockSize = numElements * getByteWidth(elemType);
    auto ldsMemRefType =
        MemRefType::get({ldsBlockSize}, rewriter.getI8Type(), AffineMap{},
                        workgroupMemoryAddressSpace);
    Value ldsByteBuffer = rewriter.create<GpuAllocOp>(loc, ldsMemRefType);
    return ldsByteBuffer;
  }

  // This function will create fromGlobalRegsBuffer, toLDSRegBuffer and ldsTileBuffer for a gemm input
  std::tuple<Value, Value, Value> createBuffersForGemmIn(Location loc,
                                                         int64_t kPerBlock, 
                                                         int64_t blockSize,
                                                         Type elemType,
                                                         int64_t dPerBlock,
                                                         PatternRewriter& rewriter) const {
    auto privateMemoryAddressSpace = rewriter.getAttr<gpu::AddressSpaceAttr>(
        gpu::GPUDialect::getPrivateAddressSpace());
    int64_t copyPerThread = (kPerBlock * dPerBlock) / blockSize;
    Type  loadBufferType = MemRefType::get({copyPerThread}, elemType,
                                      AffineMap{}, privateMemoryAddressSpace);
    Value fromGlobalRegBuffer = rewriter.create<GpuAllocOp>(loc, loadBufferType);
    Value toLDSRegBuffer = rewriter.create<GpuAllocOp>(loc, loadBufferType);
    Value ldsByteBuffer = createLDSByteBuffer(rewriter, loc, dPerBlock * kPerBlock, elemType);
    return {fromGlobalRegBuffer, toLDSRegBuffer, ldsByteBuffer};
  }

  // This function creates the accumulator register buffer
  Value createBufferForAccelGemmOut(Location loc, rock::accel::AccelEmitterParams params, PatternRewriter& rewriter) const {
    auto privateMemoryAddressSpace = rewriter.getAttr<gpu::AddressSpaceAttr>(
        gpu::GPUDialect::getPrivateAddressSpace());
    int64_t nResultVectors = params.nResultVectors;
    int64_t mRepeats = params.mRepeats;
    int64_t nRepeats = params.nRepeats;
    VectorType accVectorType = params.accVectorType;
    int64_t nOutputVectors = nResultVectors * mRepeats * nRepeats;
    MemRefType regCAllocType =
        MemRefType::get(nOutputVectors, accVectorType, AffineMap{},
                        /*memorySpace=*/privateMemoryAddressSpace);
    Value regCAllocOp = rewriter.create<rock::GpuAllocOp>(loc, regCAllocType);
    Value zeroConstantCOp = createZeroConstantOp(rewriter, loc, accVectorType);
    rewriter.create<FillOp>(loc, regCAllocOp, zeroConstantCOp);
    return regCAllocOp;
  }

  // This function creates a simple scalar reg buffer (i.e. without vectors)
  Value createBufferForGemmOut(Location loc, Type gemmOutElemType, rock::accel::AccelEmitterParams params, PatternRewriter& rewriter) const {
    auto privateMemoryAddressSpace = rewriter.getAttr<gpu::AddressSpaceAttr>(
        gpu::GPUDialect::getPrivateAddressSpace());
    int64_t numOutputElements = params.numOutputVectorElements();
    auto gemmOutScalarBufferType = MemRefType::get(numOutputElements, gemmOutElemType, AffineMap{}, /*memorySpace=*/privateMemoryAddressSpace);
    Value gemmOutScalarBuffer = rewriter.create<rock::GpuAllocOp>(loc, gemmOutScalarBufferType);
    return gemmOutScalarBuffer;
  }

  // Logic to setup blockwise_gemm_accel parameters.
  //
  // Original C++ logic:
  // index_t mMyWaveOffsetA;
  // index_t mMyWaveOffsetB;
  // const index_t waveId   = get_thread_local_1d_id() / WaveSize;
  // const index_t waveId_m = waveId / GemmNWaves;
  // const index_t waveId_n = waveId % GemmNWaves;
  // mMyWaveOffsetA = waveId_m * GemmMPerWave;
  // mMyWaveOffsetB = waveId_n * GemmNPerWave;
  std::tuple<Value,Value> createWaveOffsets(Location loc, 
                                            const int64_t waveSize,
                                            int64_t nPerWave,
                                            int64_t nPerBlock,
                                            rock::accel::AccelEmitterParams accelParams, 
                                            Value tid, 
                                            PatternRewriter& rewriter) const {
    ConstantIndexOp waveSizeConstantOp = rewriter.create<ConstantIndexOp>(loc, waveSize);
    int64_t nWaves = nPerBlock / nPerWave;
    auto nWavesConstantOp = rewriter.create<ConstantIndexOp>(loc, nWaves);
    auto waveId = rewriter.create<DivUIOp>(loc, tid, waveSizeConstantOp);
    auto waveId_m = rewriter.create<DivUIOp>(loc, waveId, nWavesConstantOp);
    auto waveId_n = rewriter.create<RemUIOp>(loc, waveId, nWavesConstantOp);

    Value mMyWaveOffsetA, mMyWaveOffsetB;
    Value waveOffsetAConstantOp =
        rewriter.create<ConstantIndexOp>(loc, accelParams.mPerAccel);
    Value waveOffsetBConstantOp =
        rewriter.create<ConstantIndexOp>(loc, accelParams.nPerAccel);
    mMyWaveOffsetA = rewriter.create<MulIOp>(loc, waveId_m, waveOffsetAConstantOp);
    mMyWaveOffsetB = rewriter.create<MulIOp>(loc, waveId_n, waveOffsetBConstantOp);
    return {mMyWaveOffsetA, mMyWaveOffsetB};
  }

  // This fuction creates interrim register buffers to store data in once
  // loaded from the LDS before accelerator intrinsics are called
  std::tuple<Value,Value> createRegInterrimBufferForAccel(Location loc, rock::accel::AccelEmitterParams params, PatternRewriter& rewriter) const {
    auto privateMemoryAddressSpace = rewriter.getAttr<gpu::AddressSpaceAttr>(
        gpu::GPUDialect::getPrivateAddressSpace());
    int64_t kBasePerThread = params.kBasePerThread;

    Type argTypeA = params.argTypeA;
    auto arrayAType = MemRefType::get({kBasePerThread}, argTypeA, AffineMap{},
                                 privateMemoryAddressSpace);
    auto arrayA = rewriter.create<GpuAllocOp>(loc, arrayAType);

    Type argTypeB = params.argTypeB;
    auto arrayBType = MemRefType::get({kBasePerThread}, argTypeB, AffineMap{},
                                 privateMemoryAddressSpace);
    auto arrayB = rewriter.create<GpuAllocOp>(loc, arrayBType);
    return {arrayA, arrayB};
  }

  LogicalResult matchAndRewrite(GridwiseAttentionAccelOp op,
                                PatternRewriter &rewriter) const override {
    Location loc = op.getLoc();
    StringRef arch = op.getArch();
    uint32_t blockSize = op.getBlockSize();
    uint32_t gridSize = op.getGridSize();
    const int64_t waveSize = rock::lookupArchInfo(arch).waveSize;

    TypedValue<MemRefType> inQ = op.getQueries();
    ArrayRef<int64_t> qShape = inQ.getType().getShape();
    Type elemTypeQ = inQ.getType().getElementType();

    TypedValue<MemRefType> inK = op.getKeys();
    ArrayRef<int64_t> kShape = op.getKeys().getType().getShape();
    Type elemTypeK = inK.getType().getElementType();

    TypedValue<MemRefType> inV = op.getValues();
    ArrayRef<int64_t> vShape = op.getValues().getType().getShape();
    Type elemTypeV = inV.getType().getElementType();
    // Gemm0 out is casted to be elemTypeV
    Type elemTypeQxK = elemTypeV;

    auto privateMemoryAddressSpace = rewriter.getAttr<gpu::AddressSpaceAttr>(
        gpu::GPUDialect::getPrivateAddressSpace());
    auto workgroupMemoryAddressSpace = rewriter.getAttr<gpu::AddressSpaceAttr>(
        gpu::GPUDialect::getWorkgroupAddressSpace());

    int64_t gemm0G = qShape[0];
    int64_t gemm0K = qShape[1];
    int64_t gemm0M = qShape[2];
    int64_t gemm0N = kShape[2];
    int64_t gemm1N = vShape[2];

    RockAccelTuningParamAttrInterface tuningParams = op.getParams();
    int64_t kpack = tuningParams.getKpack();
    int64_t gemm0KpacksPerBlock = tuningParams.getKpackPerBlock();
    int64_t mPerBlock = tuningParams.getMPerBlock();    
    int64_t nPerBlock = tuningParams.getNPerBlock();
    bool forceUnroll = tuningParams.getForceUnroll();
    int64_t gemm0MBlocks = gemm0M / mPerBlock;
    int64_t gemm0NBlocks = gemm0N / nPerBlock;

    auto accelEmitterPtrGemm0 = accel::AccelEmitter::select(
        op.getFeatures(), elemTypeQ, elemTypeK, arch, tuningParams);
    if (!accelEmitterPtrGemm0)
    return op.emitOpError("Unable to emit accelerator code.");
    rock::accel::AccelEmitterParams accelParamsGemm0 = accelEmitterPtrGemm0->getParams();
    auto accelEmitterPtrGemm1 = accel::AccelEmitter::select(
        op.getFeatures(), elemTypeQxK, elemTypeV, arch, tuningParams);
    if (!accelEmitterPtrGemm1)
    return op.emitOpError("Unable to emit accelerator code.");
    rock::accel::AccelEmitterParams accelParamsGemm1 = accelEmitterPtrGemm1->getParams();

    // Get current workitem ID.
    auto tid = rewriter.create<WorkitemIdOp>(loc, rewriter.getIndexType());


    // Bufers for Gemm0
    int64_t gemm0KPerBlock = kpack * gemm0KpacksPerBlock;
    auto [fromGlobalRegBufferQ, toLDSRegBufferQ, ldsByteBufferQ] = createBuffersForGemmIn(loc, gemm0KPerBlock, blockSize, elemTypeQ, mPerBlock, rewriter);
    auto [fromGlobalRegBufferK, toLDSRegBufferK, ldsByteBufferK] = createBuffersForGemmIn(loc, gemm0KPerBlock, blockSize, elemTypeK, nPerBlock, rewriter);
    auto [preAccelRegBufferQ, preAccelRegBufferK] = createRegInterrimBufferForAccel(loc, accelParamsGemm0, rewriter);
    Value accRegBufferGemm0 = createBufferForAccelGemmOut(loc, accelParamsGemm0, rewriter);
    Value gemm0OutBuffer = createBufferForGemmOut(loc, elemTypeQxK, accelParamsGemm0, rewriter);
    // We just set the output type gemm0 to be F32 for softmax stability
    // Currently, there is a working assumption that this kernel is meant support fp32/fp16
    // This should be guranteed by op verifiers.
    Value gemm0OutBufferF32 = createBufferForGemmOut(loc, rewriter.getF32Type(), accelParamsGemm0, rewriter);

    // Buffers for reductions
    MemRefType gemm0OutBufferType = gemm0OutBufferF32.getType().cast<MemRefType>();
    MemRefType ldsWorkspaceBufferType = MemRefType::get({gemm0OutBufferType.getNumElements()}, gemm0OutBufferType.getElementType(), AffineMap{}, workgroupMemoryAddressSpace);
    Value ldsReductionWorkspaceBuffer = rewriter.create<GpuAllocOp>(loc, ldsWorkspaceBufferType);
    Value gemm0OutBufferMax = createBufferForGemmOut(loc, rewriter.getF32Type(), accelParamsGemm0, rewriter);
    Value gemm0OutBufferExp = createBufferForGemmOut(loc, rewriter.getF32Type(), accelParamsGemm0, rewriter);
    Value gemm0OutBufferSum = createBufferForGemmOut(loc, rewriter.getF32Type(), accelParamsGemm0, rewriter);

    // Buffers for gemm 1
    Value gemm0OutBufferToLDS = createBufferForGemmOut(loc, rewriter.getF32Type(), accelParamsGemm0, rewriter);
    Value gemm1LDSByteBufferA = createLDSByteBuffer(rewriter, loc, mPerBlock * nPerBlock, elemTypeQ);
    auto [preAccelRegBufferQxK, preAccelRegBufferV] = createRegInterrimBufferForAccel(loc, accelParamsGemm1, rewriter);
    Value accRegBufferGemm1 = createBufferForAccelGemmOut(loc, accelParamsGemm1, rewriter);
    // Note that kPerBlock for Gemm1B is nPerBlock of Gemm0 out
    // Note that mPerBlock for Gemm1A is mPerBlock of Gemm0 out
    // Note that nPerBlock for Gemm1B is whole width = gemm1N (head dimension)
    int64_t gemm1KPerBlock = nPerBlock;
    int64_t gemm1MPerBlock = mPerBlock;
    int64_t gemm1NPerBlock = gemm1N;
    assert(nPerBlock % kpack == 0 && "nPerBlock should be divisible by kpack");
    int64_t gemm1KpacksPerBlock = gemm1KPerBlock / kpack;
    auto [fromGlobalRegBufferV, toLDSRegBufferV, ldsByteBufferV] = createBuffersForGemmIn(loc, gemm1KPerBlock, blockSize, elemTypeV, gemm1NPerBlock, rewriter);

    affine::AffineForOp mLoopOp = rewriter.create<affine::AffineForOp>(loc, 0, gemm0MBlocks, 1);
    {
      PatternRewriter::InsertionGuard guard(rewriter);
      rewriter.setInsertionPointToStart(mLoopOp.getBody());
      int64_t kIterationsGemm0 = gemm0K / gemm0KPerBlock;
      Value mLoopIV = mLoopOp.getInductionVar();
      affine::AffineForOp kLoopOp = rewriter.create<affine::AffineForOp>(loc, 0, kIterationsGemm0, 1);
      {
        SmallVector<StringRef, 3> bidGridOrder = {"g_block", "m_block", "n_block"};
        SmallVector<int64_t, 3> bidGridLengths = {gemm0G, gemm0MBlocks, gemm0NBlocks};
        PatternRewriter::InsertionGuard guard(rewriter);
        rewriter.setInsertionPointToStart(kLoopOp.getBody());
        Value kLoopIV = kLoopOp.getInductionVar();
        LogicalResult statusLoadQTile = loadAndStoreGemmInputTile(loc, 
                                                          inQ,
                                                          mLoopIV,
                                                          kLoopIV,
                                                          fromGlobalRegBufferQ,
                                                          toLDSRegBufferQ,
                                                          ldsByteBufferQ,
                                                          "m", 
                                                          kpack, 
                                                          gemm0KpacksPerBlock, 
                                                          mPerBlock, 
                                                          blockSize, 
                                                          gridSize, 
                                                          bidGridOrder, 
                                                          bidGridLengths, 
                                                          forceUnroll, 
                                                          rewriter);
        if(failed(statusLoadQTile)){
          return failure();
        }
        TypedValue<MemRefType> ldsTileBufferQ = viewBufferAs(rewriter, ldsByteBufferQ, vectorTypeOrSelf(elemTypeQ, kpack)); 
        LogicalResult statusLoadKTile = loadAndStoreGemmInputTile(loc, 
                                                          inK,
                                                          mLoopIV,
                                                          kLoopIV,
                                                          fromGlobalRegBufferK,
                                                          toLDSRegBufferK,
                                                          ldsByteBufferK, 
                                                          "n", 
                                                          kpack, 
                                                          gemm0KpacksPerBlock, 
                                                          nPerBlock, 
                                                          blockSize, 
                                                          gridSize, 
                                                          bidGridOrder, 
                                                          bidGridLengths, 
                                                          forceUnroll, 
                                                          rewriter);
        if(failed(statusLoadKTile)){
          return failure();
        }
        TypedValue<MemRefType> ldsTileBufferK = viewBufferAs(rewriter, ldsByteBufferK, vectorTypeOrSelf(elemTypeK, kpack));
        // LDS barrier.
        rewriter.create<LDSBarrierOp>(loc);
        // Emit blockwise GEMM 0.
        auto [mMyWaveOffsetQ, mMyWaveOffsetK] = createWaveOffsets(loc, waveSize, tuningParams.getNPerWave(), nPerBlock, accelParamsGemm0, tid, rewriter);
        rewriter.create<BlockwiseGemmAccelOp>(
            loc, ldsTileBufferQ, ldsTileBufferK, mMyWaveOffsetQ, mMyWaveOffsetK,
            preAccelRegBufferQ, preAccelRegBufferK, accRegBufferGemm0, op.getArchAttr(), op.getFeaturesAttr(),
            op.getBlockSizeAttr(), op.getParamsAttr());
      }
      accelEmitterPtrGemm0->computeOutputConversion(rewriter, loc, accRegBufferGemm0, gemm0OutBufferF32, forceUnroll);
      ArrayAttr gemm0BlockViewMaps = accelEmitterPtrGemm0->computeOutputTransforms(rewriter, loc, gemm0M, gemm0N, blockSize);
      APInt reductionAxis = APInt(32, 0);
      rewriter.create<BlockwiseBroadcastReduceOp>(loc, 
                                                  gemm0OutBufferF32, 
                                                  ldsReductionWorkspaceBuffer, 
                                                  gemm0OutBufferMax, 
                                                  reductionAxis, 
                                                  rock::ReduceMethod::Max, 
                                                  gemm0BlockViewMaps, 
                                                  blockSize);                                          
      // softmax normalization.
      rewriter.create<linalg::ElemwiseBinaryOp>(loc,
                                                TypeRange{gemm0OutBufferMax.getType()},
                                                ValueRange{gemm0OutBufferF32, gemm0OutBufferMax}, 
                                                ValueRange{gemm0OutBufferMax}, 
                                                rewriter.getAttr<linalg::BinaryFnAttr>(linalg::BinaryFn::sub), nullptr);
      rewriter.create<linalg::ElemwiseUnaryOp>(loc,
                                                TypeRange{gemm0OutBufferExp.getType()},
                                                ValueRange{gemm0OutBufferMax}, 
                                                ValueRange{gemm0OutBufferExp}, 
                                                rewriter.getAttr<linalg::UnaryFnAttr>(linalg::UnaryFn::exp), nullptr);
      rewriter.create<BlockwiseBroadcastReduceOp>(loc, 
                                                  gemm0OutBufferExp, 
                                                  ldsReductionWorkspaceBuffer, 
                                                  gemm0OutBufferSum, 
                                                  reductionAxis, 
                                                  rock::ReduceMethod::Sum, 
                                                  gemm0BlockViewMaps, 
                                                  blockSize);

      // Emit blockwise GEMM 1.
      {
        SmallVector<StringRef, 3> bidGridOrder = {"g_block", "m_block", "n_block"};
        // nblock is 1 for gemm1 as the full slice is done inside a block.
        // m_block would be otherDim that is ignored; putting 0 as it is not used.
        SmallVector<int64_t, 3> bidGridLengths = {gemm0G, 0, 1};
        ArrayAttr gemm0ThreadViewMaps = accelEmitterPtrGemm0->computeOutputTransforms(rewriter, loc, gemm0M, gemm0N);
        Value gemm0MNThreadwiseView = transform(rewriter, gemm0OutBufferF32, gemm0ThreadViewMaps);
        int64_t gemm1MPerThread = gemm0MNThreadwiseView.getType().cast<MemRefType>().getShape()[0];
        int64_t gemm1KPerThread = gemm0MNThreadwiseView.getType().cast<MemRefType>().getShape()[1];
        LogicalResult storeGemm1ATileStatus = storeGemmInputTile(rewriter, 
                                                              loc, 
                                                              kpack, 
                                                              gemm0MNThreadwiseView, 
                                                              gemm0OutBufferToLDS, 
                                                              gemm1LDSByteBufferA, 
                                                              gemm0KpacksPerBlock, 
                                                              "m", 
                                                              gemm1KPerBlock, 
                                                              gemm1MPerBlock, 
                                                              gemm1KPerThread, 
                                                              gemm1MPerThread,
                                                              forceUnroll);
        TypedValue<MemRefType> gemm1LDSBufferA = viewBufferAs(rewriter, ldsByteBufferQ, vectorTypeOrSelf(elemTypeQ, kpack)); 
        Value zero = rewriter.createOrFold<arith::ConstantIndexOp>(loc, 0);
        LogicalResult statusLoadVTile = loadAndStoreGemmInputTile(loc, 
                                                                  inV,
                                                                  /*mIter=*/zero,
                                                                  /*kIter=*/zero,
                                                                  fromGlobalRegBufferV,
                                                                  toLDSRegBufferV,
                                                                  ldsByteBufferV, 
                                                                  "n", 
                                                                  kpack, 
                                                                  gemm1KpacksPerBlock, 
                                                                  gemm1KPerBlock, 
                                                                  blockSize, 
                                                                  gridSize, 
                                                                  bidGridOrder, 
                                                                  bidGridLengths, 
                                                                  forceUnroll, 
                                                                  rewriter);
        if(failed(statusLoadVTile)){
            return failure();
        }
        TypedValue<MemRefType> ldsTileBufferV = viewBufferAs(rewriter, ldsByteBufferV, vectorTypeOrSelf(elemTypeV, kpack)); 
        // LDS barrier.
        rewriter.create<LDSBarrierOp>(loc);
        // Emit blockwise GEMM 0.
        auto [mMyWaveOffsetQxK, mMyWaveOffsetV] = createWaveOffsets(loc, waveSize, tuningParams.getNPerWave(), gemm1NPerBlock, accelParamsGemm1, tid, rewriter);
        // fix me
        rewriter.create<BlockwiseGemmAccelOp>(
            loc, gemm1LDSBufferA, ldsTileBufferV, mMyWaveOffsetQxK, mMyWaveOffsetV,
            preAccelRegBufferQxK, preAccelRegBufferV, accRegBufferGemm1, op.getArchAttr(), op.getFeaturesAttr(),
            op.getBlockSizeAttr(), op.getParamsAttr());
      }
        



    }



    







    return success();
  }
};

//===----------------------------------------------------------------------===//
// GridwiseGemmAccel lowering.
//===----------------------------------------------------------------------===//

struct GridwiseGemmAccelRewritePattern
    : public OpRewritePattern<GridwiseGemmAccelOp> {
  using OpRewritePattern<GridwiseGemmAccelOp>::OpRewritePattern;

  LogicalResult matchAndRewrite(GridwiseGemmAccelOp op,
                                PatternRewriter &b) const override {
    Location loc = op.getLoc();

    // Obtain data types of inputs.
    auto elementTypeA = op.getA().getType().getElementType();
    auto elementTypeB = op.getB().getType().getElementType();

    // Prepare some useful constants.
    Value matA = op.getA();
    Value matB = op.getB();

    // Obtain critical matrix dimensions.
    ArrayRef<int64_t> aShape, bShape, cShape;
    aShape = op.getA().getType().getShape();
    bShape = op.getB().getType().getShape();
    cShape = op.getC().getType().getShape();
    // Obtain critical matrix dimensions.
    int64_t G = aShape[0];
    int64_t K = aShape[1];
    int64_t M = aShape[2];
    int64_t N = bShape[2];

    // Obtain critical tuning parameters.
    StringRef arch = op.getArch();
    uint32_t blockSize = op.getBlockSize();
    uint32_t gridSize = op.getGridSize();
    RockAccelTuningParamAttrInterface tuningParams = op.getParams();
    int64_t kpack = tuningParams.getKpack();
    // TODO: kPerBlock, as defined in parameter selection etc,
    // is in units of kPack, not individual k. This should be changed
    // at some future point, but it'll be worked around for now.
    int64_t kpacksPerBlock = tuningParams.getKpackPerBlock();
    int64_t mPerBlock = tuningParams.getMPerBlock();
    int64_t nPerBlock = tuningParams.getNPerBlock();
    int64_t mBlocks = M / mPerBlock;
    int64_t nBlocks = N / nPerBlock;
    bool forceUnroll = tuningParams.getForceUnroll();

    int64_t kPerBlock = kpacksPerBlock * kpack;

    int64_t aVectorLen = 0;
    int64_t bVectorLen = 0;
    GemmDimension aVectorDim;
    GemmDimension bVectorDim;

    SmallVector<StringRef, 3> bidGridOrder = {"g_block", "m_block", "n_block"};
    SmallVector<int64_t, 3> bidGridLengths = {G, mBlocks, nBlocks};

    int64_t aCopyPerThread = (kPerBlock * mPerBlock) / blockSize;
    int64_t bCopyPerThread = (kPerBlock * nPerBlock) / blockSize;
    if (aCopyPerThread == 0 || bCopyPerThread == 0) {
      return emitError(loc) << "Block size too large, rejecting as invalid.\n";
    }
    int64_t aCopyKpacksPerThread =
        math_util::integer_divide_ceil(aCopyPerThread, kpack);
    int64_t bCopyKpacksPerThread =
        math_util::integer_divide_ceil(bCopyPerThread, kpack);

    // Get the vector copy layout for A and B
    auto maybeCopyAPerThread = computeCopyPerThread(
        elementTypeA, aCopyPerThread, kPerBlock, mPerBlock, kpack, loc);
    if (failed(maybeCopyAPerThread))
      return maybeCopyAPerThread;
    int64_t aCopyKPerThread = (*maybeCopyAPerThread).first;
    int64_t copyMPerThread = (*maybeCopyAPerThread).second;

    auto maybeCopyBPerThread = computeCopyPerThread(
        elementTypeB, bCopyPerThread, kPerBlock, nPerBlock, kpack, loc);
    if (failed(maybeCopyBPerThread))
      return maybeCopyBPerThread;
    int64_t bCopyKPerThread = (*maybeCopyBPerThread).first;
    int64_t copyNPerThread = (*maybeCopyBPerThread).second;

    // Find the best way of vectorizing the layout
    GemmDimension vectorTiebreaker =
        (kpack > 1) ? GemmDimension::K : GemmDimension::MorN;
    std::tie(aVectorDim, aVectorLen) = bestGlobalVectorization(
        b, matA, copyMPerThread, aCopyKPerThread, vectorTiebreaker, kPerBlock,
        mPerBlock, elementTypeA);
    std::tie(bVectorDim, bVectorLen) = bestGlobalVectorization(
        b, matB, copyNPerThread, bCopyKPerThread, vectorTiebreaker, kPerBlock,
        nPerBlock, elementTypeB);

    LLVM_DEBUG(llvm::dbgs()
               << "gridSize: " << gridSize << "\n"
               << "blockSize: " << blockSize << "\n"
               << "aCopyPerThread: " << aCopyPerThread << "\n"
               << "bCopyPerThread: " << bCopyPerThread << "\n"
               << "aCopyKpacksPerThread: " << aCopyKpacksPerThread << "\n"
               << "bCopyKpacksPerThread: " << bCopyKpacksPerThread << "\n"
               << "aVectorDim: " << aVectorDim << "\n"
               << "aVectorLen: " << aVectorLen << "\n"
               << "bVectorDim: " << bVectorDim << "\n"
               << "bVectorLen: " << bVectorLen << "\n"
               << "vectorTiebreaker: " << vectorTiebreaker << "\n"
               << "kPerBlock: " << kPerBlock << "\n"
               << "mPerBlock: " << mPerBlock << "\n"
               << "nPerBlock: " << nPerBlock << "\n"
               << "aCopyKPerThread: " << aCopyKPerThread << "\n"
               << "bCopyKPerThread: " << bCopyKPerThread << "\n"
               << "copyMPerThread: " << copyMPerThread << "\n"
               << "copyNPerThread: " << copyNPerThread << "\n");

    FailureOr<Value> maybeWrappedA = wrapMatrixForGlobalLoad(
        b, loc, op.getA(), "m", bidGridOrder, bidGridLengths, gridSize,
        blockSize, kPerBlock, mPerBlock, aCopyKPerThread, copyMPerThread,
        aVectorDim);
    if (failed(maybeWrappedA))
      return maybeWrappedA;
    FailureOr<Value> maybeWrappedB = wrapMatrixForGlobalLoad(
        b, loc, op.getB(), "n", bidGridOrder, bidGridLengths, gridSize,
        blockSize, kPerBlock, nPerBlock, bCopyKPerThread, copyNPerThread,
        bVectorDim);
    if (failed(maybeWrappedB))
      return maybeWrappedB;
    Value wrappedA = std::move(*maybeWrappedA),
          wrappedB = std::move(*maybeWrappedB);

    ArrayAttr aVectorGlobalMap = globalVectorLayout(
        b, loc, "m", aCopyKPerThread, copyMPerThread, kpack, aVectorDim);
    ArrayAttr bVectorGlobalMap = globalVectorLayout(
        b, loc, "n", bCopyKPerThread, copyNPerThread, kpack, bVectorDim);

    // Get current workgroup ID.
    auto bid = b.create<WorkgroupIdOp>(loc, b.getIndexType());
    // Get current workitem ID.
    auto tid = b.create<WorkitemIdOp>(loc, b.getIndexType());

    Type loadBufferAType, loadBufferBType;
    auto privateMemoryAddressSpace = b.getAttr<gpu::AddressSpaceAttr>(
        gpu::GPUDialect::getPrivateAddressSpace());
    loadBufferAType = MemRefType::get({aCopyPerThread}, elementTypeA,
                                      AffineMap{}, privateMemoryAddressSpace);
    loadBufferBType = MemRefType::get({bCopyPerThread}, elementTypeB,
                                      AffineMap{}, privateMemoryAddressSpace);

    auto loadBufferA = b.create<GpuAllocOp>(loc, loadBufferAType);
    auto loadBufferB = b.create<GpuAllocOp>(loc, loadBufferBType);

    TransformingForOp blockwiseLoadA =
        createGlobalLoadLoop(b, loc, loadBufferA, wrappedA, aVectorGlobalMap,
                             aCopyPerThread, aVectorLen, bid, tid, forceUnroll);
    TransformingForOp blockwiseLoadB =
        createGlobalLoadLoop(b, loc, loadBufferB, wrappedB, bVectorGlobalMap,
                             bCopyPerThread, bVectorLen, bid, tid, forceUnroll);

    Value storeBufferA = b.create<GpuAllocOp>(loc, loadBufferA.getType());
    Value storeBufferB = b.create<GpuAllocOp>(loc, loadBufferB.getType());

    Value viewLoadBufferA = viewLoadBufferDK(b, loc, loadBufferA, aVectorDim,
                                             copyMPerThread, aCopyKPerThread);
    auto packALoop = packLoadBufferToStoreBuffer(b, loc, elementTypeA, kpack,
                                                 viewLoadBufferA, storeBufferA);

    Value viewLoadBufferB = viewLoadBufferDK(b, loc, loadBufferB, bVectorDim,
                                             copyNPerThread, bCopyKPerThread);
    auto packBLoop = packLoadBufferToStoreBuffer(b, loc, elementTypeB, kpack,
                                                 viewLoadBufferB, storeBufferB);

    // Obtain Accelerator-related attributes.
    int64_t mPerWave = tuningParams.getMPerWave();
    int64_t nPerWave = tuningParams.getNPerWave();
    int64_t nWaves = nPerBlock / nPerWave;

    auto nWavesConstantOp = b.create<ConstantIndexOp>(loc, nWaves);

    auto accelEmitterPtr = accel::AccelEmitter::select(
        op.getFeatures(), elementTypeA, elementTypeB, arch, tuningParams);

    if (!accelEmitterPtr)
      return op.emitOpError("Unable to emit accelerator code.");

    // Extract relevant accelerator parameters
    rock::accel::AccelEmitterParams params = accelEmitterPtr->getParams();
    int64_t nResultVectors = params.nResultVectors;
    int64_t mRepeats = params.mRepeats;
    int64_t nRepeats = params.nRepeats;
    int64_t kBasePerThread = params.kBasePerThread;
    Type argTypeA = params.argTypeA;
    Type argTypeB = params.argTypeB;
    VectorType accVectorType = params.accVectorType;
    int64_t numOutputVectorElements = params.numOutputVectorElements();

    const int64_t waveSize = rock::lookupArchInfo(arch).waveSize;
    auto waveSizeConstantOp = b.create<ConstantIndexOp>(loc, waveSize);

    bool useIndexDiffs = true;

    LLVM_DEBUG(llvm::dbgs() << "M: " << M << "\n"
                            << "N: " << N << "\n"
                            << "K: " << K << "\n"
                            << "G: " << G << "\n"
                            << "mPerBlock: " << mPerBlock << "\n"
                            << "nPerBlock: " << nPerBlock << "\n"
                            << "kPerBlock: " << kPerBlock << "\n"
                            << "kpack: " << kpack << "\n"
                            << "mBlocks = M / mPerBlock: " << mBlocks << "\n"
                            << "nBlocks = N / nPerBlock: " << nBlocks << "\n"
                            << "mPerWave: " << mPerWave << "\n"
                            << "nPerWave: " << nPerWave << "\n"
                            << "aVectorLen: " << aVectorLen << "\n"
                            << "bVectorLen: " << bVectorLen << "\n"
                            << "aVectorDim: " << aVectorDim << "\n"
                            << "bVectorDim: " << bVectorDim << "\n");

    // Alocate LDS and create subviews.

    // Compute required LDS sizes.
    int64_t ldsBlockASize =
        kpacksPerBlock * mPerBlock * kpack * getByteWidth(elementTypeA);
    int64_t ldsBlockBSize =
        kpacksPerBlock * nPerBlock * kpack * getByteWidth(elementTypeB);
    LLVM_DEBUG(llvm::dbgs() << "LDS block sizes (bytes): " << ldsBlockASize
                            << " " << ldsBlockBSize << "\n");
    if (failed(checkLDSSize(op, ldsBlockASize, ldsBlockBSize)))
      return op.emitOpError("requires too much LDS");

    // Allocate LDS.
    auto workgroupMemoryAddressSpace = b.getAttr<gpu::AddressSpaceAttr>(
        gpu::GPUDialect::getWorkgroupAddressSpace());
    auto ldsMemRefAType =
        MemRefType::get({ldsBlockASize}, b.getI8Type(), AffineMap{},
                        workgroupMemoryAddressSpace);
    auto ldsBufferA = b.create<GpuAllocOp>(loc, ldsMemRefAType);
    auto ldsMemRefBType =
        MemRefType::get({ldsBlockBSize}, b.getI8Type(), AffineMap{},
                        workgroupMemoryAddressSpace);
    auto ldsBufferB = b.create<GpuAllocOp>(loc, ldsMemRefBType);

    ArrayAttr aVectorLdsMap = ldsVectorLayout(b, loc, aCopyPerThread);
    ArrayAttr bVectorLdsMap = ldsVectorLayout(b, loc, bCopyPerThread);

    Type ldsReadTypeA = vectorTypeOrSelf(elementTypeA, kpack);
    Type ldsReadTypeB = vectorTypeOrSelf(elementTypeB, kpack);
    FailureOr<Value> maybeWrappedLdsA = wrapLDSBufferForStore(
        b, loc, ldsBufferA, ldsReadTypeA, kpacksPerBlock, "m", mPerBlock,
        aCopyKPerThread, copyMPerThread, aVectorDim);
    if (failed(maybeWrappedLdsA))
      return maybeWrappedLdsA;
    FailureOr<Value> maybeWrappedLdsB = wrapLDSBufferForStore(
        b, loc, ldsBufferB, ldsReadTypeB, kpacksPerBlock, "n", nPerBlock,
        bCopyKPerThread, copyNPerThread, bVectorDim);
    if (failed(maybeWrappedLdsB))
      return maybeWrappedLdsB;
    Value wrappedLdsA = std::move(*maybeWrappedLdsA),
          wrappedLdsB = std::move(*maybeWrappedLdsB);

    TransformingForOp blockwiseStoreA =
        createLdsStoreLoop(b, loc, storeBufferA, aVectorLdsMap, wrappedLdsA,
                           aCopyPerThread, tid, forceUnroll);
    TransformingForOp blockwiseStoreB =
        createLdsStoreLoop(b, loc, storeBufferB, bVectorLdsMap, wrappedLdsB,
                           bCopyPerThread, tid, forceUnroll);

    Value ldsViewForGemmA = viewBufferAs(b, ldsBufferA, ldsReadTypeA);
    Value ldsViewForGemmB = viewBufferAs(b, ldsBufferB, ldsReadTypeB);
    // -----

    Type destType = op.getC().getType().getElementType();

    int64_t nOutputVectors = nResultVectors * mRepeats * nRepeats;

    // -----

    // Logic to setup blockwise_gemm_accel parameters.
    //
    // Original C++ logic:
    // index_t mMyWaveOffsetA;
    // index_t mMyWaveOffsetB;
    // const index_t waveId   = get_thread_local_1d_id() / WaveSize;
    // const index_t waveId_m = waveId / GemmNWaves;
    // const index_t waveId_n = waveId % GemmNWaves;
    // mMyWaveOffsetA = waveId_m * GemmMPerWave;
    // mMyWaveOffsetB = waveId_n * GemmNPerWave;
    auto waveId = b.create<DivUIOp>(loc, tid, waveSizeConstantOp);
    auto waveId_m = b.create<DivUIOp>(loc, waveId, nWavesConstantOp);
    auto waveId_n = b.create<RemUIOp>(loc, waveId, nWavesConstantOp);

    Value mMyWaveOffsetA, mMyWaveOffsetB;
    Value waveOffsetAConstantOp =
        b.create<ConstantIndexOp>(loc, params.mPerAccel);
    Value waveOffsetBConstantOp =
        b.create<ConstantIndexOp>(loc, params.nPerAccel);
    mMyWaveOffsetA = b.create<MulIOp>(loc, waveId_m, waveOffsetAConstantOp);
    mMyWaveOffsetB = b.create<MulIOp>(loc, waveId_n, waveOffsetBConstantOp);

    // Logic to setup buffers for blockwise_gemm_accel.

    Type arrayAType, arrayBType;
    arrayAType = MemRefType::get({kBasePerThread}, argTypeA, AffineMap{},
                                 privateMemoryAddressSpace);
    arrayBType = MemRefType::get({kBasePerThread}, argTypeB, AffineMap{},
                                 privateMemoryAddressSpace);
    auto arrayA = b.create<GpuAllocOp>(loc, arrayAType);
    auto arrayB = b.create<GpuAllocOp>(loc, arrayBType);

    // -----
    // Logic to allocate 0-initialized vectors for C.
    MemRefType regCAllocType =
        MemRefType::get(nOutputVectors, accVectorType, AffineMap{},
                        /*memorySpace=*/privateMemoryAddressSpace);
    Value regCAllocOp = b.create<rock::GpuAllocOp>(loc, regCAllocType);

    Value zeroConstantCOp = createZeroConstantOp(b, loc, accVectorType);
    b.create<FillOp>(loc, regCAllocOp, zeroConstantCOp);

    // Emit loop.
    int64_t nIterations = K / kPerBlock;
    BlockwiseGemmAccelOp blockwiseGemmAccelOp;
    // Start at 1 to make it clearer we have performed software pipelining.
    auto loopOp = b.create<affine::AffineForOp>(loc, 1, nIterations, 1);
    {
      // inside the loop.
      PatternRewriter::InsertionGuard guard(b);
      b.setInsertionPointToStart(loopOp.getBody());

      // We don't update in the clone becasue we might accidentally replace
      // other zeroes.
      Value iv = loopOp.getInductionVar();
      IRMapping loadAUpdates, loadBUpdates;
      auto blockwiseLoadAClone = cast<TransformingForOp>(
          b.clone(*blockwiseLoadA.getOperation(), loadAUpdates));
      blockwiseLoadAClone.setOperand(
          blockwiseLoadAClone.getUpperInits(/*domain=*/0)
              .getBeginOperandIndex(),
          iv);

      auto blockwiseLoadBClone = cast<TransformingForOp>(
          b.clone(*blockwiseLoadB.getOperation(), loadBUpdates));
      blockwiseLoadBClone.setOperand(
          blockwiseLoadBClone.getUpperInits(/*domain=*/0)
              .getBeginOperandIndex(),
          iv);

      // LDS barrier.
      b.create<LDSBarrierOp>(loc);

      // Emit blockwise GEMM.
      blockwiseGemmAccelOp = b.create<BlockwiseGemmAccelOp>(
          loc, ldsViewForGemmA, ldsViewForGemmB, mMyWaveOffsetA, mMyWaveOffsetB,
          arrayA, arrayB, regCAllocOp, op.getArchAttr(), op.getFeaturesAttr(),
          op.getBlockSizeAttr(), op.getParamsAttr());

      // LDS barrier.
      // This barrier prevents halo part of outputs having weird values.
      b.create<LDSBarrierOp>(loc);

      // Packing step
      b.clone(*packALoop.getOperation());
      b.clone(*packBLoop.getOperation());

      // Emit blockwise stores
      b.clone(*blockwiseStoreA.getOperation());
      b.clone(*blockwiseStoreB.getOperation());
    }
    // outside the loop.

    // Emit loop tail.

    // LDS barrier.
    b.create<LDSBarrierOp>(loc);

    // Emit blockwise GEMM for the loop tail.
    IRMapping tailGemmCloneMap;
    b.clone(*blockwiseGemmAccelOp, tailGemmCloneMap);

    // Apparently, the canonicalizer doesn't get rid of empty loops without
    // results properly, remove them ourselves.
    if (nIterations <= 1) {
      b.eraseOp(loopOp);
    }

    // -----

    // Matrix C write out logic.
    auto convertedCType =
        MemRefType::get(numOutputVectorElements, destType, AffineMap{},
                        /*memorySpace=*/privateMemoryAddressSpace);
    Value convertedC = b.create<rock::GpuAllocOp>(loc, convertedCType);

    ArrayAttr idToMatrixCMaps = accelEmitterPtr->computeOutputTransforms(
        b, loc, M, N, blockSize, gridSize);

    accelEmitterPtr->computeOutputConversion(
        b, loc, regCAllocOp, convertedC,
        forceUnroll);

<<<<<<< HEAD
    b.create<ThreadwiseWriteAllOp>(loc, convertedC, op.getC(), idToMatrixCMaps,
                                   /*extraIndices=*/ValueRange{},
=======
    b.create<ThreadwiseWriteAllOp>(loc, registerC, op.getC(), idToMatrixCMaps,
                                   /*extraIndices=*/ValueRange{bid, tid},
>>>>>>> 85cd228c
                                   op.getFeatures(), op.getStoreMethod(),
                                   forceUnroll, useIndexDiffs);

    b.eraseOp(op);
    return success();
  }
};

} // end anonymous namespace

void RockGridwiseGemmToBlockwisePass::runOnOperation() {
  MLIRContext *ctx = &getContext();
  ConversionTarget target(*ctx);
  target.addIllegalOp<rock::GridwiseGemmOp, rock::GridwiseGemmAccelOp>();
  target.addLegalDialect<arith::ArithDialect, rock::RockDialect,
                         memref::MemRefDialect, affine::AffineDialect,
                         vector::VectorDialect>();
  target.addLegalOp<gpu::PrintfOp>();

  RewritePatternSet patterns(ctx);
  patterns.add<GridwiseGemmRewritePattern, GridwiseGemmAccelRewritePattern>(
      ctx);
  if (failed(applyPartialConversion(getOperation(), target,
                                    std::move(patterns)))) {
    signalPassFailure();
  }
}<|MERGE_RESOLUTION|>--- conflicted
+++ resolved
@@ -1008,11 +1008,7 @@
         b.getArrayAttr({splitMemoryCoordsAttr, toMatrixCAttr});
 
     b.create<ThreadwiseWriteAllOp>(loc, registerC, op.getC(), idToMatrixCMaps,
-<<<<<<< HEAD
-                                   /*extraIndices=*/ValueRange{},
-=======
                                    /*extraIndices=*/ValueRange{bid, tid},
->>>>>>> 85cd228c
                                    op.getFeatures(), StoreMethod::Set,
                                    /*forceUnroll=*/true, useIndexDiffs);
     b.eraseOp(op);
@@ -1911,13 +1907,8 @@
         b, loc, regCAllocOp, convertedC,
         forceUnroll);
 
-<<<<<<< HEAD
     b.create<ThreadwiseWriteAllOp>(loc, convertedC, op.getC(), idToMatrixCMaps,
-                                   /*extraIndices=*/ValueRange{},
-=======
-    b.create<ThreadwiseWriteAllOp>(loc, registerC, op.getC(), idToMatrixCMaps,
                                    /*extraIndices=*/ValueRange{bid, tid},
->>>>>>> 85cd228c
                                    op.getFeatures(), op.getStoreMethod(),
                                    forceUnroll, useIndexDiffs);
 
