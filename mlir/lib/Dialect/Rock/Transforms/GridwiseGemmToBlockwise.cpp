//===- GridwiseGemmToBlockwise - MLIR Rock ops lowering passes -----===//
//
// Copyright 2020 The MLIR Authors.
//
// Licensed under the Apache License, Version 2.0 (the "License");
// you may not use this file except in compliance with the License.
// You may obtain a copy of the License at
//
//   http://www.apache.org/licenses/LICENSE-2.0
//
// Unless required by applicable law or agreed to in writing, software
// distributed under the License is distributed on an "AS IS" BASIS,
// WITHOUT WARRANTIES OR CONDITIONS OF ANY KIND, either express or implied.
// See the License for the specific language governing permissions and
// limitations under the License.
// ============================================================
//
// This pass converts rock.gridwise_gemm[_v2] into block- and threadwise ops
//
//===-----------------------------------------------------===//
#include "mlir/Dialect/Rock/IR/Rock.h"
#include "mlir/Dialect/Rock/IR/TransformMapBuilder.h"
#include "mlir/Dialect/Rock/Passes.h"
#include "mlir/Dialect/Rock/Tuning/GeneralGemmBlockStructure.h"
#include "mlir/Dialect/Rock/Tuning/GridwiseGemmParams.h"
#include "mlir/Dialect/Rock/utility/AmdArchDb.h"
#include "mlir/Dialect/Rock/utility/builderUtils.h"
#include "mlir/Dialect/Rock/utility/loweringUtils.h"
#include "mlir/Dialect/Rock/utility/math.h"
#include "mlir/Dialect/Rock/utility/transformMapUtils.h"

#include "mlir/Dialect/Affine/IR/AffineOps.h"
#include "mlir/Dialect/Arith/IR/Arith.h"
#include "mlir/Dialect/Func/IR/FuncOps.h"
#include "mlir/Dialect/GPU/IR/GPUDialect.h"
#include "mlir/Dialect/Linalg/IR/Linalg.h"
#include "mlir/Dialect/Math/IR/Math.h"
#include "mlir/Dialect/MemRef/IR/MemRef.h"
#include "mlir/Dialect/SCF/IR/SCF.h"
#include "mlir/Dialect/Vector/IR/VectorOps.h"
#include "mlir/IR/Diagnostics.h"
#include "mlir/IR/IRMapping.h"
#include "mlir/IR/Value.h"
#include "mlir/Pass/PassManager.h"
#include "mlir/Transforms/DialectConversion.h"
#include "mlir/Transforms/Passes.h"

#include "AccelEmitter.h"
#include "GridLayoutEmitter.h"
#include "llvm/Support/Debug.h"
#include "llvm/Support/FormatVariadic.h"

namespace mlir {
namespace rock {
#define GEN_PASS_DEF_ROCKGRIDWISEGEMMTOBLOCKWISEPASS
#include "mlir/Dialect/Rock/Passes.h.inc"
} // namespace rock
} // namespace mlir

#define DEBUG_TYPE "rock-gridwise-to-blockwise"

using namespace mlir;
using namespace mlir::arith;
using namespace mlir::rock;

namespace {
struct RockGridwiseGemmToBlockwisePass
    : public rock::impl::RockGridwiseGemmToBlockwisePassBase<
          RockGridwiseGemmToBlockwisePass> {
  void runOnOperation() override;
};

static Type obtainAccumulatorType(OpBuilder &b, Type elementTypeA,
                                  Type elementTypeB, Type destType) {
  // Determine the type used on VGPR to act as accumulator.
  // f32: f32.
  // f16, bf16: f32 to prevent overflow from happening.
  // i16 : i16.
  // fp8 (any combo) : f32.
  // i8: i32, since we have an i32 output
  Type accumulatorType = destType;
  if (elementTypeA.isF16() || elementTypeA.isBF16() ||
      elementTypeA.isFloat8E5M2FNUZ() || elementTypeA.isFloat8E4M3FNUZ()) {
    accumulatorType = b.getF32Type();
  } else if (elementTypeA.isInteger(8)) {
    accumulatorType = b.getI32Type();
  }
  return accumulatorType;
}

/// Construct a `memref.view` operation that interprets the buffer `buffer`,
/// whose elements are bytes, as a buffer of `type`.
static TypedValue<MemRefType> viewBufferAs(OpBuilder &b, Value buffer,
                                           Type type) {
  Location loc = buffer.getLoc();
  Value zeroByteOffset = b.createOrFold<arith::ConstantIndexOp>(loc, 0);
  auto bufferType = buffer.getType().cast<MemRefType>();
  int64_t byteWidth = getByteWidth(type);
  int64_t numBytes = bufferType.getShape()[0];
  assert(numBytes % byteWidth == 0 && "Can't evenly fit type into buffer");
  int64_t length = numBytes / byteWidth;
  auto newBufferType = bufferType.cloneWith({length}, type);
  auto view =
      b.create<memref::ViewOp>(loc, newBufferType, buffer, zeroByteOffset,
                               /*dynamic dim sizes=*/ValueRange{});
  return TypedValue<MemRefType>(view.getResult());
}
} // end anonymous namespace

/// Given a copy layout <copyDPerThread, copyKPerThread>, come up with the best
/// vectorization strategy for the layout. For instance, if the layout is <D,K>
/// = <2,16> and K is contiguous, we will vectorize by 16 along K and we will
/// loop over the other dimension
static std::pair<GemmDimension, int64_t>
bestGlobalVectorization(OpBuilder &b, Value matrix, int64_t copyDPerThread,
                        int64_t copyKPerThread, GemmDimension tiebreaker,
                        int64_t kPerBlock, int64_t dPerBlock,
                        Type elementType) {
  Value tensor;
  ArrayAttr transforms;
  std::tie(tensor, transforms) = untransform(b, matrix);
  ArrayRef<int64_t> tensorShape =
      tensor.getType().cast<MemRefType>().getShape();
  int64_t kVectorLen = getMaxVectorizationForDatatype(
      transforms, static_cast<uint32_t>(GemmDimension::K),
      math_util::gcd(copyKPerThread * copyDPerThread, kPerBlock), tensorShape,
      elementType);

  int64_t dVectorLen = getMaxVectorizationForDatatype(
      transforms, static_cast<uint32_t>(GemmDimension::MorN),
      math_util::gcd(copyDPerThread * copyKPerThread, dPerBlock), tensorShape,
      elementType);

  if (kVectorLen > dVectorLen) {
    kVectorLen = math_util::gcd(kVectorLen, copyKPerThread);
    return {GemmDimension::K, kVectorLen};
  }

  if (dVectorLen > kVectorLen) {
    dVectorLen = math_util::gcd(dVectorLen, copyDPerThread);
    return {GemmDimension::MorN, dVectorLen};
  }

  return {tiebreaker, kVectorLen};
}

/// Compute a thread copy layout, i.e., how many elements a single thread (or
/// workitem) reads along K and M (independently on how we vectorize the reads)
static FailureOr<std::pair<int64_t, int64_t>>
computeCopyPerThread(Type elementType, int64_t copyPerThread, int64_t kPerBlock,
                     int64_t dPerBlock, int64_t kpack, Location loc) {

  // By default, we try to maximize the LDS store vectorization. So we will try
  // to read as many elements as possible along the contiguous dimension in LDS
  // and `copyPerThread/elements` in the other dimension
  int64_t maxVlen = 128 / elementType.getIntOrFloatBitWidth();
  int64_t copyKPerThread = 0;
  int64_t copyDPerThread = 0;

  if (kpack == 1) {
    copyDPerThread = math_util::gcd(maxVlen, copyPerThread);
    copyKPerThread = copyPerThread / copyDPerThread;
  } else {
    copyKPerThread =
        math_util::gcd(maxVlen, math_util::gcd(kpack, copyPerThread));
    copyDPerThread = copyPerThread / copyKPerThread;
  }

  if (copyKPerThread == 0 || copyDPerThread == 0) {
    return emitError(loc) << "gemmA copy size too small,"
                          << " copyKPerThread: " << copyKPerThread
                          << " copyDPerThread: " << copyDPerThread << "\n";
  }
  if (kPerBlock < copyKPerThread || dPerBlock < copyDPerThread) {
    return mlir::emitError(loc)
           << "gemmA per thread copy smaller than per"
           << " block copy, incohereant tuning parameters\n";
  }
  return std::make_pair(copyKPerThread, copyDPerThread);
}

<<<<<<< HEAD
// This function takes k_loop x g_block x m_block x n_block x tid x iter
// shaped view and creates collapsing trMap of block view to bid.
static TransformMapAttr flattenBlocksTrMap(OpBuilder &b, Location loc,
                                           ArrayRef<int64_t> startShape,
                                           bool isOut) {
  SmallVector<StringRef, 6> startNames;
  if (!isOut) {
    startNames.push_back("k_loop");
  }
  startNames.append({"g_block", "m_block", "n_block", "tid", "iter"});
  BottomUpTMBuilder flatViewBuilder(b, startNames, startShape, loc);
  unsigned lowIdx = 0;
  if (!isOut) {
    flatViewBuilder.passThrough("k_loop");
    lowIdx++;
  }
  flatViewBuilder.merge("bid", lowIdx++, {"g_block", "m_block", "n_block"});
  flatViewBuilder.passThrough({"tid", "iter"}, {lowIdx, lowIdx + 1},
                              {"tid", "iter"});
  return flatViewBuilder.get();
}

// This function takes k_loop x g_block x m_block x n_block x tid x iter
// shaped view and collapses the block view to bid.
static Value flattenBlocks(OpBuilder &b, Location loc, Value block3DView,
                           bool isOut = false) {
  ArrayRef<int64_t> startShape =
      block3DView.getType().cast<ShapedType>().getShape();
  return b.create<TransformOp>(loc, block3DView,
                               flattenBlocksTrMap(b, loc, startShape, isOut));
}

/// Applies the transforms that take a G x K x D matrix
/// to a k_iter x (x extraIdx0 x ... x extraIdx1 x) bid x tid x iter
/// value suitable for using in a global load loop. `dName` should be "m"
/// and "n", and is used to make the maps have the right names for debugging.
///
/// bidGridOrder should
/// contain the strings "g_block", "m_block", and "n_block" in some order
/// indicating how the block ID is to be partitioned into offsets (last element
/// moves fastest) and bidGridLengths should be the lengths of those three
/// dimensions. This is needed because the accelerated and non-accelerated gemms
/// partition their block ID in different orders.
///
/// Moreover, blockMap represents how bidGridOrder should be mapped to bid or
/// other indices where it defaults to merging all of them to be bid.
static FailureOr<Value>
wrapMatrixForGlobalLoad(OpBuilder &b, Location loc, Value matrix,
                        StringRef dName, ArrayRef<int64_t> tileSizes,
                        int64_t blockSize, int64_t kPerBlock, int64_t dPerBlock,
                        int64_t kPerThread, int64_t dPerThread,
                        GemmDimension vectorDim) {

  if (dName != "m" && dName != "n") {
    return emitError(loc, "expected dName to be m or n but got " + dName);
  }
  StringRef thisBlockDim = dName == "m" ? "m_block" : "n_block";
  StringRef otherBlockDim = dName == "m" ? "n_block" : "m_block";

  MemRefType matrixType = matrix.getType().cast<MemRefType>();
  ArrayRef<int64_t> matrixShape = matrixType.getShape();
  int64_t kGlobal = matrixShape[1];
  int64_t dGlobal = matrixShape[2];

  int64_t kIters = kGlobal / kPerBlock;
  int64_t dataPerThread = (kPerBlock * dPerBlock) / blockSize;

  SmallString<8> dIterName = llvm::formatv("{0}_iter", dName);
  SmallString<8> dThreadName = llvm::formatv("{0}_thread", dName);

  // Note: (kThreads * dThreads) = (kPerBlock * dPerBlock) / dataPerThread) =
  // blockSize
  int64_t kThreads = kPerBlock / kPerThread;
  int64_t dThreads = dPerBlock / dPerThread;

  SmallVector<StringRef, 4> startNames{"k_loop",  "g_block", "m_block",
                                       "n_block", "tid",     "iter"};
  SmallVector<int64_t, 4> startShape{kIters};
  startShape.append(tileSizes.begin(), tileSizes.end());
  startShape.append({blockSize, dataPerThread});

  TopDownTMBuilder splitId(b, startNames, startShape, loc);
  splitId.passThrough({"k_loop", "g_block", "m_block", "n_block"});
  if (vectorDim == GemmDimension::K) {
    splitId.merge({dThreadName, "k_thread"}, {4, 5}, "tid",
                  {dThreads, kThreads});
    splitId.merge({dIterName, "k_iter"}, {6, 7}, "iter",
                  {dPerThread, kPerThread});
  } else {
    splitId.merge({"k_thread", dThreadName}, {4, 5}, "tid",
                  {kThreads, dThreads});
    splitId.merge({"k_iter", dIterName}, {6, 7}, "iter",
                  {kPerThread, dPerThread});
  }
  TransformMapAttr splitIdAttr = splitId.get();

  auto toGlobalIdx = TopDownTMBuilder::below(splitId, splitIdAttr);
  toGlobalIdx.passThrough({"g"}, {0}, {"g_block"});
  toGlobalIdx.unmerge("k", 1, {"k_loop", "k_thread", "k_iter"},
                      {kGlobal / kPerBlock, kThreads, kPerThread});
  toGlobalIdx.unmerge(dName, 2, {thisBlockDim, dThreadName, dIterName},
                      {dGlobal / dPerBlock, dThreads, dPerThread});
  toGlobalIdx.ignore(otherBlockDim);
  TransformMapAttr toGlobalIdxAttr = toGlobalIdx.get();

  Value intermediate = b.create<TransformOp>(loc, matrix, toGlobalIdxAttr);
  Value transformed = b.create<TransformOp>(loc, intermediate, splitIdAttr);
  return transformed;
}

=======
>>>>>>> 6bbdf3f4
/// Wraps the LDS buffer "buffer", which is <kOuter * d * kpack * sizeof(T) x i8
/// into a tid x iter view, where `iter` iterates over nominal scalar indices
/// into a buffer of type T. `buffer` will be reinterpreted as a buffer with
/// element type vector<kpackPerThread x T> (with kpackPerThread == 1 meaning
/// just T). The resulting view must be iterated over with a stride of no less
/// than min(kPerThread, kpack).
static FailureOr<Value> wrapLDSBufferForStore(OpBuilder &b, Location loc,
                                              Value buffer, Type ldsReadType,
                                              int64_t kOuter, StringRef dName,
                                              int64_t d, int64_t kPerThread) {
  MemRefType bufferType = buffer.getType().cast<MemRefType>();
  ArrayRef<int64_t> bufferShape = bufferType.getShape();
  Type dataType = ldsReadType;
  if (bufferShape.size() != 1)
    return emitError(loc, "Expected a flat buffer");
  int64_t kpack = 1;
  if (auto vectorDataType = dataType.dyn_cast<VectorType>()) {
    kpack = vectorDataType.getNumElements();
    dataType = vectorDataType.getElementType();
  }

  if (bufferShape[0] != kOuter * d * kpack * getByteWidth(dataType))
    return emitError(loc, "LDS buffer should have ")
           << kOuter * d * kpack * getByteWidth(dataType)
           << " elements but has " << bufferShape[0];

  int64_t kpackPerThread = std::min(kPerThread, kpack);
  int64_t kOuterPerThread = kPerThread / kpackPerThread;
  int64_t threadsPerKpack = kpack / kpackPerThread;

  Type ldsWriteType = vectorTypeOrSelf(dataType, kpackPerThread);
  auto typedBuffer = viewBufferAs(b, buffer, ldsWriteType);
  BottomUpTMBuilder reshapeBuf(b, {"raw"}, typedBuffer.getType().getShape(),
                               loc);
  reshapeBuf.unmerge({"k_outer", dName, "kpack_idx"}, {0, 1, 2}, "raw",
                     {kOuter, d, threadsPerKpack});
  // Add this throwaway dimension so that when we're iterating the scalar
  // packing buffer in a vectorized way, the always-zero index gets thrown on
  // the floor.
  reshapeBuf.addDim("kpack_vec", 3, kpackPerThread);
  TransformMapAttr reshapeBufAttr = reshapeBuf.get();
  Value reshaped = b.create<TransformOp>(loc, typedBuffer, reshapeBufAttr);

  auto mergeKpack = BottomUpTMBuilder::above(reshapeBuf, reshapeBufAttr);
  mergeKpack.merge("k", 0, {"k_outer", "kpack_idx", "kpack_vec"});
  mergeKpack.merge("d", 1, {dName});
  TransformMapAttr mergeKpackAttr = mergeKpack.get();
  Value asMatrix = b.create<TransformOp>(loc, reshaped, mergeKpackAttr);
  return asMatrix;
}

/// Returns the map from (tid, iter) to indices the vector of values that will
/// be stored into LDS.
static ArrayAttr ldsVectorLayout(OpBuilder &b, Location loc,
                                 int64_t dataPerThread) {
  TopDownTMBuilder ignoreTid(b, {"tid", "iter"}, {1, dataPerThread}, loc);
  ignoreTid.ignore("tid");
  ignoreTid.passThrough({"raw"}, {0}, {"iter"});
  TransformMapAttr ignoreTidAttr = ignoreTid.get();
  return b.getArrayAttr({ignoreTidAttr});
}

/// This function pack the load buffer into a store buffer ready to be copied
/// into LDS:
///  - The load buffer is (viewed as) a KPerThread x DPerThread
///  - The store buffer needs to be packed as a [KOuterPerThread, dPerThread,
///  kpackPerThread]
///    buffer
TransformingForOp packLoadBufferToStoreBuffer(PatternRewriter &b, Location loc,
                                              Type elementType, int64_t kpack,
                                              Value loadBuffer,
                                              Value storeBuffer) {
  ArrayRef<int64_t> loadShape =
      loadBuffer.getType().cast<ShapedType>().getShape();
  Type elemType = loadBuffer.getType().cast<MemRefType>().getElementType();
  int64_t copyDPerThread = loadShape[1];
  int64_t copyKPerThread = loadShape[0];

  // We use kpackPerThread instead of kpack to cover edge cases where
  // copyKPerThread is smaller than kpack
  int64_t kpackPerThread = std::min(copyKPerThread, kpack);

  Value rawLoadBuffer;
  ArrayAttr loadBufferView;
  std::tie(rawLoadBuffer, loadBufferView) = untransform(b, loadBuffer);
  ArrayRef<int64_t> rawLoadBufferShape =
      rawLoadBuffer.getType().cast<ShapedType>().getShape();

  Value rawStoreBuffer;
  ArrayAttr storeBufferView;
  std::tie(rawStoreBuffer, storeBufferView) = untransform(b, storeBuffer);
  ArrayRef<int64_t> rawStoreBufferShape =
      rawStoreBuffer.getType().cast<ShapedType>().getShape();

  Value zero = b.createOrFold<arith::ConstantIndexOp>(loc, 0);
  SmallVector<Value, 2> start(2, zero);
  SmallVector<int64_t, 2> strides(2, 1);
  int64_t vecLen = 1;
  // The store buffer is a flattened < kouter x dPerThread x kpack >.
  if (kpackPerThread == 1) {
    // if kpack == 1, then we can do vectorized loads across d dimension from/to
    // load/store buffer
    vecLen = getMaxVectorizationForDatatype(loadBufferView, /*dim=*/1,
                                            copyDPerThread, rawLoadBufferShape,
                                            elemType);
    vecLen = math_util::gcd(copyDPerThread, vecLen);
    strides[1] = vecLen;
  } else {
    // if kpack > 1, then we are limited by vectorization in k dimension and it
    // could be at most kpack.
    vecLen = getMaxVectorizationForDatatype(loadBufferView, /*dim=*/0,
                                            copyKPerThread, rawLoadBufferShape,
                                            elemType);
    vecLen = math_util::gcd(vecLen, kpackPerThread);
    strides[0] = vecLen;
  }
  loadBufferView = collapseContiguousMerges(loadBufferView, rawLoadBufferShape);
  storeBufferView =
      collapseContiguousMerges(storeBufferView, rawStoreBufferShape);

  Type storeElemType = getElementTypeOrSelf(storeBuffer.getType());
  // Run the packing loop
  auto packLoop = b.create<TransformingForOp>(
      loc, ArrayRef<ValueRange>{start, start},
      ArrayRef<Attribute>{loadBufferView, storeBufferView},
      /*bounds=*/loadShape,
      /*strides=*/strides, false,
      /*useIndexDiffs=*/false);
  {
    PatternRewriter::InsertionGuard outerGuard(b);
    b.setInsertionPointToStart(packLoop.getBody());
    Type loadType = vectorTypeOrSelf(elementType, vecLen);
<<<<<<< HEAD
    Type loadElemType = getElementTypeOrSelf(loadType);
    auto loaded = b.create<InBoundsLoadOp>(loc, loadType, rawLoadBuffer,
                                           packLoop.getLowerCoords(0));
    Value cast = loaded;
    if (storeElemType != loadElemType) {
      Type storeType;
      if (VectorType loadVecType = dyn_cast<VectorType>(loadType)) {
        storeType = loadVecType.clone(storeElemType);
      } else {
        storeType = storeElemType;
      }
      cast = createTypeConversionOp(b, loc, loaded, storeType);
    }
    b.create<InBoundsStoreOp>(loc, cast, storeBuffer,
=======
    auto val = b.create<InBoundsLoadOp>(loc, loadType, rawLoadBuffer,
                                        packLoop.getLowerCoords(0));

    b.create<InBoundsStoreOp>(loc, val, rawStoreBuffer,
>>>>>>> 6bbdf3f4
                              packLoop.getLowerCoords(1));
  }
  return packLoop;
}

static TransformingForOp
createLdsStoreLoop(PatternRewriter &b, Location loc, Value storeBuffer,
                   ArrayAttr ldsVectorMap, Value wrappedBuffer,
                   int64_t dataPerThread, Value tid, bool forceUnroll) {
  Value rawBuffer;
  ArrayAttr bufferView;
  std::tie(rawBuffer, bufferView) = untransform(b, wrappedBuffer);

  auto rawBufferType = rawBuffer.getType().cast<MemRefType>();
  ArrayRef<int64_t> bufferShape = rawBufferType.getShape();
  Type ldsBufferElemTy = rawBufferType.getElementType();
  Type dataType = ldsBufferElemTy;
  int64_t ldsWriteLen = 1;
  if (auto ldsBufferVecTy = ldsBufferElemTy.dyn_cast<VectorType>()) {
    ldsWriteLen = ldsBufferVecTy.getNumElements();
    dataType = ldsBufferVecTy.getElementType();
  }

  // If the LDS is already being viewed as vector-typed, there's no good
  // mechanism to, for example, store a vector<8xf32> as two consecutive
  // vector<4xf32>s, and there's unlikely to be any performance benefit from
  // doing so. Therefore, don't bother.
  int64_t ldsMaxAllowedVectorization =
      ldsWriteLen > 1 ? ldsWriteLen : dataPerThread;
  int64_t ldsStoreVectorization = getMaxVectorization(
      bufferView, /*dim=*/1, ldsMaxAllowedVectorization, bufferShape,
      /*implicitStride=*/ldsWriteLen);
  bufferView = collapseContiguousMerges(bufferView, bufferShape);
  Type storeType = vectorTypeOrSelf(dataType, ldsStoreVectorization);

  Value zero = b.createOrFold<ConstantIndexOp>(loc, 0);
  SmallVector<Value, 2> vecCoordInit(2, zero);
  SmallVector<Value, 2> ldsCoordInit = {tid, zero};

  auto loop = b.create<TransformingForOp>(
      loc, ArrayRef<ValueRange>{vecCoordInit, ldsCoordInit},
      ArrayRef<Attribute>{ldsVectorMap, bufferView},
      /*bounds=*/ArrayRef<int64_t>{1, dataPerThread},
      /*strides=*/ArrayRef<int64_t>{1, ldsStoreVectorization}, forceUnroll,
      /*useIndexDiffs=*/true);
  {
    PatternRewriter::InsertionGuard guard(b);
    b.setInsertionPointToStart(loop.getBody());
    Value toStore = b.create<InBoundsLoadOp>(loc, storeType, storeBuffer,
                                             loop.getLowerCoords(0));
    if (ldsWriteLen == 1) // kpack = 1, vectorized in D
      b.create<InBoundsStoreOp>(loc, toStore, rawBuffer,
                                loop.getLowerCoords(/*domain=*/1));
    else
      b.create<memref::StoreOp>(loc, toStore, rawBuffer,
                                loop.getLowerCoords(/*domain=*/1));
  }
  return loop;
}

template <typename OpT>
static LogicalResult checkLDSSize(OpT op, int64_t aBufferBytes,
                                  int64_t bBufferBytes) {
  int64_t ldsBytes = aBufferBytes + bBufferBytes;
  return success(ldsBytes <= 64 * 1024);
}

//===----------------------------------------------------------------------===//
// GridwiseGemm lowering.
//===----------------------------------------------------------------------===//

namespace {
struct GridwiseGemmRewritePattern : public OpRewritePattern<GridwiseGemmOp> {
  using OpRewritePattern<GridwiseGemmOp>::OpRewritePattern;

  LogicalResult matchAndRewrite(GridwiseGemmOp op,
                                PatternRewriter &b) const override {
    Location loc = op.getLoc();

    // Obtain data type.
    Type elementTypeA = op.getA().getType().getElementType();
    Type elementTypeB = op.getB().getType().getElementType();
    Type destType = op.getC().getType().getElementType();
    Type accumulatorType =
        obtainAccumulatorType(b, elementTypeA, elementTypeB, destType);

    // Prepare some useful constants.
    Value zeroConstantFloatOp = createZeroConstantOp(b, loc, accumulatorType);
    auto zeroConstantOp = b.create<ConstantIndexOp>(loc, 0);

    ArrayRef<int64_t> aShape, bShape, cShape;
    aShape = op.getA().getType().getShape();
    bShape = op.getB().getType().getShape();
    cShape = op.getC().getType().getShape();
    // Obtain critical matrix dimensions.
    int64_t G = aShape[0];
    int64_t K = aShape[1];
    int64_t M = aShape[2];
    int64_t N = bShape[2];

    if (bShape[0] != G || cShape[0] != G) {
      return op.emitOpError("Mismatched G dimensions in matrix multiply;")
             << " A[0] = " << G << " b[0] = " << bShape[0]
             << " C[0] = " << cShape[0];
    }
    if (cShape[1] != M) {
      return op.emitOpError("Mismatched M dimensions in matrix multiply:")
             << " A[2] = " << M << " C[1] = " << cShape[1];
    }
    if (bShape[1] != K) {
      return op.emitOpError("Mismatched K dimensions in matrix multiply:")
             << " A[1] = " << K << " B[1] = " << bShape[1];
    }

    if (cShape[2] != N) {
      return op.emitOpError("Mismatched N dimensions in matrix multiply:")
             << " B[2] = " << N << " C[2] = " << cShape[2];
    }

    // Obtain critical tuning parameters.
    uint32_t gridSize = op.getGridSize();
    GeneralGemmParamsAttr tuningParams = op.getParams();
    int64_t kpack = tuningParams.getKpack();
    // TODO: kPerBlock, as defined in parameter selection etc,
    // is in units of kPack, not individual k. This should be changed
    // at some future point, but it'll be worked around for now.
    uint32_t blockSize = tuningParams.getBlockSize();
    int64_t kpacksPerBlock = tuningParams.getKPerBlock();
    int64_t mPerBlock = tuningParams.getMPerBlock();
    int64_t nPerBlock = tuningParams.getNPerBlock();
    int64_t mPerThread = tuningParams.getMPerThread();
    int64_t nPerThread = tuningParams.getNPerThread();

    GeneralGemmBlockStructure blockStructure =
        *deriveGeneralGemmBlockStructure(blockSize);
    int64_t mThreadsPerCuwave = blockStructure.mThreadsPerCuwave;
    int64_t nThreadsPerCuwave = blockStructure.nThreadsPerCuwave;
    int64_t mCuwavesPerBlock = blockStructure.mCuwavesPerBlock;
    int64_t nCuwavesPerBlock = blockStructure.nCuwavesPerBlock;

    int64_t kPerBlock = kpacksPerBlock * kpack;

    bool useIndexDiffs = true;

    int64_t mBlocks = M / mPerBlock;
    int64_t nBlocks = N / nPerBlock;

    LLVM_DEBUG(llvm::dbgs() << "\ngridwise_gemm op:\n");
    LLVM_DEBUG(op.print(llvm::dbgs()));
    LLVM_DEBUG(llvm::dbgs() << "\n");

    LLVM_DEBUG(llvm::dbgs()
               << "M: " << M << "\n"
               << "N: " << N << "\n"
               << "K: " << K << "\n"
               << "G: " << G << "\n"
               << "blockSize: " << blockSize << "\n"
               << "mPerBlock: " << mPerBlock << "\n"
               << "mBlocks = M / mPerBlock: " << mBlocks << "\n"
               << "nPerBlock: " << nPerBlock << "\n"
               << "nBlocks = N / nPerBlock: " << nBlocks << "\n"
               << "kPerBlock: " << kPerBlock << "\n"
               << "kpack: " << kpack << "\n"
               << "mPerThread: " << mPerThread << "\n"
               << "nPerThread: " << nPerThread << "\n"
               << "mThreadsPerCuwave: " << mThreadsPerCuwave << "\n"
               << "mCuwavesPerBlock: " << mCuwavesPerBlock << "\n"
               << "nThreadsPerCuwave: " << nThreadsPerCuwave << "\n"
               << "nCuwavesPerBlock: " << nCuwavesPerBlock << "\n");

    // Compute required LDS sizes.
    int64_t ldsBlockASize =
        kpacksPerBlock * mPerBlock * kpack * getByteWidth(elementTypeA);
    int64_t ldsBlockBSize =
        kpacksPerBlock * nPerBlock * kpack * getByteWidth(elementTypeB);
    LLVM_DEBUG(llvm::dbgs() << "LDS block size (in bytes):" << ldsBlockASize
                            << " " << ldsBlockBSize << "\n");
    if (failed(checkLDSSize(op, ldsBlockASize, ldsBlockBSize)))
      return op.emitOpError("requires too much LDS");

    // Allocate LDS.
    auto workgroupMemoryAddressSpace = b.getAttr<gpu::AddressSpaceAttr>(
        gpu::GPUDialect::getWorkgroupAddressSpace());
    auto ldsMemRefAType =
        MemRefType::get({ldsBlockASize}, b.getI8Type(), AffineMap{},
                        workgroupMemoryAddressSpace);
    auto ldsByteBufferA = b.create<GpuAllocOp>(loc, ldsMemRefAType);
    auto ldsMemRefBType =
        MemRefType::get({ldsBlockBSize}, b.getI8Type(), AffineMap{},
                        workgroupMemoryAddressSpace);
    auto ldsByteBufferB = b.create<GpuAllocOp>(loc, ldsMemRefBType);

    // Alloc for Matrix C on registers.
    // Compute register size from attributes.

    int64_t gemmMRepeat =
        mPerBlock / (mPerThread * mThreadsPerCuwave * mCuwavesPerBlock);
    int64_t gemmNRepeat =
        nPerBlock / (nPerThread * nThreadsPerCuwave * nCuwavesPerBlock);

    LLVM_DEBUG(llvm::dbgs() << "GemmMRepeat: " << gemmMRepeat << "\n");
    LLVM_DEBUG(llvm::dbgs() << "GemmNRepeat: " << gemmNRepeat << "\n");

    int64_t threadCNumM = gemmMRepeat * mPerThread;
    int64_t threadCNumN = gemmNRepeat * nPerThread;
    int64_t threadCNumRegisters = threadCNumM * threadCNumN;
    auto privateMemoryAddressSpace = b.getAttr<gpu::AddressSpaceAttr>(
        gpu::GPUDialect::getPrivateAddressSpace());
    auto threadCRegisterMemRefType =
        MemRefType::get({threadCNumRegisters}, accumulatorType, AffineMap{},
                        privateMemoryAddressSpace);
    Value registerMatrixCAllocOp =
        b.create<GpuAllocOp>(loc, threadCRegisterMemRefType);
    Value registerMatrixCViewOp = reshapeBuffer(
        b, loc, registerMatrixCAllocOp, {"m", "n"}, {threadCNumM, threadCNumN});

    // Zero init Matrix C on registers.
    b.create<FillOp>(loc, registerMatrixCAllocOp, zeroConstantFloatOp);

    // Get current workgroup ID.
    auto bid = b.create<WorkgroupIdOp>(loc, b.getIndexType());
    // Get current workitem ID.
    auto tid = b.create<WorkitemIdOp>(loc, b.getIndexType());

    int64_t aCopyPerThread = (kPerBlock * mPerBlock) / blockSize;
    int64_t bCopyPerThread = (kPerBlock * nPerBlock) / blockSize;
    if (aCopyPerThread == 0 || bCopyPerThread == 0) {
      return emitError(loc) << "Block size too large, rejecting as invalid.\n";
    }

    auto maybeCopyAPerThread = computeCopyPerThread(
        elementTypeA, aCopyPerThread, kPerBlock, mPerBlock, kpack, loc);
    if (failed(maybeCopyAPerThread))
      return maybeCopyAPerThread;
    int64_t aCopyKPerThread = (*maybeCopyAPerThread).first;
    int64_t copyMPerThread = (*maybeCopyAPerThread).second;

    auto maybeCopyBPerThread = computeCopyPerThread(
        elementTypeB, bCopyPerThread, kPerBlock, nPerBlock, kpack, loc);
    if (failed(maybeCopyBPerThread))
      return maybeCopyBPerThread;
    int64_t bCopyKPerThread = (*maybeCopyBPerThread).first;
    int64_t copyNPerThread = (*maybeCopyBPerThread).second;

    GemmDimension vectorTiebreaker =
        (kpack > 1) ? GemmDimension::K : GemmDimension::MorN;
    int64_t aVectorLen, bVectorLen;
    GemmDimension aVectorDim, bVectorDim;
    std::tie(aVectorDim, aVectorLen) = bestGlobalVectorization(
        b, op.getA(), copyMPerThread, aCopyKPerThread, vectorTiebreaker,
        kPerBlock, mPerBlock, elementTypeA);
    std::tie(bVectorDim, bVectorLen) = bestGlobalVectorization(
        b, op.getB(), copyNPerThread, bCopyKPerThread, vectorTiebreaker,
        kPerBlock, nPerBlock, elementTypeB);

    LLVM_DEBUG(llvm::dbgs()
               << "aCopyPerThread: " << aCopyPerThread << "\n"
               << "bCopyPerThread: " << bCopyPerThread << "\n"
               << "aVectorDim: " << aVectorDim << "\n"
               << "aVectorLen: " << aVectorLen << "\n"
               << "bVectorDim: " << bVectorDim << "\n"
               << "bVectorLen: " << bVectorLen << "\n"
               << "vectorTiebreaker: " << vectorTiebreaker << "\n");
<<<<<<< HEAD

    FailureOr<Value> maybeWrappedA = wrapMatrixForGlobalLoad(
        b, loc, op.getA(), "m", bidGridLengths, blockSize, kPerBlock, mPerBlock,
        aCopyKPerThread, copyMPerThread, aVectorDim);
    if (failed(maybeWrappedA))
      return maybeWrappedA;
    FailureOr<Value> maybeWrappedB = wrapMatrixForGlobalLoad(
        b, loc, op.getB(), "n", bidGridLengths, blockSize, kPerBlock, nPerBlock,
        bCopyKPerThread, copyNPerThread, bVectorDim);
    if (failed(maybeWrappedB))
      return maybeWrappedB;
    Value wrappedA = std::move(*maybeWrappedA),
          wrappedB = std::move(*maybeWrappedB);
    wrappedA = flattenBlocks(b, loc, wrappedA);
    wrappedB = flattenBlocks(b, loc, wrappedB);

    ArrayAttr aVectorGlobalMap = globalVectorLayout(
        b, loc, "m", aCopyKPerThread, copyMPerThread, kpack, aVectorDim);
    ArrayAttr bVectorGlobalMap = globalVectorLayout(
        b, loc, "n", bCopyKPerThread, copyNPerThread, kpack, bVectorDim);
=======
    SmallVector<int64_t, 3> bidGridLengths = {G, mBlocks, nBlocks};
    SmallVector<StringRef, 3> bidGridOrder = {"g_block", "m_block", "n_block"};
    auto [aKDimTidPartInfo, mDimTidPartInfo] = createGlobalLdTidSplits(
        "m_thread", mPerBlock / copyMPerThread, kPerBlock / aCopyKPerThread,
        aVectorDim == GemmDimension::K);
    auto [aKDimIterPartInfo, mDimIterPartInfo] =
        createGlobalLdIterSplits("m_iter", copyMPerThread, aCopyKPerThread,
                                 aVectorDim == GemmDimension::K);
    FailureOr<GPUViews> maybeABufferViews = createGemmInputTileViews(
        b, loc, op.getA(), "m", bidGridOrder, bidGridLengths, gridSize,
        blockSize, kPerBlock, mPerBlock, aKDimTidPartInfo, mDimTidPartInfo,
        aKDimIterPartInfo, mDimIterPartInfo);
    if (failed(maybeABufferViews)) {
      return failure();
    }
    Value wrappedA = transform(b, op.getA(), maybeABufferViews->gridwiseView);
    auto [bKDimTidPartInfo, nDimTidPartInfo] = createGlobalLdTidSplits(
        "n_thread", nPerBlock / copyNPerThread, kPerBlock / bCopyKPerThread,
        bVectorDim == GemmDimension::K);
    auto [bKDimIterPartInfo, nDimIterPartInfo] =
        createGlobalLdIterSplits("n_iter", copyNPerThread, bCopyKPerThread,
                                 bVectorDim == GemmDimension::K);
    FailureOr<GPUViews> maybeBBufferViews = createGemmInputTileViews(
        b, loc, op.getB(), "n", bidGridOrder, bidGridLengths, gridSize,
        blockSize, kPerBlock, nPerBlock, bKDimTidPartInfo, nDimTidPartInfo,
        bKDimIterPartInfo, nDimIterPartInfo);
    if (failed(maybeBBufferViews)) {
      return failure();
    }
    Value wrappedB = transform(b, op.getB(), maybeBBufferViews->gridwiseView);
>>>>>>> 6bbdf3f4

    Type loadBufferAType, loadBufferBType;
    loadBufferAType = MemRefType::get({aCopyPerThread}, elementTypeA,
                                      AffineMap{}, privateMemoryAddressSpace);
    loadBufferBType = MemRefType::get({bCopyPerThread}, elementTypeB,
                                      AffineMap{}, privateMemoryAddressSpace);

    auto loadBufferA = b.create<GpuAllocOp>(loc, loadBufferAType);
    auto loadBufferB = b.create<GpuAllocOp>(loc, loadBufferBType);

    // Compute grid coordinates
    auto gridCoords = layout::makeGroupedGridLayout(
        b, loc, bid, {mBlocks, nBlocks, op.getNumCU(), elementTypeA, destType});
    b.create<ThreadwiseReadIntoOp>(
        loc, wrappedA, loadBufferA, /*extraViews=*/b.getArrayAttr({}),
        /*extraIndices=*/
        ValueRange{/*kIter=*/zeroConstantOp, gridCoords.g_block,
                   gridCoords.m_block, gridCoords.n_block, tid},
        true, true);
    b.create<ThreadwiseReadIntoOp>(
        loc, wrappedB, loadBufferB, /*extraViews=*/b.getArrayAttr({}),
        /*extraIndices=*/
        ValueRange{/*kIter=*/zeroConstantOp, gridCoords.g_block,
                   gridCoords.m_block, gridCoords.n_block, tid},
        true, true);

    ArrayAttr aVectorLdsMap = ldsVectorLayout(b, loc, aCopyPerThread);
    ArrayAttr bVectorLdsMap = ldsVectorLayout(b, loc, bCopyPerThread);

    Value storeBufferA = b.create<GpuAllocOp>(loc, loadBufferA.getType());
    Value storeBufferB = b.create<GpuAllocOp>(loc, loadBufferB.getType());

    // We invert the transforms that are iter --> K x D slice of the tensor
    // so that we can view loadBuffer as a K x D tensor
    ArrayAttr loadBufferAViews =
        invertTransforms(b, loc, maybeABufferViews->threadwiseView);
    Value viewLoadBufferA = transform(b, loadBufferA, loadBufferAViews);
    // Prior to LDS store, we need re-arrange register buffer to maxmize LDS
    // vectorization Hence, creating the view w.r.t global that correspond to
    // such re-arranged register buffer
    auto [aKLdsStoreIterSplit, mLdsStoreiterSplit] =
        createLDSStoreIterSplits(aCopyKPerThread, copyMPerThread, kpack);
    FailureOr<GPUViews> maybeALdsStoreViews = createGemmInputTileViews(
        b, loc, op.getA(), "m", bidGridOrder, bidGridLengths, gridSize,
        blockSize, kPerBlock, mPerBlock, aKDimTidPartInfo, mDimTidPartInfo,
        aKLdsStoreIterSplit, mLdsStoreiterSplit);
    if (failed(maybeALdsStoreViews)) {
      return failure();
    }
    ArrayAttr storeBufferAViews =
        invertTransforms(b, loc, maybeALdsStoreViews->threadwiseView);
    Value viewStoreBufferA = transform(b, storeBufferA, storeBufferAViews);
    auto packALoop = packLoadBufferToStoreBuffer(
        b, loc, elementTypeA, kpack, viewLoadBufferA, viewStoreBufferA);
    ArrayAttr loadBufferBViews =
        invertTransforms(b, loc, maybeBBufferViews->threadwiseView);
    Value viewLoadBufferB = transform(b, loadBufferB, loadBufferBViews);
    // Prior to LDS store, we need re-arrange register buffer to maxmize LDS
    // vectorization Hence, creating the view w.r.t global that correspond to
    // such re-arranged register buffer
    auto [bKLdsStoreIterSplit, nLdsStoreIterSplit] =
        createLDSStoreIterSplits(bCopyKPerThread, copyNPerThread, kpack);
    FailureOr<GPUViews> maybeBLdsStoreViews = createGemmInputTileViews(
        b, loc, op.getB(), "n", bidGridOrder, bidGridLengths, gridSize,
        blockSize, kPerBlock, nPerBlock, bKDimTidPartInfo, nDimTidPartInfo,
        bKLdsStoreIterSplit, nLdsStoreIterSplit);
    if (failed(maybeBLdsStoreViews)) {
      return failure();
    }
    ArrayAttr storeBufferBViews =
        invertTransforms(b, loc, maybeBLdsStoreViews->threadwiseView);
    Value viewStoreBufferB = transform(b, storeBufferB, storeBufferBViews);
    auto packBLoop = packLoadBufferToStoreBuffer(
        b, loc, elementTypeB, kpack, viewLoadBufferB, viewStoreBufferB);

    Type ldsReadTypeA = vectorTypeOrSelf(elementTypeA, kpack);
    FailureOr<Value> maybeWrappedLdsA =
        wrapLDSBufferForStore(b, loc, ldsByteBufferA, ldsReadTypeA,
                              kpacksPerBlock, "m", mPerBlock, aCopyKPerThread);
    if (failed(maybeWrappedLdsA))
      return maybeWrappedLdsA;
    // This is KxD view of the flat LDS buffer
    Value wrappedLdsA = std::move(*maybeWrappedLdsA);
    // This will produce a (tid, iter) --> flat LDS view
    wrappedLdsA = transform(b, wrappedLdsA, maybeALdsStoreViews->blockwiseView);

    Type ldsReadTypeB = vectorTypeOrSelf(elementTypeB, kpack);
    FailureOr<Value> maybeWrappedLdsB =
        wrapLDSBufferForStore(b, loc, ldsByteBufferB, ldsReadTypeB,
                              kpacksPerBlock, "n", nPerBlock, bCopyKPerThread);
    if (failed(maybeWrappedLdsB))
      return maybeWrappedLdsB;
    // This is KxD view of the flat LDS buffer
    Value wrappedLdsB = std::move(*maybeWrappedLdsB);
    // This will produce a (tid, iter) --> flat LDS view
    wrappedLdsB = transform(b, wrappedLdsB, maybeBLdsStoreViews->blockwiseView);

    TransformingForOp blockwiseStoreA =
        createLdsStoreLoop(b, loc, storeBufferA, aVectorLdsMap, wrappedLdsA,
                           aCopyPerThread, tid, true);
    TransformingForOp blockwiseStoreB =
        createLdsStoreLoop(b, loc, storeBufferB, bVectorLdsMap, wrappedLdsB,
                           bCopyPerThread, tid, true);

    // The blockwise gemm isn't set up for vector-of-kpack loads and so expects
    // a scalar kpacksPerBlock x dPerBlock x kpack x T buffer unconditionally.
    Value ldsMatrixA = viewBufferAs(b, ldsByteBufferA, elementTypeA);
    ldsMatrixA = reshapeBuffer(b, loc, ldsMatrixA, {"k", "m", "kpack"},
                               {kpacksPerBlock, mPerBlock, kpack});
    Value ldsMatrixB = viewBufferAs(b, ldsByteBufferB, elementTypeB);
    ldsMatrixB = reshapeBuffer(b, loc, ldsMatrixB, {"k", "n", "kpack"},
                               {kpacksPerBlock, nPerBlock, kpack});

    // Emit loop.
    int64_t nIterations = K / kPerBlock;
    BlockwiseGemmOp blockwiseGemmOp;
    // Start at 1 to make it clearer we have performed software pipelining.
    auto loopOp = b.create<affine::AffineForOp>(loc, 1, nIterations, 1);
    {
      // inside the loop.
      PatternRewriter::InsertionGuard guard(b);
      b.setInsertionPointToStart(loopOp.getBody());

      Value iv = loopOp.getInductionVar();
      b.create<ThreadwiseReadIntoOp>(
          loc, wrappedA, loadBufferA, /*extraViews=*/b.getArrayAttr({}),
          /*extraIndices=*/
          ValueRange{/*kIter=*/iv, gridCoords.g_block, gridCoords.m_block,
                     gridCoords.n_block, tid},
          true, true);
      b.create<ThreadwiseReadIntoOp>(
          loc, wrappedB, loadBufferB, /*extraViews=*/b.getArrayAttr({}),
          /*extraIndices=*/
          ValueRange{/*kIter=*/iv, gridCoords.g_block, gridCoords.m_block,
                     gridCoords.n_block, tid},
          true, true);

      // LDS barrier.
      b.create<LDSBarrierOp>(loc);

      // Emit blockwise GEMM.
      blockwiseGemmOp =
          b.create<BlockwiseGemmOp>(loc, ldsMatrixA, ldsMatrixB,
                                    registerMatrixCViewOp, op.getParamsAttr());

      // LDS barrier.
      // This barrier prevents halo part of outputs having weird values.
      b.create<LDSBarrierOp>(loc);

      // Packing step
      b.clone(*packALoop.getOperation());
      b.clone(*packBLoop.getOperation());

      // Emit blockwise stores
      b.clone(*blockwiseStoreA.getOperation());
      b.clone(*blockwiseStoreB.getOperation());
    }
    // outside the loop.

    // LDS barrier.
    b.create<LDSBarrierOp>(loc);

    // Emit blockwise GEMM for the loop tail.
    IRMapping tailGemmCloneMap;
    b.clone(*blockwiseGemmOp, tailGemmCloneMap);

    // Apparently, the canonicalizer doesn't get rid of empty loops without
    // results properly, remove them ourselves.
    if (nIterations <= 1)
      b.eraseOp(loopOp);

    // Threadwise copy from register (naive tensor) to global (generic tensor).
    TopDownTMBuilder splitMemoryCoords(
        b, {"g_block", "m_block", "n_block", "tid", "iter"},
        {gridSize, mBlocks, nBlocks, blockSize, threadCNumRegisters}, loc);
    splitMemoryCoords.passThrough({"g_block", "m_block", "n_block"});
    splitMemoryCoords.merge({"m_cuwaves", "n_cuwaves", "m_cuwave", "n_cuwave"},
                            {3, 4, 5, 6}, "tid",
                            {mCuwavesPerBlock, nCuwavesPerBlock,
                             mThreadsPerCuwave, nThreadsPerCuwave});
    splitMemoryCoords.merge({"m_repeat", "m_thread", "n_repeat", "n_thread"},
                            {7, 8, 9, 10}, "iter",
                            {gemmMRepeat, mPerThread, gemmNRepeat, nPerThread});
    TransformMapAttr splitMemoryCoordsAttr = splitMemoryCoords.get();

    auto toMatrixC =
        TopDownTMBuilder::below(splitMemoryCoords, splitMemoryCoordsAttr);
    toMatrixC.passThrough({"gemmG"}, {0}, {"g_block"});
    toMatrixC.unmerge(
        "gemmM", 1,
        {"m_block", "m_repeat", "m_cuwaves", "m_cuwave", "m_thread"},
        {M / mPerBlock, gemmMRepeat, mCuwavesPerBlock, mThreadsPerCuwave,
         mPerThread});
    toMatrixC.unmerge(
        "gemmN", 2,
        {"n_block", "n_repeat", "n_cuwaves", "n_cuwave", "n_thread"},
        {N / nPerBlock, gemmNRepeat, nCuwavesPerBlock, nThreadsPerCuwave,
         nPerThread});

    TransformMapAttr toMatrixCAttr = toMatrixC.get();

    Value registerC = registerMatrixCAllocOp;
    // If we need to type-convert the accumulator (currently this is only
    // fp32->f16) then we must do so before the writeback loop in which fusion
    // takes places at this time, since the fusion pass as currently written
    // can't interceps the type conversions.
    if (destType != accumulatorType) {
      auto convertedCType =
          threadCRegisterMemRefType.clone(destType).cast<MemRefType>();
      Value convertedC = b.create<rock::GpuAllocOp>(loc, convertedCType);
      auto convertLoop = b.create<TransformingForOp>(
          loc, ArrayRef<ValueRange>{{zeroConstantOp}},
          ArrayRef<Attribute>{b.getArrayAttr({})},
          /*bounds=*/convertedCType.getShape(), /*strides=*/std::nullopt,
          /*useIndexDiffs=*/true, /*forceUnroll=*/true);
      {
        OpBuilder::InsertionGuard guard(b);
        b.setInsertionPointToStart(convertLoop.getBody());
        Value coord = convertLoop.getLowerCoords(/*domain=*/0)[0];
        Value loaded =
            b.create<InBoundsLoadOp>(loc, accumulatorType, registerC, coord);
        Value cast = createTypeConversionOp(b, loc, loaded, destType);
        b.create<InBoundsStoreOp>(loc, cast, convertedC, coord);
      }
      registerC = convertedC;
    }

    ArrayAttr idToMatrixCMaps =
        b.getArrayAttr({splitMemoryCoordsAttr, toMatrixCAttr});

    b.create<ThreadwiseWriteAllOp>(loc, registerC, op.getC(), idToMatrixCMaps,
                                   /*extraIndices=*/
                                   ValueRange{gridCoords.g_block,
                                              gridCoords.m_block,
                                              gridCoords.n_block, tid},
                                   op.getFeatures(), StoreMethod::Set,
                                   /*forceUnroll=*/true, useIndexDiffs);
    b.eraseOp(op);

    return success();
  }
};

//===----------------------------------------------------------------------===//
// GridwiseAttentionAccel lowering.
//===----------------------------------------------------------------------===//

struct GridwiseAttentionAccelRewritePattern
    : public OpRewritePattern<GridwiseAttentionAccelOp> {
  using OpRewritePattern<GridwiseAttentionAccelOp>::OpRewritePattern;

  LogicalResult storeGemmInputTile(
      PatternRewriter &rewriter, Location loc, int64_t kpack, Value regBuffer,
      Value toLDSRegBuffer, Value ldsTileByteBuffer, int64_t kpacksPerBlock,
      StringRef nonKDimName, int64_t kPerBlock, int64_t dPerBlock,
      int64_t copyKPerThread, int64_t copyDPerThread, bool forceUnroll) const {
    Type elemType = regBuffer.getType().cast<MemRefType>().getElementType();
    // The following is fine for software pipelining optimization as it could be
    // considered "compute". In future, consider refactoring the following loop
    // to be a single reg->reg op avoid verbose IR at this level.
    (void)packLoadBufferToStoreBuffer(rewriter, loc, elemType, kpack, regBuffer,
                                      toLDSRegBuffer);
    Type ldsReadType = vectorTypeOrSelf(elemType, kpack);
    // Find the best way of vectorizing the layout
    GemmDimension vectorTiebreaker =
        (kpack > 1) ? GemmDimension::K : GemmDimension::MorN;
    int64_t vectorLen;
    GemmDimension vectorDim;
    std::tie(vectorDim, vectorLen) = bestGlobalVectorization(
        rewriter, regBuffer, copyDPerThread, copyKPerThread, vectorTiebreaker,
        kPerBlock, dPerBlock, elemType);
    FailureOr<Value> maybeWrappedLds = wrapLDSBufferForStore(
        rewriter, loc, ldsTileByteBuffer, ldsReadType, kpacksPerBlock,
        nonKDimName, dPerBlock, copyKPerThread, copyDPerThread, vectorDim);
    if (failed(maybeWrappedLds)) {
      return failure();
    }
    Value wrappedLds = maybeWrappedLds.value();
    rewriter.create<ThreadwiseWriteAllOp>(
        loc, toLDSRegBuffer, wrappedLds, /*extraViews=*/ArrayAttr{},
        /*extraIndices=*/ValueRange{}, GemmFeatures::none, StoreMethod::Set,
        forceUnroll, true);
    return success();
  }

  Value flattenGNAndPassMBlocks(PatternRewriter &rewriter, Location loc,
                                Value block3DView) const {
    SmallVector<StringRef, 4> startNames{"k_loop",  "g_block", "m_block",
                                         "n_block", "tid",     "iter"};
    ArrayRef<int64_t> startShapes =
        block3DView.getType().cast<ShapedType>().getShape();
    BottomUpTMBuilder flatViewBuilder(rewriter, startNames, startShapes, loc);
    flatViewBuilder.passThrough({"k_loop", "n_loop"}, {0, 1},
                                {"k_loop", "n_block"});
    flatViewBuilder.merge("bid", 2, {"g_block", "m_block"});
    flatViewBuilder.passThrough({"tid", "iter"}, {3, 4}, {"tid", "iter"});
    return rewriter.create<TransformOp>(loc, block3DView,
                                        flatViewBuilder.get());
  }

  // This function will process a tile of gemm input into LDS buffer
  // in a way it could be fed to blockwise_gemm_accel op
  LogicalResult loadAndStoreGemmInputTile(
      Location loc, TypedValue<MemRefType> in, Value nIter, Value kIter,
      Value fromGlobalRegBuffer, Value toLDSRegBuffer, Value ldsTileByteBuffer,
      StringRef nonKDimName, int64_t kpack, int64_t kpacksPerBlock,
      int64_t dPerBlock, uint32_t blockSize, uint32_t gridSize,
      ArrayRef<StringRef> bidGridOrder, ArrayRef<int64_t> bidGridLengths,
      bool forceUnroll, PatternRewriter &rewriter) const {

    int64_t kPerBlock = kpacksPerBlock * kpack;
    int64_t copyPerThread = (kPerBlock * dPerBlock) / blockSize;
    Type elemType = in.getType().getElementType();
    if (copyPerThread == 0) {
      return emitError(loc) << "Block size too large, rejecting as invalid.\n";
    }
    auto maybeCopyDPerThread = computeCopyPerThread(
        elemType, copyPerThread, kPerBlock, dPerBlock, kpack, loc);
    if (failed(maybeCopyDPerThread))
      return failure();

    int64_t copyKPerThread = (*maybeCopyDPerThread).first;
    int64_t copyDPerThread = (*maybeCopyDPerThread).second;

    // Find the best way of vectorizing the layout
    GemmDimension vectorTiebreaker =
        (kpack > 1) ? GemmDimension::K : GemmDimension::MorN;
    int64_t vectorLen;
    GemmDimension vectorDim;
    std::tie(vectorDim, vectorLen) = bestGlobalVectorization(
        rewriter, in, copyDPerThread, copyKPerThread, vectorTiebreaker,
        kPerBlock, dPerBlock, elemType);
    FailureOr<Value> maybeViewIn = wrapMatrixForGlobalLoad(
        rewriter, loc, in, nonKDimName, bidGridLengths, blockSize, kPerBlock,
        dPerBlock, copyKPerThread, copyDPerThread, vectorDim);
    if (failed(maybeViewIn)) {
      return failure();
    }
    Value viewIn = maybeViewIn.value();
    viewIn = flattenGNAndPassMBlocks(rewriter, loc, viewIn);
    rewriter.create<ThreadwiseReadIntoOp>(
        loc, viewIn, fromGlobalRegBuffer, /*extraViews=*/ArrayAttr{},
        ValueRange{kIter, nIter}, forceUnroll, true);
    Value loadBufferA =
        viewLoadBufferDK(rewriter, loc, fromGlobalRegBuffer, vectorDim,
                         copyDPerThread, copyKPerThread);
    LogicalResult storeGemmTileStatus = storeGemmInputTile(
        rewriter, loc, kpack, loadBufferA, toLDSRegBuffer, ldsTileByteBuffer,
        kpacksPerBlock, nonKDimName, kPerBlock, dPerBlock, copyKPerThread,
        copyDPerThread, forceUnroll);
    if (failed(storeGemmTileStatus)) {
      return failure();
    }
    return success();
  }

  Value createLDSByteBuffer(PatternRewriter &rewriter, Location loc,
                            int64_t numElements, Type elemType) const {
    auto workgroupMemoryAddressSpace = rewriter.getAttr<gpu::AddressSpaceAttr>(
        gpu::GPUDialect::getWorkgroupAddressSpace());
    int64_t ldsBlockSize = numElements * getByteWidth(elemType);
    auto ldsMemRefType =
        MemRefType::get({ldsBlockSize}, rewriter.getI8Type(), AffineMap{},
                        workgroupMemoryAddressSpace);
    Value ldsByteBuffer = rewriter.create<GpuAllocOp>(loc, ldsMemRefType);
    return ldsByteBuffer;
  }

  // This function will create fromGlobalRegsBuffer, toLDSRegBuffer and
  // ldsTileBuffer for a gemm input
  std::tuple<Value, Value, Value>
  createBuffersForGemmIn(Location loc, int64_t kPerBlock, int64_t blockSize,
                         Type elemType, int64_t dPerBlock,
                         PatternRewriter &rewriter) const {
    auto privateMemoryAddressSpace = rewriter.getAttr<gpu::AddressSpaceAttr>(
        gpu::GPUDialect::getPrivateAddressSpace());
    int64_t copyPerThread = (kPerBlock * dPerBlock) / blockSize;
    Type loadBufferType = MemRefType::get(
        {copyPerThread}, elemType, AffineMap{}, privateMemoryAddressSpace);
    Value fromGlobalRegBuffer =
        rewriter.create<GpuAllocOp>(loc, loadBufferType);
    Value toLDSRegBuffer = rewriter.create<GpuAllocOp>(loc, loadBufferType);
    Value ldsByteBuffer =
        createLDSByteBuffer(rewriter, loc, dPerBlock * kPerBlock, elemType);
    return {fromGlobalRegBuffer, toLDSRegBuffer, ldsByteBuffer};
  }

  // This function creates the accumulator register buffer
  Value createBufferForAccelGemmOut(Location loc,
                                    rock::accel::AccelEmitterParams params,
                                    PatternRewriter &rewriter) const {
    auto privateMemoryAddressSpace = rewriter.getAttr<gpu::AddressSpaceAttr>(
        gpu::GPUDialect::getPrivateAddressSpace());
    int64_t nResultVectors = params.nResultVectors;
    int64_t mRepeats = params.mRepeats;
    int64_t nRepeats = params.nRepeats;
    VectorType accVectorType = params.accVectorType;
    int64_t nOutputVectors = nResultVectors * mRepeats * nRepeats;
    MemRefType regCAllocType =
        MemRefType::get(nOutputVectors, accVectorType, AffineMap{},
                        /*memorySpace=*/privateMemoryAddressSpace);
    Value regCAllocOp = rewriter.create<rock::GpuAllocOp>(loc, regCAllocType);
    Value zeroConstantCOp = createZeroConstantOp(rewriter, loc, accVectorType);
    rewriter.create<FillOp>(loc, regCAllocOp, zeroConstantCOp);
    return regCAllocOp;
  }

  // This function creates a simple scalar reg buffer (i.e. without vectors)
  Value createBufferForGemmOut(Location loc, Type gemmOutElemType,
                               rock::accel::AccelEmitterParams params,
                               PatternRewriter &rewriter) const {
    auto privateMemoryAddressSpace = rewriter.getAttr<gpu::AddressSpaceAttr>(
        gpu::GPUDialect::getPrivateAddressSpace());
    int64_t numOutputElements = params.numOutputVectorElements();
    auto gemmOutScalarBufferType =
        MemRefType::get(numOutputElements, gemmOutElemType, AffineMap{},
                        /*memorySpace=*/privateMemoryAddressSpace);
    Value gemmOutScalarBuffer =
        rewriter.create<rock::GpuAllocOp>(loc, gemmOutScalarBufferType);
    return gemmOutScalarBuffer;
  }

  // Logic to setup blockwise_gemm_accel parameters.
  //
  // Original C++ logic:
  // index_t mMyWaveOffsetA;
  // index_t mMyWaveOffsetB;
  // const index_t waveId   = get_thread_local_1d_id() / WaveSize;
  // const index_t waveId_m = waveId / GemmNWaves;
  // const index_t waveId_n = waveId % GemmNWaves;
  // mMyWaveOffsetA = waveId_m * GemmMPerWave;
  // mMyWaveOffsetB = waveId_n * GemmNPerWave;
  std::tuple<Value, Value>
  createWaveOffsets(Location loc, const int64_t waveSize, int64_t nPerWave,
                    int64_t nPerBlock,
                    rock::accel::AccelEmitterParams accelParams, Value tid,
                    PatternRewriter &rewriter) const {
    ConstantIndexOp waveSizeConstantOp =
        rewriter.create<ConstantIndexOp>(loc, waveSize);
    int64_t nWaves = nPerBlock / nPerWave;
    auto nWavesConstantOp = rewriter.create<ConstantIndexOp>(loc, nWaves);
    auto waveId = rewriter.create<DivUIOp>(loc, tid, waveSizeConstantOp);
    auto waveId_m = rewriter.create<DivUIOp>(loc, waveId, nWavesConstantOp);
    auto waveId_n = rewriter.create<RemUIOp>(loc, waveId, nWavesConstantOp);

    Value mMyWaveOffsetA, mMyWaveOffsetB;
    Value waveOffsetAConstantOp =
        rewriter.create<ConstantIndexOp>(loc, accelParams.mPerAccel);
    Value waveOffsetBConstantOp =
        rewriter.create<ConstantIndexOp>(loc, accelParams.nPerAccel);
    mMyWaveOffsetA =
        rewriter.create<MulIOp>(loc, waveId_m, waveOffsetAConstantOp);
    mMyWaveOffsetB =
        rewriter.create<MulIOp>(loc, waveId_n, waveOffsetBConstantOp);
    return {mMyWaveOffsetA, mMyWaveOffsetB};
  }

  // This fuction creates interrim register buffers to store data in once
  // loaded from the LDS before accelerator intrinsics are called
  std::tuple<Value, Value>
  createRegInterrimBufferForAccel(Location loc,
                                  rock::accel::AccelEmitterParams params,
                                  PatternRewriter &rewriter) const {
    auto privateMemoryAddressSpace = rewriter.getAttr<gpu::AddressSpaceAttr>(
        gpu::GPUDialect::getPrivateAddressSpace());
    int64_t kBasePerThread = params.kBasePerThread;

    Type argTypeA = params.argTypeA;
    auto arrayAType = MemRefType::get({kBasePerThread}, argTypeA, AffineMap{},
                                      privateMemoryAddressSpace);
    auto arrayA = rewriter.create<GpuAllocOp>(loc, arrayAType);

    Type argTypeB = params.argTypeB;
    auto arrayBType = MemRefType::get({kBasePerThread}, argTypeB, AffineMap{},
                                      privateMemoryAddressSpace);
    auto arrayB = rewriter.create<GpuAllocOp>(loc, arrayBType);
    return {arrayA, arrayB};
  }

  // This function does the corrections to row-based tiled reductions
  // according to flash attention algorithm : https://arxiv.org/abs/2205.14135
  //
  // The shapes expected by the functions:
  // gemm0OutBufferMaxView.shape = [g0.Mpt, g0.Npt]
  // gemm0OutBufferSumView.shape = [g0.Mpt, g0.Npt]
  // gemm1OutThreadwiseView.shape = [g1.Mpt=g0.Mpt, g1.Npt]
  // attentionOutAccBuffer.shape = [g1.Mpt=g0.Mpt, g1.Npt]
  // maxRowBuffer.shape = [g1.Mpt=g0.Mpt]
  // sumRowBuffer.shape = [g1.Mpt=g0.Mpt]
  //
  // This function will do the following logic :
  //
  // maxRowBufferNew = max(maxRowBuffer, gemm0OutBufferMaxView[:,0])
  //
  // sumRowBufferNew = exp(maxRowBuffer - maxRowBufferNew) * sumRowBuffer +
  // exp(gemm0OutBufferMaxView[:,0] - maxRowBufferNew) *
  // gemm0OutBufferSumView[:,0]
  //
  // attentionOutAccBufferMaxScaled =
  // exp(maxRowBuffer - maxRowBufferNew) * attentionOutAccBuffer
  //
  // attentionOutAccBufferMaxScaledNoSumDiv = attentionOutAccBufferMaxScaled *
  // sumRowBuffer
  //
  // gemm1OutThreadwiseViewMaxScaled  =
  // exp(gemm0OutBufferMaxView[:,0] - maxRowBufferNew) * gemm1OutThreadwiseView
  //
  // [STORE] attentionOutAccBuffer = (attentionOutAccBufferMaxScaledNoSumDiv +
  // gemm1OutThreadwiseViewMaxScaled ) / sumRowBufferNew
  //
  // [STORE] maxRowBuffer = maxRowBufferNew
  //
  // [STORE] sumRowBuffer = sumRowBufferNew
  void createRowStateCorrections(PatternRewriter &rewriter, Location loc,
                                 Value gemm0OutBufferMaxView,
                                 Value gemm0OutBufferSumView,
                                 Value gemm1OutThreadwiseView,
                                 Value attentionOutAccBufferView,
                                 Value maxRowBuffer, Value sumRowBuffer) const {
    auto [gemm0OutBufferMax, gemm0OutBufferMaxTrs] =
        untransform(rewriter, gemm0OutBufferMaxView);
    auto [gemm0OutBufferSum, gemm0OutBufferSumTrs] =
        untransform(rewriter, gemm0OutBufferSumView);
    auto [gemm1Out, gemm1OutTrs] =
        untransform(rewriter, gemm1OutThreadwiseView);
    auto [attentionOutAccBuffer, attentionOutAccBufferTrs] =
        untransform(rewriter, attentionOutAccBufferView);

    MemRefType attentionOutAccBufferType =
        attentionOutAccBufferView.getType().cast<MemRefType>();
    Type outElemType = attentionOutAccBufferType.getElementType();
    int64_t g1Mpt = attentionOutAccBufferType.getShape()[0];
    int64_t g1Npt = attentionOutAccBufferType.getShape()[1];
    int64_t g0Npt =
        gemm0OutBufferMax.getType().cast<MemRefType>().getShape()[1];

    TopDownTMBuilder sliceViewBuilder{
        rewriter, {"g1Mpt", "g1Npt"}, {g1Mpt, g1Npt}, loc};
    sliceViewBuilder.passThrough("g1Mpt");
    sliceViewBuilder.constDim("g0Npt", 1, 0, g0Npt);
    TransformMapAttr sliceViewTrMap = sliceViewBuilder.get();
    // gemm0OutBufferMaxView[:,0]
    gemm0OutBufferMaxTrs =
        prependUpperViews(rewriter, rewriter.getArrayAttr({sliceViewTrMap}),
                          gemm0OutBufferMaxTrs);
    // gemm0OutBufferSumView[:,0]
    gemm0OutBufferSumTrs =
        prependUpperViews(rewriter, rewriter.getArrayAttr({sliceViewTrMap}),
                          gemm0OutBufferSumTrs);

    Value zero = createZeroConstantOp(rewriter, loc, rewriter.getIndexType());
    Value lastNptIdx =
        createConstantIntOp(rewriter, loc, rewriter.getIndexType(),
                            rewriter.getIndexType(), g1Npt - 1);
    auto loop = rewriter.create<TransformingForOp>(
        loc, ArrayRef<ValueRange>{zero, zero},
        ArrayRef<Attribute>{rewriter.getArrayAttr({}), gemm0OutBufferMaxTrs,
                            gemm0OutBufferSumTrs, gemm1OutTrs,
                            attentionOutAccBufferTrs},
        /*bounds=*/ArrayRef<int64_t>{g1Mpt, g1Npt},
        /*strides=*/ArrayRef<int64_t>{1, 1},
        /*useIndexDiffs=*/true, /*forceUnroll=*/true);
    {
      OpBuilder::InsertionGuard guard(rewriter);
      rewriter.setInsertionPointToStart(loop.getBody());

      Block::BlockArgListType upperCoords = loop.getLowerCoords(0);
      Block::BlockArgListType gemm0OutBufferMaxCoords = loop.getLowerCoords(1);
      Block::BlockArgListType gemm0OutBufferSumCoords = loop.getLowerCoords(2);
      Block::BlockArgListType gemm1OutCoords = loop.getLowerCoords(3);
      Block::BlockArgListType attentionOutAccBufferCoords =
          loop.getLowerCoords(4);

      // maxRowBufferNew = max(maxRowBuffer, gemm0OutBufferMaxView[:,0])
      // ---------------------------------------------------------------------
      Type maxRowBufferElemType = getElementTypeOrSelf(maxRowBuffer.getType());
      Value ldMaxRowBuffer = rewriter.create<InBoundsLoadOp>(
          loc, maxRowBufferElemType, maxRowBuffer, ValueRange{upperCoords[0]});
      Value ldgemm0OutBufferMax = rewriter.create<InBoundsLoadOp>(
          loc, maxRowBufferElemType, gemm0OutBufferMax,
          gemm0OutBufferMaxCoords);
      Value maxRowBufferNew = rewriter.create<arith::MaxFOp>(
          loc, ldMaxRowBuffer, ldgemm0OutBufferMax);

      // sumRowBufferNew = exp(maxRowBuffer - maxRowBufferNew) * sumRowBuffer +
      // exp(gemm0OutBufferMaxView[:,0] - maxRowBufferNew) *
      // gemm0OutBufferSumView[:,0]
      // ---------------------------------------------------------------------
      Type sumRowBufferElemType = getElementTypeOrSelf(sumRowBuffer.getType());
      Value ldSumRowBuffer = rewriter.create<InBoundsLoadOp>(
          loc, sumRowBufferElemType, sumRowBuffer, ValueRange{upperCoords[0]});
      Value ldgemm0OutBufferSum = rewriter.create<InBoundsLoadOp>(
          loc, sumRowBufferElemType, gemm0OutBufferSum,
          gemm0OutBufferSumCoords);
      // sumRowBufferNew0 = exp(maxRowBuffer - maxRowBufferNew) * sumRowBuffer
      Value sumRowBufferNew0 =
          rewriter.create<arith::SubFOp>(loc, ldMaxRowBuffer, maxRowBufferNew);
      sumRowBufferNew0 = rewriter.create<math::ExpOp>(loc, sumRowBufferNew0);
      sumRowBufferNew0 =
          rewriter.create<arith::MulFOp>(loc, sumRowBufferNew0, ldSumRowBuffer);
      // sumRowBufferNew1 = exp(gemm0OutBufferMaxView[:,0] - maxRowBufferNew) *
      // gemm0OutBufferSumView[:,0]
      Value sumRowBufferNew1 = rewriter.create<arith::SubFOp>(
          loc, ldgemm0OutBufferMax, maxRowBufferNew);
      sumRowBufferNew1 = rewriter.create<math::ExpOp>(loc, sumRowBufferNew1);
      sumRowBufferNew1 = rewriter.create<arith::MulFOp>(loc, sumRowBufferNew1,
                                                        ldgemm0OutBufferSum);
      // sumRowBufferNew = sumRowBufferNew0 + sumRowBufferNew1
      Value sumRowBufferNew = rewriter.create<arith::AddFOp>(
          loc, sumRowBufferNew0, sumRowBufferNew1);

      // attentionOutAccBufferMaxScaled = exp(maxRowBuffer - maxRowBufferNew) *
      // attentionOutAccBuffer
      // --------------------------------------------------------------------
      Value ldAttentionOutAccBuffer = rewriter.create<InBoundsLoadOp>(
          loc, outElemType, attentionOutAccBuffer, gemm0OutBufferSumCoords);
      Value attentionOutAccBufferMaxScaled =
          rewriter.create<arith::SubFOp>(loc, ldMaxRowBuffer, maxRowBufferNew);
      attentionOutAccBufferMaxScaled =
          rewriter.create<math::ExpOp>(loc, attentionOutAccBufferMaxScaled);
      attentionOutAccBufferMaxScaled = rewriter.create<arith::MulFOp>(
          loc, attentionOutAccBufferMaxScaled, ldAttentionOutAccBuffer);

      // attentionOutAccBufferMaxScaledNoSumDiv = attentionOutAccBufferMaxScaled
      // * sumRowBuffer
      // --------------------------------------------------------------------
      Value attentionOutAccBufferMaxScaledNoSumDiv =
          rewriter.create<arith::MulFOp>(loc, attentionOutAccBufferMaxScaled,
                                         ldSumRowBuffer);

      // gemm1OutThreadwiseViewMaxScaled  = exp(gemm0OutBufferMaxView[:,0] -
      // maxRowBufferNew) * gemm1OutThreadwiseView
      // --------------------------------------------------------------------
      Value gemm1OutThreadwiseViewMaxScaled = rewriter.create<arith::SubFOp>(
          loc, ldgemm0OutBufferMax, maxRowBufferNew);
      gemm1OutThreadwiseViewMaxScaled =
          rewriter.create<math::ExpOp>(loc, gemm1OutThreadwiseViewMaxScaled);
      Value ldGemm1Out = rewriter.create<InBoundsLoadOp>(
          loc, outElemType, gemm1Out, gemm1OutCoords);
      gemm1OutThreadwiseViewMaxScaled = rewriter.create<arith::MulFOp>(
          loc, gemm1OutThreadwiseViewMaxScaled, ldGemm1Out);

      // [STORE] attentionOutAccBuffer = (attentionOutAccBufferMaxScaledNoSumDiv
      // + gemm1OutThreadwiseViewMaxScaled ) / sumRowBufferNew
      // --------------------------------------------------------------------
      Value stAttentionOutAccBuffer = rewriter.create<arith::AddFOp>(
          loc, attentionOutAccBufferMaxScaledNoSumDiv,
          gemm1OutThreadwiseViewMaxScaled);
      stAttentionOutAccBuffer = rewriter.create<arith::DivFOp>(
          loc, stAttentionOutAccBuffer, sumRowBufferNew);
      rewriter.create<InBoundsStoreOp>(loc, stAttentionOutAccBuffer,
                                       attentionOutAccBuffer,
                                       attentionOutAccBufferCoords);

      // [STORE] maxRowBuffer = maxRowBufferNew
      // [STORE] sumRowBuffer = sumRowBufferNew
      // --------------------------------------------------------------------
      // We only need to do with once per row
      Value isNptLastIdx = rewriter.create<arith::CmpIOp>(
          loc, arith::CmpIPredicate::eq, upperCoords[1], lastNptIdx);
      scf::IfOp ifb = rewriter.create<scf::IfOp>(loc, isNptLastIdx,
                                                 /*withElseRegion=*/false);
      {
        OpBuilder thenb = ifb.getThenBodyBuilder();
        thenb.create<InBoundsStoreOp>(loc, maxRowBufferNew, maxRowBuffer,
                                      ValueRange{upperCoords[0]});
        thenb.create<InBoundsStoreOp>(loc, sumRowBufferNew, sumRowBuffer,
                                      ValueRange{upperCoords[0]});
      }
    }
  }

  LogicalResult matchAndRewrite(GridwiseAttentionAccelOp op,
                                PatternRewriter &rewriter) const override {
    Location loc = op.getLoc();
    StringRef arch = op.getArch();
    uint32_t blockSize = op.getBlockSize();
    uint32_t gridSize = op.getGridSize();
    const int64_t waveSize = rock::lookupArchInfo(arch).waveSize;

    TypedValue<MemRefType> inQ = op.getQueries();
    ArrayRef<int64_t> qShape = inQ.getType().getShape();
    Type elemTypeQ = inQ.getType().getElementType();

    TypedValue<MemRefType> inK = op.getKeys();
    ArrayRef<int64_t> kShape = op.getKeys().getType().getShape();
    Type elemTypeK = inK.getType().getElementType();

    TypedValue<MemRefType> inV = op.getValues();
    Type elemTypeV = inV.getType().getElementType();

    TypedValue<MemRefType> out = op.getOut();
    ArrayRef<int64_t> outShape = op.getOut().getType().getShape();
    Type elemTypeOut = out.getType().getElementType();

    // Gemm0 out is casted to be elemTypeV
    Type elemTypeQxK = elemTypeV;

    auto privateMemoryAddressSpace = rewriter.getAttr<gpu::AddressSpaceAttr>(
        gpu::GPUDialect::getPrivateAddressSpace());
    auto workgroupMemoryAddressSpace = rewriter.getAttr<gpu::AddressSpaceAttr>(
        gpu::GPUDialect::getWorkgroupAddressSpace());

    int64_t gemm0G = qShape[0];
    int64_t gemm0K = qShape[1];
    int64_t gemm0M = qShape[2];
    int64_t gemm0N = kShape[2];

    int64_t gemm1M = outShape[1];
    int64_t gemm1N = outShape[2];

    RockAccelTuningParamAttrInterface tuningParams = op.getParams();
    int64_t kpack = tuningParams.getKpack();
    int64_t gemm0KpacksPerBlock = tuningParams.getKpackPerBlock();
    int64_t gemm0MPerBlock = tuningParams.getMPerBlock();
    int64_t gemm0NPerBlock = tuningParams.getNPerBlock();
    bool forceUnroll = tuningParams.getForceUnroll();
    int64_t gemm0MBlocks = gemm0M / gemm0MPerBlock;
    int64_t gemm0NBlocks = gemm0N / gemm0NPerBlock;

    auto accelEmitterPtrGemm0 = accel::AccelEmitter::select(
        op.getFeatures(), elemTypeQ, elemTypeK, arch, tuningParams);
    if (!accelEmitterPtrGemm0)
      return op.emitOpError("Unable to emit accelerator code.");
    rock::accel::AccelEmitterParams accelParamsGemm0 =
        accelEmitterPtrGemm0->getParams();
    auto accelEmitterPtrGemm1 = accel::AccelEmitter::select(
        op.getFeatures(), elemTypeQxK, elemTypeV, arch, tuningParams);
    if (!accelEmitterPtrGemm1)
      return op.emitOpError("Unable to emit accelerator code.");
    rock::accel::AccelEmitterParams accelParamsGemm1 =
        accelEmitterPtrGemm1->getParams();

    // Get current workitem ID.
    auto tid = rewriter.create<WorkitemIdOp>(loc, rewriter.getIndexType());

    // Bufers for Gemm0
    int64_t gemm0KPerBlock = kpack * gemm0KpacksPerBlock;
    auto [fromGlobalRegBufferQ, toLDSRegBufferQ, ldsByteBufferQ] =
        createBuffersForGemmIn(loc, gemm0KPerBlock, blockSize, elemTypeQ,
                               gemm0MPerBlock, rewriter);
    auto [fromGlobalRegBufferK, toLDSRegBufferK, ldsByteBufferK] =
        createBuffersForGemmIn(loc, gemm0KPerBlock, blockSize, elemTypeK,
                               gemm0NPerBlock, rewriter);
    auto [preAccelRegBufferQ, preAccelRegBufferK] =
        createRegInterrimBufferForAccel(loc, accelParamsGemm0, rewriter);
    Value accRegBufferGemm0 =
        createBufferForAccelGemmOut(loc, accelParamsGemm0, rewriter);
    // We just set the output type gemm0 to be F32 for softmax stability
    // Currently, there is a working assumption that this kernel is meant
    // support fp32/fp16 This should be guranteed by op verifiers.
    Value gemm0OutBufferF32 = createBufferForGemmOut(
        loc, rewriter.getF32Type(), accelParamsGemm0, rewriter);

    // Buffers for reductions
    MemRefType gemm0OutBufferType =
        gemm0OutBufferF32.getType().cast<MemRefType>();
    MemRefType ldsWorkspaceBufferType =
        MemRefType::get({gemm0OutBufferType.getNumElements()},
                        gemm0OutBufferType.getElementType(), AffineMap{},
                        workgroupMemoryAddressSpace);
    Value ldsReductionWorkspaceBuffer =
        rewriter.create<GpuAllocOp>(loc, ldsWorkspaceBufferType);
    Value gemm0OutBufferMax = createBufferForGemmOut(
        loc, rewriter.getF32Type(), accelParamsGemm0, rewriter);
    Value gemm0OutBufferExp = createBufferForGemmOut(
        loc, rewriter.getF32Type(), accelParamsGemm0, rewriter);
    Value gemm0OutBufferSum = createBufferForGemmOut(
        loc, rewriter.getF32Type(), accelParamsGemm0, rewriter);

    // Buffers for gemm 1
    Value gemm0ExpOutBufferToLDS =
        createBufferForGemmOut(loc, elemTypeQxK, accelParamsGemm0, rewriter);
    Value gemm1LDSByteBufferA = createLDSByteBuffer(
        rewriter, loc, gemm0MPerBlock * gemm0NPerBlock, elemTypeQxK);
    auto [preAccelRegBufferQxK, preAccelRegBufferV] =
        createRegInterrimBufferForAccel(loc, accelParamsGemm1, rewriter);
    Value accRegBufferGemm1 =
        createBufferForAccelGemmOut(loc, accelParamsGemm1, rewriter);
    Value gemm1OutBuffer =
        createBufferForGemmOut(loc, elemTypeOut, accelParamsGemm1, rewriter);
    // Note that kPerBlock for Gemm1B is nPerBlock of Gemm0 out
    // Note that mPerBlock for Gemm1A is mPerBlock of Gemm0 out
    // Note that nPerBlock for Gemm1B is whole width = gemm1N (head dimension)
    int64_t gemm1KPerBlock = gemm0NPerBlock;
    int64_t gemm1MPerBlock = gemm0MPerBlock;
    int64_t gemm1NPerBlock = gemm1N;
    int64_t gemm1MBlocks = gemm1M / gemm1MPerBlock;
    assert(gemm0NPerBlock % kpack == 0 &&
           "nPerBlock should be divisible by kpack");
    int64_t gemm1KpacksPerBlock = gemm1KPerBlock / kpack;
    auto [fromGlobalRegBufferV, toLDSRegBufferV, ldsByteBufferV] =
        createBuffersForGemmIn(loc, gemm1KPerBlock, blockSize, elemTypeV,
                               gemm1NPerBlock, rewriter);
    int64_t gemm0MPerThread = gemm0MPerBlock / blockSize;
    int64_t gemm0NPerThread = gemm0NPerBlock / blockSize;
    int64_t gemm1MPerThread = gemm0MPerThread;
    int64_t gemm1KPerThread = gemm0NPerThread;
    int64_t gemm1NPerThread = gemm1NPerBlock / blockSize;

    // Buffers for running row state

    // o buffer; this is exactly same as gemm1OutBuffer;
    // we just need another buffer to do the special accumulation
    Value attentionOutAccBuffer =
        createBufferForGemmOut(loc, elemTypeOut, accelParamsGemm1, rewriter);
    BottomUpTMBuilder attentionOutViewBuilder(
        rewriter, {"g1Mpt", "g1Npt"}, {gemm1MPerThread, gemm1NPerThread}, loc);
    attentionOutViewBuilder.merge("flat", 0, {"g1Mpt", "g1Npt"});
    Value attentionOutAccBufferView = rewriter.create<TransformOp>(
        loc, attentionOutAccBuffer, attentionOutViewBuilder.get());
    // m buffer; this only contains a reduced single value per row
    auto reducedBufferType =
        MemRefType::get({gemm0MPerThread}, rewriter.getF32Type(), AffineMap{},
                        /*memorySpace=*/privateMemoryAddressSpace);
    auto negInfSumTyped =
        createConstantFloatOp(rewriter, loc, reducedBufferType.getElementType(),
                              reducedBufferType.getElementType(),
                              -std::numeric_limits<float>::infinity());
    auto maxRowBuffer =
        rewriter.create<rock::GpuAllocOp>(loc, reducedBufferType);
    rewriter.create<FillOp>(loc, maxRowBuffer, negInfSumTyped);
    // l buffer; this only contains a reduced single value per row
    auto zeroF32 = createZeroConstantOp(rewriter, loc, rewriter.getF32Type());
    Value sumRowBuffer =
        rewriter.create<rock::GpuAllocOp>(loc, reducedBufferType);
    rewriter.create<FillOp>(loc, sumRowBuffer, zeroF32);

    affine::AffineForOp nLoopOp =
        rewriter.create<affine::AffineForOp>(loc, 0, gemm0NBlocks, 1);
    {
      PatternRewriter::InsertionGuard guard(rewriter);
      rewriter.setInsertionPointToStart(nLoopOp.getBody());
      int64_t kIterationsGemm0 = gemm0K / gemm0KPerBlock;
      Value nLoopIV = nLoopOp.getInductionVar();
      affine::AffineForOp kLoopOp =
          rewriter.create<affine::AffineForOp>(loc, 0, kIterationsGemm0, 1);
      {
        SmallVector<StringRef, 3> bidGridOrder = {"g_block", "m_block",
                                                  "n_block"};
        SmallVector<int64_t, 3> bidGridLengths = {gemm0G, gemm0MBlocks,
                                                  gemm0NBlocks};
        PatternRewriter::InsertionGuard guard(rewriter);
        rewriter.setInsertionPointToStart(kLoopOp.getBody());
        Value kLoopIV = kLoopOp.getInductionVar();
        LogicalResult statusLoadQTile = loadAndStoreGemmInputTile(
            loc, inQ, nLoopIV, kLoopIV, fromGlobalRegBufferQ, toLDSRegBufferQ,
            ldsByteBufferQ, "m", kpack, gemm0KpacksPerBlock, gemm0MPerBlock,
            blockSize, gridSize, bidGridOrder, bidGridLengths, forceUnroll,
            rewriter);
        if (failed(statusLoadQTile)) {
          return failure();
        }
        TypedValue<MemRefType> ldsTileBufferQ = viewBufferAs(
            rewriter, ldsByteBufferQ, vectorTypeOrSelf(elemTypeQ, kpack));
        LogicalResult statusLoadKTile = loadAndStoreGemmInputTile(
            loc, inK, nLoopIV, kLoopIV, fromGlobalRegBufferK, toLDSRegBufferK,
            ldsByteBufferK, "n", kpack, gemm0KpacksPerBlock, gemm0NPerBlock,
            blockSize, gridSize, bidGridOrder, bidGridLengths, forceUnroll,
            rewriter);
        if (failed(statusLoadKTile)) {
          return failure();
        }
        TypedValue<MemRefType> ldsTileBufferK = viewBufferAs(
            rewriter, ldsByteBufferK, vectorTypeOrSelf(elemTypeK, kpack));
        // LDS barrier.
        rewriter.create<LDSBarrierOp>(loc);
        // Emit blockwise GEMM 0.
        auto [mMyWaveOffsetQ, mMyWaveOffsetK] =
            createWaveOffsets(loc, waveSize, tuningParams.getNPerWave(),
                              gemm0NPerBlock, accelParamsGemm0, tid, rewriter);
        rewriter.create<BlockwiseGemmAccelOp>(
            loc, ldsTileBufferQ, ldsTileBufferK, mMyWaveOffsetQ, mMyWaveOffsetK,
            preAccelRegBufferQ, preAccelRegBufferK, accRegBufferGemm0,
            op.getArchAttr(), op.getFeaturesAttr(), op.getBlockSizeAttr(),
            op.getParamsAttr());
      }
      accelEmitterPtrGemm0->computeOutputConversion(
          rewriter, loc, accRegBufferGemm0, gemm0OutBufferF32, forceUnroll);
      ArrayAttr gemm0BlockViewMaps =
          accelEmitterPtrGemm0->computeOutputTransforms(
              rewriter, loc, gemm0MPerBlock, gemm0NPerBlock, blockSize);
      APInt reductionAxis = APInt(32, 0);
      rewriter.create<BlockwiseBroadcastReduceOp>(
          loc, gemm0OutBufferF32, ldsReductionWorkspaceBuffer,
          gemm0OutBufferMax, reductionAxis, rock::ReduceMethod::Max,
          gemm0BlockViewMaps, blockSize);
      // softmax normalization.
      rewriter.create<linalg::ElemwiseBinaryOp>(
          loc, TypeRange{gemm0OutBufferMax.getType()},
          ValueRange{gemm0OutBufferF32, gemm0OutBufferMax},
          ValueRange{gemm0OutBufferMax},
          rewriter.getAttr<linalg::BinaryFnAttr>(linalg::BinaryFn::sub),
          nullptr);
      rewriter.create<linalg::ElemwiseUnaryOp>(
          loc, TypeRange{gemm0OutBufferExp.getType()},
          ValueRange{gemm0OutBufferMax}, ValueRange{gemm0OutBufferExp},
          rewriter.getAttr<linalg::UnaryFnAttr>(linalg::UnaryFn::exp), nullptr);
      rewriter.create<BlockwiseBroadcastReduceOp>(
          loc, gemm0OutBufferExp, ldsReductionWorkspaceBuffer,
          gemm0OutBufferSum, reductionAxis, rock::ReduceMethod::Sum,
          gemm0BlockViewMaps, blockSize);

      // Emit blockwise GEMM 1.
      {
        SmallVector<StringRef, 3> bidGridOrder = {"g_block", "m_block",
                                                  "n_block"};
        // nblock is 1 for gemm1 as the full slice is done inside a block.
        // m_block would be otherDim that is ignored; putting 0 as it is not
        // used.
        SmallVector<int64_t, 3> bidGridLengths = {gemm0G, 0, 1};
        ArrayAttr gemm0ThreadViewMaps =
            accelEmitterPtrGemm0->computeOutputTransforms(
                rewriter, loc, gemm0MPerThread, gemm0NPerThread);
        Value gemm0ExpMNThreadwiseView =
            transform(rewriter, gemm0OutBufferExp, gemm0ThreadViewMaps);
        LogicalResult storeGemm1ATileStatus = storeGemmInputTile(
            rewriter, loc, kpack, gemm0ExpMNThreadwiseView,
            gemm0ExpOutBufferToLDS, gemm1LDSByteBufferA, gemm0KpacksPerBlock,
            "m", gemm1KPerBlock, gemm1MPerBlock, gemm1KPerThread,
            gemm1MPerThread, forceUnroll);
        if (failed(storeGemm1ATileStatus)) {
          return failure();
        }
        TypedValue<MemRefType> gemm1LDSBufferA = viewBufferAs(
            rewriter, ldsByteBufferQ, vectorTypeOrSelf(elemTypeQ, kpack));
        Value zero = rewriter.createOrFold<arith::ConstantIndexOp>(loc, 0);
        LogicalResult statusLoadVTile = loadAndStoreGemmInputTile(
            loc, inV,
            /*nIter=*/zero,
            /*kIter=*/zero, fromGlobalRegBufferV, toLDSRegBufferV,
            ldsByteBufferV, "n", kpack, gemm1KpacksPerBlock, gemm1KPerBlock,
            blockSize, gridSize, bidGridOrder, bidGridLengths, forceUnroll,
            rewriter);
        if (failed(statusLoadVTile)) {
          return failure();
        }
        TypedValue<MemRefType> ldsTileBufferV = viewBufferAs(
            rewriter, ldsByteBufferV, vectorTypeOrSelf(elemTypeV, kpack));
        // LDS barrier.
        rewriter.create<LDSBarrierOp>(loc);
        // Emit blockwise GEMM 1.
        auto [mMyWaveOffsetQxK, mMyWaveOffsetV] =
            createWaveOffsets(loc, waveSize, tuningParams.getNPerWave(),
                              gemm1NPerBlock, accelParamsGemm1, tid, rewriter);
        rewriter.create<BlockwiseGemmAccelOp>(
            loc, gemm1LDSBufferA, ldsTileBufferV, mMyWaveOffsetQxK,
            mMyWaveOffsetV, preAccelRegBufferQxK, preAccelRegBufferV,
            accRegBufferGemm1, op.getArchAttr(), op.getFeaturesAttr(),
            op.getBlockSizeAttr(), op.getParamsAttr());
        // There is no second k-loop
        // Therefore can get the output straight away
        accelEmitterPtrGemm1->computeOutputConversion(
            rewriter, loc, accRegBufferGemm1, gemm1OutBuffer, forceUnroll);
        ArrayAttr gemm1MNThreadwiseViewMaps =
            accelEmitterPtrGemm1->computeOutputTransforms(
                rewriter, loc, gemm1MPerThread, gemm1NPerThread);
        Value gemm1MNThreadwiseView =
            transform(rewriter, gemm1OutBuffer, gemm1MNThreadwiseViewMaps);
        // Rescale/correct output, rowMax and rowSums
        Value gemm0MaxMNThreadwiseView =
            transform(rewriter, gemm0OutBufferMax, gemm0ThreadViewMaps);
        Value gemm0SumMNThreadwiseView =
            transform(rewriter, gemm0OutBufferSum, gemm0ThreadViewMaps);
        createRowStateCorrections(
            rewriter, loc, gemm0MaxMNThreadwiseView, gemm0SumMNThreadwiseView,
            gemm1MNThreadwiseView, attentionOutAccBufferView, maxRowBuffer,
            sumRowBuffer);
      }
    }
    // gemm1 is only tiled in row axis therefore gemm1NBlocks is 1;
    ArrayAttr gemm1GridwiseViewMaps =
        accelEmitterPtrGemm1->computeOutputTransforms(
            rewriter, loc, gemm1M, gemm1N, blockSize,
            ArrayRef<int64_t>{gemm0G, gemm1MBlocks, 1});

    // Get current workgroup ID.
    auto bid = rewriter.create<WorkgroupIdOp>(loc, rewriter.getIndexType());
    Value g1MBlockCountVal =
        createConstantIntOp(rewriter, loc, rewriter.getIndexType(),
                            rewriter.getIndexType(), gemm1MBlocks);
    auto gBlockIdx =
        rewriter.create<arith::DivSIOp>(loc, bid, g1MBlockCountVal);
    auto mBlockIdx =
        rewriter.create<arith::RemSIOp>(loc, bid, g1MBlockCountVal);
    Value one = createConstantIntOp(rewriter, loc, rewriter.getIndexType(),
                                    rewriter.getIndexType(), 1);
    rewriter.create<ThreadwiseWriteAllOp>(
        loc, attentionOutAccBuffer, out, gemm1GridwiseViewMaps,
        /*extraIndices=*/ValueRange{gBlockIdx, mBlockIdx, one},
        op.getFeatures(), rock::StoreMethod::Set, forceUnroll,
        /*useIndexDiffs=*/true);
    return success();
  }
};

//===----------------------------------------------------------------------===//
// GridwiseGemmAccel lowering.
//===----------------------------------------------------------------------===//

struct GridwiseGemmAccelRewritePattern
    : public OpRewritePattern<GridwiseGemmAccelOp> {
  using OpRewritePattern<GridwiseGemmAccelOp>::OpRewritePattern;

  LogicalResult matchAndRewrite(GridwiseGemmAccelOp op,
                                PatternRewriter &b) const override {
    Location loc = op.getLoc();

    // Obtain data types of inputs.
    auto elementTypeA = op.getA().getType().getElementType();
    auto elementTypeB = op.getB().getType().getElementType();
    auto destType = op.getC().getType().getElementType();

    // Prepare some useful constants.
    Value matA = op.getA();
    Value matB = op.getB();

    // Obtain critical matrix dimensions.
    ArrayRef<int64_t> aShape, bShape, cShape;
    aShape = op.getA().getType().getShape();
    bShape = op.getB().getType().getShape();
    cShape = op.getC().getType().getShape();
    // Obtain critical matrix dimensions.
    int64_t G = aShape[0];
    int64_t K = aShape[1];
    int64_t M = aShape[2];
    int64_t N = bShape[2];

    // Obtain critical tuning parameters.
    StringRef arch = op.getArch();
    uint32_t blockSize = op.getBlockSize();
    uint32_t gridSize = op.getGridSize();
    RockAccelTuningParamAttrInterface tuningParams = op.getParams();
    int64_t kpack = tuningParams.getKpack();
    // TODO: kPerBlock, as defined in parameter selection etc,
    // is in units of kPack, not individual k. This should be changed
    // at some future point, but it'll be worked around for now.
    int64_t kpacksPerBlock = tuningParams.getKpackPerBlock();
    int64_t mPerBlock = tuningParams.getMPerBlock();
    int64_t nPerBlock = tuningParams.getNPerBlock();
    int64_t mBlocks = M / mPerBlock;
    int64_t nBlocks = N / nPerBlock;
    bool forceUnroll = tuningParams.getForceUnroll();

    int64_t kPerBlock = kpacksPerBlock * kpack;

    int64_t aVectorLen = 0;
    int64_t bVectorLen = 0;
    GemmDimension aVectorDim;
    GemmDimension bVectorDim;

    int64_t aCopyPerThread = (kPerBlock * mPerBlock) / blockSize;
    int64_t bCopyPerThread = (kPerBlock * nPerBlock) / blockSize;
    if (aCopyPerThread == 0 || bCopyPerThread == 0) {
      return emitError(loc) << "Block size too large, rejecting as invalid.\n";
    }
    int64_t aCopyKpacksPerThread =
        math_util::integer_divide_ceil(aCopyPerThread, kpack);
    int64_t bCopyKpacksPerThread =
        math_util::integer_divide_ceil(bCopyPerThread, kpack);

    // Get the vector copy layout for A and B
    auto maybeCopyAPerThread = computeCopyPerThread(
        elementTypeA, aCopyPerThread, kPerBlock, mPerBlock, kpack, loc);
    if (failed(maybeCopyAPerThread))
      return maybeCopyAPerThread;
    int64_t aCopyKPerThread = (*maybeCopyAPerThread).first;
    int64_t copyMPerThread = (*maybeCopyAPerThread).second;

    auto maybeCopyBPerThread = computeCopyPerThread(
        elementTypeB, bCopyPerThread, kPerBlock, nPerBlock, kpack, loc);
    if (failed(maybeCopyBPerThread))
      return maybeCopyBPerThread;
    int64_t bCopyKPerThread = (*maybeCopyBPerThread).first;
    int64_t copyNPerThread = (*maybeCopyBPerThread).second;

    // Find the best way of vectorizing the layout
    GemmDimension vectorTiebreaker =
        (kpack > 1) ? GemmDimension::K : GemmDimension::MorN;
    std::tie(aVectorDim, aVectorLen) = bestGlobalVectorization(
        b, matA, copyMPerThread, aCopyKPerThread, vectorTiebreaker, kPerBlock,
        mPerBlock, elementTypeA);
    std::tie(bVectorDim, bVectorLen) = bestGlobalVectorization(
        b, matB, copyNPerThread, bCopyKPerThread, vectorTiebreaker, kPerBlock,
        nPerBlock, elementTypeB);

    LLVM_DEBUG(llvm::dbgs()
               << "gridSize: " << gridSize << "\n"
               << "blockSize: " << blockSize << "\n"
               << "aCopyPerThread: " << aCopyPerThread << "\n"
               << "bCopyPerThread: " << bCopyPerThread << "\n"
               << "aCopyKpacksPerThread: " << aCopyKpacksPerThread << "\n"
               << "bCopyKpacksPerThread: " << bCopyKpacksPerThread << "\n"
               << "aVectorDim: " << aVectorDim << "\n"
               << "aVectorLen: " << aVectorLen << "\n"
               << "bVectorDim: " << bVectorDim << "\n"
               << "bVectorLen: " << bVectorLen << "\n"
               << "vectorTiebreaker: " << vectorTiebreaker << "\n"
               << "kPerBlock: " << kPerBlock << "\n"
               << "mPerBlock: " << mPerBlock << "\n"
               << "nPerBlock: " << nPerBlock << "\n"
               << "aCopyKPerThread: " << aCopyKPerThread << "\n"
               << "bCopyKPerThread: " << bCopyKPerThread << "\n"
               << "copyMPerThread: " << copyMPerThread << "\n"
               << "copyNPerThread: " << copyNPerThread << "\n");
<<<<<<< HEAD

    FailureOr<Value> maybeWrappedA = wrapMatrixForGlobalLoad(
        b, loc, op.getA(), "m", bidGridLengths, blockSize, kPerBlock, mPerBlock,
        aCopyKPerThread, copyMPerThread, aVectorDim);
    if (failed(maybeWrappedA))
      return maybeWrappedA;
    FailureOr<Value> maybeWrappedB = wrapMatrixForGlobalLoad(
        b, loc, op.getB(), "n", bidGridLengths, blockSize, kPerBlock, nPerBlock,
        bCopyKPerThread, copyNPerThread, bVectorDim);
    if (failed(maybeWrappedB))
      return maybeWrappedB;
    Value wrappedA = std::move(*maybeWrappedA),
          wrappedB = std::move(*maybeWrappedB);
    wrappedA = flattenBlocks(b, loc, wrappedA);
    wrappedB = flattenBlocks(b, loc, wrappedB);

    ArrayAttr aVectorGlobalMap = globalVectorLayout(
        b, loc, "m", aCopyKPerThread, copyMPerThread, kpack, aVectorDim);
    ArrayAttr bVectorGlobalMap = globalVectorLayout(
        b, loc, "n", bCopyKPerThread, copyNPerThread, kpack, bVectorDim);
=======
    SmallVector<int64_t, 3> bidGridLengths = {G, mBlocks, nBlocks};
    SmallVector<StringRef, 3> bidGridOrder = {"g_block", "m_block", "n_block"};
    auto [aKDimTidPartInfo, mDimTidPartInfo] = createGlobalLdTidSplits(
        "m_thread", mPerBlock / copyMPerThread, kPerBlock / aCopyKPerThread,
        aVectorDim == GemmDimension::K);
    auto [aKDimIterPartInfo, mDimIterPartInfo] =
        createGlobalLdIterSplits("m_iter", copyMPerThread, aCopyKPerThread,
                                 aVectorDim == GemmDimension::K);
    FailureOr<GPUViews> maybeABufferViews = createGemmInputTileViews(
        b, loc, op.getA(), "m", bidGridOrder, bidGridLengths, gridSize,
        blockSize, kPerBlock, mPerBlock, aKDimTidPartInfo, mDimTidPartInfo,
        aKDimIterPartInfo, mDimIterPartInfo);
    if (failed(maybeABufferViews)) {
      return failure();
    }
    Value wrappedA = transform(b, op.getA(), maybeABufferViews->gridwiseView);
    auto [bKDimTidPartInfo, nDimTidPartInfo] = createGlobalLdTidSplits(
        "n_thread", nPerBlock / copyNPerThread, kPerBlock / bCopyKPerThread,
        bVectorDim == GemmDimension::K);
    auto [bKDimIterPartInfo, nDimIterPartInfo] =
        createGlobalLdIterSplits("n_iter", copyNPerThread, bCopyKPerThread,
                                 bVectorDim == GemmDimension::K);
    FailureOr<GPUViews> maybeBBufferViews = createGemmInputTileViews(
        b, loc, op.getB(), "n", bidGridOrder, bidGridLengths, gridSize,
        blockSize, kPerBlock, nPerBlock, bKDimTidPartInfo, nDimTidPartInfo,
        bKDimIterPartInfo, nDimIterPartInfo);
    if (failed(maybeBBufferViews)) {
      return failure();
    }
    Value wrappedB = transform(b, op.getB(), maybeBBufferViews->gridwiseView);
>>>>>>> 6bbdf3f4

    // Get current workgroup ID.
    auto bid = b.create<WorkgroupIdOp>(loc, b.getIndexType());
    // Get current workitem ID.
    auto tid = b.create<WorkitemIdOp>(loc, b.getIndexType());

    Type loadBufferAType, loadBufferBType;
    auto privateMemoryAddressSpace = b.getAttr<gpu::AddressSpaceAttr>(
        gpu::GPUDialect::getPrivateAddressSpace());
    loadBufferAType = MemRefType::get({aCopyPerThread}, elementTypeA,
                                      AffineMap{}, privateMemoryAddressSpace);
    loadBufferBType = MemRefType::get({bCopyPerThread}, elementTypeB,
                                      AffineMap{}, privateMemoryAddressSpace);

    auto loadBufferA = b.create<GpuAllocOp>(loc, loadBufferAType);
    auto loadBufferB = b.create<GpuAllocOp>(loc, loadBufferBType);

    auto zeroConstantOp = b.create<ConstantIndexOp>(loc, 0);
    // Compute grid coordinates
    auto gridCoords = layout::makeGroupedGridLayout(
        b, loc, bid, {mBlocks, nBlocks, op.getNumCU(), elementTypeA, destType});
    b.create<ThreadwiseReadIntoOp>(
        loc, wrappedA, loadBufferA, /*extraViews=*/b.getArrayAttr({}),
        /*extraIndices=*/
        ValueRange{/*kIter=*/zeroConstantOp, gridCoords.g_block,
                   gridCoords.m_block, gridCoords.n_block, tid},
        true, true);
    b.create<ThreadwiseReadIntoOp>(
        loc, wrappedB, loadBufferB, /*extraViews=*/b.getArrayAttr({}),
        /*extraIndices=*/
        ValueRange{/*kIter=*/zeroConstantOp, gridCoords.g_block,
                   gridCoords.m_block, gridCoords.n_block, tid},
        true, true);

    Value storeBufferA = b.create<GpuAllocOp>(loc, loadBufferA.getType());
    Value storeBufferB = b.create<GpuAllocOp>(loc, loadBufferB.getType());

    // We invert the transforms that are iter --> K x D slice of the tensor
    // so that we can view loadBuffer as a K x D tensor
    ArrayAttr loadBufferAViews =
        invertTransforms(b, loc, maybeABufferViews->threadwiseView);
    Value viewLoadBufferA = transform(b, loadBufferA, loadBufferAViews);
    auto [aKLdsStoreIterSplit, mLdsStoreiterSplit] =
        createLDSStoreIterSplits(aCopyKPerThread, copyMPerThread, kpack);
    FailureOr<GPUViews> maybeALdsStoreViews = createGemmInputTileViews(
        b, loc, op.getA(), "m", bidGridOrder, bidGridLengths, gridSize,
        blockSize, kPerBlock, mPerBlock, aKDimTidPartInfo, mDimTidPartInfo,
        aKLdsStoreIterSplit, mLdsStoreiterSplit);
    if (failed(maybeALdsStoreViews)) {
      return failure();
    }
    ArrayAttr storeBufferAViews =
        invertTransforms(b, loc, maybeALdsStoreViews->threadwiseView);
    Value viewStoreBufferA = transform(b, storeBufferA, storeBufferAViews);
    auto packALoop = packLoadBufferToStoreBuffer(
        b, loc, elementTypeA, kpack, viewLoadBufferA, viewStoreBufferA);
    ArrayAttr loadBufferBViews =
        invertTransforms(b, loc, maybeBBufferViews->threadwiseView);
    Value viewLoadBufferB = transform(b, loadBufferB, loadBufferBViews);
    auto [bKLdsStoreIterSplit, nLdsStoreIterSplit] =
        createLDSStoreIterSplits(bCopyKPerThread, copyNPerThread, kpack);
    FailureOr<GPUViews> maybeBLdsStoreViews = createGemmInputTileViews(
        b, loc, op.getB(), "n", bidGridOrder, bidGridLengths, gridSize,
        blockSize, kPerBlock, nPerBlock, bKDimTidPartInfo, nDimTidPartInfo,
        bKLdsStoreIterSplit, nLdsStoreIterSplit);
    if (failed(maybeBLdsStoreViews)) {
      return failure();
    }
    ArrayAttr storeBufferBViews =
        invertTransforms(b, loc, maybeBLdsStoreViews->threadwiseView);
    Value viewStoreBufferB = transform(b, storeBufferB, storeBufferBViews);
    auto packBLoop = packLoadBufferToStoreBuffer(
        b, loc, elementTypeB, kpack, viewLoadBufferB, viewStoreBufferB);

    // Obtain Accelerator-related attributes.
    int64_t mPerWave = tuningParams.getMPerWave();
    int64_t nPerWave = tuningParams.getNPerWave();
    int64_t nWaves = nPerBlock / nPerWave;

    auto nWavesConstantOp = b.create<ConstantIndexOp>(loc, nWaves);

    auto accelEmitterPtr = accel::AccelEmitter::select(
        op.getFeatures(), elementTypeA, elementTypeB, arch, tuningParams);

    if (!accelEmitterPtr)
      return op.emitOpError("Unable to emit accelerator code.");

    // Extract relevant accelerator parameters
    rock::accel::AccelEmitterParams params = accelEmitterPtr->getParams();
    int64_t nResultVectors = params.nResultVectors;
    int64_t mRepeats = params.mRepeats;
    int64_t nRepeats = params.nRepeats;
    int64_t kBasePerThread = params.kBasePerThread;
    Type argTypeA = params.argTypeA;
    Type argTypeB = params.argTypeB;
    VectorType accVectorType = params.accVectorType;
    int64_t numOutputVectorElements = params.numOutputVectorElements();

    const int64_t waveSize = rock::lookupArchInfo(arch).waveSize;
    auto waveSizeConstantOp = b.create<ConstantIndexOp>(loc, waveSize);

    bool useIndexDiffs = true;

    LLVM_DEBUG(llvm::dbgs() << "M: " << M << "\n"
                            << "N: " << N << "\n"
                            << "K: " << K << "\n"
                            << "G: " << G << "\n"
                            << "mPerBlock: " << mPerBlock << "\n"
                            << "nPerBlock: " << nPerBlock << "\n"
                            << "kPerBlock: " << kPerBlock << "\n"
                            << "kpack: " << kpack << "\n"
                            << "mBlocks = M / mPerBlock: " << mBlocks << "\n"
                            << "nBlocks = N / nPerBlock: " << nBlocks << "\n"
                            << "mPerWave: " << mPerWave << "\n"
                            << "nPerWave: " << nPerWave << "\n"
                            << "aVectorLen: " << aVectorLen << "\n"
                            << "bVectorLen: " << bVectorLen << "\n"
                            << "aVectorDim: " << aVectorDim << "\n"
                            << "bVectorDim: " << bVectorDim << "\n");

    // Alocate LDS and create subviews.

    // Compute required LDS sizes.
    int64_t ldsBlockASize =
        kpacksPerBlock * mPerBlock * kpack * getByteWidth(elementTypeA);
    int64_t ldsBlockBSize =
        kpacksPerBlock * nPerBlock * kpack * getByteWidth(elementTypeB);
    LLVM_DEBUG(llvm::dbgs() << "LDS block sizes (bytes): " << ldsBlockASize
                            << " " << ldsBlockBSize << "\n");
    if (failed(checkLDSSize(op, ldsBlockASize, ldsBlockBSize)))
      return op.emitOpError("requires too much LDS");

    // Allocate LDS.
    auto workgroupMemoryAddressSpace = b.getAttr<gpu::AddressSpaceAttr>(
        gpu::GPUDialect::getWorkgroupAddressSpace());
    auto ldsMemRefAType =
        MemRefType::get({ldsBlockASize}, b.getI8Type(), AffineMap{},
                        workgroupMemoryAddressSpace);
    auto ldsByteBufferA = b.create<GpuAllocOp>(loc, ldsMemRefAType);
    auto ldsMemRefBType =
        MemRefType::get({ldsBlockBSize}, b.getI8Type(), AffineMap{},
                        workgroupMemoryAddressSpace);
    auto ldsByteBufferB = b.create<GpuAllocOp>(loc, ldsMemRefBType);

    ArrayAttr aVectorLdsMap = ldsVectorLayout(b, loc, aCopyPerThread);
    ArrayAttr bVectorLdsMap = ldsVectorLayout(b, loc, bCopyPerThread);

    Type ldsReadTypeA = vectorTypeOrSelf(elementTypeA, kpack);
    FailureOr<Value> maybeWrappedLdsA =
        wrapLDSBufferForStore(b, loc, ldsByteBufferA, ldsReadTypeA,
                              kpacksPerBlock, "m", mPerBlock, aCopyKPerThread);
    if (failed(maybeWrappedLdsA))
      return maybeWrappedLdsA;
    // This is KxD view of the flat LDS buffer
    Value wrappedLdsA = std::move(*maybeWrappedLdsA);
    // This will produce a (tid, iter) --> flat LDS view
    wrappedLdsA = transform(b, wrappedLdsA, maybeALdsStoreViews->blockwiseView);

    Type ldsReadTypeB = vectorTypeOrSelf(elementTypeB, kpack);
    FailureOr<Value> maybeWrappedLdsB =
        wrapLDSBufferForStore(b, loc, ldsByteBufferB, ldsReadTypeB,
                              kpacksPerBlock, "n", nPerBlock, bCopyKPerThread);
    if (failed(maybeWrappedLdsB))
      return maybeWrappedLdsB;
    // This is KxD view of the flat LDS buffer
    Value wrappedLdsB = std::move(*maybeWrappedLdsB);
    // This will produce a (tid, iter) --> flat LDS view
    wrappedLdsB = transform(b, wrappedLdsB, maybeBLdsStoreViews->blockwiseView);

    TransformingForOp blockwiseStoreA =
        createLdsStoreLoop(b, loc, storeBufferA, aVectorLdsMap, wrappedLdsA,
                           aCopyPerThread, tid, forceUnroll);
    TransformingForOp blockwiseStoreB =
        createLdsStoreLoop(b, loc, storeBufferB, bVectorLdsMap, wrappedLdsB,
                           bCopyPerThread, tid, forceUnroll);

    Value ldsViewForGemmA = viewBufferAs(b, ldsByteBufferA, ldsReadTypeA);
    Value ldsViewForGemmB = viewBufferAs(b, ldsByteBufferB, ldsReadTypeB);
    int64_t nOutputVectors = nResultVectors * mRepeats * nRepeats;

    // Logic to setup blockwise_gemm_accel parameters.
    //
    // Original C++ logic:
    // index_t mMyWaveOffsetA;
    // index_t mMyWaveOffsetB;
    // const index_t waveId   = get_thread_local_1d_id() / WaveSize;
    // const index_t waveId_m = waveId / GemmNWaves;
    // const index_t waveId_n = waveId % GemmNWaves;
    // mMyWaveOffsetA = waveId_m * GemmMPerWave;
    // mMyWaveOffsetB = waveId_n * GemmNPerWave;
    auto waveId = b.create<DivUIOp>(loc, tid, waveSizeConstantOp);
    auto waveId_m = b.create<DivUIOp>(loc, waveId, nWavesConstantOp);
    auto waveId_n = b.create<RemUIOp>(loc, waveId, nWavesConstantOp);

    Value mMyWaveOffsetA, mMyWaveOffsetB;
    Value waveOffsetAConstantOp =
        b.create<ConstantIndexOp>(loc, params.mPerAccel);
    Value waveOffsetBConstantOp =
        b.create<ConstantIndexOp>(loc, params.nPerAccel);
    mMyWaveOffsetA = b.create<MulIOp>(loc, waveId_m, waveOffsetAConstantOp);
    mMyWaveOffsetB = b.create<MulIOp>(loc, waveId_n, waveOffsetBConstantOp);

    // Logic to setup buffers for blockwise_gemm_accel.

    Type arrayAType, arrayBType;
    arrayAType = MemRefType::get({kBasePerThread}, argTypeA, AffineMap{},
                                 privateMemoryAddressSpace);
    arrayBType = MemRefType::get({kBasePerThread}, argTypeB, AffineMap{},
                                 privateMemoryAddressSpace);
    auto arrayA = b.create<GpuAllocOp>(loc, arrayAType);
    auto arrayB = b.create<GpuAllocOp>(loc, arrayBType);

    // -----
    // Logic to allocate 0-initialized vectors for C.
    MemRefType regCAllocType =
        MemRefType::get(nOutputVectors, accVectorType, AffineMap{},
                        /*memorySpace=*/privateMemoryAddressSpace);
    Value regCAllocOp = b.create<rock::GpuAllocOp>(loc, regCAllocType);

    Value zeroConstantCOp = createZeroConstantOp(b, loc, accVectorType);
    b.create<FillOp>(loc, regCAllocOp, zeroConstantCOp);

    // Emit loop.
    int64_t nIterations = K / kPerBlock;
    BlockwiseGemmAccelOp blockwiseGemmAccelOp;
    // Start at 1 to make it clearer we have performed software pipelining.
    auto loopOp = b.create<affine::AffineForOp>(loc, 1, nIterations, 1);
    {
      // inside the loop.
      PatternRewriter::InsertionGuard guard(b);
      b.setInsertionPointToStart(loopOp.getBody());

      Value iv = loopOp.getInductionVar();
      b.create<ThreadwiseReadIntoOp>(
          loc, wrappedA, loadBufferA, /*extraViews=*/b.getArrayAttr({}),
          /*extraIndices=*/
          ValueRange{/*kIter=*/iv, gridCoords.g_block, gridCoords.m_block,
                     gridCoords.n_block, tid},
          true, true);
      b.create<ThreadwiseReadIntoOp>(
          loc, wrappedB, loadBufferB, /*extraViews=*/b.getArrayAttr({}),
          /*extraIndices=*/
          ValueRange{/*kIter=*/iv, gridCoords.g_block, gridCoords.m_block,
                     gridCoords.n_block, tid},
          true, true);

      // LDS barrier.
      b.create<LDSBarrierOp>(loc);

      // Emit blockwise GEMM.
      blockwiseGemmAccelOp = b.create<BlockwiseGemmAccelOp>(
          loc, ldsViewForGemmA, ldsViewForGemmB, mMyWaveOffsetA, mMyWaveOffsetB,
          arrayA, arrayB, regCAllocOp, op.getArchAttr(), op.getFeaturesAttr(),
          op.getBlockSizeAttr(), op.getParamsAttr());

      // LDS barrier.
      // This barrier prevents halo part of outputs having weird values.
      b.create<LDSBarrierOp>(loc);

      // Packing step
      b.clone(*packALoop.getOperation());
      b.clone(*packBLoop.getOperation());

      // Emit blockwise stores
      b.clone(*blockwiseStoreA.getOperation());
      b.clone(*blockwiseStoreB.getOperation());
    }
    // outside the loop.

    // Emit loop tail.

    // LDS barrier.
    b.create<LDSBarrierOp>(loc);

    // Emit blockwise GEMM for the loop tail.
    IRMapping tailGemmCloneMap;
    b.clone(*blockwiseGemmAccelOp, tailGemmCloneMap);

    // Apparently, the canonicalizer doesn't get rid of empty loops without
    // results properly, remove them ourselves.
    if (nIterations <= 1) {
      b.eraseOp(loopOp);
    }

    // -----

    // Matrix C write out logic.
    auto convertedCType =
        MemRefType::get(numOutputVectorElements, destType, AffineMap{},
                        /*memorySpace=*/privateMemoryAddressSpace);
    Value convertedC = b.create<rock::GpuAllocOp>(loc, convertedCType);
    accelEmitterPtr->computeOutputConversion(b, loc, regCAllocOp, convertedC,
                                             forceUnroll);
    ArrayAttr idToMatrixCMaps = accelEmitterPtr->computeOutputTransforms(
        b, loc, M, N, blockSize, bidGridLengths);
<<<<<<< HEAD
    // We simply cannot transform the output memref and pass into the
    // ThreadwiseWriteAllOp because we rely on the ThreadwiseWriteAllOp to have
    // a source that is exactly what the gemm input tensor is. i.e. we cannot
    // untransform as it might untransform beyond the gemm operation. Therefore,
    // the flattening trmap should be prepended to the accel emitter map.
    TransformMapAttr flatGridViewC = flattenBlocksTrMap(
        b, loc, idToMatrixCMaps[0].cast<TransformMapAttr>().getUpperBounds(),
        /*isOut=*/true);
    SmallVector<Attribute, 4> outputViews;
    outputViews.push_back(flatGridViewC);
    outputViews.append(idToMatrixCMaps.getAsRange<Attribute>().begin(),
                       idToMatrixCMaps.getAsRange<Attribute>().end());
    b.create<ThreadwiseWriteAllOp>(
        loc, convertedC, op.getC(), b.getArrayAttr(outputViews),
        /*extraIndices=*/ValueRange{bid, tid}, op.getFeatures(),
        op.getStoreMethod(), forceUnroll, useIndexDiffs);
=======

    Value registerC = accelEmitterPtr->computeOutputConversion(
        b, loc, M, N, blockSize, gridSize, regCAllocOp, convertedC,
        forceUnroll);

    b.create<ThreadwiseWriteAllOp>(
        loc, registerC, op.getC(), idToMatrixCMaps,
        /*extraIndices=*/
        ValueRange{gridCoords.g_block, gridCoords.m_block, gridCoords.n_block,
                   tid},
        op.getFeatures(), op.getStoreMethod(), forceUnroll, useIndexDiffs);

>>>>>>> 6bbdf3f4
    b.eraseOp(op);
    return success();
  }
};

} // end anonymous namespace

void RockGridwiseGemmToBlockwisePass::runOnOperation() {
  MLIRContext *ctx = &getContext();
  ConversionTarget target(*ctx);
  target.addIllegalOp<rock::GridwiseGemmOp, rock::GridwiseGemmAccelOp>();
  target.addLegalDialect<arith::ArithDialect, rock::RockDialect,
                         memref::MemRefDialect, affine::AffineDialect,
                         vector::VectorDialect>();
  target.addLegalOp<gpu::PrintfOp>();

  RewritePatternSet patterns(ctx);
  patterns.add<GridwiseGemmRewritePattern, GridwiseGemmAccelRewritePattern>(
      ctx);
  if (failed(applyPartialConversion(getOperation(), target,
                                    std::move(patterns)))) {
    signalPassFailure();
  }
}<|MERGE_RESOLUTION|>--- conflicted
+++ resolved
@@ -179,119 +179,6 @@
   return std::make_pair(copyKPerThread, copyDPerThread);
 }
 
-<<<<<<< HEAD
-// This function takes k_loop x g_block x m_block x n_block x tid x iter
-// shaped view and creates collapsing trMap of block view to bid.
-static TransformMapAttr flattenBlocksTrMap(OpBuilder &b, Location loc,
-                                           ArrayRef<int64_t> startShape,
-                                           bool isOut) {
-  SmallVector<StringRef, 6> startNames;
-  if (!isOut) {
-    startNames.push_back("k_loop");
-  }
-  startNames.append({"g_block", "m_block", "n_block", "tid", "iter"});
-  BottomUpTMBuilder flatViewBuilder(b, startNames, startShape, loc);
-  unsigned lowIdx = 0;
-  if (!isOut) {
-    flatViewBuilder.passThrough("k_loop");
-    lowIdx++;
-  }
-  flatViewBuilder.merge("bid", lowIdx++, {"g_block", "m_block", "n_block"});
-  flatViewBuilder.passThrough({"tid", "iter"}, {lowIdx, lowIdx + 1},
-                              {"tid", "iter"});
-  return flatViewBuilder.get();
-}
-
-// This function takes k_loop x g_block x m_block x n_block x tid x iter
-// shaped view and collapses the block view to bid.
-static Value flattenBlocks(OpBuilder &b, Location loc, Value block3DView,
-                           bool isOut = false) {
-  ArrayRef<int64_t> startShape =
-      block3DView.getType().cast<ShapedType>().getShape();
-  return b.create<TransformOp>(loc, block3DView,
-                               flattenBlocksTrMap(b, loc, startShape, isOut));
-}
-
-/// Applies the transforms that take a G x K x D matrix
-/// to a k_iter x (x extraIdx0 x ... x extraIdx1 x) bid x tid x iter
-/// value suitable for using in a global load loop. `dName` should be "m"
-/// and "n", and is used to make the maps have the right names for debugging.
-///
-/// bidGridOrder should
-/// contain the strings "g_block", "m_block", and "n_block" in some order
-/// indicating how the block ID is to be partitioned into offsets (last element
-/// moves fastest) and bidGridLengths should be the lengths of those three
-/// dimensions. This is needed because the accelerated and non-accelerated gemms
-/// partition their block ID in different orders.
-///
-/// Moreover, blockMap represents how bidGridOrder should be mapped to bid or
-/// other indices where it defaults to merging all of them to be bid.
-static FailureOr<Value>
-wrapMatrixForGlobalLoad(OpBuilder &b, Location loc, Value matrix,
-                        StringRef dName, ArrayRef<int64_t> tileSizes,
-                        int64_t blockSize, int64_t kPerBlock, int64_t dPerBlock,
-                        int64_t kPerThread, int64_t dPerThread,
-                        GemmDimension vectorDim) {
-
-  if (dName != "m" && dName != "n") {
-    return emitError(loc, "expected dName to be m or n but got " + dName);
-  }
-  StringRef thisBlockDim = dName == "m" ? "m_block" : "n_block";
-  StringRef otherBlockDim = dName == "m" ? "n_block" : "m_block";
-
-  MemRefType matrixType = matrix.getType().cast<MemRefType>();
-  ArrayRef<int64_t> matrixShape = matrixType.getShape();
-  int64_t kGlobal = matrixShape[1];
-  int64_t dGlobal = matrixShape[2];
-
-  int64_t kIters = kGlobal / kPerBlock;
-  int64_t dataPerThread = (kPerBlock * dPerBlock) / blockSize;
-
-  SmallString<8> dIterName = llvm::formatv("{0}_iter", dName);
-  SmallString<8> dThreadName = llvm::formatv("{0}_thread", dName);
-
-  // Note: (kThreads * dThreads) = (kPerBlock * dPerBlock) / dataPerThread) =
-  // blockSize
-  int64_t kThreads = kPerBlock / kPerThread;
-  int64_t dThreads = dPerBlock / dPerThread;
-
-  SmallVector<StringRef, 4> startNames{"k_loop",  "g_block", "m_block",
-                                       "n_block", "tid",     "iter"};
-  SmallVector<int64_t, 4> startShape{kIters};
-  startShape.append(tileSizes.begin(), tileSizes.end());
-  startShape.append({blockSize, dataPerThread});
-
-  TopDownTMBuilder splitId(b, startNames, startShape, loc);
-  splitId.passThrough({"k_loop", "g_block", "m_block", "n_block"});
-  if (vectorDim == GemmDimension::K) {
-    splitId.merge({dThreadName, "k_thread"}, {4, 5}, "tid",
-                  {dThreads, kThreads});
-    splitId.merge({dIterName, "k_iter"}, {6, 7}, "iter",
-                  {dPerThread, kPerThread});
-  } else {
-    splitId.merge({"k_thread", dThreadName}, {4, 5}, "tid",
-                  {kThreads, dThreads});
-    splitId.merge({"k_iter", dIterName}, {6, 7}, "iter",
-                  {kPerThread, dPerThread});
-  }
-  TransformMapAttr splitIdAttr = splitId.get();
-
-  auto toGlobalIdx = TopDownTMBuilder::below(splitId, splitIdAttr);
-  toGlobalIdx.passThrough({"g"}, {0}, {"g_block"});
-  toGlobalIdx.unmerge("k", 1, {"k_loop", "k_thread", "k_iter"},
-                      {kGlobal / kPerBlock, kThreads, kPerThread});
-  toGlobalIdx.unmerge(dName, 2, {thisBlockDim, dThreadName, dIterName},
-                      {dGlobal / dPerBlock, dThreads, dPerThread});
-  toGlobalIdx.ignore(otherBlockDim);
-  TransformMapAttr toGlobalIdxAttr = toGlobalIdx.get();
-
-  Value intermediate = b.create<TransformOp>(loc, matrix, toGlobalIdxAttr);
-  Value transformed = b.create<TransformOp>(loc, intermediate, splitIdAttr);
-  return transformed;
-}
-
-=======
->>>>>>> 6bbdf3f4
 /// Wraps the LDS buffer "buffer", which is <kOuter * d * kpack * sizeof(T) x i8
 /// into a tid x iter view, where `iter` iterates over nominal scalar indices
 /// into a buffer of type T. `buffer` will be reinterpreted as a buffer with
@@ -424,7 +311,6 @@
     PatternRewriter::InsertionGuard outerGuard(b);
     b.setInsertionPointToStart(packLoop.getBody());
     Type loadType = vectorTypeOrSelf(elementType, vecLen);
-<<<<<<< HEAD
     Type loadElemType = getElementTypeOrSelf(loadType);
     auto loaded = b.create<InBoundsLoadOp>(loc, loadType, rawLoadBuffer,
                                            packLoop.getLowerCoords(0));
@@ -438,13 +324,7 @@
       }
       cast = createTypeConversionOp(b, loc, loaded, storeType);
     }
-    b.create<InBoundsStoreOp>(loc, cast, storeBuffer,
-=======
-    auto val = b.create<InBoundsLoadOp>(loc, loadType, rawLoadBuffer,
-                                        packLoop.getLowerCoords(0));
-
-    b.create<InBoundsStoreOp>(loc, val, rawStoreBuffer,
->>>>>>> 6bbdf3f4
+    b.create<InBoundsStoreOp>(loc, cast, rawStoreBuffer,
                               packLoop.getLowerCoords(1));
   }
   return packLoop;
@@ -708,28 +588,6 @@
                << "bVectorDim: " << bVectorDim << "\n"
                << "bVectorLen: " << bVectorLen << "\n"
                << "vectorTiebreaker: " << vectorTiebreaker << "\n");
-<<<<<<< HEAD
-
-    FailureOr<Value> maybeWrappedA = wrapMatrixForGlobalLoad(
-        b, loc, op.getA(), "m", bidGridLengths, blockSize, kPerBlock, mPerBlock,
-        aCopyKPerThread, copyMPerThread, aVectorDim);
-    if (failed(maybeWrappedA))
-      return maybeWrappedA;
-    FailureOr<Value> maybeWrappedB = wrapMatrixForGlobalLoad(
-        b, loc, op.getB(), "n", bidGridLengths, blockSize, kPerBlock, nPerBlock,
-        bCopyKPerThread, copyNPerThread, bVectorDim);
-    if (failed(maybeWrappedB))
-      return maybeWrappedB;
-    Value wrappedA = std::move(*maybeWrappedA),
-          wrappedB = std::move(*maybeWrappedB);
-    wrappedA = flattenBlocks(b, loc, wrappedA);
-    wrappedB = flattenBlocks(b, loc, wrappedB);
-
-    ArrayAttr aVectorGlobalMap = globalVectorLayout(
-        b, loc, "m", aCopyKPerThread, copyMPerThread, kpack, aVectorDim);
-    ArrayAttr bVectorGlobalMap = globalVectorLayout(
-        b, loc, "n", bCopyKPerThread, copyNPerThread, kpack, bVectorDim);
-=======
     SmallVector<int64_t, 3> bidGridLengths = {G, mBlocks, nBlocks};
     SmallVector<StringRef, 3> bidGridOrder = {"g_block", "m_block", "n_block"};
     auto [aKDimTidPartInfo, mDimTidPartInfo] = createGlobalLdTidSplits(
@@ -760,7 +618,6 @@
       return failure();
     }
     Value wrappedB = transform(b, op.getB(), maybeBBufferViews->gridwiseView);
->>>>>>> 6bbdf3f4
 
     Type loadBufferAType, loadBufferBType;
     loadBufferAType = MemRefType::get({aCopyPerThread}, elementTypeA,
@@ -990,7 +847,6 @@
 
     ArrayAttr idToMatrixCMaps =
         b.getArrayAttr({splitMemoryCoordsAttr, toMatrixCAttr});
-
     b.create<ThreadwiseWriteAllOp>(loc, registerC, op.getC(), idToMatrixCMaps,
                                    /*extraIndices=*/
                                    ValueRange{gridCoords.g_block,
@@ -1012,35 +868,38 @@
     : public OpRewritePattern<GridwiseAttentionAccelOp> {
   using OpRewritePattern<GridwiseAttentionAccelOp>::OpRewritePattern;
 
-  LogicalResult storeGemmInputTile(
-      PatternRewriter &rewriter, Location loc, int64_t kpack, Value regBuffer,
-      Value toLDSRegBuffer, Value ldsTileByteBuffer, int64_t kpacksPerBlock,
-      StringRef nonKDimName, int64_t kPerBlock, int64_t dPerBlock,
-      int64_t copyKPerThread, int64_t copyDPerThread, bool forceUnroll) const {
+  LogicalResult
+  storeGemmInputTile(PatternRewriter &rewriter, Location loc, int64_t kpack,
+                     Value regBuffer, GPUViews toLDSViews, Value storeBuffer,
+                     Value ldsTileByteBuffer, int64_t kpacksPerBlock,
+                     StringRef nonKDimName, int64_t kPerBlock,
+                     int64_t dPerBlock, int64_t copyKPerThread,
+                     int64_t copyDPerThread, bool forceUnroll) const {
     Type elemType = regBuffer.getType().cast<MemRefType>().getElementType();
+    ArrayAttr storeBufferViews =
+        invertTransforms(rewriter, loc, toLDSViews.threadwiseView);
+    Value viewStoreBuffer = transform(rewriter, storeBuffer, storeBufferViews);
     // The following is fine for software pipelining optimization as it could be
     // considered "compute". In future, consider refactoring the following loop
     // to be a single reg->reg op avoid verbose IR at this level.
     (void)packLoadBufferToStoreBuffer(rewriter, loc, elemType, kpack, regBuffer,
-                                      toLDSRegBuffer);
+                                      viewStoreBuffer);
     Type ldsReadType = vectorTypeOrSelf(elemType, kpack);
     // Find the best way of vectorizing the layout
     GemmDimension vectorTiebreaker =
         (kpack > 1) ? GemmDimension::K : GemmDimension::MorN;
-    int64_t vectorLen;
-    GemmDimension vectorDim;
-    std::tie(vectorDim, vectorLen) = bestGlobalVectorization(
-        rewriter, regBuffer, copyDPerThread, copyKPerThread, vectorTiebreaker,
-        kPerBlock, dPerBlock, elemType);
     FailureOr<Value> maybeWrappedLds = wrapLDSBufferForStore(
         rewriter, loc, ldsTileByteBuffer, ldsReadType, kpacksPerBlock,
-        nonKDimName, dPerBlock, copyKPerThread, copyDPerThread, vectorDim);
+        nonKDimName, dPerBlock, copyKPerThread);
     if (failed(maybeWrappedLds)) {
       return failure();
     }
-    Value wrappedLds = maybeWrappedLds.value();
+    // This is KxD view of the flat LDS buffer
+    Value wrappedLds = std::move(*maybeWrappedLds);
+    // This will produce a (tid, iter) --> flat LDS view
+    wrappedLds = transform(rewriter, wrappedLds, toLDSViews.blockwiseView);
     rewriter.create<ThreadwiseWriteAllOp>(
-        loc, toLDSRegBuffer, wrappedLds, /*extraViews=*/ArrayAttr{},
+        loc, storeBuffer, wrappedLds, /*extraViews=*/ArrayAttr{},
         /*extraIndices=*/ValueRange{}, GemmFeatures::none, StoreMethod::Set,
         forceUnroll, true);
     return success();
@@ -1065,11 +924,12 @@
   // in a way it could be fed to blockwise_gemm_accel op
   LogicalResult loadAndStoreGemmInputTile(
       Location loc, TypedValue<MemRefType> in, Value nIter, Value kIter,
-      Value fromGlobalRegBuffer, Value toLDSRegBuffer, Value ldsTileByteBuffer,
-      StringRef nonKDimName, int64_t kpack, int64_t kpacksPerBlock,
-      int64_t dPerBlock, uint32_t blockSize, uint32_t gridSize,
-      ArrayRef<StringRef> bidGridOrder, ArrayRef<int64_t> bidGridLengths,
-      bool forceUnroll, PatternRewriter &rewriter) const {
+      rock::layout::GridCoordinates gridCoords, Value fromGlobalRegBuffer,
+      Value toLDSRegBuffer, Value ldsTileByteBuffer, StringRef nonKDimName,
+      int64_t kpack, int64_t kpacksPerBlock, int64_t dPerBlock,
+      uint32_t blockSize, uint32_t gridSize, ArrayRef<StringRef> bidGridOrder,
+      ArrayRef<int64_t> bidGridLengths, bool forceUnroll,
+      PatternRewriter &rewriter) const {
 
     int64_t kPerBlock = kpacksPerBlock * kpack;
     int64_t copyPerThread = (kPerBlock * dPerBlock) / blockSize;
@@ -1093,24 +953,47 @@
     std::tie(vectorDim, vectorLen) = bestGlobalVectorization(
         rewriter, in, copyDPerThread, copyKPerThread, vectorTiebreaker,
         kPerBlock, dPerBlock, elemType);
-    FailureOr<Value> maybeViewIn = wrapMatrixForGlobalLoad(
-        rewriter, loc, in, nonKDimName, bidGridLengths, blockSize, kPerBlock,
-        dPerBlock, copyKPerThread, copyDPerThread, vectorDim);
-    if (failed(maybeViewIn)) {
+
+    auto [kDimTidPartInfo, dDimTidPartInfo] = createGlobalLdTidSplits(
+        "m_thread", dPerBlock / copyDPerThread, kPerBlock / copyKPerThread,
+        vectorDim == GemmDimension::K);
+    auto [kDimIterPartInfo, dDimIterPartInfo] =
+        createGlobalLdIterSplits("m_iter", copyDPerThread, copyKPerThread,
+                                 vectorDim == GemmDimension::K);
+    FailureOr<GPUViews> maybeInBufferViews = createGemmInputTileViews(
+        rewriter, loc, in, nonKDimName, bidGridOrder, bidGridLengths, gridSize,
+        blockSize, kPerBlock, dPerBlock, kDimTidPartInfo, dDimTidPartInfo,
+        kDimIterPartInfo, dDimIterPartInfo);
+    if (failed(maybeInBufferViews)) {
       return failure();
     }
-    Value viewIn = maybeViewIn.value();
-    viewIn = flattenGNAndPassMBlocks(rewriter, loc, viewIn);
+    Value viewIn = transform(rewriter, in, maybeInBufferViews->gridwiseView);
     rewriter.create<ThreadwiseReadIntoOp>(
         loc, viewIn, fromGlobalRegBuffer, /*extraViews=*/ArrayAttr{},
-        ValueRange{kIter, nIter}, forceUnroll, true);
-    Value loadBufferA =
-        viewLoadBufferDK(rewriter, loc, fromGlobalRegBuffer, vectorDim,
-                         copyDPerThread, copyKPerThread);
+        ValueRange{kIter, nIter, gridCoords.g_block, gridCoords.m_block,
+                   gridCoords.n_block},
+        forceUnroll, true);
+    // threadwiseView is iter --> K,D
+    // Hence we invert to create the reg buffer to be viewed
+    // as K x D memref
+    ArrayAttr loadBufferViews =
+        invertTransforms(rewriter, loc, maybeInBufferViews->threadwiseView);
+    Value viewLoadBuffer =
+        transform(rewriter, fromGlobalRegBuffer, loadBufferViews);
+
+    auto [kLdsStoreIterSplit, dLdsStoreiterSplit] =
+        createLDSStoreIterSplits(copyKPerThread, copyDPerThread, kpack);
+    FailureOr<GPUViews> maybeLdsStoreViews = createGemmInputTileViews(
+        rewriter, loc, in, nonKDimName, bidGridOrder, bidGridLengths, gridSize,
+        blockSize, kPerBlock, dPerBlock, kDimTidPartInfo, dDimTidPartInfo,
+        kLdsStoreIterSplit, dLdsStoreiterSplit);
+    if (failed(maybeLdsStoreViews)) {
+      return failure();
+    }
     LogicalResult storeGemmTileStatus = storeGemmInputTile(
-        rewriter, loc, kpack, loadBufferA, toLDSRegBuffer, ldsTileByteBuffer,
-        kpacksPerBlock, nonKDimName, kPerBlock, dPerBlock, copyKPerThread,
-        copyDPerThread, forceUnroll);
+        rewriter, loc, kpack, viewLoadBuffer, maybeLdsStoreViews.value(),
+        toLDSRegBuffer, ldsTileByteBuffer, kpacksPerBlock, nonKDimName,
+        kPerBlock, dPerBlock, copyKPerThread, copyDPerThread, forceUnroll);
     if (failed(storeGemmTileStatus)) {
       return failure();
     }
@@ -1494,6 +1377,8 @@
     rock::accel::AccelEmitterParams accelParamsGemm1 =
         accelEmitterPtrGemm1->getParams();
 
+    // Get current workgroup ID.
+    auto bid = rewriter.create<WorkgroupIdOp>(loc, rewriter.getIndexType());
     // Get current workitem ID.
     auto tid = rewriter.create<WorkitemIdOp>(loc, rewriter.getIndexType());
 
@@ -1589,6 +1474,12 @@
         rewriter.create<rock::GpuAllocOp>(loc, reducedBufferType);
     rewriter.create<FillOp>(loc, sumRowBuffer, zeroF32);
 
+    Value one = createConstantIntOp(rewriter, loc, rewriter.getIndexType(),
+                                    rewriter.getIndexType(), 1);
+    auto gridCoordsGemm1 = layout::makeMMajorGxMGridLayout(
+        rewriter, loc, bid, one,
+        {gemm1MBlocks, 1, /*op.getNumCU()=*/20, elemTypeV, elemTypeOut});
+
     affine::AffineForOp nLoopOp =
         rewriter.create<affine::AffineForOp>(loc, 0, gemm0NBlocks, 1);
     {
@@ -1603,24 +1494,29 @@
                                                   "n_block"};
         SmallVector<int64_t, 3> bidGridLengths = {gemm0G, gemm0MBlocks,
                                                   gemm0NBlocks};
+        // Compute grid coordinates
+        auto gridCoords = layout::makeMMajorGxMGridLayout(
+            rewriter, loc, bid, nLoopIV,
+            {gemm0MBlocks, gemm0NBlocks, /*op.getNumCU()=*/20, elemTypeQ,
+             elemTypeQxK});
         PatternRewriter::InsertionGuard guard(rewriter);
         rewriter.setInsertionPointToStart(kLoopOp.getBody());
         Value kLoopIV = kLoopOp.getInductionVar();
         LogicalResult statusLoadQTile = loadAndStoreGemmInputTile(
-            loc, inQ, nLoopIV, kLoopIV, fromGlobalRegBufferQ, toLDSRegBufferQ,
-            ldsByteBufferQ, "m", kpack, gemm0KpacksPerBlock, gemm0MPerBlock,
-            blockSize, gridSize, bidGridOrder, bidGridLengths, forceUnroll,
-            rewriter);
+            loc, inQ, nLoopIV, kLoopIV, gridCoords, fromGlobalRegBufferQ,
+            toLDSRegBufferQ, ldsByteBufferQ, "m", kpack, gemm0KpacksPerBlock,
+            gemm0MPerBlock, blockSize, gridSize, bidGridOrder, bidGridLengths,
+            forceUnroll, rewriter);
         if (failed(statusLoadQTile)) {
           return failure();
         }
         TypedValue<MemRefType> ldsTileBufferQ = viewBufferAs(
             rewriter, ldsByteBufferQ, vectorTypeOrSelf(elemTypeQ, kpack));
         LogicalResult statusLoadKTile = loadAndStoreGemmInputTile(
-            loc, inK, nLoopIV, kLoopIV, fromGlobalRegBufferK, toLDSRegBufferK,
-            ldsByteBufferK, "n", kpack, gemm0KpacksPerBlock, gemm0NPerBlock,
-            blockSize, gridSize, bidGridOrder, bidGridLengths, forceUnroll,
-            rewriter);
+            loc, inK, nLoopIV, kLoopIV, gridCoords, fromGlobalRegBufferK,
+            toLDSRegBufferK, ldsByteBufferK, "n", kpack, gemm0KpacksPerBlock,
+            gemm0NPerBlock, blockSize, gridSize, bidGridOrder, bidGridLengths,
+            forceUnroll, rewriter);
         if (failed(statusLoadKTile)) {
           return failure();
         }
@@ -1671,14 +1567,28 @@
         // nblock is 1 for gemm1 as the full slice is done inside a block.
         // m_block would be otherDim that is ignored; putting 0 as it is not
         // used.
-        SmallVector<int64_t, 3> bidGridLengths = {gemm0G, 0, 1};
-        ArrayAttr gemm0ThreadViewMaps =
+        SmallVector<int64_t, 3> bidGridLengths = {gemm0G, gemm0MBlocks, 1};
+
+        // TODO(reconcile this into a single function that produces GPUViews)
+        ArrayAttr gemm0ThreadwiseViewMaps =
             accelEmitterPtrGemm0->computeOutputTransforms(
                 rewriter, loc, gemm0MPerThread, gemm0NPerThread);
+        ArrayAttr gemm0BlockwiseViewMaps =
+            accelEmitterPtrGemm0->computeOutputTransforms(
+                rewriter, loc, gemm0MPerBlock, gemm0NPerBlock, blockSize);
+        ArrayAttr gemm0GridwiseViewMaps =
+            accelEmitterPtrGemm0->computeOutputTransforms(
+                rewriter, loc, gemm0MPerBlock, gemm0NPerBlock, blockSize,
+                bidGridLengths);
+        GPUViews gemm0Views{gemm0GridwiseViewMaps, gemm0BlockwiseViewMaps,
+                            gemm0ThreadwiseViewMaps};
+
         Value gemm0ExpMNThreadwiseView =
-            transform(rewriter, gemm0OutBufferExp, gemm0ThreadViewMaps);
+            transform(rewriter, gemm0OutBufferExp, gemm0Views.threadwiseView);
+        // Correct the below toLDSViews to be max LDS vectorizable
+        // (For now just hacked in the existing view)
         LogicalResult storeGemm1ATileStatus = storeGemmInputTile(
-            rewriter, loc, kpack, gemm0ExpMNThreadwiseView,
+            rewriter, loc, kpack, gemm0ExpMNThreadwiseView, gemm0Views,
             gemm0ExpOutBufferToLDS, gemm1LDSByteBufferA, gemm0KpacksPerBlock,
             "m", gemm1KPerBlock, gemm1MPerBlock, gemm1KPerThread,
             gemm1MPerThread, forceUnroll);
@@ -1691,10 +1601,10 @@
         LogicalResult statusLoadVTile = loadAndStoreGemmInputTile(
             loc, inV,
             /*nIter=*/zero,
-            /*kIter=*/zero, fromGlobalRegBufferV, toLDSRegBufferV,
-            ldsByteBufferV, "n", kpack, gemm1KpacksPerBlock, gemm1KPerBlock,
-            blockSize, gridSize, bidGridOrder, bidGridLengths, forceUnroll,
-            rewriter);
+            /*kIter=*/zero, gridCoordsGemm1, fromGlobalRegBufferV,
+            toLDSRegBufferV, ldsByteBufferV, "n", kpack, gemm1KpacksPerBlock,
+            gemm1KPerBlock, blockSize, gridSize, bidGridOrder, bidGridLengths,
+            forceUnroll, rewriter);
         if (failed(statusLoadVTile)) {
           return failure();
         }
@@ -1722,9 +1632,9 @@
             transform(rewriter, gemm1OutBuffer, gemm1MNThreadwiseViewMaps);
         // Rescale/correct output, rowMax and rowSums
         Value gemm0MaxMNThreadwiseView =
-            transform(rewriter, gemm0OutBufferMax, gemm0ThreadViewMaps);
+            transform(rewriter, gemm0OutBufferMax, gemm0Views.threadwiseView);
         Value gemm0SumMNThreadwiseView =
-            transform(rewriter, gemm0OutBufferSum, gemm0ThreadViewMaps);
+            transform(rewriter, gemm0OutBufferSum, gemm0Views.threadwiseView);
         createRowStateCorrections(
             rewriter, loc, gemm0MaxMNThreadwiseView, gemm0SumMNThreadwiseView,
             gemm1MNThreadwiseView, attentionOutAccBufferView, maxRowBuffer,
@@ -1737,20 +1647,20 @@
             rewriter, loc, gemm1M, gemm1N, blockSize,
             ArrayRef<int64_t>{gemm0G, gemm1MBlocks, 1});
 
-    // Get current workgroup ID.
-    auto bid = rewriter.create<WorkgroupIdOp>(loc, rewriter.getIndexType());
-    Value g1MBlockCountVal =
-        createConstantIntOp(rewriter, loc, rewriter.getIndexType(),
-                            rewriter.getIndexType(), gemm1MBlocks);
-    auto gBlockIdx =
-        rewriter.create<arith::DivSIOp>(loc, bid, g1MBlockCountVal);
-    auto mBlockIdx =
-        rewriter.create<arith::RemSIOp>(loc, bid, g1MBlockCountVal);
-    Value one = createConstantIntOp(rewriter, loc, rewriter.getIndexType(),
-                                    rewriter.getIndexType(), 1);
+    // Value g1MBlockCountVal =
+    //     createConstantIntOp(rewriter, loc, rewriter.getIndexType(),
+    //                         rewriter.getIndexType(), gemm1MBlocks);
+    // auto gBlockIdx =m,
+    //     rewriter.create<arith::DivSIOp>(loc, bid, g1MBlockCountVal);
+    // auto mBlockIdx =
+    //     rewriter.create<arith::RemSIOp>(loc, bid, g1MBlockCountVal);
+    // Value one = createConstantIntOp(rewriter, loc, rewriter.getIndexType(),
+    //                                 rewriter.getIndexType(), 1);
     rewriter.create<ThreadwiseWriteAllOp>(
         loc, attentionOutAccBuffer, out, gemm1GridwiseViewMaps,
-        /*extraIndices=*/ValueRange{gBlockIdx, mBlockIdx, one},
+        /*extraIndices=*/
+        ValueRange{gridCoordsGemm1.g_block, gridCoordsGemm1.m_block,
+                   gridCoordsGemm1.n_block, tid},
         op.getFeatures(), rock::StoreMethod::Set, forceUnroll,
         /*useIndexDiffs=*/true);
     return success();
@@ -1866,28 +1776,6 @@
                << "bCopyKPerThread: " << bCopyKPerThread << "\n"
                << "copyMPerThread: " << copyMPerThread << "\n"
                << "copyNPerThread: " << copyNPerThread << "\n");
-<<<<<<< HEAD
-
-    FailureOr<Value> maybeWrappedA = wrapMatrixForGlobalLoad(
-        b, loc, op.getA(), "m", bidGridLengths, blockSize, kPerBlock, mPerBlock,
-        aCopyKPerThread, copyMPerThread, aVectorDim);
-    if (failed(maybeWrappedA))
-      return maybeWrappedA;
-    FailureOr<Value> maybeWrappedB = wrapMatrixForGlobalLoad(
-        b, loc, op.getB(), "n", bidGridLengths, blockSize, kPerBlock, nPerBlock,
-        bCopyKPerThread, copyNPerThread, bVectorDim);
-    if (failed(maybeWrappedB))
-      return maybeWrappedB;
-    Value wrappedA = std::move(*maybeWrappedA),
-          wrappedB = std::move(*maybeWrappedB);
-    wrappedA = flattenBlocks(b, loc, wrappedA);
-    wrappedB = flattenBlocks(b, loc, wrappedB);
-
-    ArrayAttr aVectorGlobalMap = globalVectorLayout(
-        b, loc, "m", aCopyKPerThread, copyMPerThread, kpack, aVectorDim);
-    ArrayAttr bVectorGlobalMap = globalVectorLayout(
-        b, loc, "n", bCopyKPerThread, copyNPerThread, kpack, bVectorDim);
-=======
     SmallVector<int64_t, 3> bidGridLengths = {G, mBlocks, nBlocks};
     SmallVector<StringRef, 3> bidGridOrder = {"g_block", "m_block", "n_block"};
     auto [aKDimTidPartInfo, mDimTidPartInfo] = createGlobalLdTidSplits(
@@ -1918,7 +1806,6 @@
       return failure();
     }
     Value wrappedB = transform(b, op.getB(), maybeBBufferViews->gridwiseView);
->>>>>>> 6bbdf3f4
 
     // Get current workgroup ID.
     auto bid = b.create<WorkgroupIdOp>(loc, b.getIndexType());
@@ -2210,41 +2097,18 @@
         MemRefType::get(numOutputVectorElements, destType, AffineMap{},
                         /*memorySpace=*/privateMemoryAddressSpace);
     Value convertedC = b.create<rock::GpuAllocOp>(loc, convertedCType);
+    ArrayAttr idToMatrixCMaps = accelEmitterPtr->computeOutputTransforms(
+        b, loc, M, N, blockSize, bidGridLengths);
+
     accelEmitterPtr->computeOutputConversion(b, loc, regCAllocOp, convertedC,
                                              forceUnroll);
-    ArrayAttr idToMatrixCMaps = accelEmitterPtr->computeOutputTransforms(
-        b, loc, M, N, blockSize, bidGridLengths);
-<<<<<<< HEAD
-    // We simply cannot transform the output memref and pass into the
-    // ThreadwiseWriteAllOp because we rely on the ThreadwiseWriteAllOp to have
-    // a source that is exactly what the gemm input tensor is. i.e. we cannot
-    // untransform as it might untransform beyond the gemm operation. Therefore,
-    // the flattening trmap should be prepended to the accel emitter map.
-    TransformMapAttr flatGridViewC = flattenBlocksTrMap(
-        b, loc, idToMatrixCMaps[0].cast<TransformMapAttr>().getUpperBounds(),
-        /*isOut=*/true);
-    SmallVector<Attribute, 4> outputViews;
-    outputViews.push_back(flatGridViewC);
-    outputViews.append(idToMatrixCMaps.getAsRange<Attribute>().begin(),
-                       idToMatrixCMaps.getAsRange<Attribute>().end());
+
     b.create<ThreadwiseWriteAllOp>(
-        loc, convertedC, op.getC(), b.getArrayAttr(outputViews),
-        /*extraIndices=*/ValueRange{bid, tid}, op.getFeatures(),
-        op.getStoreMethod(), forceUnroll, useIndexDiffs);
-=======
-
-    Value registerC = accelEmitterPtr->computeOutputConversion(
-        b, loc, M, N, blockSize, gridSize, regCAllocOp, convertedC,
-        forceUnroll);
-
-    b.create<ThreadwiseWriteAllOp>(
-        loc, registerC, op.getC(), idToMatrixCMaps,
+        loc, convertedC, op.getC(), idToMatrixCMaps,
         /*extraIndices=*/
         ValueRange{gridCoords.g_block, gridCoords.m_block, gridCoords.n_block,
                    tid},
         op.getFeatures(), op.getStoreMethod(), forceUnroll, useIndexDiffs);
-
->>>>>>> 6bbdf3f4
     b.eraseOp(op);
     return success();
   }
