//===- GridwiseGemmToBlockwise - MLIR Rock ops lowering passes -----===//
//
// Copyright 2020 The MLIR Authors.
//
// Licensed under the Apache License, Version 2.0 (the "License");
// you may not use this file except in compliance with the License.
// You may obtain a copy of the License at
//
//   http://www.apache.org/licenses/LICENSE-2.0
//
// Unless required by applicable law or agreed to in writing, software
// distributed under the License is distributed on an "AS IS" BASIS,
// WITHOUT WARRANTIES OR CONDITIONS OF ANY KIND, either express or implied.
// See the License for the specific language governing permissions and
// limitations under the License.
// ============================================================
//
// This pass converts rock.gridwise_gemm[_v2] into block- and threadwise ops
//
//===-----------------------------------------------------===//
#include "mlir/Dialect/Rock/IR/Rock.h"
#include "mlir/Dialect/Rock/IR/TransformMapBuilder.h"
#include "mlir/Dialect/Rock/Passes.h"
#include "mlir/Dialect/Rock/Tuning/GeneralGemmBlockStructure.h"
#include "mlir/Dialect/Rock/Tuning/GridwiseGemmParams.h"
#include "mlir/Dialect/Rock/utility/AmdArchDb.h"
#include "mlir/Dialect/Rock/utility/builderUtils.h"
#include "mlir/Dialect/Rock/utility/loweringUtils.h"
#include "mlir/Dialect/Rock/utility/math.h"
#include "mlir/Dialect/Rock/utility/transformMapUtils.h"

#include "mlir/Dialect/Affine/IR/AffineOps.h"
#include "mlir/Dialect/Arith/IR/Arith.h"
#include "mlir/Dialect/Func/IR/FuncOps.h"
#include "mlir/Dialect/GPU/IR/GPUDialect.h"
#include "mlir/Dialect/Linalg/IR/Linalg.h"
#include "mlir/Dialect/Math/IR/Math.h"
#include "mlir/Dialect/MemRef/IR/MemRef.h"
#include "mlir/Dialect/SCF/IR/SCF.h"
#include "mlir/Dialect/SCF/Transforms/Transforms.h"
#include "mlir/Dialect/Utils/IndexingUtils.h"
#include "mlir/Dialect/Vector/IR/VectorOps.h"
#include "mlir/IR/Diagnostics.h"
#include "mlir/IR/IRMapping.h"
#include "mlir/IR/Value.h"
#include "mlir/Pass/PassManager.h"
#include "mlir/Transforms/DialectConversion.h"
#include "mlir/Transforms/Passes.h"
#include "mlir/Transforms/RegionUtils.h"

#include "GridLayoutEmitter.h"
#include "mlir/Dialect/Rock/IR/AccelEmitter.h"
#include "llvm/Support/Debug.h"
#include "llvm/Support/FormatVariadic.h"

namespace mlir {
namespace rock {
#define GEN_PASS_DEF_ROCKGRIDWISEGEMMTOBLOCKWISEPASS
#include "mlir/Dialect/Rock/Passes.h.inc"
} // namespace rock
} // namespace mlir

#define DEBUG_TYPE "rock-gridwise-to-blockwise"

using namespace mlir;
using namespace mlir::arith;
using namespace mlir::rock;
using mlir::gpu::AddressSpace;

namespace {
struct RockGridwiseGemmToBlockwisePass
    : public rock::impl::RockGridwiseGemmToBlockwisePassBase<
          RockGridwiseGemmToBlockwisePass> {
  void runOnOperation() override;
};

/// Construct a `memref.view` operation that interprets the buffer `buffer`,
/// whose elements are bytes, as a buffer of `type`.
static TypedValue<MemRefType> viewBufferAs(OpBuilder &b, Value buffer,
                                           Type type) {
  Location loc = buffer.getLoc();
  Value zeroByteOffset = b.createOrFold<arith::ConstantIndexOp>(loc, 0);
  auto bufferType = buffer.getType().cast<MemRefType>();
  int64_t byteWidth = getByteWidth(type);
  int64_t numBytes = bufferType.getShape()[0];
  assert(numBytes % byteWidth == 0 && "Can't evenly fit type into buffer");
  int64_t length = numBytes / byteWidth;
  auto newBufferType = bufferType.cloneWith({length}, type);
  auto view =
      b.create<memref::ViewOp>(loc, newBufferType, buffer, zeroByteOffset,
                               /*dynamic dim sizes=*/ValueRange{});
  return TypedValue<MemRefType>(view.getResult());
}
} // end anonymous namespace

/// Given a copy layout <copyDPerThread, copyKPerThread>, come up with the best
/// vectorization strategy for the layout. For instance, if the layout is <D,K>
/// = <2,16> and K is contiguous, we will vectorize by 16 along K and we will
/// loop over the other dimension
static std::pair<GemmDimension, int64_t>
bestGlobalVectorization(OpBuilder &b, Value matrix, int64_t copyDPerThread,
                        int64_t copyKPerThread, GemmDimension tiebreaker,
                        int64_t kPerBlock, int64_t dPerBlock) {
  // A future commit will account for the underlying buffer's vectorization
  // here.
  VectorizationResult kVectorRes = getMaxVectorization(
      matrix, static_cast<uint32_t>(GemmDimension::K), /*inputDimLen=*/
      math_util::gcd(copyKPerThread * copyDPerThread, kPerBlock));
  int64_t kVectorLen = kVectorRes.max;
  VectorizationResult dVectorRes = getMaxVectorization(
      matrix, static_cast<uint32_t>(GemmDimension::MorN), /*inputDimLen=*/
      math_util::gcd(copyDPerThread * copyKPerThread, dPerBlock));
  int64_t dVectorLen = dVectorRes.max;

  if (kVectorLen > dVectorLen) {
    kVectorLen = math_util::gcd(kVectorLen, copyKPerThread);
    return {GemmDimension::K, kVectorLen};
  }

  if (dVectorLen > kVectorLen) {
    dVectorLen = math_util::gcd(dVectorLen, copyDPerThread);
    return {GemmDimension::MorN, dVectorLen};
  }

  return {tiebreaker, kVectorLen};
}

/// Compute a thread copy layout, i.e., how many elements a single thread (or
/// workitem) reads along K and M (independently on how we vectorize the reads)
static FailureOr<std::pair<int64_t, int64_t>>
computeCopyPerThread(Type elementType, int64_t copyPerThread, int64_t kPerBlock,
                     int64_t dPerBlock, int64_t kpack, Location loc) {

  // By default, we try to maximize the LDS store vectorization. So we will try
  // to read as many elements as possible along the contiguous dimension in LDS
  // and `copyPerThread/elements` in the other dimension
  int64_t maxVlen = 128 / elementType.getIntOrFloatBitWidth();
  int64_t copyKPerThread = 0;
  int64_t copyDPerThread = 0;

  if (kpack == 1) {
    copyDPerThread = math_util::gcd(maxVlen, copyPerThread);
    copyKPerThread = copyPerThread / copyDPerThread;
  } else {
    copyKPerThread =
        math_util::gcd(maxVlen, math_util::gcd(kpack, copyPerThread));
    copyDPerThread = copyPerThread / copyKPerThread;
  }

  if (copyKPerThread == 0 || copyDPerThread == 0) {
    return emitError(loc) << "gemmA copy size too small,"
                          << " copyKPerThread: " << copyKPerThread
                          << " copyDPerThread: " << copyDPerThread << "\n";
  }
  if (kPerBlock < copyKPerThread || dPerBlock < copyDPerThread) {
    return mlir::emitError(loc)
           << "gemmA per thread copy smaller than per"
           << " block copy, incohereant tuning parameters\n";
  }
  return std::make_pair(copyKPerThread, copyDPerThread);
}

/// Wraps the LDS buffer "buffer", which is <kOuter * d * kpack *
/// sizeof(T) x i8> into a tid x iter view, where `iter` iterates over nominal
/// scalar indices into a buffer of type T. `buffer` will be reinterpreted as a
/// buffer with element type vector<kpackPerThread x T> (with kpackPerThread ==
/// 1 meaning just T). The resulting view must be iterated over with a stride of
/// no less than min(kPerThread, kpack). Also note that the `d` dimension
/// might be rotated to minimize bank conflicts (i.e., depending on
/// `rotateDWithK`
// we can apply a transformation similar to `d=(d+kOuter)%D`)
static FailureOr<Value> wrapLDSBufferForStore(OpBuilder &b, Location loc,
                                              Value buffer, Type ldsReadType,
                                              int64_t kOuter, StringRef dName,
                                              int64_t d, int64_t kPerThread,
                                              int64_t dPerThread,
                                              bool rotateDWithK = false) {
  MemRefType bufferType = buffer.getType().cast<MemRefType>();
  ArrayRef<int64_t> bufferShape = bufferType.getShape();
  Type dataType = ldsReadType;
  if (bufferShape.size() != 1)
    return emitError(loc, "Expected a flat buffer");
  int64_t kpack = 1;
  if (auto vectorDataType = dataType.dyn_cast<VectorType>()) {
    kpack = vectorDataType.getNumElements();
    dataType = vectorDataType.getElementType();
  }

  if (bufferShape[0] != kOuter * d * kpack * getByteWidth(dataType)) {
    return emitError(loc, "LDS buffer should have ")
           << kOuter * d * kpack * getByteWidth(dataType)
           << " elements but has " << bufferShape[0];
  }
  int64_t kpackPerThread = std::min(kPerThread, kpack);
  int64_t threadsPerKpack = kpack / kpackPerThread;

  Type ldsWriteType = vectorTypeOrSelf(dataType, kpackPerThread);
  auto typedBuffer = viewBufferAs(b, buffer, ldsWriteType);

  TopDownTMBuilder mergeKpack{
      b, {"k", "d"}, {kOuter * threadsPerKpack * kpackPerThread, d}};
  mergeKpack.merge({"k_outer", "kpack_idx", "kpack_vec"}, {0, 2, 3}, "k",
                   {kOuter, threadsPerKpack, kpackPerThread});
  mergeKpack.merge({dName}, {1}, "d", {d});

  TransformMapAttr mergeKpackAttr = mergeKpack.get();
  SmallVector<Attribute> transformAttrs{mergeKpackAttr};

  // Rotate the buffer if necessary to minimize bank conflicts. Rotating the
  // buffer has the benefit of minimizing bank conflicts when we are transposing
  // the matrix from global to LDS. I.e., instead of storing different items in
  // position (0,0), (1,0), (2,0), ... we store it in (0,0), (1,1), (2, 2), ...
  int64_t stride = (kpack == 1 ? dPerThread : 1);
  TopDownTMBuilder reshapeBuf = rotateIf(
      rotateDWithK, mergeKpack, mergeKpackAttr, stride, dName, d, 1, "k_outer",
      kOuter, {"k_outer"}, {"kpack_idx", "kpack_vec"}, transformAttrs);

  reshapeBuf.unmerge("raw", 0, {"k_outer", dName, "kpack_idx"},
                     {kOuter, d, threadsPerKpack});
  reshapeBuf.ignore("kpack_vec");
  TransformMapAttr reshapeBufAttr = reshapeBuf.get();
  transformAttrs.push_back(reshapeBufAttr);

  ArrayAttr asMatrix = b.getArrayAttr(transformAttrs);
  return transform(b, typedBuffer, asMatrix);
}

static LogicalResult checkLDSSize(Operation *op, int64_t aBufferBytes,
                                  int64_t bBufferBytes) {
  int64_t ldsBytes = aBufferBytes + bBufferBytes;
  // Check for arch limitations exceeded
  FailureOr<StringAttr> maybeArch = getArch(op);
  if (succeeded(maybeArch)) {
    StringAttr arch = maybeArch.value();
    const int64_t ldsSize = rock::lookupArchInfo(arch).maxSharedMemPerWG;
    return success(ldsBytes <= ldsSize);
  }
  return success();
}

Value gpuAlloc(OpBuilder &b, Location loc, int64_t bufferDim, Type elementType,
               AddressSpace memoryAddressSpace) {
  auto memoryAddressSpaceAttr =
      b.getAttr<gpu::AddressSpaceAttr>(memoryAddressSpace);

  auto rawMemType =
      MemRefType::get({bufferDim * getByteWidth(elementType)}, b.getI8Type(),
                      AffineMap{}, memoryAddressSpaceAttr);
  auto buffer = b.create<GpuAllocOp>(loc, rawMemType);

  return viewBufferAs(b, buffer, elementType);
}

//===----------------------------------------------------------------------===//
// GridwiseGemm lowering.
//===----------------------------------------------------------------------===//

namespace {
struct GridwiseGemmRewritePattern : public OpRewritePattern<GridwiseGemmOp> {
  using OpRewritePattern<GridwiseGemmOp>::OpRewritePattern;

  LogicalResult matchAndRewrite(GridwiseGemmOp op,
                                PatternRewriter &b) const override {
    Location loc = op.getLoc();

    // Obtain data type.
    Type elementTypeA = op.getA().getType().getElementType();
    Type elementTypeB = op.getB().getType().getElementType();
    Type destType = op.getC().getType().getElementType();

    // Prepare some useful constants.
    Value zeroConstantFloatOp = createZeroConstantOp(b, loc, destType);
    auto zeroConstantOp = b.create<ConstantIndexOp>(loc, 0);

    ArrayRef<int64_t> aShape, bShape, cShape;
    aShape = op.getA().getType().getShape();
    bShape = op.getB().getType().getShape();
    cShape = op.getC().getType().getShape();
    // Obtain critical matrix dimensions.
    int64_t G = aShape[0];
    int64_t K = aShape[1];
    int64_t M = aShape[2];
    int64_t N = bShape[2];

    if (bShape[0] != G || cShape[0] != G) {
      return op.emitOpError("Mismatched G dimensions in matrix multiply;")
             << " A[0] = " << G << " b[0] = " << bShape[0]
             << " C[0] = " << cShape[0];
    }
    if (cShape[1] != M) {
      return op.emitOpError("Mismatched M dimensions in matrix multiply:")
             << " A[2] = " << M << " C[1] = " << cShape[1];
    }
    if (bShape[1] != K) {
      return op.emitOpError("Mismatched K dimensions in matrix multiply:")
             << " A[1] = " << K << " B[1] = " << bShape[1];
    }

    if (cShape[2] != N) {
      return op.emitOpError("Mismatched N dimensions in matrix multiply:")
             << " B[2] = " << N << " C[2] = " << cShape[2];
    }

    // Obtain critical tuning parameters.
    uint32_t gridSize = op.getGridSize();
    GeneralGemmParamsAttr tuningParams = op.getParams();
    int64_t kpack = tuningParams.getKpack();
    // TODO: kPerBlock, as defined in parameter selection etc,
    // is in units of kPack, not individual k. This should be changed
    // at some future point, but it'll be worked around for now.
    uint32_t blockSize = tuningParams.getBlockSize();
    int64_t kpacksPerBlock = tuningParams.getKPerBlock();
    int64_t mPerBlock = tuningParams.getMPerBlock();
    int64_t nPerBlock = tuningParams.getNPerBlock();
    int64_t mPerThread = tuningParams.getMPerThread();
    int64_t nPerThread = tuningParams.getNPerThread();

    GeneralGemmBlockStructure blockStructure =
        *deriveGeneralGemmBlockStructure(blockSize);
    int64_t mThreadsPerCuwave = blockStructure.mThreadsPerCuwave;
    int64_t nThreadsPerCuwave = blockStructure.nThreadsPerCuwave;
    int64_t mCuwavesPerBlock = blockStructure.mCuwavesPerBlock;
    int64_t nCuwavesPerBlock = blockStructure.nCuwavesPerBlock;

    int64_t kPerBlock = kpacksPerBlock * kpack;

    bool useIndexDiffs = true;

    int64_t mBlocks = M / mPerBlock;
    int64_t nBlocks = N / nPerBlock;

    LLVM_DEBUG(llvm::dbgs() << "\ngridwise_gemm op:\n");
    LLVM_DEBUG(op.print(llvm::dbgs()));
    LLVM_DEBUG(llvm::dbgs() << "\n");

    LLVM_DEBUG(llvm::dbgs()
               << "M: " << M << "\n"
               << "N: " << N << "\n"
               << "K: " << K << "\n"
               << "G: " << G << "\n"
               << "blockSize: " << blockSize << "\n"
               << "mPerBlock: " << mPerBlock << "\n"
               << "mBlocks = M / mPerBlock: " << mBlocks << "\n"
               << "nPerBlock: " << nPerBlock << "\n"
               << "nBlocks = N / nPerBlock: " << nBlocks << "\n"
               << "kPerBlock: " << kPerBlock << "\n"
               << "kpack: " << kpack << "\n"
               << "mPerThread: " << mPerThread << "\n"
               << "nPerThread: " << nPerThread << "\n"
               << "mThreadsPerCuwave: " << mThreadsPerCuwave << "\n"
               << "mCuwavesPerBlock: " << mCuwavesPerBlock << "\n"
               << "nThreadsPerCuwave: " << nThreadsPerCuwave << "\n"
               << "nCuwavesPerBlock: " << nCuwavesPerBlock << "\n");

    // Compute required LDS sizes.
    int64_t ldsBlockASize =
        kpacksPerBlock * mPerBlock * kpack * getByteWidth(elementTypeA);
    int64_t ldsBlockBSize =
        kpacksPerBlock * nPerBlock * kpack * getByteWidth(elementTypeB);
    LLVM_DEBUG(llvm::dbgs() << "LDS block size (in bytes):" << ldsBlockASize
                            << " " << ldsBlockBSize << "\n");
    if (failed(checkLDSSize(op, ldsBlockASize, ldsBlockBSize)))
      return op.emitOpError("requires too much LDS");

    // Allocate LDS.
    auto workgroupMemoryAddressSpace = b.getAttr<gpu::AddressSpaceAttr>(
        gpu::GPUDialect::getWorkgroupAddressSpace());
    auto ldsMemRefAType =
        MemRefType::get({ldsBlockASize}, b.getI8Type(), AffineMap{},
                        workgroupMemoryAddressSpace);
    auto ldsByteBufferA = b.create<GpuAllocOp>(loc, ldsMemRefAType);
    auto ldsMemRefBType =
        MemRefType::get({ldsBlockBSize}, b.getI8Type(), AffineMap{},
                        workgroupMemoryAddressSpace);
    auto ldsByteBufferB = b.create<GpuAllocOp>(loc, ldsMemRefBType);

    // Alloc for Matrix C on registers.
    // Compute register size from attributes.

    int64_t gemmMRepeat =
        mPerBlock / (mPerThread * mThreadsPerCuwave * mCuwavesPerBlock);
    int64_t gemmNRepeat =
        nPerBlock / (nPerThread * nThreadsPerCuwave * nCuwavesPerBlock);

    LLVM_DEBUG(llvm::dbgs() << "GemmMRepeat: " << gemmMRepeat << "\n");
    LLVM_DEBUG(llvm::dbgs() << "GemmNRepeat: " << gemmNRepeat << "\n");

    int64_t threadCNumM = gemmMRepeat * mPerThread;
    int64_t threadCNumN = gemmNRepeat * nPerThread;
    int64_t threadCNumRegisters = threadCNumM * threadCNumN;
    auto privateMemoryAddressSpace = b.getAttr<gpu::AddressSpaceAttr>(
        gpu::GPUDialect::getPrivateAddressSpace());
    auto threadCRegisterMemRefType =
        MemRefType::get({threadCNumRegisters}, destType, AffineMap{},
                        privateMemoryAddressSpace);
    Value registerMatrixCAllocOp =
        b.create<GpuAllocOp>(loc, threadCRegisterMemRefType);
    Value registerMatrixCViewOp = reshapeBuffer(
        b, loc, registerMatrixCAllocOp, {"m", "n"}, {threadCNumM, threadCNumN});

    // Zero init Matrix C on registers.
    b.create<FillOp>(loc, registerMatrixCAllocOp, zeroConstantFloatOp);

    // Get current workgroup ID.
    auto bid = b.create<WorkgroupIdOp>(loc, b.getIndexType());
    // Get current workitem ID.
    auto tid = b.create<WorkitemIdOp>(loc, b.getIndexType());

    if (!isValidBlockSize(blockSize, kPerBlock, mPerBlock, nPerBlock)) {
      return emitError(loc) << "Block size too large, rejecting as invalid.\n";
    }

    int64_t aCopyPerThread = (kPerBlock * mPerBlock) / blockSize;
    int64_t bCopyPerThread = (kPerBlock * nPerBlock) / blockSize;

    auto maybeCopyAPerThread = computeCopyPerThread(
        elementTypeA, aCopyPerThread, kPerBlock, mPerBlock, kpack, loc);
    if (failed(maybeCopyAPerThread))
      return maybeCopyAPerThread;
    int64_t aCopyKPerThread = (*maybeCopyAPerThread).first;
    int64_t copyMPerThread = (*maybeCopyAPerThread).second;

    auto maybeCopyBPerThread = computeCopyPerThread(
        elementTypeB, bCopyPerThread, kPerBlock, nPerBlock, kpack, loc);
    if (failed(maybeCopyBPerThread))
      return maybeCopyBPerThread;
    int64_t bCopyKPerThread = (*maybeCopyBPerThread).first;
    int64_t copyNPerThread = (*maybeCopyBPerThread).second;

    GemmDimension vectorTiebreaker =
        (kpack > 1) ? GemmDimension::K : GemmDimension::MorN;
    int64_t aVectorLen, bVectorLen;
    GemmDimension aVectorDim, bVectorDim;
    std::tie(aVectorDim, aVectorLen) =
        bestGlobalVectorization(b, op.getA(), copyMPerThread, aCopyKPerThread,
                                vectorTiebreaker, kPerBlock, mPerBlock);
    std::tie(bVectorDim, bVectorLen) =
        bestGlobalVectorization(b, op.getB(), copyNPerThread, bCopyKPerThread,
                                vectorTiebreaker, kPerBlock, nPerBlock);

    LLVM_DEBUG(llvm::dbgs()
               << "aCopyPerThread: " << aCopyPerThread << "\n"
               << "bCopyPerThread: " << bCopyPerThread << "\n"
               << "aVectorDim: " << aVectorDim << "\n"
               << "aVectorLen: " << aVectorLen << "\n"
               << "bVectorDim: " << bVectorDim << "\n"
               << "bVectorLen: " << bVectorLen << "\n"
               << "vectorTiebreaker: " << vectorTiebreaker << "\n");
    SmallVector<int64_t, 3> bidGridLengths = {G, mBlocks, nBlocks};
    SmallVector<StringRef, 3> bidGridOrder = {"g_block", "m_block", "n_block"};
    FailureOr<RegsAsMatrixSubTiles> maybeABufferViews = getLoadRegsAsTileViews(
        b, loc, op.getA(), "m", bidGridOrder, bidGridLengths, blockSize,
        kPerBlock, mPerBlock, aCopyKPerThread, copyMPerThread,
        aVectorDim == GemmDimension::K);
    if (failed(maybeABufferViews)) {
      return failure();
    }
    Value wrappedA = transform(b, op.getA(), maybeABufferViews->gridSubTile);
    FailureOr<RegsAsMatrixSubTiles> maybeBBufferViews = getLoadRegsAsTileViews(
        b, loc, op.getB(), "n", bidGridOrder, bidGridLengths, blockSize,
        kPerBlock, nPerBlock, bCopyKPerThread, copyNPerThread,
        bVectorDim == GemmDimension::K);
    if (failed(maybeBBufferViews)) {
      return failure();
    }
    Value wrappedB = transform(b, op.getB(), maybeBBufferViews->gridSubTile);

    Type loadBufferAType, loadBufferBType;
    loadBufferAType = MemRefType::get({aCopyPerThread}, elementTypeA,
                                      AffineMap{}, privateMemoryAddressSpace);
    loadBufferBType = MemRefType::get({bCopyPerThread}, elementTypeB,
                                      AffineMap{}, privateMemoryAddressSpace);

    auto loadBufferA = b.create<GpuAllocOp>(loc, loadBufferAType);
    auto loadBufferB = b.create<GpuAllocOp>(loc, loadBufferBType);

    // Compute grid coordinates
    auto gridCoords = layout::makeGroupedGridLayout(
        b, loc, bid, {mBlocks, nBlocks, op.getNumCU(), elementTypeA, destType});
    b.create<ThreadwiseReadIntoOp>(
        loc, wrappedA, loadBufferA, /*extraViews=*/b.getArrayAttr({}),
        /*extraIndices=*/
        ValueRange{/*kIter=*/zeroConstantOp, gridCoords.g_block,
                   gridCoords.m_block, gridCoords.n_block, tid},
        true, true);
    b.create<ThreadwiseReadIntoOp>(
        loc, wrappedB, loadBufferB, /*extraViews=*/b.getArrayAttr({}),
        /*extraIndices=*/
        ValueRange{/*kIter=*/zeroConstantOp, gridCoords.g_block,
                   gridCoords.m_block, gridCoords.n_block, tid},
        true, true);

    Value storeBufferA = b.create<GpuAllocOp>(loc, loadBufferA.getType());
    Value storeBufferB = b.create<GpuAllocOp>(loc, loadBufferB.getType());

    bool isKContiguousDimA = (aVectorDim == GemmDimension::K);
    bool isKContiguousDimB = (bVectorDim == GemmDimension::K);

    // LDS bank conflicts parameters
    int64_t maxVlenA = 128 / elementTypeA.getIntOrFloatBitWidth();
    int64_t maxVlenB = 128 / elementTypeB.getIntOrFloatBitWidth();
    // If kpack is less than the hardware max vector length, and we are
    // writing more contiguous kpack elements, there is a possibility to
    // vectorize that we want to preserve (i.e., we favour vectorization over
    // bank conflicts resolution)
    bool isPossibleToVectorizeA = (kpack < maxVlenA && copyMPerThread > 1);
    bool isPossibleToVectorizeB = (kpack < maxVlenB && copyNPerThread > 1);
    bool rotateMWithK = isKContiguousDimA && !isPossibleToVectorizeA;
    bool rotateNWithK = isKContiguousDimB && !isPossibleToVectorizeB;
    bool doSwapThreadIterSubDimsForM =
        !isKContiguousDimA && !isPossibleToVectorizeA;
    bool doSwapThreadIterSubDimsForN =
        !isKContiguousDimB && !isPossibleToVectorizeB;
    LLVM_DEBUG(llvm::dbgs()
               << "rotateMWithK: " << rotateMWithK << "\n"
               << "rotateNWithK: " << rotateNWithK << "\n"
               << "doSwapThreadIterSubDimsForM: " << doSwapThreadIterSubDimsForM
               << "\n"
               << "doSwapThreadIterSubDimsForN: " << doSwapThreadIterSubDimsForN
               << "\n");

    // We invert the transforms that are iter --> K x D slice of the tensor
    // so that we can view loadBuffer as a K x D tensor
    ArrayAttr loadBufferAViews =
        invertTransforms(b, loc, maybeABufferViews->threadSubTile);
    Value viewLoadBufferA = transform(b, loadBufferA, loadBufferAViews);
    // Prior to LDS store, we need re-arrange register buffer to maxmize LDS
    // vectorization Hence, creating the view w.r.t global that correspond to
    // such re-arranged register buffer
    FailureOr<RegsAsMatrixSubTiles> maybeALdsStoreViews =
        getPackedRegsAsTileViews(
            b, loc, op.getA(), "m", bidGridOrder, bidGridLengths, blockSize,
            kPerBlock, mPerBlock, aCopyKPerThread, copyMPerThread, kpack,
            isKContiguousDimA, doSwapThreadIterSubDimsForM);
    if (failed(maybeALdsStoreViews)) {
      return failure();
    }
    ArrayAttr storeBufferAViews =
        invertTransforms(b, loc, maybeALdsStoreViews->threadSubTile);
    Value viewStoreBufferA = transform(b, storeBufferA, storeBufferAViews);
    auto packALoop = b.create<ThreadwiseCopyOp>(
        loc, viewLoadBufferA, ValueRange{}, viewStoreBufferA, ValueRange{},
        useIndexDiffs, true);
    ArrayAttr loadBufferBViews =
        invertTransforms(b, loc, maybeBBufferViews->threadSubTile);
    Value viewLoadBufferB = transform(b, loadBufferB, loadBufferBViews);
    // Prior to LDS store, we need re-arrange register buffer to maxmize LDS
    // vectorization Hence, creating the view w.r.t global that correspond to
    // such re-arranged register buffer
    FailureOr<RegsAsMatrixSubTiles> maybeBLdsStoreViews =
        getPackedRegsAsTileViews(
            b, loc, op.getB(), "n", bidGridOrder, bidGridLengths, blockSize,
            kPerBlock, nPerBlock, bCopyKPerThread, copyNPerThread, kpack,
            isKContiguousDimB, doSwapThreadIterSubDimsForN);
    if (failed(maybeBLdsStoreViews)) {
      return failure();
    }
    ArrayAttr storeBufferBViews =
        invertTransforms(b, loc, maybeBLdsStoreViews->threadSubTile);
    Value viewStoreBufferB = transform(b, storeBufferB, storeBufferBViews);
    auto packBLoop = b.create<ThreadwiseCopyOp>(
        loc, viewLoadBufferB, ValueRange{}, viewStoreBufferB, ValueRange{},
        useIndexDiffs, true);

    Type ldsReadTypeA = vectorTypeOrSelf(elementTypeA, kpack);
    FailureOr<Value> maybeWrappedLdsA = wrapLDSBufferForStore(
        b, loc, ldsByteBufferA, ldsReadTypeA, kpacksPerBlock, "m", mPerBlock,
        aCopyKPerThread, copyMPerThread, rotateMWithK);
    if (failed(maybeWrappedLdsA))
      return maybeWrappedLdsA;
    // This is KxD view of the flat LDS buffer
    Value wrappedLdsA = std::move(*maybeWrappedLdsA);
    // This will produce a (tid, iter) --> flat LDS view
    wrappedLdsA = transform(b, wrappedLdsA, maybeALdsStoreViews->blockSubTile);

    Type ldsReadTypeB = vectorTypeOrSelf(elementTypeB, kpack);
    FailureOr<Value> maybeWrappedLdsB = wrapLDSBufferForStore(
        b, loc, ldsByteBufferB, ldsReadTypeB, kpacksPerBlock, "n", nPerBlock,
        bCopyKPerThread, copyNPerThread, rotateNWithK);
    if (failed(maybeWrappedLdsB))
      return maybeWrappedLdsB;
    // This is KxD view of the flat LDS buffer
    Value wrappedLdsB = std::move(*maybeWrappedLdsB);
    // This will produce a (tid, iter) --> flat LDS view
    wrappedLdsB = transform(b, wrappedLdsB, maybeBLdsStoreViews->blockSubTile);

    ThreadwiseWriteAllOp blockwiseStoreA = b.create<ThreadwiseWriteAllOp>(
        loc, storeBufferA, wrappedLdsA,
        /*extraViews=*/b.getArrayAttr({}),
        /*extraIndices=*/ValueRange{tid}, op.getFeatures(), StoreMethod::Set,
        /*forceUnroll=*/true, /*useIndexDiffs=*/true);
    ThreadwiseWriteAllOp blockwiseStoreB = b.create<ThreadwiseWriteAllOp>(
        loc, storeBufferB, wrappedLdsB,
        /*extraViews=*/b.getArrayAttr({}),
        /*extraIndices=*/ValueRange{tid}, op.getFeatures(), StoreMethod::Set,
        /*forceUnroll=*/true, /*useIndexDiffs=*/true);

    // The blockwise gemm isn't set up for vector-of-kpack loads and so expects
    // a scalar kpacksPerBlock x dPerBlock x kpack x T buffer unconditionally.
    Value ldsMatrixA = viewBufferAs(b, ldsByteBufferA, elementTypeA);
    ldsMatrixA = reshapeBuffer(b, loc, ldsMatrixA, {"k", "m", "kpack"},
                               {kpacksPerBlock, mPerBlock, kpack});
    Value ldsMatrixB = viewBufferAs(b, ldsByteBufferB, elementTypeB);
    ldsMatrixB = reshapeBuffer(b, loc, ldsMatrixB, {"k", "n", "kpack"},
                               {kpacksPerBlock, nPerBlock, kpack});

    // Emit loop.
    int64_t nIterations = K / kPerBlock;
    BlockwiseGemmOp blockwiseGemmOp;
    // Start at 1 to make it clearer we have performed software pipelining.
    auto loopOp = b.create<affine::AffineForOp>(loc, 1, nIterations, 1);
    {
      // inside the loop.
      PatternRewriter::InsertionGuard guard(b);
      b.setInsertionPointToStart(loopOp.getBody());

      Value iv = loopOp.getInductionVar();
      b.create<ThreadwiseReadIntoOp>(
          loc, wrappedA, loadBufferA, /*extraViews=*/b.getArrayAttr({}),
          /*extraIndices=*/
          ValueRange{/*kIter=*/iv, gridCoords.g_block, gridCoords.m_block,
                     gridCoords.n_block, tid},
          true, true);
      b.create<ThreadwiseReadIntoOp>(
          loc, wrappedB, loadBufferB, /*extraViews=*/b.getArrayAttr({}),
          /*extraIndices=*/
          ValueRange{/*kIter=*/iv, gridCoords.g_block, gridCoords.m_block,
                     gridCoords.n_block, tid},
          true, true);

      // LDS barrier.
      b.create<LDSBarrierOp>(loc);

      // Emit blockwise GEMM.
      blockwiseGemmOp = b.create<BlockwiseGemmOp>(
          loc, ldsMatrixA, ldsMatrixB, registerMatrixCViewOp,
          b.getI32IntegerAttr(copyMPerThread),
          b.getI32IntegerAttr(copyNPerThread),
          rotateMWithK ? b.getUnitAttr() : nullptr,
          rotateNWithK ? b.getUnitAttr() : nullptr, op.getParamsAttr());

      // LDS barrier.
      // This barrier prevents halo part of outputs having weird values.
      b.create<LDSBarrierOp>(loc);

      // Packing step
      b.clone(*packALoop.getOperation());
      b.clone(*packBLoop.getOperation());

      // Emit blockwise stores
      b.clone(*blockwiseStoreA.getOperation());
      b.clone(*blockwiseStoreB.getOperation());
    }
    // outside the loop.

    // LDS barrier.
    b.create<LDSBarrierOp>(loc);

    // Emit blockwise GEMM for the loop tail.
    IRMapping tailGemmCloneMap;
    b.clone(*blockwiseGemmOp, tailGemmCloneMap);

    // Apparently, the canonicalizer doesn't get rid of empty loops without
    // results properly, remove them ourselves.
    if (nIterations <= 1)
      b.eraseOp(loopOp);

    SmallVector<Attribute> transformAttrs;

    // Threadwise copy from register (naive tensor) to global (generic tensor).
    TopDownTMBuilder splitMemoryCoords(
        b, {"g_block", "m_block", "n_block", "tid", "iter"},
        {gridSize, mBlocks, nBlocks, blockSize, threadCNumRegisters}, loc);
    splitMemoryCoords.passThrough({"g_block", "m_block", "n_block"});
    splitMemoryCoords.merge({"m_cuwaves", "n_cuwaves", "m_cuwave", "n_cuwave"},
                            {3, 4, 5, 6}, "tid",
                            {mCuwavesPerBlock, nCuwavesPerBlock,
                             mThreadsPerCuwave, nThreadsPerCuwave});
    splitMemoryCoords.merge({"m_repeat", "m_thread", "n_repeat", "n_thread"},
                            {7, 8, 9, 10}, "iter",
                            {gemmMRepeat, mPerThread, gemmNRepeat, nPerThread});
    TransformMapAttr splitMemoryCoordsAttr = splitMemoryCoords.get();
    transformAttrs.push_back(splitMemoryCoordsAttr);

    auto toMatrixC =
        TopDownTMBuilder::below(splitMemoryCoords, splitMemoryCoordsAttr);
    toMatrixC.passThrough({"gemmG"}, {0}, {"g_block"});
    toMatrixC.unmerge(
        "gemmM", 1,
        {"m_block", "m_repeat", "m_cuwaves", "m_cuwave", "m_thread"},
        {M / mPerBlock, gemmMRepeat, mCuwavesPerBlock, mThreadsPerCuwave,
         mPerThread});
    toMatrixC.unmerge(
        "gemmN", 2,
        {"n_block", "n_repeat", "n_cuwaves", "n_cuwave", "n_thread"},
        {N / nPerBlock, gemmNRepeat, nCuwavesPerBlock, nThreadsPerCuwave,
         nPerThread});

    swapThreadIdAndIteration(toMatrixC, /*mBlocks=*/bidGridLengths[1],
                             /*nBlocks=*/bidGridLengths[2], copyMPerThread,
                             copyNPerThread, mPerBlock, nPerBlock,
                             doSwapThreadIterSubDimsForM,
                             doSwapThreadIterSubDimsForN,
                             /*isBlockwise=*/false, transformAttrs);

    Value registerC = registerMatrixCAllocOp;
    ArrayAttr idToMatrixCMaps = b.getArrayAttr(transformAttrs);
    b.create<ThreadwiseWriteAllOp>(loc, registerC, op.getC(), idToMatrixCMaps,
                                   /*extraIndices=*/
                                   ValueRange{gridCoords.g_block,
                                              gridCoords.m_block,
                                              gridCoords.n_block, tid},
                                   op.getFeatures(), StoreMethod::Set,
                                   /*forceUnroll=*/true, useIndexDiffs);
    b.eraseOp(op);

    return success();
  }
};

//===----------------------------------------------------------------------===//
// GridwiseAttentionAccel lowering.
//===----------------------------------------------------------------------===//
struct ElementwiseMultOp {
  using Float = arith::MulFOp;
  using Int = arith::MulIOp;
};

struct ElementwiseAddOp {
  using Float = arith::AddFOp;
  using Int = arith::AddIOp;
};

struct GridwiseAttentionAccelRewritePattern
    : public OpRewritePattern<GridwiseAttentionAccelOp> {
  using OpRewritePattern<GridwiseAttentionAccelOp>::OpRewritePattern;

  LogicalResult storeGemmInputTile(
      PatternRewriter &rewriter, Location loc, int64_t kpack, Value regBuffer,
      RegsAsMatrixSubTiles toLDSViews, Value storeBuffer,
      Value ldsTileByteBuffer, int64_t kpacksPerBlock, StringRef nonKDimName,
      int64_t kPerBlock, int64_t dPerBlock, int64_t copyKPerThread,
      int64_t copyDPerThread, bool forceUnroll) const {
    Type elemType = regBuffer.getType().cast<MemRefType>().getElementType();
    ArrayAttr storeBufferViews =
        invertTransforms(rewriter, loc, toLDSViews.threadSubTile);
    Value viewStoreBuffer = transform(rewriter, storeBuffer, storeBufferViews);
    // The following is fine for software pipelining optimization as it could be
    // considered "compute". In future, consider refactoring the following loop
    // to be a single reg->reg op avoid verbose IR at this level.
    rewriter.create<ThreadwiseCopyOp>(loc, regBuffer, ValueRange{},
                                      viewStoreBuffer, ValueRange{}, false,
                                      false);
    Type ldsReadType = vectorTypeOrSelf(elemType, kpack);
    FailureOr<Value> maybeWrappedLds = wrapLDSBufferForStore(
        rewriter, loc, ldsTileByteBuffer, ldsReadType, kpacksPerBlock,
        nonKDimName, dPerBlock, copyKPerThread, copyDPerThread);
    if (failed(maybeWrappedLds)) {
      return failure();
    }
    // This is KxD view of the flat LDS buffer
    Value wrappedLds = std::move(*maybeWrappedLds);
    // This will produce a (tid, iter) --> flat LDS view
    wrappedLds = transform(rewriter, wrappedLds, toLDSViews.blockSubTile);
    auto tid = rewriter.create<WorkitemIdOp>(loc, rewriter.getIndexType());
    rewriter.create<ThreadwiseWriteAllOp>(
        loc, storeBuffer, wrappedLds, /*extraViews=*/rewriter.getArrayAttr({}),
        /*extraIndices=*/ValueRange{tid}, GemmFeatures::none, StoreMethod::Set,
        forceUnroll, true);
    return success();
  }

  // This function will process a tile of gemm input into LDS buffer
  // in a way it could be fed to blockwise_gemm_accel op
  LogicalResult loadAndStoreGemmInputTile(
      Location loc, Value in, Value kIter,
      rock::layout::GridCoordinates gridCoords, Value fromGlobalRegBuffer,
      Value toLDSRegBuffer, Value destBuffer, StringRef nonKDimName,
      int64_t kpack, int64_t kpacksPerBlock, int64_t dPerBlock,
      uint32_t blockSize, uint32_t gridSize, ArrayRef<StringRef> bidGridOrder,
      ArrayRef<int64_t> bidGridLengths, bool forceUnroll,
      PatternRewriter &rewriter, const accel::AccelEmitter &accelEmitter,
      std::optional<int64_t> forceKPerThread = std::nullopt) const {

    MemRefType destBufferType = destBuffer.getType().cast<MemRefType>();
    mlir::gpu::AddressSpace destBufferAddrSpace =
        destBufferType.getMemorySpace()
            .cast<gpu::AddressSpaceAttr>()
            .getValue();
    bool isDestBufferLDS = destBufferAddrSpace == gpu::AddressSpace::Workgroup;
    if (!isDestBufferLDS && destBufferAddrSpace != gpu::AddressSpace::Private) {
      return emitError(loc) << "the destination buffer to load global input "
                               "tile should either be LDS or Regs.\n";
    }

    int64_t kPerBlock = kpacksPerBlock * kpack;
    int64_t copyPerThread = (kPerBlock * dPerBlock) / blockSize;
    int64_t kGlobal = in.getType().cast<MemRefType>().getShape()[1];
    int64_t kIters = kGlobal / kPerBlock;
    Type elemType = in.getType().cast<MemRefType>().getElementType();
    if (copyPerThread == 0) {
      return emitError(loc) << "Block size too large, rejecting as invalid.\n";
    }
    auto maybeCopyDPerThread = computeCopyPerThread(
        elemType, copyPerThread, kPerBlock, dPerBlock, kpack, loc);
    if (failed(maybeCopyDPerThread))
      return failure();

    int64_t copyKPerThread = (*maybeCopyDPerThread).first;
    int64_t copyDPerThread = (*maybeCopyDPerThread).second;
    if (forceKPerThread.has_value()) {
      copyKPerThread = forceKPerThread.value();
      copyDPerThread = copyPerThread / copyKPerThread;
    }

    // Find the best way of vectorizing the layout
    GemmDimension vectorTiebreaker =
        (kpack > 1) ? GemmDimension::K : GemmDimension::MorN;
    int64_t vectorLen;
    GemmDimension vectorDim;
    std::tie(vectorDim, vectorLen) =
        bestGlobalVectorization(rewriter, in, copyDPerThread, copyKPerThread,
                                vectorTiebreaker, kPerBlock, dPerBlock);
    FailureOr<RegsAsMatrixSubTiles> maybeInBufferViews;
    if (!isDestBufferLDS) {
      maybeInBufferViews = accelEmitter.createAccelGemmOperandTransforms(
          rewriter, loc, kIters, bidGridLengths, blockSize, copyDPerThread,
          nonKDimName, vectorDim == GemmDimension::K, false);
    } else {
      maybeInBufferViews = getLoadRegsAsTileViews(
          rewriter, loc, in, nonKDimName, bidGridOrder, bidGridLengths,
          blockSize, kPerBlock, dPerBlock, copyKPerThread, copyDPerThread,
          vectorDim == GemmDimension::K);
    }
    if (failed(maybeInBufferViews)) {
      return failure();
    }
    Value viewIn = transform(rewriter, in, maybeInBufferViews->gridSubTile);
    auto tid = rewriter.create<WorkitemIdOp>(loc, rewriter.getIndexType());
    rewriter.create<ThreadwiseReadIntoOp>(
        loc, viewIn, fromGlobalRegBuffer,
        /*extraViews=*/rewriter.getArrayAttr({}),
        ValueRange{kIter, gridCoords.g_block, gridCoords.m_block,
                   gridCoords.n_block, tid},
        forceUnroll, true);
    if (isDestBufferLDS) {
      // threadwiseView is iter --> K,D
      // Hence we invert to create the reg buffer to be viewed
      // as K x D memref
      ArrayAttr loadBufferViews =
          invertTransforms(rewriter, loc, maybeInBufferViews->threadSubTile);
      Value viewLoadBuffer =
          transform(rewriter, fromGlobalRegBuffer, loadBufferViews);

      FailureOr<RegsAsMatrixSubTiles> maybeLdsStoreViews =
          getPackedRegsAsTileViews(rewriter, loc, in, nonKDimName, bidGridOrder,
                                   bidGridLengths, blockSize, kPerBlock,
                                   dPerBlock, copyKPerThread, copyDPerThread,
                                   kpack, vectorDim == GemmDimension::K);
      if (failed(maybeLdsStoreViews)) {
        return failure();
      }
      LogicalResult storeGemmTileStatus = storeGemmInputTile(
          rewriter, loc, kpack, viewLoadBuffer, maybeLdsStoreViews.value(),
          toLDSRegBuffer, destBuffer, kpacksPerBlock, nonKDimName, kPerBlock,
          dPerBlock, copyKPerThread, copyDPerThread, forceUnroll);
      if (failed(storeGemmTileStatus)) {
        return failure();
      }
    } else {
      accel::AccelEmitterParams accelEmitterParams = accelEmitter.getParams();
      int64_t dRepeats = (nonKDimName == "m" ? accelEmitterParams.mRepeats
                                             : accelEmitterParams.nRepeats);
      affine::AffineForOp dRepeatsLoop =
          rewriter.create<affine::AffineForOp>(loc, 0, dRepeats, 1);
      {
        PatternRewriter::InsertionGuard guard(rewriter);
        rewriter.setInsertionPointToStart(dRepeatsLoop.getBody());
        Value di = dRepeatsLoop.getInductionVar();
        Value subview = destBuffer;
        if (dRepeats > 1) {
          subview = createSliceOfFirstDim(rewriter, loc, destBuffer, di);
        }
        // InBufferViews provide --> K x D subtile views.
        // Since we are iterating on D dimension, we need to transpose it.
        RegsAsMatrixSubTiles inBufferViewsTr =
            transposeSubTileViews(rewriter, loc, maybeInBufferViews.value());
        Value viewLoadedBuffer = transform(
            rewriter, fromGlobalRegBuffer,
            invertTransforms(rewriter, loc, inBufferViewsTr.threadSubTile));
        rewriter.create<ThreadwiseReadIntoOp>(loc, viewLoadedBuffer, subview,
                                              rewriter.getArrayAttr({}),
                                              ValueRange{di}, true, true);
      }
    }
    return success();
  }

  Value createLDSByteBuffer(PatternRewriter &rewriter, Location loc,
                            int64_t numElements, Type elemType) const {
    auto workgroupMemoryAddressSpace = rewriter.getAttr<gpu::AddressSpaceAttr>(
        gpu::GPUDialect::getWorkgroupAddressSpace());
    int64_t ldsBlockSize = numElements * getByteWidth(elemType);
    auto ldsMemRefType =
        MemRefType::get({ldsBlockSize}, rewriter.getI8Type(), AffineMap{},
                        workgroupMemoryAddressSpace);
    Value ldsByteBuffer = rewriter.create<GpuAllocOp>(loc, ldsMemRefType);
    return ldsByteBuffer;
  }

  std::tuple<SmallVector<Value>, int64_t>
  createSharedLDSByteBufferRefs(PatternRewriter &rewriter, Location loc,
                                ArrayRef<int64_t> numElementsArr,
                                ArrayRef<Type> elemTypeArr) const {
    auto workgroupMemoryAddressSpace = rewriter.getAttr<gpu::AddressSpaceAttr>(
        gpu::GPUDialect::getWorkgroupAddressSpace());
    int64_t maxSizeBytes = 0;
    SmallVector<int64_t, 4> byteSizes;
    for (auto [numElements, elemType] :
         llvm::zip(numElementsArr, elemTypeArr)) {
      int64_t sizeBytes = numElements * getByteWidth(elemType);
      if (sizeBytes > maxSizeBytes) {
        maxSizeBytes = sizeBytes;
      }
      byteSizes.push_back(sizeBytes);
    }
    auto ldsMemRefType =
        MemRefType::get({maxSizeBytes}, rewriter.getI8Type(), AffineMap{},
                        workgroupMemoryAddressSpace);
    Value ldsByteBuffer = rewriter.create<GpuAllocOp>(loc, ldsMemRefType);

    SmallVector<Value> ret;
    for (int64_t byteSize : byteSizes) {
      if (byteSize == 0) {
        ret.push_back(Value());
        continue;
      }
      if (byteSize == maxSizeBytes) {
        ret.push_back(ldsByteBuffer);
        continue;
      }
      auto byteBufferType =
          MemRefType::get({byteSize}, rewriter.getI8Type(), AffineMap{},
                          workgroupMemoryAddressSpace);
      Value ldsByteBufferSubView = rewriter.create<memref::SubViewOp>(
          loc, byteBufferType, ldsByteBuffer, ArrayRef<int64_t>{0},
          ArrayRef<int64_t>{byteSize}, ArrayRef<int64_t>{1});
      ret.push_back(ldsByteBufferSubView);
    }
    return {ret, maxSizeBytes};
  }

  // This function will create fromGlobalRegsBuffer, toLDSRegBuffer and
  // ldsTileBuffer for a gemm input
  std::tuple<Value, Value>
  createRegBuffersForGemmIn(Location loc, int64_t kPerBlock, int64_t blockSize,
                            Type elemType, int64_t dPerBlock,
                            PatternRewriter &rewriter) const {
    auto privateMemoryAddressSpace = rewriter.getAttr<gpu::AddressSpaceAttr>(
        gpu::GPUDialect::getPrivateAddressSpace());
    int64_t copyPerThread = (kPerBlock * dPerBlock) / blockSize;
    Type loadBufferType = MemRefType::get(
        {copyPerThread}, elemType, AffineMap{}, privateMemoryAddressSpace);
    Value fromGlobalRegBuffer =
        rewriter.create<GpuAllocOp>(loc, loadBufferType);
    Value toLDSRegBuffer = rewriter.create<GpuAllocOp>(loc, loadBufferType);
    return {fromGlobalRegBuffer, toLDSRegBuffer};
  }

  void zeroAccBuffer(PatternRewriter &rewriter, Location loc,
                     Value accBuffer) const {
    MemRefType accBufferType = accBuffer.getType().cast<MemRefType>();
    Value zeroConstantCOp =
        createZeroConstantOp(rewriter, loc, accBufferType.getElementType());
    rewriter.create<FillOp>(loc, accBuffer, zeroConstantCOp);
  }

  // This function creates the accumulator register buffer
  Value createBufferForAccelGemmOut(Location loc,
                                    rock::accel::AccelEmitterParams params,
                                    PatternRewriter &rewriter,
                                    int64_t numBuffers = 1) const {
    auto privateMemoryAddressSpace = rewriter.getAttr<gpu::AddressSpaceAttr>(
        gpu::GPUDialect::getPrivateAddressSpace());
    int64_t nResultVectors = params.nResultVectors;
    int64_t mRepeats = params.mRepeats;
    int64_t nRepeats = params.nRepeats;
    VectorType accVectorType = params.accVectorType;
    int64_t nOutputVectors = nResultVectors * mRepeats * nRepeats;
    MemRefType regCAllocType;
    if (numBuffers > 1) {
      regCAllocType = MemRefType::get(
          {numBuffers, nOutputVectors}, accVectorType, AffineMap{},
          /*memorySpace=*/privateMemoryAddressSpace);
    } else {
      regCAllocType =
          MemRefType::get(nOutputVectors, accVectorType, AffineMap{},
                          /*memorySpace=*/privateMemoryAddressSpace);
    }
    Value regCAllocOp = rewriter.create<rock::GpuAllocOp>(loc, regCAllocType);
    return regCAllocOp;
  }

  // This function creates a simple scalar reg buffer (i.e. without vectors)
  Value createBufferForGemmOut(Location loc, Type gemmOutElemType,
                               rock::accel::AccelEmitterParams params,
                               PatternRewriter &rewriter,
                               int64_t numBuffers = 1) const {
    auto privateMemoryAddressSpace = rewriter.getAttr<gpu::AddressSpaceAttr>(
        gpu::GPUDialect::getPrivateAddressSpace());
    int64_t numOutputElements = params.numOutputVectorElements();
    MemRefType gemmOutScalarBufferType;
    if (numBuffers > 1) {
      gemmOutScalarBufferType = MemRefType::get(
          {numBuffers, numOutputElements}, gemmOutElemType, AffineMap{},
          /*memorySpace=*/privateMemoryAddressSpace);
    } else {
      gemmOutScalarBufferType =
          MemRefType::get({numOutputElements}, gemmOutElemType, AffineMap{},
                          /*memorySpace=*/privateMemoryAddressSpace);
    }
    Value gemmOutScalarBuffer =
        rewriter.create<rock::GpuAllocOp>(loc, gemmOutScalarBufferType);
    return gemmOutScalarBuffer;
  }

  // This fuction creates interrim register buffers to store data in once
  // loaded from the LDS before accelerator intrinsics are called
  std::tuple<Value, Value> createRegInterrimBufferForAccel(
      Location loc, rock::accel::AccelEmitterParams params,
      PatternRewriter &rewriter, int64_t mRepeats = 1,
      int64_t nRepeats = 1) const {
    auto privateMemoryAddressSpace = rewriter.getAttr<gpu::AddressSpaceAttr>(
        gpu::GPUDialect::getPrivateAddressSpace());
    int64_t kBasePerThread = params.kBasePerThread;

    SmallVector<Value> arrayARegs;
    Type argTypeA = params.argTypeA;
    SmallVector<int64_t, 2> aShape{kBasePerThread};
    if (mRepeats > 1) {
      aShape.insert(aShape.begin(), mRepeats);
    }
    auto arrayAType = MemRefType::get(aShape, argTypeA, AffineMap{},
                                      privateMemoryAddressSpace);
    auto arrayA = rewriter.create<GpuAllocOp>(loc, arrayAType);

    SmallVector<Value> arrayBRegs;
    Type argTypeB = params.argTypeB;
    SmallVector<int64_t, 2> bShape{kBasePerThread};
    if (nRepeats > 1) {
      bShape.insert(bShape.begin(), nRepeats);
    }
    auto arrayBType = MemRefType::get(bShape, argTypeB, AffineMap{},
                                      privateMemoryAddressSpace);
    auto arrayB = rewriter.create<GpuAllocOp>(loc, arrayBType);
    return {arrayA, arrayB};
  }

  // This function computes exp(gemm0 - rowmax_j)
  void expSubstractMaxFromGemm0(PatternRewriter &rewriter, Location loc,
                                Value gemm0OutThreadwiseView,
                                Value gemm0OutExpThreadwiseView,
                                Value gemm0OutBufferMaxView,
                                Value maxRowBuffer) const {
    Value gemm0OutBufferMax, gemm0OutExp, gemm0Out;
    ArrayAttr gemm0OutBufferMaxTrs, gemm0OutExpTrs, gemm0OutTrs;
    std::tie(gemm0OutBufferMax, gemm0OutBufferMaxTrs, std::ignore) =
        untransform(rewriter, gemm0OutBufferMaxView);
    std::tie(gemm0OutExp, gemm0OutExpTrs, std::ignore) =
        untransform(rewriter, gemm0OutExpThreadwiseView);
    std::tie(gemm0Out, gemm0OutTrs, std::ignore) =
        untransform(rewriter, gemm0OutThreadwiseView);

    MemRefType gemm0OutViewType =
        gemm0OutThreadwiseView.getType().cast<MemRefType>();
    int64_t g0Mpt = gemm0OutViewType.getShape()[0];
    int64_t g0Npt = gemm0OutViewType.getShape()[1];

    Value zero = rewriter.createOrFold<ConstantIndexOp>(loc, 0);
    auto loop = rewriter.create<TransformingForOp>(
        loc,
        ArrayRef<ValueRange>{
            {zero, zero}, {zero, zero}, {zero, zero}, {zero, zero}},
        ArrayRef<Attribute>{rewriter.getArrayAttr({}), gemm0OutBufferMaxTrs,
                            gemm0OutExpTrs, gemm0OutTrs},
        /*bounds=*/ArrayRef<int64_t>{g0Mpt, g0Npt},
        /*strides=*/ArrayRef<int64_t>{1, 1},
        /*useIndexDiffs=*/true, /*forceUnroll=*/true);
    {
      OpBuilder::InsertionGuard guard(rewriter);
      rewriter.setInsertionPointToStart(loop.getBody());
      Block::BlockArgListType upperCoords = loop.getLowerCoords(0);
      Block::BlockArgListType gemm0OutBufferMaxCoords = loop.getLowerCoords(1);
      Block::BlockArgListType gemm0OutExpCoords = loop.getLowerCoords(2);
      Block::BlockArgListType gemm0OutCoords = loop.getLowerCoords(3);

      // maxRowBufferNew = max(maxRowBuffer, gemm0OutBufferMaxView[:,0])
      Type maxRowBufferElemType = getElementTypeOrSelf(maxRowBuffer.getType());
      Value ldMaxRowBuffer = rewriter.create<InBoundsLoadOp>(
          loc, maxRowBufferElemType, maxRowBuffer, ValueRange{upperCoords[0]});
      Value ldgemm0OutBufferMax = rewriter.create<InBoundsLoadOp>(
          loc, maxRowBufferElemType, gemm0OutBufferMax,
          gemm0OutBufferMaxCoords);
      Value maxRowBufferNew = rewriter.create<arith::MaximumFOp>(
          loc, ldMaxRowBuffer, ldgemm0OutBufferMax);

      // ldGemm0OutSubMaxExp = exp(gemm0Out  -maxRowBufferNew)
      Type ldGemm0OutElemType = getElementTypeOrSelf(gemm0Out.getType());
      Value ldGemm0Out = rewriter.create<InBoundsLoadOp>(
          loc, ldGemm0OutElemType, gemm0Out, gemm0OutCoords);
      Value ldGemm0OutSubMax =
          rewriter.create<arith::SubFOp>(loc, ldGemm0Out, maxRowBufferNew);
      Value ldGemm0OutSubMaxExp =
          rewriter.create<math::Exp2Op>(loc, ldGemm0OutSubMax);

      // Store back to gemm0Out
      rewriter.create<InBoundsStoreOp>(loc, ldGemm0OutSubMaxExp, gemm0OutExp,
                                       gemm0OutExpCoords);
    }
  }

  // This updates the row sum according to the following
  // formula:
  // li = exp(m_{j-1} - m_{j}) * l_{j-1} + rowsum(Pij)
  // where
  // l is the rowsum accumulator
  // m is the rowmax accmulator
  // P is exp(gemm0 - rowmax_j)
  void updateRowSum(PatternRewriter &rewriter, Location loc,
                    Value gemm0OutBufferSumView, Value gemm0OutBufferMaxView,
                    Value sumRowBuffer, Value maxRowBuffer,
                    Value expMaxDiffRowBuffer) const {
    Value gemm0OutBufferSum, gemm0OutBufferMax;
    ArrayAttr gemm0OutBufferSumTrs, gemm0OutBufferMaxTrs;
    std::tie(gemm0OutBufferMax, gemm0OutBufferMaxTrs, std::ignore) =
        untransform(rewriter, gemm0OutBufferMaxView);
    std::tie(gemm0OutBufferSum, gemm0OutBufferSumTrs, std::ignore) =
        untransform(rewriter, gemm0OutBufferSumView);

    MemRefType gemm0OutViewType =
        gemm0OutBufferSumView.getType().cast<MemRefType>();
    int64_t g0Mpt = gemm0OutViewType.getShape()[0];
    Value zero = rewriter.createOrFold<ConstantIndexOp>(loc, 0);
    auto loop = rewriter.create<TransformingForOp>(
        loc, ArrayRef<ValueRange>{{zero, zero}, {zero, zero}, {zero, zero}},
        ArrayRef<Attribute>{rewriter.getArrayAttr({}), gemm0OutBufferSumTrs,
                            gemm0OutBufferMaxTrs},
        /*bounds=*/ArrayRef<int64_t>{g0Mpt, 1},
        /*strides=*/ArrayRef<int64_t>{1, 1},
        /*useIndexDiffs=*/true, /*forceUnroll=*/true);
    {
      OpBuilder::InsertionGuard guard(rewriter);
      rewriter.setInsertionPointToStart(loop.getBody());
      Block::BlockArgListType upperCoords = loop.getLowerCoords(0);
      Block::BlockArgListType gemm0OutBufferSumCoords = loop.getLowerCoords(1);
      Block::BlockArgListType gemm0OutBufferMaxCoords = loop.getLowerCoords(2);
      // sumRowBufferNew = exp(maxRowBuffer - maxRowBufferNew) * sumRowBuffer +
      // exp(gemm0OutBufferMaxView[:,0] - maxRowBufferNew) *
      // gemm0OutBufferSumView[:,0]
      Type sumRowBufferElemType = getElementTypeOrSelf(sumRowBuffer.getType());
      Value ldSumRowBuffer = rewriter.create<InBoundsLoadOp>(
          loc, sumRowBufferElemType, sumRowBuffer, ValueRange{upperCoords[0]});
      Value ldgemm0OutBufferSum = rewriter.create<InBoundsLoadOp>(
          loc, sumRowBufferElemType, gemm0OutBufferSum,
          gemm0OutBufferSumCoords);
      // sumRowBufferNew0 = exp(maxRowBuffer - maxRowBufferNew) * sumRowBuffer
      Type maxRowBufferElemType = getElementTypeOrSelf(maxRowBuffer.getType());
      Value ldMaxRowBuffer = rewriter.create<InBoundsLoadOp>(
          loc, maxRowBufferElemType, maxRowBuffer, ValueRange{upperCoords[0]});
      Value ldgemm0OutBufferMax = rewriter.create<InBoundsLoadOp>(
          loc, maxRowBufferElemType, gemm0OutBufferMax,
          gemm0OutBufferMaxCoords);
      Value maxRowBufferNew = rewriter.create<arith::MaximumFOp>(
          loc, ldMaxRowBuffer, ldgemm0OutBufferMax);
      Value maxRowDiff =
          rewriter.create<arith::SubFOp>(loc, ldMaxRowBuffer, maxRowBufferNew);
      Value maxRowDiffExp = rewriter.create<math::Exp2Op>(loc, maxRowDiff);
      rewriter.create<InBoundsStoreOp>(loc, maxRowDiffExp, expMaxDiffRowBuffer,
                                       ValueRange{upperCoords[0]});
      Value sumRowBufferNew = maxRowDiffExp;
      sumRowBufferNew =
          rewriter.create<arith::MulFOp>(loc, sumRowBufferNew, ldSumRowBuffer);
      sumRowBufferNew = rewriter.create<arith::AddFOp>(loc, sumRowBufferNew,
                                                       ldgemm0OutBufferSum);
      rewriter.create<InBoundsStoreOp>(loc, sumRowBufferNew, sumRowBuffer,
                                       ValueRange{upperCoords[0]});
      rewriter.create<InBoundsStoreOp>(loc, maxRowBufferNew, maxRowBuffer,
                                       ValueRange{upperCoords[0]});
    }
  }

  // This is the out of loop scaling of attention output
  // where its divided by the accumulated rowsum
  void scaleFinalOutput(PatternRewriter &rewriter, Location loc,
                        Value attentionOutAccBufferView,
                        Value sumRowBuffer) const {
    Value attentionOutAccBuffer;
    ArrayAttr attentionOutAccTrs;
    std::tie(attentionOutAccBuffer, attentionOutAccTrs, std::ignore) =
        untransform(rewriter, attentionOutAccBufferView);
    MemRefType attentionOutAccViewType =
        attentionOutAccBufferView.getType().cast<MemRefType>();
    Type outElemType = attentionOutAccViewType.getElementType();
    int64_t g1Mpt = attentionOutAccViewType.getShape()[0];
    int64_t g1Npt = attentionOutAccViewType.getShape()[1];
    Value zero = rewriter.createOrFold<ConstantIndexOp>(loc, 0);
    auto loop = rewriter.create<TransformingForOp>(
        loc, ArrayRef<ValueRange>{{zero, zero}, {zero, zero}},
        ArrayRef<Attribute>{rewriter.getArrayAttr({}), attentionOutAccTrs},
        /*bounds=*/ArrayRef<int64_t>{g1Mpt, g1Npt},
        /*strides=*/ArrayRef<int64_t>{1, 1},
        /*useIndexDiffs=*/true, /*forceUnroll=*/true);
    {
      OpBuilder::InsertionGuard guard(rewriter);
      rewriter.setInsertionPointToStart(loop.getBody());
      Block::BlockArgListType upperCoords = loop.getLowerCoords(0);
      Block::BlockArgListType attentionOutAccBufferCoords =
          loop.getLowerCoords(1);
      Value ldAttentionOutAccBuffer = rewriter.create<InBoundsLoadOp>(
          loc, outElemType, attentionOutAccBuffer, attentionOutAccBufferCoords);
      Type sumRowBufferElemType = getElementTypeOrSelf(sumRowBuffer.getType());
      Value ldSumRowBuffer = rewriter.create<InBoundsLoadOp>(
          loc, sumRowBufferElemType, sumRowBuffer, ValueRange{upperCoords[0]});
      Value stAttentionOutAccBuffer = rewriter.create<arith::DivFOp>(
          loc, ldAttentionOutAccBuffer, ldSumRowBuffer);
      rewriter.create<InBoundsStoreOp>(loc, stAttentionOutAccBuffer,
                                       attentionOutAccBuffer,
                                       attentionOutAccBufferCoords);
    }
  }

  // This function does the corrections to row-based tiled reductions
  // according to flash attention 2 algorithm :
  // https://arxiv.org/pdf/2205.14135.pdf
  //
  // The shapes expected by the functions:
  // gemm0OutBufferMaxView.shape = [g0.Mpt, g0.Npt]
  // gemm1OutThreadwiseView.shape = [g1.Mpt=g0.Mpt, g1.Npt]
  // attentionOutAccBuffer.shape = [g1.Mpt=g0.Mpt, g1.Npt]
  //
  // This function will do the following logic :
  //
  // maxRowBufferNew = max(maxRowBuffer, gemm0OutBufferMaxView[:,0])
  // expMaxDiff = exp(maxRowBuffer - maxRowBufferNew)
  // attentionOutAccBufferMaxScaled = if not first iter ? attentionOutAccBuffer
  // / expMaxDiff : attentionOutAccBuffer attentionOutAccBufferMaxScaled +=
  // gemm1OutThreadwiseView [STORE] attentionOutAccBuffer =
  // attentionOutAccBufferMaxScaled
  void createAttentionRowStateCorrections(PatternRewriter &rewriter,
                                          Location loc,
                                          Value gemm1OutThreadwiseView,
                                          Value attentionOutAccBufferView,
                                          Value expMaxDiffRowBuffer) const {
    Value gemm1Out, attentionOutAccBuffer;
    ArrayAttr gemm1OutTrs, attentionOutAccBufferTrs;
    std::tie(gemm1Out, gemm1OutTrs, std::ignore) =
        untransform(rewriter, gemm1OutThreadwiseView);
    std::tie(attentionOutAccBuffer, attentionOutAccBufferTrs, std::ignore) =
        untransform(rewriter, attentionOutAccBufferView);

    MemRefType attentionOutAccBufferType =
        attentionOutAccBufferView.getType().cast<MemRefType>();
    Type outElemType = attentionOutAccBufferType.getElementType();
    int64_t g1Mpt = attentionOutAccBufferType.getShape()[0];
    int64_t g1Npt = attentionOutAccBufferType.getShape()[1];

    Value zero = rewriter.createOrFold<ConstantIndexOp>(loc, 0);

    auto loop = rewriter.create<TransformingForOp>(
        loc, ArrayRef<ValueRange>{{zero, zero}, {zero, zero}, {zero, zero}},
        ArrayRef<Attribute>{rewriter.getArrayAttr({}), gemm1OutTrs,
                            attentionOutAccBufferTrs},
        /*bounds=*/ArrayRef<int64_t>{g1Mpt, g1Npt},
        /*strides=*/ArrayRef<int64_t>{1, 1},
        /*useIndexDiffs=*/true, /*forceUnroll=*/true);
    {
      OpBuilder::InsertionGuard guard(rewriter);
      rewriter.setInsertionPointToStart(loop.getBody());

      Block::BlockArgListType upperCoords = loop.getLowerCoords(0);
      Block::BlockArgListType gemm1OutCoords = loop.getLowerCoords(1);
      Block::BlockArgListType attentionOutAccBufferCoords =
          loop.getLowerCoords(2);

      Type expMaxDiffRowBufferElemType =
          getElementTypeOrSelf(expMaxDiffRowBuffer.getType());
      Value maxRowDiffExp = rewriter.create<InBoundsLoadOp>(
          loc, expMaxDiffRowBufferElemType, expMaxDiffRowBuffer,
          ValueRange{upperCoords[0]});
      Value ldAttentionOutAccBuffer = rewriter.create<InBoundsLoadOp>(
          loc, outElemType, attentionOutAccBuffer, attentionOutAccBufferCoords);
      Value scaledldAttentionOutAccBuffer = rewriter.create<arith::MulFOp>(
          loc, ldAttentionOutAccBuffer, maxRowDiffExp);

      Value ldGemm1Out = rewriter.create<InBoundsLoadOp>(
          loc, outElemType, gemm1Out, gemm1OutCoords);
      Value stAttentionOutAccBuffer = rewriter.create<arith::AddFOp>(
          loc, scaledldAttentionOutAccBuffer, ldGemm1Out);
      rewriter.create<InBoundsStoreOp>(loc, stAttentionOutAccBuffer,
                                       attentionOutAccBuffer,
                                       attentionOutAccBufferCoords);
    }
  }

  // This function will take a view stack that has lower view as m x n.
  // Then append a view to make it : m x n --> m --> m x constDim(0, n).
  // This is used to get corresponding 0th col idx in between two matrices
  // that have same number of rows.
  ArrayAttr createNZeroBroadcastView(PatternRewriter &rewriter, Location loc,
                                     ArrayAttr subTileView,
                                     int64_t zeroNDimSize) const {
    ArrayRef<int64_t> lowerShape = getLowerShape(subTileView);
    bool hasGDim = lowerShape.size() == 3;
    SmallVector<StringRef> topNames{"m", "n"};
    int nDimIdx = 1;
    if (hasGDim) {
      topNames.insert(topNames.begin(), "g");
      nDimIdx = 2;
    }
    TopDownTMBuilder dropNTop(rewriter, topNames, lowerShape, loc);
    if (hasGDim) {
      dropNTop.passThrough("g");
    }
    dropNTop.passThrough("m");
    dropNTop.constDim("nzero", nDimIdx, 0, zeroNDimSize);
    TransformMapAttr mOnlyViewMap = dropNTop.get();
    return prependUpperViews(rewriter, subTileView,
                             rewriter.getArrayAttr({mOnlyViewMap}));
  }

  // This function will call makeNZeroSubTile on subtile views of registers
  // across grid, block and thread levels.
  RegsAsMatrixSubTiles makeNZeroSubTile(PatternRewriter &rewriter, Location loc,
                                        RegsAsMatrixSubTiles subTileViews,
                                        int64_t nLen, int64_t nPerBlock,
                                        int64_t nPerThread) const {
    RegsAsMatrixSubTiles ret;
    ret.gridSubTile =
        createNZeroBroadcastView(rewriter, loc, subTileViews.gridSubTile, nLen);
    ret.blockSubTile = createNZeroBroadcastView(
        rewriter, loc, subTileViews.blockSubTile, nPerBlock);
    ret.threadSubTile = createNZeroBroadcastView(
        rewriter, loc, subTileViews.threadSubTile, nPerThread);
    return ret;
  }

  // This function will create a grid subtile view that has the unpadded
  // coordinates if there were any padding involved in the gemm operands.
  RegsAsMatrixSubTiles unpadGridSubTileView(PatternRewriter &rewriter,
                                            Location loc,
                                            RegsAsMatrixSubTiles subtileViews,
                                            int64_t prePadDim1,
                                            int64_t prePadDim2) const {
    ArrayRef<int64_t> paddedShape = getLowerShape(subtileViews.gridSubTile);
    TopDownTMBuilder viewBuilder{
        rewriter, {"g", "paddedDim1", "paddedDim2"}, paddedShape, loc};
    viewBuilder.passThrough("g");
    // paddedShape is G x M x N
    viewBuilder.pad(
        {"paddedDim1", "paddedDim2"},
        {0, paddedShape[1] - prePadDim1, 0, paddedShape[2] - prePadDim2});
    TransformMapAttr padMap = viewBuilder.get();

    subtileViews.gridSubTile = prependUpperViews(
        rewriter, subtileViews.gridSubTile, rewriter.getArrayAttr({padMap}));
    return subtileViews;
  }

  // If padding is used in the kernel, this means the first gemm
  // will be done in a larger matrix. In typical, gemm kernels
  // the padded region in the output will just contain zeros. However,
  // attention kernel will perform softmax normalization on rows.
  // Therefore, having zeros -- zero not being the minimum representable
  // value in the element type -- going to affect all the values
  // post normalization. Therefore, this function creates a trasnforming
  // for loop that overwrites out of bounds values of first gemm output
  // to be negative infinity.
  void createFirstGemmNegInfPadding(
      PatternRewriter &rewriter, Location loc,
      layout::GridCoordinates gridCoords, Value gemm0OutBuffer,
      RegsAsMatrixSubTiles gemm0OutSubTileViews) const {
    MemRefType gemm0OutBufferType = gemm0OutBuffer.getType().cast<MemRefType>();
    auto negInfTyped = createConstantFloatOp(
        rewriter, loc, gemm0OutBufferType.getElementType(),
        gemm0OutBufferType.getElementType(),
        -std::numeric_limits<float>::infinity());
    // Get current workitem ID.
    auto tid = rewriter.create<WorkitemIdOp>(loc, rewriter.getIndexType());
    int64_t elementsInThreadBuffer = gemm0OutBufferType.getNumElements();
    Value zero = rewriter.createOrFold<ConstantIndexOp>(loc, 0);
    auto loop = rewriter.create<TransformingForOp>(
        loc,
        ArrayRef<ValueRange>{{gridCoords.g_block, gridCoords.m_block,
                              gridCoords.n_block, tid, zero},
                             {zero, zero, zero, zero, zero}},
        ArrayRef<Attribute>{gemm0OutSubTileViews.gridSubTile,
                            rewriter.getArrayAttr({})},
        /*bounds=*/ArrayRef<int64_t>{1, 1, 1, 1, elementsInThreadBuffer},
        /*strides=*/ArrayRef<int64_t>{1, 1, 1, 1, 1},
        /*useIndexDiffs=*/true, /*forceUnroll=*/true);
    {
      OpBuilder::InsertionGuard guard(rewriter);
      rewriter.setInsertionPointToStart(loop.getBody());

      Block::BlockArgListType upperCoords = loop.getLowerCoords(1);
      TypedValue<IntegerType> isValid = loop.getValidity(0);
      Value zeroBit = createConstantIntOp(rewriter, loc, isValid.getType(),
                                          isValid.getType(), 0);
      auto isInvalid = rewriter.create<arith::CmpIOp>(
          loc, arith::CmpIPredicate::eq, isValid, zeroBit);
      scf::IfOp ifb = rewriter.create<scf::IfOp>(loc, isInvalid,
                                                 /*withElseRegion=*/false);
      {
        OpBuilder thenb = ifb.getThenBodyBuilder();
        thenb.create<InBoundsStoreOp>(loc, negInfTyped, gemm0OutBuffer,
                                      ValueRange{upperCoords[4]});
      }
    }
  }

  template <typename ElementwiseOpType>
  void postProcessFirstGemmSplat(PatternRewriter &rewriter, Location loc,
                                 layout::GridCoordinates gridCoords,
                                 Value gemm0OutBuffer,
                                 RegsAsMatrixSubTiles gemm0OutViews,
                                 TypedAttr splatVal) const {
    MemRefType bufType = gemm0OutBuffer.getType().cast<MemRefType>();
    SmallVector<AffineMap, 2> indexingMaps{
        2, rewriter.getMultiDimIdentityMap(bufType.getRank())};
    SmallVector<utils::IteratorType> iteratorTypes(
        bufType.getRank(), utils::IteratorType::parallel);
    rewriter.create<linalg::GenericOp>(
        loc, ValueRange(gemm0OutBuffer), ValueRange(gemm0OutBuffer),
        indexingMaps, iteratorTypes,
        [&](OpBuilder &nestedBuilder, Location nestedLoc, ValueRange args) {
          Value splatScalarConst = nestedBuilder.create<arith::ConstantOp>(
              loc, bufType.getElementType(), splatVal);
          Value elementwiseOp;
          if (bufType.getElementType().isIntOrIndex()) {
            elementwiseOp =
                nestedBuilder.create<typename ElementwiseOpType::Int>(
                    loc, args[0], splatScalarConst);
          } else {
            elementwiseOp =
                nestedBuilder.create<typename ElementwiseOpType::Float>(
                    loc, args[0], splatScalarConst);
          }
          nestedBuilder.create<linalg::YieldOp>(nestedLoc, elementwiseOp);
        });
  }

  FailureOr<Value> postProcessFirstGemm(PatternRewriter &rewriter, Location loc,
                                        GridwiseAttentionAccelOp op,
                                        layout::GridCoordinates gridCoords,
                                        Value srcGemm0OutBuffer,
                                        Value destGemm0OutBuffer,
                                        RegsAsMatrixSubTiles gemm0OutViews,
                                        bool convertToF16) const {
    LogicalResult res = success();
    auto privateMemoryAddressSpace = rewriter.getAttr<gpu::AddressSpaceAttr>(
        gpu::GPUDialect::getPrivateAddressSpace());
    bool linalgOpFound = false;
    op.getPreSoftmaxBody().walk([&](linalg::GenericOp genOp) {
      linalgOpFound = true;
      auto tid = rewriter.create<WorkitemIdOp>(loc, rewriter.getIndexType());
      MemRefType srcBufType = srcGemm0OutBuffer.getType().cast<MemRefType>();
      SmallVector<Value> inputTileBuffers;
      if (convertToF16) {
        auto srcBufTypeF16 =
            MemRefType::get(srcBufType.getShape(), rewriter.getF16Type(),
                            AffineMap{}, privateMemoryAddressSpace);
        auto srcGemm0OutBufferF16 =
            rewriter.create<rock::GpuAllocOp>(loc, srcBufTypeF16);
        createTypeConversionStore(rewriter, loc, srcGemm0OutBuffer,
                                  srcGemm0OutBufferF16);
        inputTileBuffers.push_back(srcGemm0OutBufferF16);
        srcBufType = srcBufTypeF16;
      } else {
        inputTileBuffers.push_back(srcGemm0OutBuffer);
      }

      // Pull non-identiy index maps to rock transforms
      res = makeLinalgGenericWithIdentityAffMaps(rewriter, genOp);

      // Obtain transform stack from gemmOutput to linalg generic input.
      ArrayAttr linalgToGemmOutMaps;
      std::tie(std::ignore, linalgToGemmOutMaps, std::ignore) =
          untransform(rewriter, genOp.getInputs()[0]);
      // The obtained transforms will be linalg generic being the upperview
      // leading to gemmOutput being the lowerview. However, we need to
      // construct
      //  the following sequence :
      //  (bid, tid, iter) > ... > [gemmOutput: k x d]
      //                         > invertTr(linalg input to gemmOutput maps)
      //                         > (linalgOtherInput to op arg maps)
      ArrayAttr linalgGridSubTileMaps = gemm0OutViews.gridSubTile;
      ArrayAttr GemmOutToLinalgMaps =
          invertTransforms(rewriter, loc, linalgToGemmOutMaps);
      if (!GemmOutToLinalgMaps.empty()) {
        linalgGridSubTileMaps = prependUpperViews(
            rewriter, linalgGridSubTileMaps, GemmOutToLinalgMaps);
      }

      for (auto [idx, otherInput] :
           llvm::enumerate(op.getPreSoftmaxElemWiseInputs())) {
        MemRefType otherInputBufType = otherInput.getType().cast<MemRefType>();
        MemRefType tileBufType = MemRefType::get(
            srcBufType.getShape(), otherInputBufType.getElementType(),
            AffineMap{}, privateMemoryAddressSpace);
        auto tileBuffer = rewriter.create<rock::GpuAllocOp>(loc, tileBufType);
        auto genOpInput = genOp.getInputs()[idx + 1];
        ArrayAttr linalgToOtherInputMaps;
        std::tie(std::ignore, linalgToOtherInputMaps, std::ignore) =
            untransform(rewriter, genOpInput);
        ArrayAttr GemmOutToOtherInputMaps = linalgGridSubTileMaps;
        if (!linalgToOtherInputMaps.empty()) {
          GemmOutToOtherInputMaps = prependUpperViews(
              rewriter, linalgGridSubTileMaps, linalgToOtherInputMaps);
        }
        rewriter.create<ThreadwiseReadIntoOp>(
            loc, otherInput, tileBuffer, GemmOutToOtherInputMaps,
            ValueRange{gridCoords.g_block, gridCoords.m_block,
                       gridCoords.n_block, tid},
            true, true);
        inputTileBuffers.push_back(tileBuffer);
      }
      inputTileBuffers.push_back(destGemm0OutBuffer);
      linalg::GenericOp newLinalgOp;

      mlir::IRMapping mapper;
      for (auto [operand, tilebuffer] :
           llvm::zip(genOp->getOperands(), inputTileBuffers)) {
        mapper.map(operand, tilebuffer);
      }
      newLinalgOp = cast<linalg::GenericOp>(rewriter.clone(*genOp, mapper));
      SmallVector<AffineMap> indexingMaps;
      for (size_t i = 0; i < inputTileBuffers.size(); i++) {
        indexingMaps.push_back(rewriter.getMultiDimIdentityMap(1));
      }
      newLinalgOp.setIndexingMapsAttr(
          rewriter.getAffineMapArrayAttr(indexingMaps));
      SmallVector<Attribute, 5> iteratorTypes;
      iteratorTypes.resize(
          1, linalg::IteratorTypeAttr::get(rewriter.getContext(),
                                           utils::IteratorType::parallel));
      newLinalgOp.setIteratorTypesAttr(rewriter.getArrayAttr(iteratorTypes));

      if (convertToF16) {
        auto dstBufTypeF16 =
            MemRefType::get(srcBufType.getShape(), rewriter.getF16Type(),
                            AffineMap{}, privateMemoryAddressSpace);
        auto dstGemm0OutBufferF16 =
            rewriter.create<rock::GpuAllocOp>(loc, dstBufTypeF16);
        newLinalgOp.getOutputsMutable().assign(dstGemm0OutBufferF16);
        createTypeConversionStore(rewriter, loc, dstGemm0OutBufferF16,
                                  destGemm0OutBuffer);
      }
    });
    if (failed(res)) {
      return op.emitError("pre softmax linalg regularization failed.\n");
    }
    if (!linalgOpFound) {
      return srcGemm0OutBuffer;
    }
    return destGemm0OutBuffer;
  }

  void loadGemmOperandsFromLDSToRegs(
      PatternRewriter &rewriter, Location loc, Value ldsTileBuffer,
      Value preAccelRegBuffer, StringRef dName, int64_t blockSize,
      int64_t inDPerThread, const accel::AccelEmitter &accelEmitterPtr) const {
    // Get current workitem ID.
    auto tid = rewriter.create<WorkitemIdOp>(loc, rewriter.getIndexType());
    rock::accel::AccelEmitterParams accelParams = accelEmitterPtr.getParams();
    Value wrappedLDSBufferForLoad = accelEmitterPtr.wrapLDSBufferForLoad(
        rewriter, loc, ldsTileBuffer, blockSize, inDPerThread, dName, false);
    int64_t repeats =
        dName == "m" ? accelParams.mRepeats : accelParams.nRepeats;
    affine::AffineForOp mRepeatsLoop =
        rewriter.create<affine::AffineForOp>(loc, 0, repeats, 1);
    {
      PatternRewriter::InsertionGuard guard(rewriter);
      rewriter.setInsertionPointToStart(mRepeatsLoop.getBody());
      Value mi = mRepeatsLoop.getInductionVar();
      Value subview = preAccelRegBuffer;
      if (repeats > 1) {
        subview = createSliceOfFirstDim(rewriter, loc, preAccelRegBuffer, mi);
      }
      rewriter.create<ThreadwiseReadIntoOp>(loc, wrappedLDSBufferForLoad,
                                            subview, rewriter.getArrayAttr({}),
                                            ValueRange{tid, mi}, true, true);
    }
  }

  Value transposeAttnOperand(PatternRewriter &rewriter, Location loc,
                             TypedValue<MemRefType> operand) const {
    BottomUpTMBuilder viewBuilder(rewriter, operand.getType().getShape(), loc);
    viewBuilder.passThrough({0, 1, 2}, {0, 2, 1});
    TransformMapAttr trMap = viewBuilder.get();
    return rewriter.create<TransformOp>(loc, operand, trMap);
  }

  /// Check whether the op can bypass LDS-based swizzling
  /// for the B operand of the second gemm.
  bool canBypassLDSForSecondGemm(GridwiseAttentionAccelOp op) const {
    Type elemTypeQ =
        op.getQueries().getType().cast<MemRefType>().getElementType();
    Type elemTypeK = op.getKeys().getType().cast<MemRefType>().getElementType();
    StringRef arch = op.getArch();
    RockAccelTuningParamAttrInterface gemm0TuningParams = op.getParams0();
    auto accelEmitterPtrGemm0 = accel::AccelEmitter::select(
        op.getFeatures(), elemTypeQ, elemTypeK, arch, gemm0TuningParams);
    if (auto mfmaEmitter =
            dyn_cast<accel::MfmaEmitter>(accelEmitterPtrGemm0.get())) {
      if (!mfmaEmitter->isKReduction()) {
        return false;
      }
      int64_t mWaves =
          gemm0TuningParams.getMPerBlock() / gemm0TuningParams.getMPerWave();
      if (mWaves != 1) {
        return false;
      }
      // TODO: explore if this could be relaxed
      // Right now, the way we load thins from
      // LDS for the other operand distributes
      // kPack set of values from K dim. Therefore
      // to match with the MFMA output the Kpack
      // has to match rowGroupSize if we are to
      // avoid LDS for the current operand.
      if (gemm0TuningParams.getKpack() != mfmaEmitter->getRowGroupSize()) {
        return false;
      }
      return true;
    }
    return false;
  }

  /// check whether the op can bypass LDS when loading
  /// Q tiles to accel_gemm layouts
  bool canBypassLDSForQ(GridwiseAttentionAccelOp op) const {
    ArrayRef<int64_t> qShape =
        op.getQueries().getType().cast<MemRefType>().getShape();
    int64_t gemm0K = qShape[1];
    RockAccelTuningParamAttrInterface gemm0TuningParams = op.getParams0();
    int64_t gemm0kpack = gemm0TuningParams.getKpack();
    int64_t gemm0KpacksPerBlock = gemm0TuningParams.getKpackPerBlock();
    int64_t gemm0KPerBlock = gemm0kpack * gemm0KpacksPerBlock;
    bool enableQLDSBypass = !op.getDisableQBypassLDS();
    return enableQLDSBypass && (gemm0K == gemm0KPerBlock);
  }

  TransformMapAttr getFlatToMiterMap(PatternRewriter &rewriter, int64_t gBlocks,
                                     int64_t mIterLen, int64_t nBlocks,
                                     int64_t blockSize,
                                     int64_t numElements) const {
    TopDownTMBuilder viewBuilder(rewriter,
                                 {"gblock", "nblock", "tid", "flatiter"},
                                 {gBlocks, nBlocks, blockSize, numElements});
    viewBuilder.passThrough({"gblock", "nblock", "tid"}, {0, 2, 3},
                            {"gblock", "nblock", "tid"});
    viewBuilder.merge({"mIter", "iter"}, {1, 4}, "flatiter",
                      {mIterLen, numElements / mIterLen});
    return viewBuilder.get();
  }

  LogicalResult matchAndRewrite(GridwiseAttentionAccelOp op,
                                PatternRewriter &rewriter) const override {
    Location loc = op.getLoc();
    StringRef arch = op.getArch();
    uint32_t blockSize = op.getBlockSize();
    uint32_t gridSize = op.getGridSize();

    TypedValue<MemRefType> inQ = op.getQueries();
    ArrayRef<int64_t> qShape = inQ.getType().cast<MemRefType>().getShape();
    Type elemTypeQ = inQ.getType().cast<MemRefType>().getElementType();

    TypedValue<MemRefType> inK = op.getKeys();
    ArrayRef<int64_t> kShape = inK.getType().cast<MemRefType>().getShape();
    Type elemTypeK = inK.getType().cast<MemRefType>().getElementType();

    TypedValue<MemRefType> inV = op.getValues();
    Type elemTypeV = inV.getType().getElementType();

    TypedValue<MemRefType> out = op.getOut();
    Value trOut = transposeAttnOperand(rewriter, loc, out);
    ArrayRef<int64_t> outShape = trOut.getType().cast<MemRefType>().getShape();
    Type elemTypeOut = trOut.getType().cast<MemRefType>().getElementType();

    // It is defaulted to F32.
    Type elemTypeQxK = op.getQkType().value_or(rewriter.getF32Type());

    auto privateMemoryAddressSpace = rewriter.getAttr<gpu::AddressSpaceAttr>(
        gpu::GPUDialect::getPrivateAddressSpace());

    int64_t gemm0G = qShape[0];
    int64_t gemm0K = qShape[1];
    int64_t gemm0N = qShape[2];
    int64_t gemm0M = kShape[2];

    int64_t gemm1M = outShape[1];
    int64_t gemm1N = outShape[2];

    RockAccelTuningParamAttrInterface gemm0TuningParams = op.getParams0();
    RockAccelTuningParamAttrInterface gemm1TuningParams = op.getParams1();
    int64_t gemm0kpack = gemm0TuningParams.getKpack();
    int64_t gemm0KpacksPerBlock = gemm0TuningParams.getKpackPerBlock();
    int64_t gemm0MPerBlock = gemm0TuningParams.getMPerBlock();
    int64_t gemm0NPerBlock = gemm0TuningParams.getNPerBlock();
    bool forceUnroll = gemm0TuningParams.getForceUnroll();
    int64_t gemm0MBlocks = gemm0M / gemm0MPerBlock;
    int64_t gemm0NBlocks = gemm0N / gemm0NPerBlock;
    int64_t gemm1kpack = gemm1TuningParams.getKpack();

    auto accelEmitterPtrGemm0 = accel::AccelEmitter::select(
        op.getFeatures(), elemTypeQ, elemTypeK, arch, gemm0TuningParams);
    if (!accelEmitterPtrGemm0)
      return op.emitOpError("Unable to emit accelerator code.");
    bool doBypassLDSSecondGemm = canBypassLDSForSecondGemm(op);
    rock::accel::AccelEmitterParams accelParamsGemm0 =
        accelEmitterPtrGemm0->getParams();
    auto accelEmitterPtrGemm1 = accel::AccelEmitter::select(
        op.getFeatures(), elemTypeV, elemTypeV, arch, gemm1TuningParams);
    if (!accelEmitterPtrGemm1)
      return op.emitOpError("Unable to emit accelerator code.");
    rock::accel::AccelEmitterParams accelParamsGemm1 =
        accelEmitterPtrGemm1->getParams();

    // Get current workgroup ID.
    auto bid = rewriter.create<WorkgroupIdOp>(loc, rewriter.getIndexType());
    // Get current workitem ID.
    auto tid = rewriter.create<WorkitemIdOp>(loc, rewriter.getIndexType());

    // Calculate different size derivations
    int64_t gemm0KPerBlock = gemm0kpack * gemm0KpacksPerBlock;
    int64_t gemm1KPerBlock = gemm0MPerBlock;
    int64_t gemm1MPerBlock = gemm1TuningParams.getMPerBlock();
    int64_t gemm1NPerBlock = gemm1TuningParams.getNPerBlock();
    // Note that kPerBlock for Gemm1B is mPerBlock of Gemm0 out
    // Note that mPerBlock for Gemm1A is mPerBlock of Gemm0 out
    // Note that nPerBlock for Gemm1B is nPerBlock of Gemm0 out
    int64_t gemm1MBlocks = gemm1M / gemm1MPerBlock;
    int64_t gemm1NBlocks = gemm1N / gemm1NPerBlock;
    assert(gemm0NPerBlock % gemm0kpack == 0 &&
           "nPerBlock should be divisible by kpack");
    int64_t gemm1KpacksPerBlock = gemm1KPerBlock / gemm1kpack;
    int64_t gemm0InMPerThread = gemm0MPerBlock / blockSize;
    int64_t gemm0InNPerThread = gemm0NPerBlock / blockSize;
    SmallVector<int64_t, 3> gemm0BidGridLengths = {gemm0G, gemm0MBlocks,
                                                   gemm0NBlocks};
    RegsAsMatrixSubTiles gemm0OutSubTileViews =
        accelEmitterPtrGemm0->computeOutputTransforms(
            rewriter, loc, gemm0M, gemm0N, blockSize, gemm0BidGridLengths,
            gemm0InMPerThread, gemm0InNPerThread);
    RegsAsMatrixSubTiles gemm0OutSubTileViewsTr =
        transposeSubTileViews(rewriter, loc, gemm0OutSubTileViews);
    int64_t gemm0MPerThread =
        getLowerShape(gemm0OutSubTileViews.threadSubTile)[0];
    int64_t gemm0NPerThread =
        getLowerShape(gemm0OutSubTileViews.threadSubTile)[1];
    int64_t gemm1InMPerThread = gemm0MPerThread;
    int64_t gemm1InNPerThread = gemm0NPerThread;

    // Create shared buffers accross gemms and reductions
    int64_t ldsByteBufferQSize = gemm0KPerBlock * gemm0NPerBlock;
    bool doBypassLDSForQ = canBypassLDSForQ(op);
    if (doBypassLDSForQ) {
      ldsByteBufferQSize = 0;
    }
    int64_t reductionWorkspaceSize =
        (gemm0MPerBlock / gemm0MPerThread) * gemm0NPerBlock;
    int64_t gemm1LDSByteBufferBSize = gemm1KPerBlock * gemm1NPerBlock;
    if (doBypassLDSSecondGemm) {
      gemm1LDSByteBufferBSize = 0;
    }
    auto [sharedBuffersGemmsB, ldsSizeB] = createSharedLDSByteBufferRefs(
        rewriter, loc,
        {ldsByteBufferQSize, reductionWorkspaceSize, gemm1LDSByteBufferBSize},
        {elemTypeQ, elemTypeQxK, elemTypeV});
    Value ldsByteBufferQ = sharedBuffersGemmsB[0];
    Value ldsReductionWorkspaceByteBuffer = sharedBuffersGemmsB[1];
    Value gemm1LDSByteBufferB = sharedBuffersGemmsB[2];
    auto [sharedBuffersGemmsA, ldsSizeA] = createSharedLDSByteBufferRefs(
        rewriter, loc,
        {gemm0KPerBlock * gemm0MPerBlock, gemm1KPerBlock * gemm1MPerBlock},
        {elemTypeK, elemTypeV});
    Value ldsByteBufferK = sharedBuffersGemmsA[0];
    Value ldsByteBufferV = sharedBuffersGemmsA[1];
    const int64_t maxLdsSize =
        rock::lookupArchInfo(op.getArch()).maxSharedMemPerWG;
    if (ldsSizeB + ldsSizeA > maxLdsSize) {
      return op.emitError() << "totalLDSSize (" << ldsSizeB + ldsSizeA
                            << ") exceeds " << maxLdsSize << "KB\n";
    }

    // Bufers for Gemm0
    Value fromGlobalRegBufferQ;
    Value toLDSRegBufferQ;
    if (doBypassLDSForQ) {
      Type loadBufferType =
          MemRefType::get({accelParamsGemm0.nRepeats *
                           accelParamsGemm0.kpackPerThread * gemm0kpack},
                          elemTypeQ, AffineMap{}, privateMemoryAddressSpace);
      fromGlobalRegBufferQ = rewriter.create<GpuAllocOp>(loc, loadBufferType);
    } else {
      std::tie(fromGlobalRegBufferQ, toLDSRegBufferQ) =
          createRegBuffersForGemmIn(loc, gemm0KPerBlock, blockSize, elemTypeQ,
                                    gemm0NPerBlock, rewriter);
    }
    auto [fromGlobalRegBufferK, toLDSRegBufferK] = createRegBuffersForGemmIn(
        loc, gemm0KPerBlock, blockSize, elemTypeK, gemm0MPerBlock, rewriter);
    // Note that we dont provide nRepeats because we dont want
    // nRepeats times reg buffer to be created for B of gemm0
    // because we wont be prefetching that.
    auto [preAccelRegBufferK, preAccelRegBuffersQ] =
        createRegInterrimBufferForAccel(loc, accelParamsGemm0, rewriter, 1,
                                        accelParamsGemm0.nRepeats);
    Value accRegBufferGemm0 =
        createBufferForAccelGemmOut(loc, accelParamsGemm0, rewriter);
    // Currently, there is a working assumption that this kernel is meant
    // support fp32/fp16 This should be guranteed by op verifiers.
    Type gemmOutElemType = elemTypeQxK;
    Type softmaxInElemType = elemTypeQxK;
    if (elemTypeQ == rewriter.getI8Type()) {
      gemmOutElemType = rewriter.getI32Type();
    }
    Value gemm0OutBuffer = createBufferForGemmOut(loc, gemmOutElemType,
                                                  accelParamsGemm0, rewriter);
    Value softmaxInBuffer = createBufferForGemmOut(loc, softmaxInElemType,
                                                   accelParamsGemm0, rewriter);

    // Buffers for reductions
    SmallVector<StringRef, 3> bidGridOrder = {"g_block", "m_block", "n_block"};
    TypedValue<MemRefType> ldsReductionWorkspaceBuffer =
        viewBufferAs(rewriter, ldsReductionWorkspaceByteBuffer, elemTypeQxK);

    Value gemm0OutBufferMax =
        createBufferForGemmOut(loc, elemTypeQxK, accelParamsGemm0, rewriter);
    Value gemm0OutBufferExp =
        createBufferForGemmOut(loc, elemTypeQxK, accelParamsGemm0, rewriter);
    Value gemm0OutBufferSum =
        createBufferForGemmOut(loc, elemTypeQxK, accelParamsGemm0, rewriter);

    // Buffers for gemm 1
    Value gemm1RegBufferB = gemm0OutBufferExp;
#ifdef ROCK_DEBUG_ATTENTION_REMOVE_SOFTMAX
    llvm::errs() << "Lowering attention op as a gemm-gemm op...\n";
    gemm1RegBufferB = gemm0OutBuffer;
#endif
    if (elemTypeV != elemTypeQxK) {
      gemm1RegBufferB =
          createBufferForGemmOut(loc, elemTypeV, accelParamsGemm0, rewriter);
    }
    Value gemm0ExpOutBufferToLDS =
        createBufferForGemmOut(loc, elemTypeV, accelParamsGemm0, rewriter);
    auto [preAccelRegBufferV, preAccelRegBufferQxK] =
        createRegInterrimBufferForAccel(loc, accelParamsGemm1, rewriter);
    Value accRegBufferGemm1 =
        createBufferForAccelGemmOut(loc, accelParamsGemm1, rewriter);
#ifdef ROCK_DEBUG_ATTENTION_REMOVE_SOFTMAX
    accRegBufferGemm1 = createBufferForAccelGemmOut(loc, accelParamsGemm1,
                                                    rewriter, gemm1MBlocks);
#endif
    Value gemm1OutBuffer =
        createBufferForGemmOut(loc, elemTypeQxK, accelParamsGemm1, rewriter);
#ifdef ROCK_DEBUG_ATTENTION_REMOVE_SOFTMAX
    gemm1OutBuffer = createBufferForGemmOut(loc, elemTypeQxK, accelParamsGemm1,
                                            rewriter, gemm1MBlocks);
#endif

    SmallVector<int64_t, 3> gemm1BidGridLengths = {gemm0G, gemm1MBlocks,
                                                   gemm1NBlocks};
    RegsAsMatrixSubTiles gemm1OutSubTileViews =
        accelEmitterPtrGemm1->computeOutputTransforms(
            rewriter, loc, gemm1M, gemm1N, blockSize, gemm1BidGridLengths,
            gemm1InMPerThread, gemm1InNPerThread);
    RegsAsMatrixSubTiles gemm1OutSubTileViewsTr =
        transposeSubTileViews(rewriter, loc, gemm1OutSubTileViews);
    auto [fromGlobalRegBufferV, toLDSRegBufferV] = createRegBuffersForGemmIn(
        loc, gemm1KPerBlock, blockSize, elemTypeV, gemm1MPerBlock, rewriter);
    int64_t gemm1MPerThread =
        getLowerShape(gemm1OutSubTileViewsTr.threadSubTile)[0];

    // Buffers for running row state

    // o buffer; this is exactly same as gemm1OutBuffer;
    // we just need another buffer to do the special accumulation
    Value attentionOutAccBuffer = createBufferForGemmOut(
        loc, elemTypeQxK, accelParamsGemm1, rewriter, gemm1MBlocks);
    Value attentionOutAccBufferOutTyped = attentionOutAccBuffer;
    if (elemTypeQxK != elemTypeOut) {
      attentionOutAccBufferOutTyped = createBufferForGemmOut(
          loc, elemTypeOut, accelParamsGemm1, rewriter, gemm1MBlocks);
    }
    ArrayAttr attentionOutAccBufferThreadSubTileViewMaps =
        invertTransforms(rewriter, loc, gemm1OutSubTileViewsTr.threadSubTile);
    // m buffer; this only contains a reduced single value per row
    auto reducedBufferType =
        MemRefType::get({gemm1MPerThread}, elemTypeQxK, AffineMap{},
                        /*memorySpace=*/privateMemoryAddressSpace);
    auto negInfSumTyped =
        createConstantFloatOp(rewriter, loc, reducedBufferType.getElementType(),
                              reducedBufferType.getElementType(),
                              -std::numeric_limits<float>::infinity());
    auto maxRowBuffer =
        rewriter.create<rock::GpuAllocOp>(loc, reducedBufferType);
    auto expMaxDiffRowBuffer =
        rewriter.create<rock::GpuAllocOp>(loc, reducedBufferType);
    rewriter.create<FillOp>(loc, maxRowBuffer, negInfSumTyped);
    // l buffer; this only contains a reduced single value per row
    Value sumRowBuffer =
        rewriter.create<rock::GpuAllocOp>(loc, reducedBufferType);
    rewriter.create<FillOp>(loc, sumRowBuffer,
                            createZeroConstantOp(rewriter, loc, elemTypeQxK));

    zeroAccBuffer(rewriter, loc, attentionOutAccBuffer);
#ifdef ROCK_DEBUG_ATTENTION_REMOVE_SOFTMAX
    zeroAccBuffer(rewriter, loc, accRegBufferGemm1);
#endif
    TypedValue<MemRefType> ldsTileBufferQ;
    // If gemm0K is equal to gemm0KPerBlock that means
    // effectively there is no K loop. Therefore, we
    // can prefetch the Q tile into regs outside of the
    // loop.
    if (gemm0K == gemm0KPerBlock) {
      LLVM_DEBUG(llvm::dbgs()
                 << "rock.attention: gemm0K is equal to gemm0KPerBlock\n");
      LLVM_DEBUG(llvm::dbgs()
                 << "rock.attention: Prefetching Q tile into regs...\n");
      Value zero = rewriter.createOrFold<ConstantIndexOp>(loc, 0);
      // it is fine m iteration to be zero as it irrelevant to Q tensor
      // as the first gemm is Kt x Qt.
      auto gridCoordsGemm0LoadQ =
          layout::makeGxNGridLayout(rewriter, loc, bid, zero, gemm0NBlocks);
      if (doBypassLDSForQ) {
        LogicalResult statusLoadQTile = loadAndStoreGemmInputTile(
            loc, inQ, /*kiter=*/zero, gridCoordsGemm0LoadQ,
            fromGlobalRegBufferQ, toLDSRegBufferQ, preAccelRegBuffersQ, "n",
            gemm0kpack, gemm0KpacksPerBlock, gemm0NPerBlock, blockSize,
            gridSize, bidGridOrder, gemm0BidGridLengths, forceUnroll, rewriter,
            *accelEmitterPtrGemm0.get());
        if (failed(statusLoadQTile)) {
          return failure();
        }
      } else {
        LogicalResult statusLoadQTile = loadAndStoreGemmInputTile(
            loc, inQ, /*kiter=*/zero, gridCoordsGemm0LoadQ,
            fromGlobalRegBufferQ, toLDSRegBufferQ, ldsByteBufferQ, "n",
            gemm0kpack, gemm0KpacksPerBlock, gemm0NPerBlock, blockSize,
            gridSize, bidGridOrder, gemm0BidGridLengths, forceUnroll, rewriter,
            *accelEmitterPtrGemm0.get());
        ldsTileBufferQ = viewBufferAs(rewriter, ldsByteBufferQ,
                                      vectorTypeOrSelf(elemTypeQ, gemm0kpack));
        loadGemmOperandsFromLDSToRegs(
            rewriter, loc, ldsTileBufferQ, preAccelRegBuffersQ, "n", blockSize,
            gemm0InMPerThread, *accelEmitterPtrGemm0.get());
        if (failed(statusLoadQTile)) {
          return failure();
        }
      }
    }

    bool isReverseGrid = succeeded(rock::getReverseGrid(op));
    affine::AffineForOp mLoopOp =
        rewriter.create<affine::AffineForOp>(loc, 0, gemm0MBlocks, 1);
    {
      PatternRewriter::InsertionGuard guard(rewriter);
      rewriter.setInsertionPointToStart(mLoopOp.getBody());
      int64_t kIterationsGemm0 = gemm0K / gemm0KPerBlock;
      Value kIterationsGemm0Val =
          rewriter.createOrFold<arith::ConstantIndexOp>(loc, kIterationsGemm0);
      Value mIterationsGemm0Val =
          rewriter.createOrFold<arith::ConstantIndexOp>(loc, gemm0MBlocks);
      Value mLoopIV = mLoopOp.getInductionVar();
      if (isReverseGrid) {
        AffineMap reverseMap = rock::getIdxReversalMap(rewriter);
        mLoopIV = rewriter.createOrFold<affine::AffineApplyOp>(
            loc, reverseMap, ValueRange{mLoopIV, mIterationsGemm0Val});
      }
      zeroAccBuffer(rewriter, loc, accRegBufferGemm0);
<<<<<<< HEAD
      // The grid coordinates for gemm0 is almost simliar
      // to gemm1 except the n_block should be read iteratively
      // from gemm0's N axis. Hence, the replacement is done as
      // follows:
=======
>>>>>>> ac15e010
      layout::GridCoordinates gridCoordsGemm0 =
          layout::makeGxNGridLayout(rewriter, loc, bid, mLoopIV, gemm0NBlocks);
      affine::AffineForOp kLoopOp =
          rewriter.create<affine::AffineForOp>(loc, 0, kIterationsGemm0, 1);
      {
        PatternRewriter::InsertionGuard guard(rewriter);
        rewriter.setInsertionPointToStart(kLoopOp.getBody());
        Value kLoopIV = kLoopOp.getInductionVar();
        // Purpose of reversing the grid is to exploit
        // (if any) temporal locality between producers
        // and consumers of data between kernels.
        // Towards that goal, the kLoop has to be reversed
        // to use latest producer.
        if (isReverseGrid) {
          AffineMap reverseMap = rock::getIdxReversalMap(rewriter);
          kLoopIV = rewriter.createOrFold<affine::AffineApplyOp>(
              loc, reverseMap, ValueRange{kLoopIV, kIterationsGemm0Val});
        }
        // if gemm0K is equal to gemm0KPerBlock, the Q tile
        // is already prefetched into regs. See above.
        if (gemm0K != gemm0KPerBlock) {
          LogicalResult statusLoadQTile = loadAndStoreGemmInputTile(
              loc, inQ, kLoopIV, gridCoordsGemm0, fromGlobalRegBufferQ,
              toLDSRegBufferQ, ldsByteBufferQ, "n", gemm0kpack,
              gemm0KpacksPerBlock, gemm0NPerBlock, blockSize, gridSize,
              bidGridOrder, gemm0BidGridLengths, forceUnroll, rewriter,
              *accelEmitterPtrGemm0.get());
          if (failed(statusLoadQTile)) {
            return failure();
          }
          ldsTileBufferQ =
              viewBufferAs(rewriter, ldsByteBufferQ,
                           vectorTypeOrSelf(elemTypeQ, gemm0kpack));
        }
        LogicalResult statusLoadKTile = loadAndStoreGemmInputTile(
            loc, inK, kLoopIV, gridCoordsGemm0, fromGlobalRegBufferK,
            toLDSRegBufferK, ldsByteBufferK, "m", gemm0kpack,
            gemm0KpacksPerBlock, gemm0MPerBlock, blockSize, gridSize,
            bidGridOrder, gemm0BidGridLengths, forceUnroll, rewriter,
            *accelEmitterPtrGemm0.get());
        if (failed(statusLoadKTile)) {
          return failure();
        }
        TypedValue<MemRefType> ldsTileBufferK = viewBufferAs(
            rewriter, ldsByteBufferK, vectorTypeOrSelf(elemTypeK, gemm0kpack));
        // LDS barrier.
        rewriter.create<LDSBarrierOp>(loc);
        // if gemm0K is equal to gemm0KPerBlock, the Q tile
        // is already prefetched into regs. See above.
        if (gemm0K != gemm0KPerBlock) {
          loadGemmOperandsFromLDSToRegs(
              rewriter, loc, ldsTileBufferQ, preAccelRegBuffersQ, "n",
              blockSize, gemm0InNPerThread, *accelEmitterPtrGemm0.get());
        }
        // Emit lowered blockwise GEMM 0.

        // Here we cannot use the full blockwise gemm operation
        // because it expects the operands to be present in the LDS.
        // That limits our ability to prefetch Q tile into regs outside
        // the attention loop. Therefore, we directly do AccelGemmOp as
        // if blockwise gemm would have been lowered to except the Q tile
        // fetching is lifted out.
        Value wrappedLDSBufferForLoadA =
            accelEmitterPtrGemm0->wrapLDSBufferForLoad(
                rewriter, loc, ldsTileBufferK, op.getBlockSize(),
                gemm0InMPerThread, "m", false);
        affine::AffineForOp nRepeatsLoop = rewriter.create<affine::AffineForOp>(
            loc, 0, accelParamsGemm0.nRepeats, 1);
        {
          PatternRewriter::InsertionGuard guard(rewriter);
          rewriter.setInsertionPointToStart(nRepeatsLoop.getBody());
          Value ni = nRepeatsLoop.getInductionVar();
          Value preAccelRegBufferQ = preAccelRegBuffersQ;
          if (accelParamsGemm0.nRepeats > 1) {
            preAccelRegBufferQ =
                createSliceOfFirstDim(rewriter, loc, preAccelRegBuffersQ, ni);
          }
          auto mLoop = rewriter.create<affine::AffineForOp>(
              loc, 0, accelParamsGemm0.mRepeats);
          {
            OpBuilder::InsertionGuard guard(rewriter);
            rewriter.setInsertionPointToStart(mLoop.getBody());
            Value mi = mLoop.getInductionVar();
            // regsB = read B from LDS
            rewriter.create<ThreadwiseReadIntoOp>(
                loc, wrappedLDSBufferForLoadA, preAccelRegBufferK,
                rewriter.getArrayAttr({}), ValueRange{tid, mi}, true, true);
            // regsC += regsA * regsB
            auto kLoop = rewriter.create<affine::AffineForOp>(
                loc, 0, accelParamsGemm0.kBasePerThread);
            {
              OpBuilder::InsertionGuard guard(rewriter);
              rewriter.setInsertionPointToStart(kLoop.getBody());
              Value viewA = accelEmitterPtrGemm0->generateThreadwiseViewBufferA(
                  rewriter, loc, preAccelRegBufferK);
              Value viewB = accelEmitterPtrGemm0->generateThreadwiseViewBufferB(
                  rewriter, loc, preAccelRegBufferQ);
              Value viewC = accelEmitterPtrGemm0->generateThreadwiseViewBufferC(
                  rewriter, loc, accRegBufferGemm0);
              Value ki = kLoop.getInductionVar();
              rewriter.create<ThreadwiseAccelGemmOp>(
                  loc, viewA, viewB, viewC, ValueRange{mi, ni, ki},
                  op.getArchAttr(), op.getFeaturesAttr(), op.getParams0Attr());
            }
          }
        }
      }
      accelEmitterPtrGemm0->computeOutputConversion(
          rewriter, loc, accRegBufferGemm0, gemm0OutBuffer, forceUnroll);

      int64_t prePadG0M = gemm0M;
      if (op.getPrePadG0M().has_value()) {
        prePadG0M = op.getPrePadG0M().value().getSExtValue();
      }
      int64_t prePadG0N = gemm0N;
      if (op.getPrePadG0N().has_value()) {
        prePadG0N = op.getPrePadG0N().value().getSExtValue();
      }
      RegsAsMatrixSubTiles gemm0OutSubTileViewsTrUnPadded =
          unpadGridSubTileView(rewriter, loc, gemm0OutSubTileViewsTr, prePadG0N,
                               prePadG0M);

      // Align the preSoftmaxElementWise (if any) linalg.generic to
      // be performed on the output of the first gemm.
      bool doConvertToF16 = elemTypeV == rewriter.getF16Type() &&
                            gemmOutElemType == rewriter.getF32Type();
      FailureOr<Value> maybeSoftmaxInBuffer = postProcessFirstGemm(
          rewriter, loc, op, gridCoordsGemm0, gemm0OutBuffer, softmaxInBuffer,
          gemm0OutSubTileViewsTrUnPadded, doConvertToF16);
      if (failed(maybeSoftmaxInBuffer)) {
        return op.emitError("post processing first gemm failed.\n");
      }
      gemm0OutBuffer = maybeSoftmaxInBuffer.value();
      // Scale gemm0 output by (1/ln2)
      // So that we can use exp2 instead of exp.
#ifndef ROCK_DEBUG_ATTENTION_REMOVE_SOFTMAX
      Value ln2Recip = createConstantFloatOp(rewriter, loc, elemTypeQxK,
                                             elemTypeQxK, 1.44269504);
      postProcessFirstGemmSplat<ElementwiseMultOp>(
          rewriter, loc, gridCoordsGemm0, gemm0OutBuffer, gemm0OutSubTileViews,
          ln2Recip.getDefiningOp<arith::ConstantOp>().getValue());
#endif

      // Handle padding
      bool hasPadding =
          op.getPrePadG0M().has_value() || op.getPrePadG0N().has_value();
      if (hasPadding) {
        createFirstGemmNegInfPadding(rewriter, loc, gridCoordsGemm0,
                                     gemm0OutBuffer,
                                     gemm0OutSubTileViewsTrUnPadded);
      }

      APInt reductionAxis = APInt(64, 1);
      APInt nrDimPerThread = APInt(64, gemm0MPerBlock / gemm0MPerThread);
      // LDS barrier.
      rewriter.create<LDSBarrierOp>(loc);
      rewriter.create<BlockwiseBroadcastReduceOp>(
          loc, gemm0OutBuffer, ldsReductionWorkspaceBuffer, gemm0OutBufferMax,
          /*extraOut=*/nullptr, reductionAxis, rock::ReduceMethod::Max,
          gemm0OutSubTileViewsTr.blockSubTile,
          gemm0OutSubTileViewsTr.blockSubTileTidSlice.value(),
          gemm0OutSubTileViewsTr.threadSubTile, /*extraViews=*/nullptr,
          blockSize);
      // softmax normalization.
      Value gemm0MNThreadwiseView =
          transform(rewriter, gemm0OutBuffer,
                    invertTransforms(rewriter, loc,
                                     gemm0OutSubTileViewsTr.threadSubTile));
      Value gemm0MNExpThreadwiseView =
          transform(rewriter, gemm0OutBufferExp,
                    invertTransforms(rewriter, loc,
                                     gemm0OutSubTileViewsTr.threadSubTile));
      Value gemm0MNMaxThreadwiseView =
          transform(rewriter, gemm0OutBufferMax,
                    invertTransforms(rewriter, loc,
                                     gemm0OutSubTileViewsTr.threadSubTile));
      expSubstractMaxFromGemm0(rewriter, loc, gemm0MNThreadwiseView,
                               gemm0MNExpThreadwiseView,
                               gemm0MNMaxThreadwiseView, maxRowBuffer);
      // LDS barrier is needed because
      // of the LDS workspace reuse.
      rewriter.create<LDSBarrierOp>(loc);
      rewriter.create<BlockwiseBroadcastReduceOp>(
          loc, gemm0OutBufferExp, ldsReductionWorkspaceBuffer,
          gemm0OutBufferSum, /*extraOut=*/nullptr, reductionAxis,
          rock::ReduceMethod::Sum, gemm0OutSubTileViewsTr.blockSubTile,
          gemm0OutSubTileViewsTr.blockSubTileTidSlice.value(),
          gemm0OutSubTileViewsTr.threadSubTile,
          /*extraViews=*/nullptr, blockSize);
      // LDS barrier.
      rewriter.create<LDSBarrierOp>(loc);
      Value gemm0SumThreadwiseView =
          transform(rewriter, gemm0OutBufferSum,
                    invertTransforms(rewriter, loc,
                                     gemm0OutSubTileViewsTr.threadSubTile));
      Value gemm0MaxThreadwiseView =
          transform(rewriter, gemm0OutBufferMax,
                    invertTransforms(rewriter, loc,
                                     gemm0OutSubTileViewsTr.threadSubTile));
      updateRowSum(rewriter, loc, gemm0SumThreadwiseView,
                   gemm0MaxThreadwiseView, sumRowBuffer, maxRowBuffer,
                   expMaxDiffRowBuffer);

      // Emit blockwise GEMM 1.
      {
        if (elemTypeV != elemTypeQxK) {
          createTypeConversionStore(rewriter, loc, gemm0OutBufferExp,
                                    gemm1RegBufferB);
        }
        Value wrappedLDSBufferForLoadB;
        if (!doBypassLDSSecondGemm) {
          // The output RegsAsSubTile views are N x M where N is reduction dim
          RegsAsMatrixSubTiles gemm0OutSubTileNxMViews = gemm0OutSubTileViews;
          ArrayAttr gemm0ThreadwiseSubtileViewNxMMaps = invertTransforms(
              rewriter, loc, gemm0OutSubTileNxMViews.threadSubTile);
          Value gemm0ExpNMThreadwiseView = transform(
              rewriter, gemm1RegBufferB, gemm0ThreadwiseSubtileViewNxMMaps);
          // Correct the below toLDSViews to be max LDS vectorizable
          // (For now just hacked in the existing view)
          // Copy copyKPerThread is set to 1 because
          // K is not packed as kpack vectors. Therefore, setting
          // copyKPerThread to be 1 will always make the LDS write
          // to be scalars -- which makes the following layout agnostic.
          // We should get rid of storing to LDS altogether with
          // the transposed layout for this gemm.
          LogicalResult storeGemm1ATileStatus = storeGemmInputTile(
              rewriter, loc, gemm1kpack, gemm0ExpNMThreadwiseView,
              gemm0OutSubTileNxMViews, gemm0ExpOutBufferToLDS,
              gemm1LDSByteBufferB, gemm1KpacksPerBlock, "n", gemm1KPerBlock,
              gemm1NPerBlock, /*copyKPerThread=*/1, gemm1InNPerThread,
              forceUnroll);
          if (failed(storeGemm1ATileStatus)) {
            return failure();
          }
          TypedValue<MemRefType> gemm1LDSBufferB =
              viewBufferAs(rewriter, gemm1LDSByteBufferB,
                           vectorTypeOrSelf(elemTypeV, gemm1kpack));
          wrappedLDSBufferForLoadB = accelEmitterPtrGemm1->wrapLDSBufferForLoad(
              rewriter, loc, gemm1LDSBufferB, op.getBlockSize(),
              gemm1InNPerThread, "n", false);
        }

        affine::AffineForOp g1MLoopOp =
            rewriter.create<affine::AffineForOp>(loc, 0, gemm1MBlocks, 1);
        {
          OpBuilder::InsertionGuard guard(rewriter);
          rewriter.setInsertionPointToStart(g1MLoopOp.getBody());
          Value g1MLoopIndVar = g1MLoopOp.getInductionVar();
#ifndef ROCK_DEBUG_ATTENTION_REMOVE_SOFTMAX
          zeroAccBuffer(rewriter, loc, accRegBufferGemm1);
#else
          if (gemm1MBlocks > 1) {
            accRegBufferGemm1 = createSliceOfFirstDim(
                rewriter, loc, accRegBufferGemm1, g1MLoopIndVar);
          }
#endif
          auto gridCoordsGemm1 = layout::makeGxNGridLayout(
              rewriter, loc, bid, g1MLoopIndVar, gemm1NBlocks);

          LogicalResult statusLoadVTile = loadAndStoreGemmInputTile(
              loc, inV,
              /*kIter=*/mLoopIV, gridCoordsGemm1, fromGlobalRegBufferV,
              toLDSRegBufferV, ldsByteBufferV, "m", gemm1kpack,
              gemm1KpacksPerBlock, gemm1MPerBlock, blockSize, gridSize,
              bidGridOrder, gemm1BidGridLengths, forceUnroll, rewriter,
              *accelEmitterPtrGemm1.get());
          if (failed(statusLoadVTile)) {
            return failure();
          }
          TypedValue<MemRefType> ldsTileBufferV =
              viewBufferAs(rewriter, ldsByteBufferV,
                           vectorTypeOrSelf(elemTypeV, gemm1kpack));
          // LDS barrier.
          rewriter.create<LDSBarrierOp>(loc);
          // Emit GEMM 1.
          Value wrappedLDSBufferForLoadA =
              accelEmitterPtrGemm1->wrapLDSBufferForLoad(
                  rewriter, loc, ldsTileBufferV, op.getBlockSize(),
                  gemm1InMPerThread, "m", false, doBypassLDSSecondGemm);
          ArrayAttr gemm1ThreadwiseSubtileViewDxKMaps = invertTransforms(
              rewriter, loc, gemm0OutSubTileViewsTr.threadSubTile);
          Value gemm1BDxKThreadwiseView = transform(
              rewriter, gemm1RegBufferB, gemm1ThreadwiseSubtileViewDxKMaps);
          affine::AffineForOp nRepeatsLoop =
              rewriter.create<affine::AffineForOp>(
                  loc, 0, accelParamsGemm1.nRepeats, 1);
          {
            PatternRewriter::InsertionGuard guard(rewriter);
            rewriter.setInsertionPointToStart(nRepeatsLoop.getBody());
            affine::AffineForOp mRepeatsLoop =
                rewriter.create<affine::AffineForOp>(
                    loc, 0, accelParamsGemm1.mRepeats, 1);
            {
              PatternRewriter::InsertionGuard guard(rewriter);
              rewriter.setInsertionPointToStart(mRepeatsLoop.getBody());
              Value ni = nRepeatsLoop.getInductionVar();
              Value mi = mRepeatsLoop.getInductionVar();

              // regsA = read A from LDS
              rewriter.create<ThreadwiseReadIntoOp>(
                  loc, wrappedLDSBufferForLoadA, preAccelRegBufferV,
                  rewriter.getArrayAttr({}), ValueRange{tid, mi}, true, true);
              // regsB = read B from LDS
              if (!doBypassLDSSecondGemm) {
                rewriter.create<ThreadwiseReadIntoOp>(
                    loc, wrappedLDSBufferForLoadB, preAccelRegBufferQxK,
                    rewriter.getArrayAttr({}), ValueRange{tid, ni}, true, true);
              } else {
                rewriter.create<ThreadwiseReadIntoOp>(
                    loc, gemm1BDxKThreadwiseView, preAccelRegBufferQxK,
                    rewriter.getArrayAttr({}), ValueRange{ni}, true, true);
              }

              affine::AffineForOp kBasePerThreadLoop =
                  rewriter.create<affine::AffineForOp>(
                      loc, 0, accelParamsGemm1.kBasePerThread, 1);
              {
                PatternRewriter::InsertionGuard guard(rewriter);
                rewriter.setInsertionPointToStart(kBasePerThreadLoop.getBody());
                Value ki = kBasePerThreadLoop.getInductionVar();

                Value viewA =
                    accelEmitterPtrGemm1->generateThreadwiseViewBufferA(
                        rewriter, loc, preAccelRegBufferV);
                Value viewB =
                    accelEmitterPtrGemm1->generateThreadwiseViewBufferB(
                        rewriter, loc, preAccelRegBufferQxK);
                Value viewC =
                    accelEmitterPtrGemm1->generateThreadwiseViewBufferC(
                        rewriter, loc, accRegBufferGemm1);

                // regsC += regsA * regsB
                rewriter.create<ThreadwiseAccelGemmOp>(
                    loc, viewA, viewB, viewC, ValueRange{mi, ni, ki},
                    op.getArchAttr(), op.getFeaturesAttr(),
                    op.getParams1Attr());
              }
            }
          }

          // There is no second k-loop
          // Therefore can get the output straight away
          Value gemm1OutBufferPerG1MBlock = gemm1OutBuffer;
#ifdef ROCK_DEBUG_ATTENTION_REMOVE_SOFTMAX
          if (gemm1MBlocks > 1) {
            gemm1OutBufferPerG1MBlock = createSliceOfFirstDim(
                rewriter, loc, gemm1OutBuffer, g1MLoopIndVar);
          }
#endif
          accelEmitterPtrGemm1->computeOutputConversion(
              rewriter, loc, accRegBufferGemm1, gemm1OutBufferPerG1MBlock,
              forceUnroll);
          Value attentionOutAccBufferPerG1MBlock = attentionOutAccBuffer;
          if (gemm1MBlocks > 1) {
            attentionOutAccBufferPerG1MBlock = createSliceOfFirstDim(
                rewriter, loc, attentionOutAccBuffer, g1MLoopIndVar);
          }
          ArrayAttr invertedGemm1threadSubTileMaps = invertTransforms(
              rewriter, loc, gemm1OutSubTileViewsTr.threadSubTile);
          Value gemm1MNThreadwiseView =
              transform(rewriter, gemm1OutBufferPerG1MBlock,
                        invertedGemm1threadSubTileMaps);
          // Rescale/correct output, rowMax and rowSums
          Value attentionOutAccBufferView =
              transform(rewriter, attentionOutAccBufferPerG1MBlock,
                        attentionOutAccBufferThreadSubTileViewMaps);
          createAttentionRowStateCorrections(
              rewriter, loc, gemm1MNThreadwiseView, attentionOutAccBufferView,
              expMaxDiffRowBuffer);
        }
<<<<<<< HEAD
      }
    }
    {
      affine::AffineForOp g1MLoopOp =
          rewriter.create<affine::AffineForOp>(loc, 0, gemm1MBlocks, 1);
      {
        OpBuilder::InsertionGuard guard(rewriter);
        rewriter.setInsertionPointToStart(g1MLoopOp.getBody());
        Value g1MLoopIndVar = g1MLoopOp.getInductionVar();
        Value attentionOutAccBufferPerG1MBlock = attentionOutAccBuffer;
        if (gemm1MBlocks > 1) {
          attentionOutAccBufferPerG1MBlock = createSliceOfFirstDim(
              rewriter, loc, attentionOutAccBuffer, g1MLoopIndVar);
        }
        Value attentionOutAccBufferView =
            transform(rewriter, attentionOutAccBufferPerG1MBlock,
                      attentionOutAccBufferThreadSubTileViewMaps);
        scaleFinalOutput(rewriter, loc, attentionOutAccBufferView,
                         sumRowBuffer);
      }
    }
    // We flatten output buffer in case gemm1MBlocks > 1
    // where those are iterated.
    Value attentionOutAccBufferFlat =
        getFlattenedMemref(rewriter, attentionOutAccBuffer);
    Value attentionOutAccBufferOutTypedFlat =
        getFlattenedMemref(rewriter, attentionOutAccBufferOutTyped);
=======
      }
    }
    {
      affine::AffineForOp g1MLoopOp =
          rewriter.create<affine::AffineForOp>(loc, 0, gemm1MBlocks, 1);
      {
        OpBuilder::InsertionGuard guard(rewriter);
        rewriter.setInsertionPointToStart(g1MLoopOp.getBody());
        Value g1MLoopIndVar = g1MLoopOp.getInductionVar();
        Value attentionOutAccBufferPerG1MBlock = attentionOutAccBuffer;
        if (gemm1MBlocks > 1) {
          attentionOutAccBufferPerG1MBlock = createSliceOfFirstDim(
              rewriter, loc, attentionOutAccBuffer, g1MLoopIndVar);
        }
        Value attentionOutAccBufferView =
            transform(rewriter, attentionOutAccBufferPerG1MBlock,
                      attentionOutAccBufferThreadSubTileViewMaps);
        scaleFinalOutput(rewriter, loc, attentionOutAccBufferView,
                         sumRowBuffer);
      }
    }
>>>>>>> ac15e010
    if (elemTypeQxK != elemTypeOut) {
      createTypeConversionStore(rewriter, loc, attentionOutAccBufferFlat,
                                attentionOutAccBufferOutTypedFlat);
    }
#ifdef ROCK_DEBUG_ATTENTION_REMOVE_SOFTMAX
    attentionOutAccBufferOutTyped = gemm1OutBuffer;
#endif
<<<<<<< HEAD
    MemRefType attentionOutAccBufferOutType =
        attentionOutAccBufferOutTyped.getType().cast<MemRefType>();
    int64_t numElementsAttnOut = attentionOutAccBufferOutType.getNumElements();
    // This map with create upper view [gblock, nblock, flatiter] -> [gblock,
=======
    // We flatten output buffer in case gemm1MBlocks > 1
    // where those are iterated.
    Value attentionOutAccBufferOutTypedFlat = attentionOutAccBufferOutTyped;
    MemRefType attentionOutAccBufferOutType =
        attentionOutAccBufferOutTyped.getType().cast<MemRefType>();
    int64_t numElementsAttnOut = attentionOutAccBufferOutType.getNumElements();
    if (attentionOutAccBufferOutType.getRank() > 1) {
      Type attentionOutAccBufferOutTypedElType =
          attentionOutAccBufferOutType.getElementType();
      auto attentionOutAccBufferOutTypedFlatType = MemRefType::get(
          {numElementsAttnOut}, attentionOutAccBufferOutTypedElType,
          AffineMap{}, privateMemoryAddressSpace);
      auto reassociation =
          getReassociationForFlattening(attentionOutAccBufferOutType);
      attentionOutAccBufferOutTypedFlat =
          rewriter.create<memref::CollapseShapeOp>(
              loc, attentionOutAccBufferOutTypedFlatType,
              attentionOutAccBufferOutTyped, reassociation);
    }
    // This map will create an upper view [gblock, nblock, flatiter] -> [gblock,
>>>>>>> ac15e010
    // miter, nblock, iter]
    TransformMapAttr flatToMiterMap =
        getFlatToMiterMap(rewriter, gemm0G, gemm1MBlocks, gemm1NBlocks,
                          blockSize, numElementsAttnOut);
    ArrayAttr outGridSubTile =
        prependUpperViews(rewriter, rewriter.getArrayAttr({flatToMiterMap}),
                          gemm1OutSubTileViews.gridSubTile);
    Value zero = rewriter.createOrFold<ConstantIndexOp>(loc, 0);
    auto gridCoordsGemm1 =
        layout::makeGxNGridLayout(rewriter, loc, bid, zero, gemm1NBlocks);
    rewriter.create<ThreadwiseWriteAllOp>(
        loc, attentionOutAccBufferOutTypedFlat, trOut, outGridSubTile,
        /*extraIndices=*/
        ValueRange{gridCoordsGemm1.g_block, gridCoordsGemm1.n_block, tid},
        op.getFeatures(), rock::StoreMethod::Set, forceUnroll,
        /*useIndexDiffs=*/true);
    rewriter.eraseOp(op);
    return success();
  }
};

//===----------------------------------------------------------------------===//
// GridwiseGemmAccel lowering.
//===----------------------------------------------------------------------===//

struct GridwiseGemmAccelRewritePattern
    : public OpRewritePattern<GridwiseGemmAccelOp> {
  using OpRewritePattern<GridwiseGemmAccelOp>::OpRewritePattern;

  LogicalResult matchAndRewrite(GridwiseGemmAccelOp op,
                                PatternRewriter &b) const override {
    Location loc = op.getLoc();

    // Obtain data types of inputs.
    auto elementTypeA = op.getA().getType().getElementType();
    auto elementTypeB = op.getB().getType().getElementType();
    auto destType = op.getC().getType().getElementType();

    // Prepare some useful constants.
    Value matA = op.getA();
    Value matB = op.getB();

    // Obtain critical matrix dimensions.
    ArrayRef<int64_t> aShape, bShape, cShape;
    aShape = op.getA().getType().getShape();
    bShape = op.getB().getType().getShape();
    cShape = op.getC().getType().getShape();
    // Obtain critical matrix dimensions.
    int64_t G = aShape[0];
    int64_t K = aShape[1];
    int64_t M = aShape[2];
    int64_t N = bShape[2];

    // Obtain critical tuning parameters.
    StringRef arch = op.getArch();
    uint32_t blockSize = op.getBlockSize();
    uint32_t gridSize = op.getGridSize();
    RockAccelTuningParamAttrInterface tuningParams = op.getParams();
    int64_t kpack = tuningParams.getKpack();
    // TODO: kPerBlock, as defined in parameter selection etc,
    // is in units of kPack, not individual k. This should be changed
    // at some future point, but it'll be worked around for now.
    int64_t kpacksPerBlock = tuningParams.getKpackPerBlock();
    int64_t mPerBlock = tuningParams.getMPerBlock();
    int64_t nPerBlock = tuningParams.getNPerBlock();
    int64_t mBlocks = M / mPerBlock;
    int64_t nBlocks = N / nPerBlock;
    bool forceUnroll = tuningParams.getForceUnroll();

    int64_t kPerBlock = kpacksPerBlock * kpack;

    int64_t aVectorLen = 0;
    int64_t bVectorLen = 0;
    GemmDimension aVectorDim;
    GemmDimension bVectorDim;

    if (!isValidBlockSize(blockSize, kPerBlock, mPerBlock, nPerBlock)) {
      return emitError(loc) << "Block size too large, rejecting as invalid.\n";
    }

    int64_t aCopyPerThread = (kPerBlock * mPerBlock) / blockSize;
    int64_t bCopyPerThread = (kPerBlock * nPerBlock) / blockSize;

    int64_t aCopyKpacksPerThread =
        math_util::integer_divide_ceil(aCopyPerThread, kpack);
    int64_t bCopyKpacksPerThread =
        math_util::integer_divide_ceil(bCopyPerThread, kpack);

    // Get the vector copy layout for A and B
    auto maybeCopyAPerThread = computeCopyPerThread(
        elementTypeA, aCopyPerThread, kPerBlock, mPerBlock, kpack, loc);
    if (failed(maybeCopyAPerThread))
      return maybeCopyAPerThread;
    int64_t aCopyKPerThread = (*maybeCopyAPerThread).first;
    int64_t copyMPerThread = (*maybeCopyAPerThread).second;

    auto maybeCopyBPerThread = computeCopyPerThread(
        elementTypeB, bCopyPerThread, kPerBlock, nPerBlock, kpack, loc);
    if (failed(maybeCopyBPerThread))
      return maybeCopyBPerThread;
    int64_t bCopyKPerThread = (*maybeCopyBPerThread).first;
    int64_t copyNPerThread = (*maybeCopyBPerThread).second;

    // Find the best way of vectorizing the layout
    GemmDimension vectorTiebreaker =
        (kpack > 1) ? GemmDimension::K : GemmDimension::MorN;
    std::tie(aVectorDim, aVectorLen) =
        bestGlobalVectorization(b, matA, copyMPerThread, aCopyKPerThread,
                                vectorTiebreaker, kPerBlock, mPerBlock);
    std::tie(bVectorDim, bVectorLen) =
        bestGlobalVectorization(b, matB, copyNPerThread, bCopyKPerThread,
                                vectorTiebreaker, kPerBlock, nPerBlock);

    LLVM_DEBUG(llvm::dbgs()
               << "gridSize: " << gridSize << "\n"
               << "blockSize: " << blockSize << "\n"
               << "aCopyPerThread: " << aCopyPerThread << "\n"
               << "bCopyPerThread: " << bCopyPerThread << "\n"
               << "aCopyKpacksPerThread: " << aCopyKpacksPerThread << "\n"
               << "bCopyKpacksPerThread: " << bCopyKpacksPerThread << "\n"
               << "aVectorDim: " << aVectorDim << "\n"
               << "aVectorLen: " << aVectorLen << "\n"
               << "bVectorDim: " << bVectorDim << "\n"
               << "bVectorLen: " << bVectorLen << "\n"
               << "vectorTiebreaker: " << vectorTiebreaker << "\n"
               << "kPerBlock: " << kPerBlock << "\n"
               << "mPerBlock: " << mPerBlock << "\n"
               << "nPerBlock: " << nPerBlock << "\n"
               << "aCopyKPerThread: " << aCopyKPerThread << "\n"
               << "bCopyKPerThread: " << bCopyKPerThread << "\n"
               << "copyMPerThread: " << copyMPerThread << "\n"
               << "copyNPerThread: " << copyNPerThread << "\n");
    SmallVector<int64_t, 3> bidGridLengths = {G, mBlocks, nBlocks};
    SmallVector<StringRef, 3> bidGridOrder = {"g_block", "m_block", "n_block"};
    FailureOr<RegsAsMatrixSubTiles> maybeABufferViews = getLoadRegsAsTileViews(
        b, loc, op.getA(), "m", bidGridOrder, bidGridLengths, blockSize,
        kPerBlock, mPerBlock, aCopyKPerThread, copyMPerThread,
        aVectorDim == GemmDimension::K);
    if (failed(maybeABufferViews)) {
      return failure();
    }
    Value wrappedA = transform(b, op.getA(), maybeABufferViews->gridSubTile);
    FailureOr<RegsAsMatrixSubTiles> maybeBBufferViews = getLoadRegsAsTileViews(
        b, loc, op.getB(), "n", bidGridOrder, bidGridLengths, blockSize,
        kPerBlock, nPerBlock, bCopyKPerThread, copyNPerThread,
        bVectorDim == GemmDimension::K);
    if (failed(maybeBBufferViews)) {
      return failure();
    }
    Value wrappedB = transform(b, op.getB(), maybeBBufferViews->gridSubTile);

    // Get current workgroup ID.
    auto bid = b.create<WorkgroupIdOp>(loc, b.getIndexType());
    // Get current workitem ID.
    auto tid = b.create<WorkitemIdOp>(loc, b.getIndexType());

    auto loadBufferA =
        gpuAlloc(b, loc, aCopyPerThread, elementTypeA, AddressSpace::Private);
    auto loadBufferB =
        gpuAlloc(b, loc, bCopyPerThread, elementTypeB, AddressSpace::Private);

    auto zeroConstantOp = b.create<ConstantIndexOp>(loc, 0);
    // Compute grid coordinates
    auto gridCoords = layout::makeGroupedGridLayout(
        b, loc, bid, {mBlocks, nBlocks, op.getNumCU(), elementTypeA, destType});

    Value storeBufferA =
        gpuAlloc(b, loc, aCopyPerThread, elementTypeA, AddressSpace::Private);
    Value storeBufferB =
        gpuAlloc(b, loc, bCopyPerThread, elementTypeB, AddressSpace::Private);

    bool isKContiguousDimA = aVectorDim == GemmDimension::K;
    bool isKContiguousDimB = bVectorDim == GemmDimension::K;

    // LDS bank conflicts parameters
    int64_t maxVlenA = 128 / elementTypeA.getIntOrFloatBitWidth();
    int64_t maxVlenB = 128 / elementTypeB.getIntOrFloatBitWidth();
    // If kpack is less than the hardware max vector length, and we are
    // writing more contiguous kpack elements, there is a possibility to
    // vectorize that we want to preserve (i.e., we favour vectorization over
    // bank conflicts resolution)
    bool isPossibleToVectorizeA = (kpack < maxVlenA && copyMPerThread > 1);
    bool isPossibleToVectorizeB = (kpack < maxVlenB && copyNPerThread > 1);
    bool rotateMWithK = isKContiguousDimA && !isPossibleToVectorizeA;
    bool rotateNWithK = isKContiguousDimB && !isPossibleToVectorizeB;
    bool doSwapThreadIterSubDimsForM =
        !isKContiguousDimA && !isPossibleToVectorizeA;
    bool doSwapThreadIterSubDimsForN =
        !isKContiguousDimB && !isPossibleToVectorizeB;
    LLVM_DEBUG(llvm::dbgs()
               << "rotateMWithK: " << rotateMWithK << "\n"
               << "rotateNWithK: " << rotateNWithK << "\n"
               << "doSwapThreadIterSubDimsForM: " << doSwapThreadIterSubDimsForM
               << "\n"
               << "doSwapThreadIterSubDimsForN: " << doSwapThreadIterSubDimsForN
               << "\n");

    // We invert the transforms that are iter --> K x D slice of the tensor
    // so that we can view loadBuffer as a K x D tensor
    ArrayAttr loadBufferAViews =
        invertTransforms(b, loc, maybeABufferViews->threadSubTile);
    Value viewLoadBufferA = transform(b, loadBufferA, loadBufferAViews);
    // Prior to LDS store, we need re-arrange register buffer to maxmize LDS
    // vectorization Hence, creating the view w.r.t global that correspond to
    // such re-arranged register buffer
    FailureOr<RegsAsMatrixSubTiles> maybeALdsStoreViews =
        getPackedRegsAsTileViews(
            b, loc, op.getA(), "m", bidGridOrder, bidGridLengths, blockSize,
            kPerBlock, mPerBlock, aCopyKPerThread, copyMPerThread, kpack,
            isKContiguousDimA, doSwapThreadIterSubDimsForM);
    if (failed(maybeALdsStoreViews)) {
      return failure();
    }
    ArrayAttr storeBufferAViews =
        invertTransforms(b, loc, maybeALdsStoreViews->threadSubTile);
    Value viewStoreBufferA = transform(b, storeBufferA, storeBufferAViews);
    ArrayAttr loadBufferBViews =
        invertTransforms(b, loc, maybeBBufferViews->threadSubTile);
    Value viewLoadBufferB = transform(b, loadBufferB, loadBufferBViews);
    // Prior to LDS store, we need re-arrange register buffer to maxmize LDS
    // vectorization Hence, creating the view w.r.t global that correspond to
    // such re-arranged register buffer
    FailureOr<RegsAsMatrixSubTiles> maybeBLdsStoreViews =
        getPackedRegsAsTileViews(
            b, loc, op.getB(), "n", bidGridOrder, bidGridLengths, blockSize,
            kPerBlock, nPerBlock, bCopyKPerThread, copyNPerThread, kpack,
            isKContiguousDimB, doSwapThreadIterSubDimsForN);
    if (failed(maybeBLdsStoreViews)) {
      return failure();
    }
    ArrayAttr storeBufferBViews =
        invertTransforms(b, loc, maybeBLdsStoreViews->threadSubTile);
    Value viewStoreBufferB = transform(b, storeBufferB, storeBufferBViews);
    // Obtain Accelerator-related attributes.
    int64_t mPerWave = tuningParams.getMPerWave();
    int64_t nPerWave = tuningParams.getNPerWave();

    auto accelEmitterPtr = accel::AccelEmitter::select(
        op.getFeatures(), elementTypeA, elementTypeB, arch, tuningParams);

    if (!accelEmitterPtr)
      return op.emitOpError("Unable to emit accelerator code.");

    // Extract relevant accelerator parameters
    rock::accel::AccelEmitterParams params = accelEmitterPtr->getParams();
    int64_t nResultVectors = params.nResultVectors;
    int64_t mRepeats = params.mRepeats;
    int64_t nRepeats = params.nRepeats;
    int64_t kBasePerThread = params.kBasePerThread;
    Type argTypeA = params.argTypeA;
    Type argTypeB = params.argTypeB;
    VectorType accVectorType = params.accVectorType;
    int64_t numOutputVectorElements = params.numOutputVectorElements();
    bool useIndexDiffs = true;

    LLVM_DEBUG(llvm::dbgs() << "M: " << M << "\n"
                            << "N: " << N << "\n"
                            << "K: " << K << "\n"
                            << "G: " << G << "\n"
                            << "mPerBlock: " << mPerBlock << "\n"
                            << "nPerBlock: " << nPerBlock << "\n"
                            << "kPerBlock: " << kPerBlock << "\n"
                            << "kpack: " << kpack << "\n"
                            << "mBlocks = M / mPerBlock: " << mBlocks << "\n"
                            << "nBlocks = N / nPerBlock: " << nBlocks << "\n"
                            << "mPerWave: " << mPerWave << "\n"
                            << "nPerWave: " << nPerWave << "\n"
                            << "aVectorLen: " << aVectorLen << "\n"
                            << "bVectorLen: " << bVectorLen << "\n"
                            << "aVectorDim: " << aVectorDim << "\n"
                            << "bVectorDim: " << bVectorDim << "\n");

    // Alocate LDS and create subviews.

    // Compute required LDS sizes.
    int64_t ldsBlockASize =
        kpacksPerBlock * mPerBlock * kpack * getByteWidth(elementTypeA);
    int64_t ldsBlockBSize =
        kpacksPerBlock * nPerBlock * kpack * getByteWidth(elementTypeB);
    LLVM_DEBUG(llvm::dbgs() << "LDS block sizes (bytes): " << ldsBlockASize
                            << " " << ldsBlockBSize << "\n");
    if (failed(checkLDSSize(op, ldsBlockASize, ldsBlockBSize)))
      return op.emitOpError("requires too much LDS");

    // Allocate LDS.
    auto workgroupMemoryAddressSpace = b.getAttr<gpu::AddressSpaceAttr>(
        gpu::GPUDialect::getWorkgroupAddressSpace());
    auto ldsMemRefAType =
        MemRefType::get({ldsBlockASize}, b.getI8Type(), AffineMap{},
                        workgroupMemoryAddressSpace);
    auto ldsByteBufferA = b.create<GpuAllocOp>(loc, ldsMemRefAType);
    auto ldsMemRefBType =
        MemRefType::get({ldsBlockBSize}, b.getI8Type(), AffineMap{},
                        workgroupMemoryAddressSpace);
    auto ldsByteBufferB = b.create<GpuAllocOp>(loc, ldsMemRefBType);

    Type ldsReadTypeA = vectorTypeOrSelf(elementTypeA, kpack);
    FailureOr<Value> maybeWrappedLdsA = wrapLDSBufferForStore(
        b, loc, ldsByteBufferA, ldsReadTypeA, kpacksPerBlock, "m", mPerBlock,
        aCopyKPerThread, copyMPerThread, rotateMWithK);
    if (failed(maybeWrappedLdsA))
      return maybeWrappedLdsA;
    // This is KxD view of the flat LDS buffer
    Value wrappedLdsA = std::move(*maybeWrappedLdsA);
    // This will produce a (tid, iter) --> flat LDS view
    wrappedLdsA = transform(b, wrappedLdsA, maybeALdsStoreViews->blockSubTile);

    Type ldsReadTypeB = vectorTypeOrSelf(elementTypeB, kpack);
    FailureOr<Value> maybeWrappedLdsB = wrapLDSBufferForStore(
        b, loc, ldsByteBufferB, ldsReadTypeB, kpacksPerBlock, "n", nPerBlock,
        bCopyKPerThread, copyNPerThread, rotateNWithK);
    if (failed(maybeWrappedLdsB))
      return maybeWrappedLdsB;
    // This is KxD view of the flat LDS buffer
    Value wrappedLdsB = std::move(*maybeWrappedLdsB);
    // This will produce a (tid, iter) --> flat LDS view
    wrappedLdsB = transform(b, wrappedLdsB, maybeBLdsStoreViews->blockSubTile);

    Value ldsViewForGemmA = viewBufferAs(b, ldsByteBufferA, ldsReadTypeA);
    Value ldsViewForGemmB = viewBufferAs(b, ldsByteBufferB, ldsReadTypeB);
    int64_t nOutputVectors = nResultVectors * mRepeats * nRepeats;

    // Logic to setup buffers for blockwise_gemm_accel.
    auto arrayA =
        gpuAlloc(b, loc, kBasePerThread, argTypeA, AddressSpace::Private);
    auto arrayB =
        gpuAlloc(b, loc, kBasePerThread, argTypeB, AddressSpace::Private);
    auto regCAllocOp =
        gpuAlloc(b, loc, nOutputVectors, accVectorType, AddressSpace::Private);

    Value zeroConstantCOp = createZeroConstantOp(b, loc, accVectorType);
    b.create<FillOp>(loc, regCAllocOp, zeroConstantCOp);

    // Emit loop.
    Value nIterations = b.create<ConstantIndexOp>(loc, K / kPerBlock);
    Value step = b.create<ConstantIndexOp>(loc, 1);
    BlockwiseGemmAccelOp blockwiseGemmAccelOp;

    auto loopOp = b.create<scf::ForOp>(loc, zeroConstantOp, nIterations, step);
    loopOp->setAttr(PipelineAttr::getMnemonic(),
                    rock::PipelineAttr::get(b.getContext(), 2));
    {
      PatternRewriter::InsertionGuard guard(b);
      b.setInsertionPointToStart(loopOp.getBody());
      Value iv = loopOp.getInductionVar();
      bool isReverseGrid = succeeded(rock::getReverseGrid(op));
      // Purpose of reversing the grid is to exploit
      // (if any) temporal locality between producers
      // and consumers of data between kernels.
      // Towards that goal, the kLoop has to be reversed
      // to use latest producer.
      if (isReverseGrid) {
        AffineMap reverseMap = rock::getIdxReversalMap(b);
        iv = b.createOrFold<affine::AffineApplyOp>(loc, reverseMap,
                                                   ValueRange{iv, nIterations});
      }
      auto stage0 = b.create<StageOp>(loc, "GlobalRead");
      {
        PatternRewriter::InsertionGuard guard(b);
        b.setInsertionPointToStart(&stage0.getRegion().emplaceBlock());
        b.create<ThreadwiseReadIntoOp>(
            loc, wrappedA, loadBufferA, /*extraViews=*/b.getArrayAttr({}),
            /*extraIndices=*/
            ValueRange{/*kIter=*/iv, gridCoords.g_block, gridCoords.m_block,
                       gridCoords.n_block, tid},
            true, true);
        b.create<ThreadwiseReadIntoOp>(
            loc, wrappedB, loadBufferB, /*extraViews=*/b.getArrayAttr({}),
            /*extraIndices=*/
            ValueRange{/*kIter=*/iv, gridCoords.g_block, gridCoords.m_block,
                       gridCoords.n_block, tid},
            true, true);
        b.create<ThreadwiseCopyOp>(loc, viewLoadBufferA, ValueRange{},
                                   viewStoreBufferA, ValueRange{}, false,
                                   false);
        b.create<ThreadwiseCopyOp>(loc, viewLoadBufferB, ValueRange{},
                                   viewStoreBufferB, ValueRange{}, false,
                                   false);
        b.create<rock::YieldOp>(loc);
      }

      auto stage1 = b.create<StageOp>(loc, "LDSWrite");
      {
        PatternRewriter::InsertionGuard guard(b);
        b.setInsertionPointToStart(&stage1.getRegion().emplaceBlock());

        // Emit blockwise stores
        b.create<ThreadwiseWriteAllOp>(loc, storeBufferA, wrappedLdsA,
                                       /*extraViews=*/b.getArrayAttr({}),
                                       /*extraIndices=*/ValueRange{tid},
                                       op.getFeatures(), StoreMethod::Set,
                                       /*forceUnroll=*/forceUnroll,
                                       /*useIndexDiffs=*/true);
        b.create<ThreadwiseWriteAllOp>(loc, storeBufferB, wrappedLdsB,
                                       /*extraViews=*/b.getArrayAttr({}),
                                       /*extraIndices=*/ValueRange{tid},
                                       op.getFeatures(), StoreMethod::Set,
                                       /*forceUnroll=*/forceUnroll,
                                       /*useIndexDiffs=*/true);
        b.create<rock::YieldOp>(loc);
      }

      // Emit blockwise GEMM.
      auto stage2 = b.create<StageOp>(loc, "MMA");
      {
        PatternRewriter::InsertionGuard guard(b);
        b.setInsertionPointToStart(&stage2.getRegion().emplaceBlock());
        blockwiseGemmAccelOp = b.create<BlockwiseGemmAccelOp>(
            loc, ldsViewForGemmA, ldsViewForGemmB,
            b.getI32IntegerAttr(copyMPerThread),
            b.getI32IntegerAttr(copyNPerThread),
            (rotateMWithK ? b.getUnitAttr() : nullptr),
            (rotateNWithK ? b.getUnitAttr() : nullptr), arrayA, arrayB,
            regCAllocOp, op.getArchAttr(), op.getFeaturesAttr(),
            op.getBlockSizeAttr(), op.getParamsAttr());
        b.create<rock::YieldOp>(loc);
      }
    }

    // Matrix C write out logic.
    Value convertedC = gpuAlloc(b, loc, numOutputVectorElements, destType,
                                AddressSpace::Private);

    ArrayAttr idToMatrixCMaps =
        accelEmitterPtr
            ->computeOutputTransforms(b, loc, M, N, blockSize, bidGridLengths,
                                      copyMPerThread, copyNPerThread,
                                      doSwapThreadIterSubDimsForM,
                                      doSwapThreadIterSubDimsForN)
            .gridSubTile;

    accelEmitterPtr->computeOutputConversion(b, loc, regCAllocOp, convertedC,
                                             forceUnroll);

    b.create<ThreadwiseWriteAllOp>(
        loc, convertedC, op.getC(), idToMatrixCMaps,
        /*extraIndices=*/
        ValueRange{gridCoords.g_block, gridCoords.m_block, gridCoords.n_block,
                   tid},
        op.getFeatures(), op.getStoreMethod(), forceUnroll, useIndexDiffs);
    b.eraseOp(op);
    return success();
  }
};

} // end anonymous namespace

void RockGridwiseGemmToBlockwisePass::runOnOperation() {
  MLIRContext *ctx = &getContext();
  ConversionTarget target(*ctx);
  target.addIllegalOp<rock::GridwiseGemmOp, rock::GridwiseGemmAccelOp,
                      GridwiseAttentionAccelOp>();
  target.addLegalDialect<arith::ArithDialect, rock::RockDialect,
                         memref::MemRefDialect, affine::AffineDialect,
                         vector::VectorDialect, linalg::LinalgDialect,
                         scf::SCFDialect, math::MathDialect>();
  target.addLegalOp<gpu::PrintfOp>();

  RewritePatternSet patterns(ctx);
  patterns.add<GridwiseGemmRewritePattern, GridwiseGemmAccelRewritePattern,
               GridwiseAttentionAccelRewritePattern>(ctx);
  if (failed(applyPartialConversion(getOperation(), target,
                                    std::move(patterns)))) {
    signalPassFailure();
  }
}<|MERGE_RESOLUTION|>--- conflicted
+++ resolved
@@ -1454,8 +1454,7 @@
                                         layout::GridCoordinates gridCoords,
                                         Value srcGemm0OutBuffer,
                                         Value destGemm0OutBuffer,
-                                        RegsAsMatrixSubTiles gemm0OutViews,
-                                        bool convertToF16) const {
+                                        RegsAsMatrixSubTiles gemm0OutViews) const {
     LogicalResult res = success();
     auto privateMemoryAddressSpace = rewriter.getAttr<gpu::AddressSpaceAttr>(
         gpu::GPUDialect::getPrivateAddressSpace());
@@ -1465,16 +1464,25 @@
       auto tid = rewriter.create<WorkitemIdOp>(loc, rewriter.getIndexType());
       MemRefType srcBufType = srcGemm0OutBuffer.getType().cast<MemRefType>();
       SmallVector<Value> inputTileBuffers;
-      if (convertToF16) {
-        auto srcBufTypeF16 =
-            MemRefType::get(srcBufType.getShape(), rewriter.getF16Type(),
+      Type laGemmSrcType = genOp.getInputs()[0].getType().cast<ShapedType>().getElementType();
+      Type actualGemmSrcType = srcGemm0OutBuffer.getType().cast<ShapedType>().getElementType();
+      Type laGemmDestType = genOp.getOutputs()[0].getType().cast<ShapedType>().getElementType();
+      Type actualGemmDstType = destGemm0OutBuffer.getType().cast<ShapedType>().getElementType();
+      auto dstBufTypeLaType =
+            MemRefType::get(srcBufType.getShape(), laGemmDestType,
                             AffineMap{}, privateMemoryAddressSpace);
-        auto srcGemm0OutBufferF16 =
-            rewriter.create<rock::GpuAllocOp>(loc, srcBufTypeF16);
+      auto dstGemm0OutBufferLaTyped =
+            rewriter.create<rock::GpuAllocOp>(loc, dstBufTypeLaType);
+      if (actualGemmSrcType != laGemmSrcType) {
+        auto srcBufLaType =
+            MemRefType::get(srcBufType.getShape(), laGemmSrcType,
+                            AffineMap{}, privateMemoryAddressSpace);
+        auto srcGemm0OutBufferLaTyped =
+            rewriter.create<rock::GpuAllocOp>(loc, srcBufLaType);
         createTypeConversionStore(rewriter, loc, srcGemm0OutBuffer,
-                                  srcGemm0OutBufferF16);
-        inputTileBuffers.push_back(srcGemm0OutBufferF16);
-        srcBufType = srcBufTypeF16;
+                                  srcGemm0OutBufferLaTyped);
+        inputTileBuffers.push_back(srcGemm0OutBufferLaTyped);
+        srcBufType = srcBufLaType;
       } else {
         inputTileBuffers.push_back(srcGemm0OutBuffer);
       }
@@ -1545,14 +1553,9 @@
                                            utils::IteratorType::parallel));
       newLinalgOp.setIteratorTypesAttr(rewriter.getArrayAttr(iteratorTypes));
 
-      if (convertToF16) {
-        auto dstBufTypeF16 =
-            MemRefType::get(srcBufType.getShape(), rewriter.getF16Type(),
-                            AffineMap{}, privateMemoryAddressSpace);
-        auto dstGemm0OutBufferF16 =
-            rewriter.create<rock::GpuAllocOp>(loc, dstBufTypeF16);
-        newLinalgOp.getOutputsMutable().assign(dstGemm0OutBufferF16);
-        createTypeConversionStore(rewriter, loc, dstGemm0OutBufferF16,
+      if (actualGemmDstType != laGemmDestType) {
+        newLinalgOp.getOutputsMutable().assign(dstGemm0OutBufferLaTyped);
+        createTypeConversionStore(rewriter, loc, dstGemm0OutBufferLaTyped,
                                   destGemm0OutBuffer);
       }
     });
@@ -1977,13 +1980,6 @@
             loc, reverseMap, ValueRange{mLoopIV, mIterationsGemm0Val});
       }
       zeroAccBuffer(rewriter, loc, accRegBufferGemm0);
-<<<<<<< HEAD
-      // The grid coordinates for gemm0 is almost simliar
-      // to gemm1 except the n_block should be read iteratively
-      // from gemm0's N axis. Hence, the replacement is done as
-      // follows:
-=======
->>>>>>> ac15e010
       layout::GridCoordinates gridCoordsGemm0 =
           layout::makeGxNGridLayout(rewriter, loc, bid, mLoopIV, gemm0NBlocks);
       affine::AffineForOp kLoopOp =
@@ -2108,11 +2104,9 @@
 
       // Align the preSoftmaxElementWise (if any) linalg.generic to
       // be performed on the output of the first gemm.
-      bool doConvertToF16 = elemTypeV == rewriter.getF16Type() &&
-                            gemmOutElemType == rewriter.getF32Type();
       FailureOr<Value> maybeSoftmaxInBuffer = postProcessFirstGemm(
           rewriter, loc, op, gridCoordsGemm0, gemm0OutBuffer, softmaxInBuffer,
-          gemm0OutSubTileViewsTrUnPadded, doConvertToF16);
+          gemm0OutSubTileViewsTrUnPadded);
       if (failed(maybeSoftmaxInBuffer)) {
         return op.emitError("post processing first gemm failed.\n");
       }
@@ -2354,7 +2348,6 @@
               rewriter, loc, gemm1MNThreadwiseView, attentionOutAccBufferView,
               expMaxDiffRowBuffer);
         }
-<<<<<<< HEAD
       }
     }
     {
@@ -2382,29 +2375,6 @@
         getFlattenedMemref(rewriter, attentionOutAccBuffer);
     Value attentionOutAccBufferOutTypedFlat =
         getFlattenedMemref(rewriter, attentionOutAccBufferOutTyped);
-=======
-      }
-    }
-    {
-      affine::AffineForOp g1MLoopOp =
-          rewriter.create<affine::AffineForOp>(loc, 0, gemm1MBlocks, 1);
-      {
-        OpBuilder::InsertionGuard guard(rewriter);
-        rewriter.setInsertionPointToStart(g1MLoopOp.getBody());
-        Value g1MLoopIndVar = g1MLoopOp.getInductionVar();
-        Value attentionOutAccBufferPerG1MBlock = attentionOutAccBuffer;
-        if (gemm1MBlocks > 1) {
-          attentionOutAccBufferPerG1MBlock = createSliceOfFirstDim(
-              rewriter, loc, attentionOutAccBuffer, g1MLoopIndVar);
-        }
-        Value attentionOutAccBufferView =
-            transform(rewriter, attentionOutAccBufferPerG1MBlock,
-                      attentionOutAccBufferThreadSubTileViewMaps);
-        scaleFinalOutput(rewriter, loc, attentionOutAccBufferView,
-                         sumRowBuffer);
-      }
-    }
->>>>>>> ac15e010
     if (elemTypeQxK != elemTypeOut) {
       createTypeConversionStore(rewriter, loc, attentionOutAccBufferFlat,
                                 attentionOutAccBufferOutTypedFlat);
@@ -2412,33 +2382,10 @@
 #ifdef ROCK_DEBUG_ATTENTION_REMOVE_SOFTMAX
     attentionOutAccBufferOutTyped = gemm1OutBuffer;
 #endif
-<<<<<<< HEAD
     MemRefType attentionOutAccBufferOutType =
-        attentionOutAccBufferOutTyped.getType().cast<MemRefType>();
+    attentionOutAccBufferOutTyped.getType().cast<MemRefType>();
     int64_t numElementsAttnOut = attentionOutAccBufferOutType.getNumElements();
-    // This map with create upper view [gblock, nblock, flatiter] -> [gblock,
-=======
-    // We flatten output buffer in case gemm1MBlocks > 1
-    // where those are iterated.
-    Value attentionOutAccBufferOutTypedFlat = attentionOutAccBufferOutTyped;
-    MemRefType attentionOutAccBufferOutType =
-        attentionOutAccBufferOutTyped.getType().cast<MemRefType>();
-    int64_t numElementsAttnOut = attentionOutAccBufferOutType.getNumElements();
-    if (attentionOutAccBufferOutType.getRank() > 1) {
-      Type attentionOutAccBufferOutTypedElType =
-          attentionOutAccBufferOutType.getElementType();
-      auto attentionOutAccBufferOutTypedFlatType = MemRefType::get(
-          {numElementsAttnOut}, attentionOutAccBufferOutTypedElType,
-          AffineMap{}, privateMemoryAddressSpace);
-      auto reassociation =
-          getReassociationForFlattening(attentionOutAccBufferOutType);
-      attentionOutAccBufferOutTypedFlat =
-          rewriter.create<memref::CollapseShapeOp>(
-              loc, attentionOutAccBufferOutTypedFlatType,
-              attentionOutAccBufferOutTyped, reassociation);
-    }
     // This map will create an upper view [gblock, nblock, flatiter] -> [gblock,
->>>>>>> ac15e010
     // miter, nblock, iter]
     TransformMapAttr flatToMiterMap =
         getFlatToMiterMap(rewriter, gemm0G, gemm1MBlocks, gemm1NBlocks,
