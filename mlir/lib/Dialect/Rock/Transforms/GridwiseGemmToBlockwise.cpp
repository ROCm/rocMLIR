//===- GridwiseGemmToBlockwise - MLIR Rock ops lowering passes -----===//
//
// Copyright 2020 The MLIR Authors.
//
// Licensed under the Apache License, Version 2.0 (the "License");
// you may not use this file except in compliance with the License.
// You may obtain a copy of the License at
//
//   http://www.apache.org/licenses/LICENSE-2.0
//
// Unless required by applicable law or agreed to in writing, software
// distributed under the License is distributed on an "AS IS" BASIS,
// WITHOUT WARRANTIES OR CONDITIONS OF ANY KIND, either express or implied.
// See the License for the specific language governing permissions and
// limitations under the License.
// ============================================================
//
// This pass converts rock.gridwise_gemm[_v2] into block- and threadwise ops
//
//===-----------------------------------------------------===//
#include "mlir/Dialect/Rock/IR/Rock.h"
#include "mlir/Dialect/Rock/IR/TransformMapBuilder.h"
#include "mlir/Dialect/Rock/Passes.h"
#include "mlir/Dialect/Rock/Tuning/GeneralGemmBlockStructure.h"
#include "mlir/Dialect/Rock/Tuning/GridwiseGemmParams.h"
#include "mlir/Dialect/Rock/utility/AmdArchDb.h"
#include "mlir/Dialect/Rock/utility/builderUtils.h"
#include "mlir/Dialect/Rock/utility/loweringUtils.h"
#include "mlir/Dialect/Rock/utility/math.h"
#include "mlir/Dialect/Rock/utility/transformMapUtils.h"

#include "mlir/Dialect/Affine/IR/AffineOps.h"
#include "mlir/Dialect/Arith/IR/Arith.h"
#include "mlir/Dialect/Func/IR/FuncOps.h"
#include "mlir/Dialect/GPU/IR/GPUDialect.h"
#include "mlir/Dialect/Linalg/IR/Linalg.h"
#include "mlir/Dialect/Math/IR/Math.h"
#include "mlir/Dialect/MemRef/IR/MemRef.h"
#include "mlir/Dialect/SCF/IR/SCF.h"
#include "mlir/Dialect/Vector/IR/VectorOps.h"
#include "mlir/IR/Diagnostics.h"
#include "mlir/IR/IRMapping.h"
#include "mlir/IR/Value.h"
#include "mlir/Pass/PassManager.h"
#include "mlir/Transforms/DialectConversion.h"
#include "mlir/Transforms/Passes.h"

#include "AccelEmitter.h"
#include "GridLayoutEmitter.h"
#include "llvm/Support/Debug.h"
#include "llvm/Support/FormatVariadic.h"

namespace mlir {
namespace rock {
#define GEN_PASS_DEF_ROCKGRIDWISEGEMMTOBLOCKWISEPASS
#include "mlir/Dialect/Rock/Passes.h.inc"
} // namespace rock
} // namespace mlir

#define DEBUG_TYPE "rock-gridwise-to-blockwise"

using namespace mlir;
using namespace mlir::arith;
using namespace mlir::rock;

namespace {
struct RockGridwiseGemmToBlockwisePass
    : public rock::impl::RockGridwiseGemmToBlockwisePassBase<
          RockGridwiseGemmToBlockwisePass> {
  void runOnOperation() override;
};

static Type obtainAccumulatorType(OpBuilder &b, Type elementTypeA,
                                  Type elementTypeB, Type destType) {
  // Determine the type used on VGPR to act as accumulator.
  // f32: f32.
  // f16, bf16: f32 to prevent overflow from happening.
  // i16 : i16.
  // fp8 (any combo) : f32.
  // i8: i32, since we have an i32 output
  Type accumulatorType = destType;
  if (elementTypeA.isF16() || elementTypeA.isBF16() ||
      elementTypeA.isFloat8E5M2FNUZ() || elementTypeA.isFloat8E4M3FNUZ()) {
    accumulatorType = b.getF32Type();
  } else if (elementTypeA.isInteger(8)) {
    accumulatorType = b.getI32Type();
  }
  return accumulatorType;
}

/// Construct a `memref.view` operation that interprets the buffer `buffer`,
/// whose elements are bytes, as a buffer of `type`.
static TypedValue<MemRefType> viewBufferAs(OpBuilder &b, Value buffer,
                                           Type type) {
  Location loc = buffer.getLoc();
  Value zeroByteOffset = b.createOrFold<arith::ConstantIndexOp>(loc, 0);
  auto bufferType = buffer.getType().cast<MemRefType>();
  int64_t byteWidth = getByteWidth(type);
  int64_t numBytes = bufferType.getShape()[0];
  assert(numBytes % byteWidth == 0 && "Can't evenly fit type into buffer");
  int64_t length = numBytes / byteWidth;
  auto newBufferType = bufferType.cloneWith({length}, type);
  auto view =
      b.create<memref::ViewOp>(loc, newBufferType, buffer, zeroByteOffset,
                               /*dynamic dim sizes=*/ValueRange{});
  return TypedValue<MemRefType>(view.getResult());
}
} // end anonymous namespace

/// Given a copy layout <copyDPerThread, copyKPerThread>, come up with the best
/// vectorization strategy for the layout. For instance, if the layout is <D,K>
/// = <2,16> and K is contiguous, we will vectorize by 16 along K and we will
/// loop over the other dimension
static std::pair<GemmDimension, int64_t>
bestGlobalVectorization(OpBuilder &b, Value matrix, int64_t copyDPerThread,
                        int64_t copyKPerThread, GemmDimension tiebreaker,
                        int64_t kPerBlock, int64_t dPerBlock,
                        Type elementType) {
  Value tensor;
  ArrayAttr transforms;
  std::tie(tensor, transforms) = untransform(b, matrix);
  ArrayRef<int64_t> tensorShape =
      tensor.getType().cast<MemRefType>().getShape();
  int64_t kVectorLen = getMaxVectorizationForDatatype(
      transforms, static_cast<uint32_t>(GemmDimension::K),
      math_util::gcd(copyKPerThread * copyDPerThread, kPerBlock), tensorShape,
      elementType);

  int64_t dVectorLen = getMaxVectorizationForDatatype(
      transforms, static_cast<uint32_t>(GemmDimension::MorN),
      math_util::gcd(copyDPerThread * copyKPerThread, dPerBlock), tensorShape,
      elementType);

  if (kVectorLen > dVectorLen) {
    kVectorLen = math_util::gcd(kVectorLen, copyKPerThread);
    return {GemmDimension::K, kVectorLen};
  }

  if (dVectorLen > kVectorLen) {
    dVectorLen = math_util::gcd(dVectorLen, copyDPerThread);
    return {GemmDimension::MorN, dVectorLen};
  }

  return {tiebreaker, kVectorLen};
}

/// Compute a thread copy layout, i.e., how many elements a single thread (or
/// workitem) reads along K and M (independently on how we vectorize the reads)
static FailureOr<std::pair<int64_t, int64_t>>
computeCopyPerThread(Type elementType, int64_t copyPerThread, int64_t kPerBlock,
                     int64_t dPerBlock, int64_t kpack, Location loc) {

  // By default, we try to maximize the LDS store vectorization. So we will try
  // to read as many elements as possible along the contiguous dimension in LDS
  // and `copyPerThread/elements` in the other dimension
  int64_t maxVlen = 128 / elementType.getIntOrFloatBitWidth();
  int64_t copyKPerThread = 0;
  int64_t copyDPerThread = 0;

  if (kpack == 1) {
    copyDPerThread = math_util::gcd(maxVlen, copyPerThread);
    copyKPerThread = copyPerThread / copyDPerThread;
  } else {
    copyKPerThread =
        math_util::gcd(maxVlen, math_util::gcd(kpack, copyPerThread));
    copyDPerThread = copyPerThread / copyKPerThread;
  }

  if (copyKPerThread == 0 || copyDPerThread == 0) {
    return emitError(loc) << "gemmA copy size too small,"
                          << " copyKPerThread: " << copyKPerThread
                          << " copyDPerThread: " << copyDPerThread << "\n";
  }
  if (kPerBlock < copyKPerThread || dPerBlock < copyDPerThread) {
    return mlir::emitError(loc)
           << "gemmA per thread copy smaller than per"
           << " block copy, incohereant tuning parameters\n";
  }
  return std::make_pair(copyKPerThread, copyDPerThread);
}

/// Wraps the LDS buffer "buffer", which is <kOuter * d * kpack * sizeof(T) x i8
/// into a tid x iter view, where `iter` iterates over nominal scalar indices
/// into a buffer of type T. `buffer` will be reinterpreted as a buffer with
/// element type vector<kpackPerThread x T> (with kpackPerThread == 1 meaning
/// just T). The resulting view must be iterated over with a stride of no less
/// than min(kPerThread, kpack).
static FailureOr<Value> wrapLDSBufferForStore(OpBuilder &b, Location loc,
                                              Value buffer, Type ldsReadType,
                                              int64_t kOuter, StringRef dName,
                                              int64_t d, int64_t kPerThread) {
  MemRefType bufferType = buffer.getType().cast<MemRefType>();
  ArrayRef<int64_t> bufferShape = bufferType.getShape();
  Type dataType = ldsReadType;
  if (bufferShape.size() != 1)
    return emitError(loc, "Expected a flat buffer");
  int64_t kpack = 1;
  if (auto vectorDataType = dataType.dyn_cast<VectorType>()) {
    kpack = vectorDataType.getNumElements();
    dataType = vectorDataType.getElementType();
  }

  if (bufferShape[0] != kOuter * d * kpack * getByteWidth(dataType)){
    return emitError(loc, "LDS buffer should have ")
           << kOuter * d * kpack * getByteWidth(dataType)
           << " elements but has " << bufferShape[0];
  }

  int64_t kpackPerThread = std::min(kPerThread, kpack);
  int64_t threadsPerKpack = kpack / kpackPerThread;

  Type ldsWriteType = vectorTypeOrSelf(dataType, kpackPerThread);
  auto typedBuffer = viewBufferAs(b, buffer, ldsWriteType);
  BottomUpTMBuilder reshapeBuf(b, {"raw"}, typedBuffer.getType().getShape(),
                               loc);
  reshapeBuf.unmerge({"k_outer", dName, "kpack_idx"}, {0, 1, 2}, "raw",
                     {kOuter, d, threadsPerKpack});
  // Add this throwaway dimension so that when we're iterating the scalar
  // packing buffer in a vectorized way, the always-zero index gets thrown on
  // the floor.
  reshapeBuf.addDim("kpack_vec", 3, kpackPerThread);
  TransformMapAttr reshapeBufAttr = reshapeBuf.get();
  Value reshaped = b.create<TransformOp>(loc, typedBuffer, reshapeBufAttr);

  auto mergeKpack = BottomUpTMBuilder::above(reshapeBuf, reshapeBufAttr);
  mergeKpack.merge("k", 0, {"k_outer", "kpack_idx", "kpack_vec"});
  mergeKpack.merge("d", 1, {dName});
  TransformMapAttr mergeKpackAttr = mergeKpack.get();
  Value asMatrix = b.create<TransformOp>(loc, reshaped, mergeKpackAttr);
  return asMatrix;
}

/// This function pack the load buffer into a store buffer ready to be copied
/// into LDS:
///  - The load buffer is (viewed as) a KPerThread x DPerThread
///  - The store buffer needs to be packed as a [KOuterPerThread, dPerThread,
///  kpackPerThread]
///    buffer
TransformingForOp packLoadBufferToStoreBuffer(PatternRewriter &b, Location loc,
                                              Type elementType, int64_t kpack,
                                              Value loadBuffer,
                                              Value storeBuffer) {
  ArrayRef<int64_t> loadShape =
      loadBuffer.getType().cast<ShapedType>().getShape();
  Type elemType = loadBuffer.getType().cast<MemRefType>().getElementType();
  int64_t copyDPerThread = loadShape[1];
  int64_t copyKPerThread = loadShape[0];

  // We use kpackPerThread instead of kpack to cover edge cases where
  // copyKPerThread is smaller than kpack
  int64_t kpackPerThread = std::min(copyKPerThread, kpack);

  Value rawLoadBuffer;
  ArrayAttr loadBufferView;
  std::tie(rawLoadBuffer, loadBufferView) = untransform(b, loadBuffer);
  ArrayRef<int64_t> rawLoadBufferShape =
      rawLoadBuffer.getType().cast<ShapedType>().getShape();

  Value rawStoreBuffer;
  ArrayAttr storeBufferView;
  std::tie(rawStoreBuffer, storeBufferView) = untransform(b, storeBuffer);
  ArrayRef<int64_t> rawStoreBufferShape =
      rawStoreBuffer.getType().cast<ShapedType>().getShape();

  Value zero = b.createOrFold<arith::ConstantIndexOp>(loc, 0);
  SmallVector<Value, 2> start(2, zero);
  SmallVector<int64_t, 2> strides(2, 1);
  int64_t vecLen = 1;
  // The store buffer is a flattened < kouter x dPerThread x kpack >.
  if (kpackPerThread == 1) {
    // if kpack == 1, then we can do vectorized loads across d dimension from/to
    // load/store buffer
    vecLen = getMaxVectorizationForDatatype(loadBufferView, /*dim=*/1,
                                            copyDPerThread, rawLoadBufferShape,
                                            elemType);
    vecLen = math_util::gcd(copyDPerThread, vecLen);
    strides[1] = vecLen;
  } else {
    // if kpack > 1, then we are limited by vectorization in k dimension and it
    // could be at most kpack.
    vecLen = getMaxVectorizationForDatatype(loadBufferView, /*dim=*/0,
                                            copyKPerThread, rawLoadBufferShape,
                                            elemType);
    vecLen = math_util::gcd(vecLen, kpackPerThread);
    strides[0] = vecLen;
  }
  loadBufferView = collapseContiguousMerges(loadBufferView, rawLoadBufferShape);
  storeBufferView =
      collapseContiguousMerges(storeBufferView, rawStoreBufferShape);

  Type storeElemType = getElementTypeOrSelf(storeBuffer.getType());
  // Run the packing loop
  auto packLoop = b.create<TransformingForOp>(
      loc, ArrayRef<ValueRange>{start, start},
      ArrayRef<Attribute>{loadBufferView, storeBufferView},
      /*bounds=*/loadShape,
      /*strides=*/strides, false,
      /*useIndexDiffs=*/false);
  {
    PatternRewriter::InsertionGuard outerGuard(b);
    b.setInsertionPointToStart(packLoop.getBody());
    Type loadType = vectorTypeOrSelf(elementType, vecLen);
    Type loadElemType = getElementTypeOrSelf(loadType);
    auto loaded = b.create<InBoundsLoadOp>(loc, loadType, rawLoadBuffer,
                                           packLoop.getLowerCoords(0));
    Value cast = loaded;
    if (storeElemType != loadElemType) {
      Type storeType;
      if (VectorType loadVecType = dyn_cast<VectorType>(loadType)) {
        storeType = loadVecType.clone(storeElemType);
      } else {
        storeType = storeElemType;
      }
      cast = createTypeConversionOp(b, loc, loaded, storeType);
    }
    b.create<InBoundsStoreOp>(loc, cast, rawStoreBuffer,
                              packLoop.getLowerCoords(1));
  }
  return packLoop;
}

template <typename OpT>
static LogicalResult checkLDSSize(OpT op, int64_t aBufferBytes,
                                  int64_t bBufferBytes) {
  int64_t ldsBytes = aBufferBytes + bBufferBytes;
  return success(ldsBytes <= 64 * 1024);
}

//===----------------------------------------------------------------------===//
// GridwiseGemm lowering.
//===----------------------------------------------------------------------===//

namespace {
struct GridwiseGemmRewritePattern : public OpRewritePattern<GridwiseGemmOp> {
  using OpRewritePattern<GridwiseGemmOp>::OpRewritePattern;

  LogicalResult matchAndRewrite(GridwiseGemmOp op,
                                PatternRewriter &b) const override {
    Location loc = op.getLoc();

    // Obtain data type.
    Type elementTypeA = op.getA().getType().getElementType();
    Type elementTypeB = op.getB().getType().getElementType();
    Type destType = op.getC().getType().getElementType();
    Type accumulatorType =
        obtainAccumulatorType(b, elementTypeA, elementTypeB, destType);

    // Prepare some useful constants.
    Value zeroConstantFloatOp = createZeroConstantOp(b, loc, accumulatorType);
    auto zeroConstantOp = b.create<ConstantIndexOp>(loc, 0);

    ArrayRef<int64_t> aShape, bShape, cShape;
    aShape = op.getA().getType().getShape();
    bShape = op.getB().getType().getShape();
    cShape = op.getC().getType().getShape();
    // Obtain critical matrix dimensions.
    int64_t G = aShape[0];
    int64_t K = aShape[1];
    int64_t M = aShape[2];
    int64_t N = bShape[2];

    if (bShape[0] != G || cShape[0] != G) {
      return op.emitOpError("Mismatched G dimensions in matrix multiply;")
             << " A[0] = " << G << " b[0] = " << bShape[0]
             << " C[0] = " << cShape[0];
    }
    if (cShape[1] != M) {
      return op.emitOpError("Mismatched M dimensions in matrix multiply:")
             << " A[2] = " << M << " C[1] = " << cShape[1];
    }
    if (bShape[1] != K) {
      return op.emitOpError("Mismatched K dimensions in matrix multiply:")
             << " A[1] = " << K << " B[1] = " << bShape[1];
    }

    if (cShape[2] != N) {
      return op.emitOpError("Mismatched N dimensions in matrix multiply:")
             << " B[2] = " << N << " C[2] = " << cShape[2];
    }

    // Obtain critical tuning parameters.
    uint32_t gridSize = op.getGridSize();
    GeneralGemmParamsAttr tuningParams = op.getParams();
    int64_t kpack = tuningParams.getKpack();
    // TODO: kPerBlock, as defined in parameter selection etc,
    // is in units of kPack, not individual k. This should be changed
    // at some future point, but it'll be worked around for now.
    uint32_t blockSize = tuningParams.getBlockSize();
    int64_t kpacksPerBlock = tuningParams.getKPerBlock();
    int64_t mPerBlock = tuningParams.getMPerBlock();
    int64_t nPerBlock = tuningParams.getNPerBlock();
    int64_t mPerThread = tuningParams.getMPerThread();
    int64_t nPerThread = tuningParams.getNPerThread();

    GeneralGemmBlockStructure blockStructure =
        *deriveGeneralGemmBlockStructure(blockSize);
    int64_t mThreadsPerCuwave = blockStructure.mThreadsPerCuwave;
    int64_t nThreadsPerCuwave = blockStructure.nThreadsPerCuwave;
    int64_t mCuwavesPerBlock = blockStructure.mCuwavesPerBlock;
    int64_t nCuwavesPerBlock = blockStructure.nCuwavesPerBlock;

    int64_t kPerBlock = kpacksPerBlock * kpack;

    bool useIndexDiffs = true;

    int64_t mBlocks = M / mPerBlock;
    int64_t nBlocks = N / nPerBlock;

    LLVM_DEBUG(llvm::dbgs() << "\ngridwise_gemm op:\n");
    LLVM_DEBUG(op.print(llvm::dbgs()));
    LLVM_DEBUG(llvm::dbgs() << "\n");

    LLVM_DEBUG(llvm::dbgs()
               << "M: " << M << "\n"
               << "N: " << N << "\n"
               << "K: " << K << "\n"
               << "G: " << G << "\n"
               << "blockSize: " << blockSize << "\n"
               << "mPerBlock: " << mPerBlock << "\n"
               << "mBlocks = M / mPerBlock: " << mBlocks << "\n"
               << "nPerBlock: " << nPerBlock << "\n"
               << "nBlocks = N / nPerBlock: " << nBlocks << "\n"
               << "kPerBlock: " << kPerBlock << "\n"
               << "kpack: " << kpack << "\n"
               << "mPerThread: " << mPerThread << "\n"
               << "nPerThread: " << nPerThread << "\n"
               << "mThreadsPerCuwave: " << mThreadsPerCuwave << "\n"
               << "mCuwavesPerBlock: " << mCuwavesPerBlock << "\n"
               << "nThreadsPerCuwave: " << nThreadsPerCuwave << "\n"
               << "nCuwavesPerBlock: " << nCuwavesPerBlock << "\n");

    // Compute required LDS sizes.
    int64_t ldsBlockASize =
        kpacksPerBlock * mPerBlock * kpack * getByteWidth(elementTypeA);
    int64_t ldsBlockBSize =
        kpacksPerBlock * nPerBlock * kpack * getByteWidth(elementTypeB);
    LLVM_DEBUG(llvm::dbgs() << "LDS block size (in bytes):" << ldsBlockASize
                            << " " << ldsBlockBSize << "\n");
    if (failed(checkLDSSize(op, ldsBlockASize, ldsBlockBSize)))
      return op.emitOpError("requires too much LDS");

    // Allocate LDS.
    auto workgroupMemoryAddressSpace = b.getAttr<gpu::AddressSpaceAttr>(
        gpu::GPUDialect::getWorkgroupAddressSpace());
    auto ldsMemRefAType =
        MemRefType::get({ldsBlockASize}, b.getI8Type(), AffineMap{},
                        workgroupMemoryAddressSpace);
    auto ldsByteBufferA = b.create<GpuAllocOp>(loc, ldsMemRefAType);
    auto ldsMemRefBType =
        MemRefType::get({ldsBlockBSize}, b.getI8Type(), AffineMap{},
                        workgroupMemoryAddressSpace);
    auto ldsByteBufferB = b.create<GpuAllocOp>(loc, ldsMemRefBType);

    // Alloc for Matrix C on registers.
    // Compute register size from attributes.

    int64_t gemmMRepeat =
        mPerBlock / (mPerThread * mThreadsPerCuwave * mCuwavesPerBlock);
    int64_t gemmNRepeat =
        nPerBlock / (nPerThread * nThreadsPerCuwave * nCuwavesPerBlock);

    LLVM_DEBUG(llvm::dbgs() << "GemmMRepeat: " << gemmMRepeat << "\n");
    LLVM_DEBUG(llvm::dbgs() << "GemmNRepeat: " << gemmNRepeat << "\n");

    int64_t threadCNumM = gemmMRepeat * mPerThread;
    int64_t threadCNumN = gemmNRepeat * nPerThread;
    int64_t threadCNumRegisters = threadCNumM * threadCNumN;
    auto privateMemoryAddressSpace = b.getAttr<gpu::AddressSpaceAttr>(
        gpu::GPUDialect::getPrivateAddressSpace());
    auto threadCRegisterMemRefType =
        MemRefType::get({threadCNumRegisters}, accumulatorType, AffineMap{},
                        privateMemoryAddressSpace);
    Value registerMatrixCAllocOp =
        b.create<GpuAllocOp>(loc, threadCRegisterMemRefType);
    Value registerMatrixCViewOp = reshapeBuffer(
        b, loc, registerMatrixCAllocOp, {"m", "n"}, {threadCNumM, threadCNumN});

    // Zero init Matrix C on registers.
    b.create<FillOp>(loc, registerMatrixCAllocOp, zeroConstantFloatOp);

    // Get current workgroup ID.
    auto bid = b.create<WorkgroupIdOp>(loc, b.getIndexType());
    // Get current workitem ID.
    auto tid = b.create<WorkitemIdOp>(loc, b.getIndexType());

    int64_t aCopyPerThread = (kPerBlock * mPerBlock) / blockSize;
    int64_t bCopyPerThread = (kPerBlock * nPerBlock) / blockSize;
    if (aCopyPerThread == 0 || bCopyPerThread == 0) {
      return emitError(loc) << "Block size too large, rejecting as invalid.\n";
    }

    auto maybeCopyAPerThread = computeCopyPerThread(
        elementTypeA, aCopyPerThread, kPerBlock, mPerBlock, kpack, loc);
    if (failed(maybeCopyAPerThread))
      return maybeCopyAPerThread;
    int64_t aCopyKPerThread = (*maybeCopyAPerThread).first;
    int64_t copyMPerThread = (*maybeCopyAPerThread).second;

    auto maybeCopyBPerThread = computeCopyPerThread(
        elementTypeB, bCopyPerThread, kPerBlock, nPerBlock, kpack, loc);
    if (failed(maybeCopyBPerThread))
      return maybeCopyBPerThread;
    int64_t bCopyKPerThread = (*maybeCopyBPerThread).first;
    int64_t copyNPerThread = (*maybeCopyBPerThread).second;

    GemmDimension vectorTiebreaker =
        (kpack > 1) ? GemmDimension::K : GemmDimension::MorN;
    int64_t aVectorLen, bVectorLen;
    GemmDimension aVectorDim, bVectorDim;
    std::tie(aVectorDim, aVectorLen) = bestGlobalVectorization(
        b, op.getA(), copyMPerThread, aCopyKPerThread, vectorTiebreaker,
        kPerBlock, mPerBlock, elementTypeA);
    std::tie(bVectorDim, bVectorLen) = bestGlobalVectorization(
        b, op.getB(), copyNPerThread, bCopyKPerThread, vectorTiebreaker,
        kPerBlock, nPerBlock, elementTypeB);

    LLVM_DEBUG(llvm::dbgs()
               << "aCopyPerThread: " << aCopyPerThread << "\n"
               << "bCopyPerThread: " << bCopyPerThread << "\n"
               << "aVectorDim: " << aVectorDim << "\n"
               << "aVectorLen: " << aVectorLen << "\n"
               << "bVectorDim: " << bVectorDim << "\n"
               << "bVectorLen: " << bVectorLen << "\n"
               << "vectorTiebreaker: " << vectorTiebreaker << "\n");
    SmallVector<int64_t, 3> bidGridLengths = {G, mBlocks, nBlocks};
    SmallVector<StringRef, 3> bidGridOrder = {"g_block", "m_block", "n_block"};
    FailureOr<RegsAsMatrixSubTiles> maybeABufferViews = getLoadRegsAsTileViews(
        b, loc, op.getA(), "m", bidGridOrder, bidGridLengths, blockSize,
        kPerBlock, mPerBlock, aCopyKPerThread, copyMPerThread,
        aVectorDim == GemmDimension::K);
    if (failed(maybeABufferViews)) {
      return failure();
    }
    Value wrappedA = transform(b, op.getA(), maybeABufferViews->gridSubTile);
    FailureOr<RegsAsMatrixSubTiles> maybeBBufferViews = getLoadRegsAsTileViews(
        b, loc, op.getB(), "n", bidGridOrder, bidGridLengths, blockSize,
        kPerBlock, nPerBlock, bCopyKPerThread, copyNPerThread,
        bVectorDim == GemmDimension::K);
    if (failed(maybeBBufferViews)) {
      return failure();
    }
    Value wrappedB = transform(b, op.getB(), maybeBBufferViews->gridSubTile);

    Type loadBufferAType, loadBufferBType;
    loadBufferAType = MemRefType::get({aCopyPerThread}, elementTypeA,
                                      AffineMap{}, privateMemoryAddressSpace);
    loadBufferBType = MemRefType::get({bCopyPerThread}, elementTypeB,
                                      AffineMap{}, privateMemoryAddressSpace);

    auto loadBufferA = b.create<GpuAllocOp>(loc, loadBufferAType);
    auto loadBufferB = b.create<GpuAllocOp>(loc, loadBufferBType);

    // Compute grid coordinates
    auto gridCoords = layout::makeGroupedGridLayout(
        b, loc, bid, {mBlocks, nBlocks, op.getNumCU(), elementTypeA, destType});
    b.create<ThreadwiseReadIntoOp>(
        loc, wrappedA, loadBufferA, /*extraViews=*/b.getArrayAttr({}),
        /*extraIndices=*/
        ValueRange{/*kIter=*/zeroConstantOp, gridCoords.g_block,
                   gridCoords.m_block, gridCoords.n_block, tid},
        true, true);
    b.create<ThreadwiseReadIntoOp>(
        loc, wrappedB, loadBufferB, /*extraViews=*/b.getArrayAttr({}),
        /*extraIndices=*/
        ValueRange{/*kIter=*/zeroConstantOp, gridCoords.g_block,
                   gridCoords.m_block, gridCoords.n_block, tid},
        true, true);

    Value storeBufferA = b.create<GpuAllocOp>(loc, loadBufferA.getType());
    Value storeBufferB = b.create<GpuAllocOp>(loc, loadBufferB.getType());

    // We invert the transforms that are iter --> K x D slice of the tensor
    // so that we can view loadBuffer as a K x D tensor
    ArrayAttr loadBufferAViews =
        invertTransforms(b, loc, maybeABufferViews->threadSubTile);
    Value viewLoadBufferA = transform(b, loadBufferA, loadBufferAViews);
    // Prior to LDS store, we need re-arrange register buffer to maxmize LDS
    // vectorization Hence, creating the view w.r.t global that correspond to
    // such re-arranged register buffer
    FailureOr<RegsAsMatrixSubTiles> maybeALdsStoreViews =
        getPackedRegsAsTileViews(b, loc, op.getA(), "m", bidGridOrder,
                                 bidGridLengths, blockSize, kPerBlock,
                                 mPerBlock, aCopyKPerThread, copyMPerThread,
                                 kpack, aVectorDim == GemmDimension::K);
    if (failed(maybeALdsStoreViews)) {
      return failure();
    }
    ArrayAttr storeBufferAViews =
        invertTransforms(b, loc, maybeALdsStoreViews->threadSubTile);
    Value viewStoreBufferA = transform(b, storeBufferA, storeBufferAViews);
    auto packALoop = packLoadBufferToStoreBuffer(
        b, loc, elementTypeA, kpack, viewLoadBufferA, viewStoreBufferA);
    ArrayAttr loadBufferBViews =
        invertTransforms(b, loc, maybeBBufferViews->threadSubTile);
    Value viewLoadBufferB = transform(b, loadBufferB, loadBufferBViews);
    // Prior to LDS store, we need re-arrange register buffer to maxmize LDS
    // vectorization Hence, creating the view w.r.t global that correspond to
    // such re-arranged register buffer
    FailureOr<RegsAsMatrixSubTiles> maybeBLdsStoreViews =
        getPackedRegsAsTileViews(b, loc, op.getB(), "n", bidGridOrder,
                                 bidGridLengths, blockSize, kPerBlock,
                                 nPerBlock, bCopyKPerThread, copyNPerThread,
                                 kpack, bVectorDim == GemmDimension::K);
    if (failed(maybeBLdsStoreViews)) {
      return failure();
    }
    ArrayAttr storeBufferBViews =
        invertTransforms(b, loc, maybeBLdsStoreViews->threadSubTile);
    Value viewStoreBufferB = transform(b, storeBufferB, storeBufferBViews);
    auto packBLoop = packLoadBufferToStoreBuffer(
        b, loc, elementTypeB, kpack, viewLoadBufferB, viewStoreBufferB);

    Type ldsReadTypeA = vectorTypeOrSelf(elementTypeA, kpack);
    FailureOr<Value> maybeWrappedLdsA =
        wrapLDSBufferForStore(b, loc, ldsByteBufferA, ldsReadTypeA,
                              kpacksPerBlock, "m", mPerBlock, aCopyKPerThread);
    if (failed(maybeWrappedLdsA))
      return maybeWrappedLdsA;
    // This is KxD view of the flat LDS buffer
    Value wrappedLdsA = std::move(*maybeWrappedLdsA);
    // This will produce a (tid, iter) --> flat LDS view
    wrappedLdsA = transform(b, wrappedLdsA, maybeALdsStoreViews->blockSubTile);

    Type ldsReadTypeB = vectorTypeOrSelf(elementTypeB, kpack);
    FailureOr<Value> maybeWrappedLdsB =
        wrapLDSBufferForStore(b, loc, ldsByteBufferB, ldsReadTypeB,
                              kpacksPerBlock, "n", nPerBlock, bCopyKPerThread);
    if (failed(maybeWrappedLdsB))
      return maybeWrappedLdsB;
    // This is KxD view of the flat LDS buffer
    Value wrappedLdsB = std::move(*maybeWrappedLdsB);
    // This will produce a (tid, iter) --> flat LDS view
    wrappedLdsB = transform(b, wrappedLdsB, maybeBLdsStoreViews->blockSubTile);

    ThreadwiseWriteAllOp blockwiseStoreA = b.create<ThreadwiseWriteAllOp>(
        loc, storeBufferA, wrappedLdsA,
        /*extraViews=*/b.getArrayAttr({}),
        /*extraIndices=*/ValueRange{tid}, op.getFeatures(), StoreMethod::Set,
        /*forceUnroll=*/true, /*useIndexDiffs=*/true);
    ThreadwiseWriteAllOp blockwiseStoreB = b.create<ThreadwiseWriteAllOp>(
        loc, storeBufferB, wrappedLdsB,
        /*extraViews=*/b.getArrayAttr({}),
        /*extraIndices=*/ValueRange{tid}, op.getFeatures(), StoreMethod::Set,
        /*forceUnroll=*/true, /*useIndexDiffs=*/true);

    // The blockwise gemm isn't set up for vector-of-kpack loads and so expects
    // a scalar kpacksPerBlock x dPerBlock x kpack x T buffer unconditionally.
    Value ldsMatrixA = viewBufferAs(b, ldsByteBufferA, elementTypeA);
    ldsMatrixA = reshapeBuffer(b, loc, ldsMatrixA, {"k", "m", "kpack"},
                               {kpacksPerBlock, mPerBlock, kpack});
    Value ldsMatrixB = viewBufferAs(b, ldsByteBufferB, elementTypeB);
    ldsMatrixB = reshapeBuffer(b, loc, ldsMatrixB, {"k", "n", "kpack"},
                               {kpacksPerBlock, nPerBlock, kpack});

    // Emit loop.
    int64_t nIterations = K / kPerBlock;
    BlockwiseGemmOp blockwiseGemmOp;
    // Start at 1 to make it clearer we have performed software pipelining.
    auto loopOp = b.create<affine::AffineForOp>(loc, 1, nIterations, 1);
    {
      // inside the loop.
      PatternRewriter::InsertionGuard guard(b);
      b.setInsertionPointToStart(loopOp.getBody());

      Value iv = loopOp.getInductionVar();
      b.create<ThreadwiseReadIntoOp>(
          loc, wrappedA, loadBufferA, /*extraViews=*/b.getArrayAttr({}),
          /*extraIndices=*/
          ValueRange{/*kIter=*/iv, gridCoords.g_block, gridCoords.m_block,
                     gridCoords.n_block, tid},
          true, true);
      b.create<ThreadwiseReadIntoOp>(
          loc, wrappedB, loadBufferB, /*extraViews=*/b.getArrayAttr({}),
          /*extraIndices=*/
          ValueRange{/*kIter=*/iv, gridCoords.g_block, gridCoords.m_block,
                     gridCoords.n_block, tid},
          true, true);

      // LDS barrier.
      b.create<LDSBarrierOp>(loc);

      // Emit blockwise GEMM.
      blockwiseGemmOp =
          b.create<BlockwiseGemmOp>(loc, ldsMatrixA, ldsMatrixB,
                                    registerMatrixCViewOp, op.getParamsAttr());

      // LDS barrier.
      // This barrier prevents halo part of outputs having weird values.
      b.create<LDSBarrierOp>(loc);

      // Packing step
      b.clone(*packALoop.getOperation());
      b.clone(*packBLoop.getOperation());

      // Emit blockwise stores
      b.clone(*blockwiseStoreA.getOperation());
      b.clone(*blockwiseStoreB.getOperation());
    }
    // outside the loop.

    // LDS barrier.
    b.create<LDSBarrierOp>(loc);

    // Emit blockwise GEMM for the loop tail.
    IRMapping tailGemmCloneMap;
    b.clone(*blockwiseGemmOp, tailGemmCloneMap);

    // Apparently, the canonicalizer doesn't get rid of empty loops without
    // results properly, remove them ourselves.
    if (nIterations <= 1)
      b.eraseOp(loopOp);

    // Threadwise copy from register (naive tensor) to global (generic tensor).
    TopDownTMBuilder splitMemoryCoords(
        b, {"g_block", "m_block", "n_block", "tid", "iter"},
        {gridSize, mBlocks, nBlocks, blockSize, threadCNumRegisters}, loc);
    splitMemoryCoords.passThrough({"g_block", "m_block", "n_block"});
    splitMemoryCoords.merge({"m_cuwaves", "n_cuwaves", "m_cuwave", "n_cuwave"},
                            {3, 4, 5, 6}, "tid",
                            {mCuwavesPerBlock, nCuwavesPerBlock,
                             mThreadsPerCuwave, nThreadsPerCuwave});
    splitMemoryCoords.merge({"m_repeat", "m_thread", "n_repeat", "n_thread"},
                            {7, 8, 9, 10}, "iter",
                            {gemmMRepeat, mPerThread, gemmNRepeat, nPerThread});
    TransformMapAttr splitMemoryCoordsAttr = splitMemoryCoords.get();

    auto toMatrixC =
        TopDownTMBuilder::below(splitMemoryCoords, splitMemoryCoordsAttr);
    toMatrixC.passThrough({"gemmG"}, {0}, {"g_block"});
    toMatrixC.unmerge(
        "gemmM", 1,
        {"m_block", "m_repeat", "m_cuwaves", "m_cuwave", "m_thread"},
        {M / mPerBlock, gemmMRepeat, mCuwavesPerBlock, mThreadsPerCuwave,
         mPerThread});
    toMatrixC.unmerge(
        "gemmN", 2,
        {"n_block", "n_repeat", "n_cuwaves", "n_cuwave", "n_thread"},
        {N / nPerBlock, gemmNRepeat, nCuwavesPerBlock, nThreadsPerCuwave,
         nPerThread});

    TransformMapAttr toMatrixCAttr = toMatrixC.get();

    Value registerC = registerMatrixCAllocOp;
    // If we need to type-convert the accumulator (currently this is only
    // fp32->f16) then we must do so before the writeback loop in which fusion
    // takes places at this time, since the fusion pass as currently written
    // can't interceps the type conversions.
    if (destType != accumulatorType) {
      auto convertedCType =
          threadCRegisterMemRefType.clone(destType).cast<MemRefType>();
      Value convertedC = b.create<rock::GpuAllocOp>(loc, convertedCType);
      auto convertLoop = b.create<TransformingForOp>(
          loc, ArrayRef<ValueRange>{{zeroConstantOp}},
          ArrayRef<Attribute>{b.getArrayAttr({})},
          /*bounds=*/convertedCType.getShape(), /*strides=*/std::nullopt,
          /*useIndexDiffs=*/true, /*forceUnroll=*/true);
      {
        OpBuilder::InsertionGuard guard(b);
        b.setInsertionPointToStart(convertLoop.getBody());
        Value coord = convertLoop.getLowerCoords(/*domain=*/0)[0];
        Value loaded =
            b.create<InBoundsLoadOp>(loc, accumulatorType, registerC, coord);
        Value cast = createTypeConversionOp(b, loc, loaded, destType);
        b.create<InBoundsStoreOp>(loc, cast, convertedC, coord);
      }
      registerC = convertedC;
    }

    ArrayAttr idToMatrixCMaps =
        b.getArrayAttr({splitMemoryCoordsAttr, toMatrixCAttr});
    b.create<ThreadwiseWriteAllOp>(loc, registerC, op.getC(), idToMatrixCMaps,
                                   /*extraIndices=*/
                                   ValueRange{gridCoords.g_block,
                                              gridCoords.m_block,
                                              gridCoords.n_block, tid},
                                   op.getFeatures(), StoreMethod::Set,
                                   /*forceUnroll=*/true, useIndexDiffs);
    b.eraseOp(op);

    return success();
  }
};

//===----------------------------------------------------------------------===//
// GridwiseAttentionAccel lowering.
//===----------------------------------------------------------------------===//

struct GridwiseAttentionAccelRewritePattern
    : public OpRewritePattern<GridwiseAttentionAccelOp> {
  using OpRewritePattern<GridwiseAttentionAccelOp>::OpRewritePattern;

  LogicalResult storeGemmInputTile(
      PatternRewriter &rewriter, Location loc, int64_t kpack, Value regBuffer,
      RegsAsMatrixSubTiles toLDSViews, Value storeBuffer,
      Value ldsTileByteBuffer, int64_t kpacksPerBlock, StringRef nonKDimName,
      int64_t kPerBlock, int64_t dPerBlock, int64_t copyKPerThread,
      int64_t copyDPerThread, bool forceUnroll) const {
    Type elemType = regBuffer.getType().cast<MemRefType>().getElementType();
    ArrayAttr storeBufferViews =
        invertTransforms(rewriter, loc, toLDSViews.threadSubTile);
    Value viewStoreBuffer = transform(rewriter, storeBuffer, storeBufferViews);
    // The following is fine for software pipelining optimization as it could be
    // considered "compute". In future, consider refactoring the following loop
    // to be a single reg->reg op avoid verbose IR at this level.
    (void)packLoadBufferToStoreBuffer(rewriter, loc, elemType, kpack, regBuffer,
                                      viewStoreBuffer);
    Type ldsReadType = vectorTypeOrSelf(elemType, kpack);
    // Find the best way of vectorizing the layout
    GemmDimension vectorTiebreaker =
        (kpack > 1) ? GemmDimension::K : GemmDimension::MorN;
    FailureOr<Value> maybeWrappedLds = wrapLDSBufferForStore(
        rewriter, loc, ldsTileByteBuffer, ldsReadType, kpacksPerBlock,
        nonKDimName, dPerBlock, copyKPerThread);
    if (failed(maybeWrappedLds)) {
      return failure();
    }
    // This is KxD view of the flat LDS buffer
    Value wrappedLds = std::move(*maybeWrappedLds);
    // This will produce a (tid, iter) --> flat LDS view
    wrappedLds = transform(rewriter, wrappedLds, toLDSViews.blockSubTile);
    rewriter.create<ThreadwiseWriteAllOp>(
        loc, storeBuffer, wrappedLds, /*extraViews=*/rewriter.getArrayAttr({}),
        /*extraIndices=*/ValueRange{}, GemmFeatures::none, StoreMethod::Set,
        forceUnroll, true);
    return success();
  }

  Value flattenGNAndPassMBlocks(PatternRewriter &rewriter, Location loc,
                                Value block3DView) const {
    SmallVector<StringRef, 4> startNames{"k_loop",  "g_block", "m_block",
                                         "n_block", "tid",     "iter"};
    ArrayRef<int64_t> startShapes =
        block3DView.getType().cast<ShapedType>().getShape();
    BottomUpTMBuilder flatViewBuilder(rewriter, startNames, startShapes, loc);
    flatViewBuilder.passThrough({"k_loop", "n_loop"}, {0, 1},
                                {"k_loop", "n_block"});
    flatViewBuilder.merge("bid", 2, {"g_block", "m_block"});
    flatViewBuilder.passThrough({"tid", "iter"}, {3, 4}, {"tid", "iter"});
    return rewriter.create<TransformOp>(loc, block3DView,
                                        flatViewBuilder.get());
  }

  // This function will process a tile of gemm input into LDS buffer
  // in a way it could be fed to blockwise_gemm_accel op
  LogicalResult loadAndStoreGemmInputTile(
      Location loc, TypedValue<MemRefType> in, Value nIter, Value kIter,
      rock::layout::GridCoordinates gridCoords, Value fromGlobalRegBuffer,
      Value toLDSRegBuffer, Value ldsTileByteBuffer, StringRef nonKDimName,
      int64_t kpack, int64_t kpacksPerBlock, int64_t dPerBlock,
      uint32_t blockSize, uint32_t gridSize, ArrayRef<StringRef> bidGridOrder,
      ArrayRef<int64_t> bidGridLengths, bool forceUnroll,
      PatternRewriter &rewriter) const {

    int64_t kPerBlock = kpacksPerBlock * kpack;
    int64_t copyPerThread = (kPerBlock * dPerBlock) / blockSize;
    Type elemType = in.getType().getElementType();
    if (copyPerThread == 0) {
      return emitError(loc) << "Block size too large, rejecting as invalid.\n";
    }
    auto maybeCopyDPerThread = computeCopyPerThread(
        elemType, copyPerThread, kPerBlock, dPerBlock, kpack, loc);
    if (failed(maybeCopyDPerThread))
      return failure();

    int64_t copyKPerThread = (*maybeCopyDPerThread).first;
    int64_t copyDPerThread = (*maybeCopyDPerThread).second;

    // Find the best way of vectorizing the layout
    GemmDimension vectorTiebreaker =
        (kpack > 1) ? GemmDimension::K : GemmDimension::MorN;
    int64_t vectorLen;
    GemmDimension vectorDim;
    std::tie(vectorDim, vectorLen) = bestGlobalVectorization(
        rewriter, in, copyDPerThread, copyKPerThread, vectorTiebreaker,
        kPerBlock, dPerBlock, elemType);
    FailureOr<RegsAsMatrixSubTiles> maybeInBufferViews = getLoadRegsAsTileViews(
        rewriter, loc, in, nonKDimName, bidGridOrder, bidGridLengths, blockSize,
        kPerBlock, dPerBlock, copyKPerThread, copyDPerThread,
        vectorDim == GemmDimension::K);
    if (failed(maybeInBufferViews)) {
      return failure();
    }
    Value viewIn = transform(rewriter, in, maybeInBufferViews->gridSubTile);
    rewriter.create<ThreadwiseReadIntoOp>(
        loc, viewIn, fromGlobalRegBuffer, /*extraViews=*/rewriter.getArrayAttr({}), 
        ValueRange{kIter, nIter, gridCoords.g_block, gridCoords.m_block,
                   gridCoords.n_block},
        forceUnroll, true);
    // threadwiseView is iter --> K,D
    // Hence we invert to create the reg buffer to be viewed
    // as K x D memref
    ArrayAttr loadBufferViews =
        invertTransforms(rewriter, loc, maybeInBufferViews->threadSubTile);
    Value viewLoadBuffer =
        transform(rewriter, fromGlobalRegBuffer, loadBufferViews);

    FailureOr<RegsAsMatrixSubTiles> maybeLdsStoreViews =
        getPackedRegsAsTileViews(rewriter, loc, in, nonKDimName, bidGridOrder,
                                 bidGridLengths, blockSize, kPerBlock,
                                 dPerBlock, copyKPerThread, copyDPerThread,
                                 kpack, vectorDim == GemmDimension::K);
    if (failed(maybeLdsStoreViews)) {
      return failure();
    }
    LogicalResult storeGemmTileStatus = storeGemmInputTile(
        rewriter, loc, kpack, viewLoadBuffer, maybeLdsStoreViews.value(),
        toLDSRegBuffer, ldsTileByteBuffer, kpacksPerBlock, nonKDimName,
        kPerBlock, dPerBlock, copyKPerThread, copyDPerThread, forceUnroll);
    if (failed(storeGemmTileStatus)) {
      return failure();
    }
    return success();
  }

  Value createLDSByteBuffer(PatternRewriter &rewriter, Location loc,
                            int64_t numElements, Type elemType) const {
    auto workgroupMemoryAddressSpace = rewriter.getAttr<gpu::AddressSpaceAttr>(
        gpu::GPUDialect::getWorkgroupAddressSpace());
    int64_t ldsBlockSize = numElements * getByteWidth(elemType);
    auto ldsMemRefType =
        MemRefType::get({ldsBlockSize}, rewriter.getI8Type(), AffineMap{},
                        workgroupMemoryAddressSpace);
    Value ldsByteBuffer = rewriter.create<GpuAllocOp>(loc, ldsMemRefType);
    return ldsByteBuffer;
  }

  // This function will create fromGlobalRegsBuffer, toLDSRegBuffer and
  // ldsTileBuffer for a gemm input
  std::tuple<Value, Value, Value>
  createBuffersForGemmIn(Location loc, int64_t kPerBlock, int64_t blockSize,
                         Type elemType, int64_t dPerBlock,
                         PatternRewriter &rewriter) const {
    auto privateMemoryAddressSpace = rewriter.getAttr<gpu::AddressSpaceAttr>(
        gpu::GPUDialect::getPrivateAddressSpace());
    int64_t copyPerThread = (kPerBlock * dPerBlock) / blockSize;
    Type loadBufferType = MemRefType::get(
        {copyPerThread}, elemType, AffineMap{}, privateMemoryAddressSpace);
    Value fromGlobalRegBuffer =
        rewriter.create<GpuAllocOp>(loc, loadBufferType);
    Value toLDSRegBuffer = rewriter.create<GpuAllocOp>(loc, loadBufferType);
    Value ldsByteBuffer =
        createLDSByteBuffer(rewriter, loc, dPerBlock * kPerBlock, elemType);
    return {fromGlobalRegBuffer, toLDSRegBuffer, ldsByteBuffer};
  }

  // This function creates the accumulator register buffer
  Value createBufferForAccelGemmOut(Location loc,
                                    rock::accel::AccelEmitterParams params,
                                    PatternRewriter &rewriter) const {
    auto privateMemoryAddressSpace = rewriter.getAttr<gpu::AddressSpaceAttr>(
        gpu::GPUDialect::getPrivateAddressSpace());
    int64_t nResultVectors = params.nResultVectors;
    int64_t mRepeats = params.mRepeats;
    int64_t nRepeats = params.nRepeats;
    VectorType accVectorType = params.accVectorType;
    int64_t nOutputVectors = nResultVectors * mRepeats * nRepeats;
    MemRefType regCAllocType =
        MemRefType::get(nOutputVectors, accVectorType, AffineMap{},
                        /*memorySpace=*/privateMemoryAddressSpace);
    Value regCAllocOp = rewriter.create<rock::GpuAllocOp>(loc, regCAllocType);
    Value zeroConstantCOp = createZeroConstantOp(rewriter, loc, accVectorType);
    rewriter.create<FillOp>(loc, regCAllocOp, zeroConstantCOp);
    return regCAllocOp;
  }

  // This function creates a simple scalar reg buffer (i.e. without vectors)
  Value createBufferForGemmOut(Location loc, Type gemmOutElemType,
                               rock::accel::AccelEmitterParams params,
                               PatternRewriter &rewriter) const {
    auto privateMemoryAddressSpace = rewriter.getAttr<gpu::AddressSpaceAttr>(
        gpu::GPUDialect::getPrivateAddressSpace());
    int64_t numOutputElements = params.numOutputVectorElements();
    auto gemmOutScalarBufferType =
        MemRefType::get(numOutputElements, gemmOutElemType, AffineMap{},
                        /*memorySpace=*/privateMemoryAddressSpace);
    Value gemmOutScalarBuffer =
        rewriter.create<rock::GpuAllocOp>(loc, gemmOutScalarBufferType);
    return gemmOutScalarBuffer;
  }

  // Logic to setup blockwise_gemm_accel parameters.
  //
  // Original C++ logic:
  // index_t mMyWaveOffsetA;
  // index_t mMyWaveOffsetB;
  // const index_t waveId   = get_thread_local_1d_id() / WaveSize;
  // const index_t waveId_m = waveId / GemmNWaves;
  // const index_t waveId_n = waveId % GemmNWaves;
  // mMyWaveOffsetA = waveId_m * GemmMPerWave;
  // mMyWaveOffsetB = waveId_n * GemmNPerWave;
  std::tuple<Value, Value>
  createWaveOffsets(Location loc, const int64_t waveSize, int64_t nPerWave,
                    int64_t nPerBlock,
                    rock::accel::AccelEmitterParams accelParams, Value tid,
                    PatternRewriter &rewriter) const {
    ConstantIndexOp waveSizeConstantOp =
        rewriter.create<ConstantIndexOp>(loc, waveSize);
    int64_t nWaves = nPerBlock / nPerWave;
    auto nWavesConstantOp = rewriter.create<ConstantIndexOp>(loc, nWaves);
    auto waveId = rewriter.create<DivUIOp>(loc, tid, waveSizeConstantOp);
    auto waveId_m = rewriter.create<DivUIOp>(loc, waveId, nWavesConstantOp);
    auto waveId_n = rewriter.create<RemUIOp>(loc, waveId, nWavesConstantOp);

    Value mMyWaveOffsetA, mMyWaveOffsetB;
    Value waveOffsetAConstantOp =
        rewriter.create<ConstantIndexOp>(loc, accelParams.mPerAccel);
    Value waveOffsetBConstantOp =
        rewriter.create<ConstantIndexOp>(loc, accelParams.nPerAccel);
    mMyWaveOffsetA =
        rewriter.create<MulIOp>(loc, waveId_m, waveOffsetAConstantOp);
    mMyWaveOffsetB =
        rewriter.create<MulIOp>(loc, waveId_n, waveOffsetBConstantOp);
    return {mMyWaveOffsetA, mMyWaveOffsetB};
  }

  // This fuction creates interrim register buffers to store data in once
  // loaded from the LDS before accelerator intrinsics are called
  std::tuple<Value, Value>
  createRegInterrimBufferForAccel(Location loc,
                                  rock::accel::AccelEmitterParams params,
                                  PatternRewriter &rewriter) const {
    auto privateMemoryAddressSpace = rewriter.getAttr<gpu::AddressSpaceAttr>(
        gpu::GPUDialect::getPrivateAddressSpace());
    int64_t kBasePerThread = params.kBasePerThread;

    Type argTypeA = params.argTypeA;
    auto arrayAType = MemRefType::get({kBasePerThread}, argTypeA, AffineMap{},
                                      privateMemoryAddressSpace);
    auto arrayA = rewriter.create<GpuAllocOp>(loc, arrayAType);

    Type argTypeB = params.argTypeB;
    auto arrayBType = MemRefType::get({kBasePerThread}, argTypeB, AffineMap{},
                                      privateMemoryAddressSpace);
    auto arrayB = rewriter.create<GpuAllocOp>(loc, arrayBType);
    return {arrayA, arrayB};
  }

  // This function does the corrections to row-based tiled reductions
  // according to flash attention algorithm : https://arxiv.org/abs/2205.14135
  //
  // The shapes expected by the functions:
  // gemm0OutBufferMaxView.shape = [g0.Mpt, g0.Npt]
  // gemm0OutBufferSumView.shape = [g0.Mpt, g0.Npt]
  // gemm1OutThreadwiseView.shape = [g1.Mpt=g0.Mpt, g1.Npt]
  // attentionOutAccBuffer.shape = [g1.Mpt=g0.Mpt, g1.Npt]
  // maxRowBuffer.shape = [g1.Mpt=g0.Mpt]
  // sumRowBuffer.shape = [g1.Mpt=g0.Mpt]
  //
  // This function will do the following logic :
  //
  // maxRowBufferNew = max(maxRowBuffer, gemm0OutBufferMaxView[:,0])
  //
  // sumRowBufferNew = exp(maxRowBuffer - maxRowBufferNew) * sumRowBuffer +
  // exp(gemm0OutBufferMaxView[:,0] - maxRowBufferNew) *
  // gemm0OutBufferSumView[:,0]
  //
  // attentionOutAccBufferMaxScaled =
  // exp(maxRowBuffer - maxRowBufferNew) * attentionOutAccBuffer
  //
  // attentionOutAccBufferMaxScaledNoSumDiv = attentionOutAccBufferMaxScaled *
  // sumRowBuffer
  //
  // gemm1OutThreadwiseViewMaxScaled  =
  // exp(gemm0OutBufferMaxView[:,0] - maxRowBufferNew) * gemm1OutThreadwiseView
  //
  // [STORE] attentionOutAccBuffer = (attentionOutAccBufferMaxScaledNoSumDiv +
  // gemm1OutThreadwiseViewMaxScaled ) / sumRowBufferNew
  //
  // [STORE] maxRowBuffer = maxRowBufferNew
  //
  // [STORE] sumRowBuffer = sumRowBufferNew
  void createRowStateCorrections(PatternRewriter &rewriter, Location loc,
                                 Value gemm0OutBufferMaxView,
                                 Value gemm0OutBufferSumView,
                                 Value gemm1OutThreadwiseView,
                                 Value attentionOutAccBufferView,
                                 Value maxRowBuffer, Value sumRowBuffer) const {
    auto [gemm0OutBufferMax, gemm0OutBufferMaxTrs] =
        untransform(rewriter, gemm0OutBufferMaxView);
    auto [gemm0OutBufferSum, gemm0OutBufferSumTrs] =
        untransform(rewriter, gemm0OutBufferSumView);
    auto [gemm1Out, gemm1OutTrs] =
        untransform(rewriter, gemm1OutThreadwiseView);
    auto [attentionOutAccBuffer, attentionOutAccBufferTrs] =
        untransform(rewriter, attentionOutAccBufferView);

    MemRefType attentionOutAccBufferType =
        attentionOutAccBufferView.getType().cast<MemRefType>();
    Type outElemType = attentionOutAccBufferType.getElementType();
    int64_t g1Mpt = attentionOutAccBufferType.getShape()[0];
    int64_t g1Npt = attentionOutAccBufferType.getShape()[1];
    int64_t g0Npt =
        gemm0OutBufferMaxView.getType().cast<MemRefType>().getShape()[1];

    TopDownTMBuilder sliceViewBuilder{
        rewriter, {"g1Mpt", "g1Npt"}, {g1Mpt, g1Npt}, loc};
    sliceViewBuilder.passThrough("g1Mpt");
    sliceViewBuilder.constDim("g0Npt", 1, 0, g0Npt);
    TransformMapAttr sliceViewTrMap = sliceViewBuilder.get();
    // gemm0OutBufferMaxView[:,0]
    gemm0OutBufferMaxTrs =
        prependUpperViews(rewriter, rewriter.getArrayAttr({sliceViewTrMap}),
                          gemm0OutBufferMaxTrs);
    // gemm0OutBufferSumView[:,0]
    gemm0OutBufferSumTrs =
        prependUpperViews(rewriter, rewriter.getArrayAttr({sliceViewTrMap}),
                          gemm0OutBufferSumTrs);

    Value zero = rewriter.createOrFold<ConstantIndexOp>(loc, 0);
    Value lastNptIdx = rewriter.createOrFold<ConstantIndexOp>(loc, g1Npt - 1);

    auto loop = rewriter.create<TransformingForOp>(
        loc, ArrayRef<ValueRange>{zero, zero},
        ArrayRef<Attribute>{rewriter.getArrayAttr({}), gemm0OutBufferMaxTrs,
                            gemm0OutBufferSumTrs, gemm1OutTrs,
                            attentionOutAccBufferTrs},
        /*bounds=*/ArrayRef<int64_t>{g1Mpt, g1Npt},
        /*strides=*/ArrayRef<int64_t>{1, 1},
        /*useIndexDiffs=*/true, /*forceUnroll=*/true);
    {
      OpBuilder::InsertionGuard guard(rewriter);
      rewriter.setInsertionPointToStart(loop.getBody());

      Block::BlockArgListType upperCoords = loop.getLowerCoords(0);
      Block::BlockArgListType gemm0OutBufferMaxCoords = loop.getLowerCoords(1);
      Block::BlockArgListType gemm0OutBufferSumCoords = loop.getLowerCoords(2);
      Block::BlockArgListType gemm1OutCoords = loop.getLowerCoords(3);
      Block::BlockArgListType attentionOutAccBufferCoords =
          loop.getLowerCoords(4);

      // maxRowBufferNew = max(maxRowBuffer, gemm0OutBufferMaxView[:,0])
      // ---------------------------------------------------------------------
      Type maxRowBufferElemType = getElementTypeOrSelf(maxRowBuffer.getType());
      Value ldMaxRowBuffer = rewriter.create<InBoundsLoadOp>(
          loc, maxRowBufferElemType, maxRowBuffer, ValueRange{upperCoords[0]});
      Value ldgemm0OutBufferMax = rewriter.create<InBoundsLoadOp>(
          loc, maxRowBufferElemType, gemm0OutBufferMax,
          gemm0OutBufferMaxCoords);
      Value maxRowBufferNew = rewriter.create<arith::MaxFOp>(
          loc, ldMaxRowBuffer, ldgemm0OutBufferMax);

      // sumRowBufferNew = exp(maxRowBuffer - maxRowBufferNew) * sumRowBuffer +
      // exp(gemm0OutBufferMaxView[:,0] - maxRowBufferNew) *
      // gemm0OutBufferSumView[:,0]
      // ---------------------------------------------------------------------
      Type sumRowBufferElemType = getElementTypeOrSelf(sumRowBuffer.getType());
      Value ldSumRowBuffer = rewriter.create<InBoundsLoadOp>(
          loc, sumRowBufferElemType, sumRowBuffer, ValueRange{upperCoords[0]});
      Value ldgemm0OutBufferSum = rewriter.create<InBoundsLoadOp>(
          loc, sumRowBufferElemType, gemm0OutBufferSum,
          gemm0OutBufferSumCoords);
      // sumRowBufferNew0 = exp(maxRowBuffer - maxRowBufferNew) * sumRowBuffer
      Value sumRowBufferNew0 =
          rewriter.create<arith::SubFOp>(loc, ldMaxRowBuffer, maxRowBufferNew);
      sumRowBufferNew0 = rewriter.create<math::ExpOp>(loc, sumRowBufferNew0);
      sumRowBufferNew0 =
          rewriter.create<arith::MulFOp>(loc, sumRowBufferNew0, ldSumRowBuffer);
      // sumRowBufferNew1 = exp(gemm0OutBufferMaxView[:,0] - maxRowBufferNew) *
      // gemm0OutBufferSumView[:,0]
      Value sumRowBufferNew1 = rewriter.create<arith::SubFOp>(
          loc, ldgemm0OutBufferMax, maxRowBufferNew);
      sumRowBufferNew1 = rewriter.create<math::ExpOp>(loc, sumRowBufferNew1);
      sumRowBufferNew1 = rewriter.create<arith::MulFOp>(loc, sumRowBufferNew1,
                                                        ldgemm0OutBufferSum);
      // sumRowBufferNew = sumRowBufferNew0 + sumRowBufferNew1
      Value sumRowBufferNew = rewriter.create<arith::AddFOp>(
          loc, sumRowBufferNew0, sumRowBufferNew1);

      // attentionOutAccBufferMaxScaled = exp(maxRowBuffer - maxRowBufferNew) *
      // attentionOutAccBuffer
      // --------------------------------------------------------------------
      Value ldAttentionOutAccBuffer = rewriter.create<InBoundsLoadOp>(
          loc, outElemType, attentionOutAccBuffer, gemm0OutBufferSumCoords);
      Value attentionOutAccBufferMaxScaled =
          rewriter.create<arith::SubFOp>(loc, ldMaxRowBuffer, maxRowBufferNew);
      attentionOutAccBufferMaxScaled =
          rewriter.create<math::ExpOp>(loc, attentionOutAccBufferMaxScaled);
      attentionOutAccBufferMaxScaled = rewriter.create<arith::MulFOp>(
          loc, attentionOutAccBufferMaxScaled, ldAttentionOutAccBuffer);

      // attentionOutAccBufferMaxScaledNoSumDiv = attentionOutAccBufferMaxScaled
      // * sumRowBuffer
      // --------------------------------------------------------------------
      Value attentionOutAccBufferMaxScaledNoSumDiv =
          rewriter.create<arith::MulFOp>(loc, attentionOutAccBufferMaxScaled,
                                         ldSumRowBuffer);

      // gemm1OutThreadwiseViewMaxScaled  = exp(gemm0OutBufferMaxView[:,0] -
      // maxRowBufferNew) * gemm1OutThreadwiseView
      // --------------------------------------------------------------------
      Value gemm1OutThreadwiseViewMaxScaled = rewriter.create<arith::SubFOp>(
          loc, ldgemm0OutBufferMax, maxRowBufferNew);
      gemm1OutThreadwiseViewMaxScaled =
          rewriter.create<math::ExpOp>(loc, gemm1OutThreadwiseViewMaxScaled);
      Value ldGemm1Out = rewriter.create<InBoundsLoadOp>(
          loc, outElemType, gemm1Out, gemm1OutCoords);
      gemm1OutThreadwiseViewMaxScaled = rewriter.create<arith::MulFOp>(
          loc, gemm1OutThreadwiseViewMaxScaled, ldGemm1Out);

      // [STORE] attentionOutAccBuffer = (attentionOutAccBufferMaxScaledNoSumDiv
      // + gemm1OutThreadwiseViewMaxScaled ) / sumRowBufferNew
      // --------------------------------------------------------------------
      Value stAttentionOutAccBuffer = rewriter.create<arith::AddFOp>(
          loc, attentionOutAccBufferMaxScaledNoSumDiv,
          gemm1OutThreadwiseViewMaxScaled);
      stAttentionOutAccBuffer = rewriter.create<arith::DivFOp>(
          loc, stAttentionOutAccBuffer, sumRowBufferNew);
      rewriter.create<InBoundsStoreOp>(loc, stAttentionOutAccBuffer,
                                       attentionOutAccBuffer,
                                       attentionOutAccBufferCoords);

      // [STORE] maxRowBuffer = maxRowBufferNew
      // [STORE] sumRowBuffer = sumRowBufferNew
      // --------------------------------------------------------------------
      // We only need to do with once per row
      Value isNptLastIdx = rewriter.create<arith::CmpIOp>(
          loc, arith::CmpIPredicate::eq, upperCoords[1], lastNptIdx);
      scf::IfOp ifb = rewriter.create<scf::IfOp>(loc, isNptLastIdx,
                                                 /*withElseRegion=*/false);
      {
        OpBuilder thenb = ifb.getThenBodyBuilder();
        thenb.create<InBoundsStoreOp>(loc, maxRowBufferNew, maxRowBuffer,
                                      ValueRange{upperCoords[0]});
        thenb.create<InBoundsStoreOp>(loc, sumRowBufferNew, sumRowBuffer,
                                      ValueRange{upperCoords[0]});
      }
    }
  }

  RockAccelTuningParamAttrInterface deriveGemm1TuningParams(PatternRewriter &rewriter, 
                                                            RockAccelTuningParamAttrInterface gemm0TuningParams, 
                                                            int64_t gemm1NPerBlock) const {
    return rewriter.getAttr<XdlopsGemmParamsAttr>(
      /*gemmKPerBlock=*/gemm0TuningParams.getNPerBlock(), 
      /*gemmMPerBlock=*/gemm0TuningParams.getMPerBlock(),
      /*gemmNPerBlock=*/gemm1NPerBlock, 
      /*gemmKPack=*/gemm0TuningParams.getKpack(),
      /*gemmMPerWave=*/gemm0TuningParams.getMPerWave(),

      // Here reusing g1NPerBlock as g1NPerWave
      // because this has to agree with wavesPerBlock
      // for the given blockSize. By using g1NPerWave == g1NPerBlock
      // we are essentially, making nWaves be 1.
      /*gemmNPerWave=*/gemm1NPerBlock,
      /*forceUnroll=*/gemm0TuningParams.getForceUnroll());
  }

  // TODO(reconcile this into a single function that produces GPUViews inside AccelEmitter)
  RegsAsMatrixSubTiles createGemmOutputMatrixSubtileViews(PatternRewriter &rewriter,
                                                          Location loc,
                                                          const std::unique_ptr<mlir::rock::accel::AccelEmitter>& accelEmitterPtr,
                                                          int64_t mPerThread,
                                                          int64_t nPerThread,
                                                          int64_t mPerBlock,
                                                          int64_t nPerBlock,
                                                          int64_t blockSize,
                                                          ArrayRef<int64_t> bidGridLengths) const {
    ArrayAttr threadwiseViewMaps =
            accelEmitterPtr->computeOutputTransforms(
                rewriter, loc, mPerThread, nPerThread);
    ArrayAttr blockwiseViewMaps =
        accelEmitterPtr->computeOutputTransforms(
            rewriter, loc, mPerBlock, nPerBlock, blockSize);
    ArrayAttr gridwiseViewMaps =
        accelEmitterPtr->computeOutputTransforms(
            rewriter, loc, mPerBlock, nPerBlock, blockSize,
            bidGridLengths);
    RegsAsMatrixSubTiles matrixViews{gridwiseViewMaps,
                                    blockwiseViewMaps,
                                    threadwiseViewMaps};
    return matrixViews;
  }

  // The rows and columns of subtile view needs to
  // be transposed depending on which operand of
  // gemm the view is going to be.
  RegsAsMatrixSubTiles transposeSubTileViews(PatternRewriter &rewriter,
                        Location loc,
                        RegsAsMatrixSubTiles subTileViews
                        ) const {
    ArrayAttr threadSubTile = subTileViews.threadSubTile;
    SmallVector<Attribute, 4> threadSubTileMaps = llvm::to_vector<4>(threadSubTile.getAsRange<Attribute>());
    {
        ArrayRef<int64_t> subTileShape = getLowerShape(threadSubTile);
        TopDownTMBuilder viewBuilder(rewriter, subTileShape, loc);
        viewBuilder.passThrough({0, 1}, {1, 0});
        threadSubTileMaps.push_back(viewBuilder.get());
    }

    ArrayAttr blockSubTile = subTileViews.blockSubTile;
    SmallVector<Attribute, 4> blockSubTileMaps = llvm::to_vector<4>(blockSubTile.getAsRange<Attribute>());
    {
        ArrayRef<int64_t> subTileShape = getLowerShape(blockSubTile);
        TopDownTMBuilder viewBuilder(rewriter, subTileShape, loc);
        viewBuilder.passThrough({0, 1}, {1, 0});
        blockSubTileMaps.push_back(viewBuilder.get());
    }

    ArrayAttr gridSubTile = subTileViews.gridSubTile;
    SmallVector<Attribute, 4> gridSubTileMaps = llvm::to_vector<4>(gridSubTile.getAsRange<Attribute>());
    {
        ArrayRef<int64_t> subTileShape = getLowerShape(gridSubTile);
        TopDownTMBuilder viewBuilder(rewriter, subTileShape, loc);
        viewBuilder.passThrough({0, 1, 2}, {0, 2, 1});
        gridSubTileMaps.push_back(viewBuilder.get());
    }

    return RegsAsMatrixSubTiles{
        rewriter.getArrayAttr(gridSubTileMaps),
        rewriter.getArrayAttr(blockSubTileMaps),
        rewriter.getArrayAttr(threadSubTileMaps)
    };
  }

  LogicalResult matchAndRewrite(GridwiseAttentionAccelOp op,
                                PatternRewriter &rewriter) const override {
    Location loc = op.getLoc();
    StringRef arch = op.getArch();
    uint32_t blockSize = op.getBlockSize();
    uint32_t gridSize = op.getGridSize();
    const int64_t waveSize = rock::lookupArchInfo(arch).waveSize;

    TypedValue<MemRefType> inQ = op.getQueries();
    ArrayRef<int64_t> qShape = inQ.getType().getShape();
    Type elemTypeQ = inQ.getType().getElementType();

    TypedValue<MemRefType> inK = op.getKeys();
    ArrayRef<int64_t> kShape = op.getKeys().getType().getShape();
    Type elemTypeK = inK.getType().getElementType();

    TypedValue<MemRefType> inV = op.getValues();
    Type elemTypeV = inV.getType().getElementType();

    TypedValue<MemRefType> out = op.getOut();
    ArrayRef<int64_t> outShape = op.getOut().getType().getShape();
    Type elemTypeOut = out.getType().getElementType();

    // Gemm0 out is casted to be elemTypeV
    Type elemTypeQxK = elemTypeV;

    auto privateMemoryAddressSpace = rewriter.getAttr<gpu::AddressSpaceAttr>(
        gpu::GPUDialect::getPrivateAddressSpace());
    auto workgroupMemoryAddressSpace = rewriter.getAttr<gpu::AddressSpaceAttr>(
        gpu::GPUDialect::getWorkgroupAddressSpace());

    int64_t gemm0G = qShape[0];
    int64_t gemm0K = qShape[1];
    int64_t gemm0M = qShape[2];
    int64_t gemm0N = kShape[2];

    int64_t gemm1M = outShape[1];
    int64_t gemm1N = outShape[2];

    RockAccelTuningParamAttrInterface gemm0TuningParams = op.getParams();
    int64_t kpack = gemm0TuningParams.getKpack();
    int64_t gemm0KpacksPerBlock = gemm0TuningParams.getKpackPerBlock();
    int64_t gemm0MPerBlock = gemm0TuningParams.getMPerBlock();
    int64_t gemm0NPerBlock = gemm0TuningParams.getNPerBlock();
    bool forceUnroll = gemm0TuningParams.getForceUnroll();
    int64_t gemm0MBlocks = gemm0M / gemm0MPerBlock;
    int64_t gemm0NBlocks = gemm0N / gemm0NPerBlock;
    int64_t gemm1NPerBlock = gemm1N;
    RockAccelTuningParamAttrInterface gemm1TuningParams = deriveGemm1TuningParams(rewriter, gemm0TuningParams, gemm1NPerBlock);

    auto accelEmitterPtrGemm0 = accel::AccelEmitter::select(
        op.getFeatures(), elemTypeQ, elemTypeK, arch, gemm0TuningParams);
    if (!accelEmitterPtrGemm0)
      return op.emitOpError("Unable to emit accelerator code.");
    rock::accel::AccelEmitterParams accelParamsGemm0 =
        accelEmitterPtrGemm0->getParams();
    auto accelEmitterPtrGemm1 = accel::AccelEmitter::select(
        op.getFeatures(), elemTypeQxK, elemTypeV, arch, gemm1TuningParams);
    if (!accelEmitterPtrGemm1)
      return op.emitOpError("Unable to emit accelerator code.");
    rock::accel::AccelEmitterParams accelParamsGemm1 =
        accelEmitterPtrGemm1->getParams();

    // Get current workgroup ID.
    auto bid = rewriter.create<WorkgroupIdOp>(loc, rewriter.getIndexType());
    // Get current workitem ID.
    auto tid = rewriter.create<WorkitemIdOp>(loc, rewriter.getIndexType());

    // Bufers for Gemm0
    int64_t gemm0KPerBlock = kpack * gemm0KpacksPerBlock;
    auto [fromGlobalRegBufferQ, toLDSRegBufferQ, ldsByteBufferQ] =
        createBuffersForGemmIn(loc, gemm0KPerBlock, blockSize, elemTypeQ,
                               gemm0MPerBlock, rewriter);
    auto [fromGlobalRegBufferK, toLDSRegBufferK, ldsByteBufferK] =
        createBuffersForGemmIn(loc, gemm0KPerBlock, blockSize, elemTypeK,
                               gemm0NPerBlock, rewriter);
    auto [preAccelRegBufferQ, preAccelRegBufferK] =
        createRegInterrimBufferForAccel(loc, accelParamsGemm0, rewriter);
    Value accRegBufferGemm0 =
        createBufferForAccelGemmOut(loc, accelParamsGemm0, rewriter);
    // We just set the output type gemm0 to be F32 for softmax stability
    // Currently, there is a working assumption that this kernel is meant
    // support fp32/fp16 This should be guranteed by op verifiers.
    Value gemm0OutBufferF32 = createBufferForGemmOut(
        loc, rewriter.getF32Type(), accelParamsGemm0, rewriter);

    // Buffers for reductions
    MemRefType gemm0OutBufferType =
        gemm0OutBufferF32.getType().cast<MemRefType>();
    MemRefType ldsWorkspaceBufferType =
        MemRefType::get({gemm0OutBufferType.getNumElements()},
                        gemm0OutBufferType.getElementType(), AffineMap{},
                        workgroupMemoryAddressSpace);
    Value ldsReductionWorkspaceBuffer =
        rewriter.create<GpuAllocOp>(loc, ldsWorkspaceBufferType);
    Value gemm0OutBufferMax = createBufferForGemmOut(
        loc, rewriter.getF32Type(), accelParamsGemm0, rewriter);
    Value gemm0OutBufferExp = createBufferForGemmOut(
        loc, rewriter.getF32Type(), accelParamsGemm0, rewriter);
    Value gemm0OutBufferSum = createBufferForGemmOut(
        loc, rewriter.getF32Type(), accelParamsGemm0, rewriter);

    // Buffers for gemm 1
    Value gemm0ExpOutBufferToLDS =
        createBufferForGemmOut(loc, elemTypeQxK, accelParamsGemm0, rewriter);
    Value gemm1LDSByteBufferA = createLDSByteBuffer(
        rewriter, loc, gemm0MPerBlock * gemm0NPerBlock, elemTypeQxK);
    auto [preAccelRegBufferQxK, preAccelRegBufferV] =
        createRegInterrimBufferForAccel(loc, accelParamsGemm1, rewriter);
    Value accRegBufferGemm1 =
        createBufferForAccelGemmOut(loc, accelParamsGemm1, rewriter);
    Value gemm1OutBuffer =
        createBufferForGemmOut(loc, elemTypeOut, accelParamsGemm1, rewriter);
    // Note that kPerBlock for Gemm1B is nPerBlock of Gemm0 out
    // Note that mPerBlock for Gemm1A is mPerBlock of Gemm0 out
    // Note that nPerBlock for Gemm1B is whole width = gemm1N (head dimension)
    int64_t gemm1KPerBlock = gemm0NPerBlock;
    int64_t gemm1MPerBlock = gemm0MPerBlock;
    int64_t gemm1MBlocks = gemm1M / gemm1MPerBlock;
    assert(gemm0NPerBlock % kpack == 0 &&
           "nPerBlock should be divisible by kpack");
    int64_t gemm1KpacksPerBlock = gemm1KPerBlock / kpack;
    auto [fromGlobalRegBufferV, toLDSRegBufferV, ldsByteBufferV] =
        createBuffersForGemmIn(loc, gemm1KPerBlock, blockSize, elemTypeV,
                               gemm1NPerBlock, rewriter);

    SmallVector<StringRef, 3> bidGridOrder = {"g_block", "m_block", "n_block"};
    SmallVector<int64_t, 3> gemm0BidGridLengths = {gemm0G, gemm0MBlocks, gemm0NBlocks};
    // nblock is 1 for gemm1 as the full slice is done inside a block.
    // m_block would be otherDim that is ignored; putting 0 as it is not
    // used.
    SmallVector<int64_t, 3> gemm1BidGridLengths = {gemm0G, gemm0MBlocks, 1};
    RegsAsMatrixSubTiles gemm0OutSubTileViews = createGemmOutputMatrixSubtileViews(
        rewriter,
        loc,
        accelEmitterPtrGemm0,
        gemm0MPerBlock / blockSize,
        gemm0NPerBlock / blockSize,
        gemm0MPerBlock,
        gemm0NPerBlock,
        blockSize,
        gemm0BidGridLengths
    );
    RegsAsMatrixSubTiles gemm1OutSubTileViews = createGemmOutputMatrixSubtileViews(
        rewriter,
        loc,
        accelEmitterPtrGemm1,
        gemm1MPerBlock / blockSize,
        gemm1NPerBlock / blockSize,
        gemm1MPerBlock,
        gemm1NPerBlock,
        blockSize,
        gemm1BidGridLengths
    );
    int64_t gemm0MPerThread = getLowerShape(gemm0OutSubTileViews.threadSubTile)[0];
    int64_t gemm0NPerThread = getLowerShape(gemm0OutSubTileViews.threadSubTile)[1];
    int64_t gemm1MPerThread = gemm0MPerThread;
    int64_t gemm1KPerThread = gemm0NPerThread;
    int64_t gemm1NPerThread = getLowerShape(gemm1OutSubTileViews.threadSubTile)[1];
    
    // Buffers for running row state

    // o buffer; this is exactly same as gemm1OutBuffer;
    // we just need another buffer to do the special accumulation
    Value attentionOutAccBuffer =
        createBufferForGemmOut(loc, elemTypeOut, accelParamsGemm1, rewriter);
    ArrayAttr attentionOutAccBufferThreadSubTileViewMaps =
        invertTransforms(rewriter, loc, gemm1OutSubTileViews.threadSubTile);
    Value attentionOutAccBufferView = transform(rewriter, attentionOutAccBuffer, attentionOutAccBufferThreadSubTileViewMaps);
    // m buffer; this only contains a reduced single value per row
    auto reducedBufferType =
        MemRefType::get({gemm0MPerThread}, rewriter.getF32Type(), AffineMap{},
                        /*memorySpace=*/privateMemoryAddressSpace);
    auto negInfSumTyped =
        createConstantFloatOp(rewriter, loc, reducedBufferType.getElementType(),
                              reducedBufferType.getElementType(),
                              -std::numeric_limits<float>::infinity());
    auto maxRowBuffer =
        rewriter.create<rock::GpuAllocOp>(loc, reducedBufferType);
    rewriter.create<FillOp>(loc, maxRowBuffer, negInfSumTyped);
    // l buffer; this only contains a reduced single value per row
    auto zeroF32 = createZeroConstantOp(rewriter, loc, rewriter.getF32Type());
    Value sumRowBuffer =
        rewriter.create<rock::GpuAllocOp>(loc, reducedBufferType);
    rewriter.create<FillOp>(loc, sumRowBuffer, zeroF32);

    Value one = rewriter.createOrFold<ConstantIndexOp>(loc, 1);
    auto gridCoordsGemm1 = layout::makeMMajorGxMGridLayout(
        rewriter, loc, bid, one,
        {gemm1MBlocks, 1, /*op.getNumCU()=*/20, elemTypeV, elemTypeOut});

    affine::AffineForOp nLoopOp =
        rewriter.create<affine::AffineForOp>(loc, 0, gemm0NBlocks, 1);
    {
      PatternRewriter::InsertionGuard guard(rewriter);
      rewriter.setInsertionPointToStart(nLoopOp.getBody());
      int64_t kIterationsGemm0 = gemm0K / gemm0KPerBlock;
      Value nLoopIV = nLoopOp.getInductionVar();
      affine::AffineForOp kLoopOp =
          rewriter.create<affine::AffineForOp>(loc, 0, kIterationsGemm0, 1);
      {
        // Compute grid coordinates
        auto gridCoords = layout::makeMMajorGxMGridLayout(
            rewriter, loc, bid, nLoopIV,
            {gemm0MBlocks, gemm0NBlocks, /*op.getNumCU()=*/20, elemTypeQ,
             elemTypeQxK});
        PatternRewriter::InsertionGuard guard(rewriter);
        rewriter.setInsertionPointToStart(kLoopOp.getBody());
        Value kLoopIV = kLoopOp.getInductionVar();
        LogicalResult statusLoadQTile = loadAndStoreGemmInputTile(
            loc, inQ, nLoopIV, kLoopIV, gridCoords, fromGlobalRegBufferQ,
            toLDSRegBufferQ, ldsByteBufferQ, "m", kpack, gemm0KpacksPerBlock,
            gemm0MPerBlock, blockSize, gridSize, bidGridOrder, gemm0BidGridLengths,
            forceUnroll, rewriter);
        if (failed(statusLoadQTile)) {
          return failure();
        }
        TypedValue<MemRefType> ldsTileBufferQ = viewBufferAs(
            rewriter, ldsByteBufferQ, vectorTypeOrSelf(elemTypeQ, kpack));
        LogicalResult statusLoadKTile = loadAndStoreGemmInputTile(
            loc, inK, nLoopIV, kLoopIV, gridCoords, fromGlobalRegBufferK,
            toLDSRegBufferK, ldsByteBufferK, "n", kpack, gemm0KpacksPerBlock,
            gemm0NPerBlock, blockSize, gridSize, bidGridOrder, gemm0BidGridLengths,
            forceUnroll, rewriter);
        if (failed(statusLoadKTile)) {
          return failure();
        }
        TypedValue<MemRefType> ldsTileBufferK = viewBufferAs(
            rewriter, ldsByteBufferK, vectorTypeOrSelf(elemTypeK, kpack));
        // LDS barrier.
        rewriter.create<LDSBarrierOp>(loc);
        // Emit blockwise GEMM 0.
        auto [mMyWaveOffsetQ, mMyWaveOffsetK] =
            createWaveOffsets(loc, waveSize, gemm0TuningParams.getNPerWave(),
                              gemm0NPerBlock, accelParamsGemm0, tid, rewriter);
        rewriter.create<BlockwiseGemmAccelOp>(
            loc, ldsTileBufferQ, ldsTileBufferK, mMyWaveOffsetQ, mMyWaveOffsetK,
            preAccelRegBufferQ, preAccelRegBufferK, accRegBufferGemm0,
            op.getArchAttr(), op.getFeaturesAttr(), op.getBlockSizeAttr(),
            op.getParamsAttr());
      }
      accelEmitterPtrGemm0->computeOutputConversion(
          rewriter, loc, accRegBufferGemm0, gemm0OutBufferF32, forceUnroll);
      ArrayAttr gemm0BlockViewMaps =
          accelEmitterPtrGemm0->computeOutputTransforms(
              rewriter, loc, gemm0MPerBlock, gemm0NPerBlock, blockSize);
      APInt reductionAxis = APInt(64, 0);
      rewriter.create<BlockwiseBroadcastReduceOp>(
          loc, gemm0OutBufferF32, ldsReductionWorkspaceBuffer,
          gemm0OutBufferMax, reductionAxis, rock::ReduceMethod::Max,
          gemm0BlockViewMaps, blockSize);
      // softmax normalization.
      rewriter.create<linalg::ElemwiseBinaryOp>(
          loc, TypeRange{gemm0OutBufferMax.getType()},
          ValueRange{gemm0OutBufferF32, gemm0OutBufferMax},
          ValueRange{gemm0OutBufferMax},
          rewriter.getAttr<linalg::BinaryFnAttr>(linalg::BinaryFn::sub),
          rewriter.getAttr<linalg::TypeFnAttr>(linalg::TypeFn::cast_signed));
      rewriter.create<linalg::ElemwiseUnaryOp>(
          loc, TypeRange{gemm0OutBufferExp.getType()},
          ValueRange{gemm0OutBufferMax}, ValueRange{gemm0OutBufferExp},
          rewriter.getAttr<linalg::UnaryFnAttr>(linalg::UnaryFn::exp), rewriter.getAttr<linalg::TypeFnAttr>(linalg::TypeFn::cast_signed));
      rewriter.create<BlockwiseBroadcastReduceOp>(
          loc, gemm0OutBufferExp, ldsReductionWorkspaceBuffer,
          gemm0OutBufferSum, reductionAxis, rock::ReduceMethod::Sum,
          gemm0BlockViewMaps, blockSize);

      // Emit blockwise GEMM 1.
      {
        // The output RegsAsSubTile views are M x N
        // The first input of GEMM1, GEMM0's N would be GEMM1's K dim
        // Therefore we need a transpose of the views here.
        RegsAsMatrixSubTiles gemm0OutSubTileNxMViews = transposeSubTileViews(rewriter, loc, gemm0OutSubTileViews);
        ArrayAttr gemm0ThreadwiseSubtileViewNxMMaps =
        invertTransforms(rewriter, loc, gemm0OutSubTileNxMViews.threadSubTile);
        Value gemm0ExpNMThreadwiseView =
            transform(rewriter, gemm0OutBufferExp, gemm0ThreadwiseSubtileViewNxMMaps);
        // Correct the below toLDSViews to be max LDS vectorizable
        // (For now just hacked in the existing view)
        LogicalResult storeGemm1ATileStatus = storeGemmInputTile(
            rewriter, loc, kpack, gemm0ExpNMThreadwiseView, gemm0OutSubTileNxMViews,
            gemm0ExpOutBufferToLDS, gemm1LDSByteBufferA, gemm1KpacksPerBlock,
            "m", gemm1KPerBlock, gemm1MPerBlock, gemm1KPerThread,
            gemm1MPerThread, forceUnroll);
        if (failed(storeGemm1ATileStatus)) {
          return failure();
        }
        TypedValue<MemRefType> gemm1LDSBufferA = viewBufferAs(
            rewriter, ldsByteBufferQ, vectorTypeOrSelf(elemTypeQ, kpack));
        Value zero = rewriter.createOrFold<arith::ConstantIndexOp>(loc, 0);
        LogicalResult statusLoadVTile = loadAndStoreGemmInputTile(
            loc, inV,
            /*nIter=*/zero,
            /*kIter=*/zero, gridCoordsGemm1, fromGlobalRegBufferV,
            toLDSRegBufferV, ldsByteBufferV, "n", kpack, gemm1KpacksPerBlock,
            gemm1NPerBlock, blockSize, gridSize, bidGridOrder, gemm1BidGridLengths,
            forceUnroll, rewriter);
        if (failed(statusLoadVTile)) {
          return failure();
        }
        TypedValue<MemRefType> ldsTileBufferV = viewBufferAs(
            rewriter, ldsByteBufferV, vectorTypeOrSelf(elemTypeV, kpack));
        // LDS barrier.
        rewriter.create<LDSBarrierOp>(loc);
        // Emit blockwise GEMM 1.
        auto [mMyWaveOffsetQxK, mMyWaveOffsetV] =
            createWaveOffsets(loc, waveSize, gemm1TuningParams.getNPerWave(),
                              gemm1NPerBlock, accelParamsGemm1, tid, rewriter);
        rewriter.create<BlockwiseGemmAccelOp>(
            loc, gemm1LDSBufferA, ldsTileBufferV, mMyWaveOffsetQxK,
            mMyWaveOffsetV, preAccelRegBufferQxK, preAccelRegBufferV,
            accRegBufferGemm1, op.getArchAttr(), op.getFeaturesAttr(),
            op.getBlockSizeAttr(), op.getParamsAttr());
        // There is no second k-loop
        // Therefore can get the output straight away
        accelEmitterPtrGemm1->computeOutputConversion(
            rewriter, loc, accRegBufferGemm1, gemm1OutBuffer, forceUnroll);
        Value gemm1MNThreadwiseView =
            transform(rewriter, gemm1OutBuffer, invertTransforms(rewriter, loc, gemm1OutSubTileViews.threadSubTile));
        // Rescale/correct output, rowMax and rowSums
        Value gemm0MaxMNThreadwiseView =
            transform(rewriter, gemm0OutBufferMax, invertTransforms(rewriter, loc, gemm0OutSubTileViews.threadSubTile));
        llvm::errs() << "gemm0OutSubTileViews.threadSubTile = " << gemm0OutSubTileViews.threadSubTile << "\n";
        llvm::errs() << "gemm0MaxMNThreadwiseView = " << gemm0MaxMNThreadwiseView << "\n";
        Value gemm0SumMNThreadwiseView =
            transform(rewriter, gemm0OutBufferSum, invertTransforms(rewriter, loc, gemm0OutSubTileViews.threadSubTile));
        createRowStateCorrections(
            rewriter, loc, gemm0MaxMNThreadwiseView, gemm0SumMNThreadwiseView,
            gemm1MNThreadwiseView, attentionOutAccBufferView, maxRowBuffer,
            sumRowBuffer);
      }
    }
    rewriter.create<ThreadwiseWriteAllOp>(
        loc, attentionOutAccBuffer, out, gemm1OutSubTileViews.gridSubTile,
        /*extraIndices=*/
        ValueRange{gridCoordsGemm1.g_block, gridCoordsGemm1.m_block,
                   gridCoordsGemm1.n_block, tid},
        op.getFeatures(), rock::StoreMethod::Set, forceUnroll,
        /*useIndexDiffs=*/true);
    rewriter.eraseOp(op);
    return success();
  }
};

//===----------------------------------------------------------------------===//
// GridwiseGemmAccel lowering.
//===----------------------------------------------------------------------===//

struct GridwiseGemmAccelRewritePattern
    : public OpRewritePattern<GridwiseGemmAccelOp> {
  using OpRewritePattern<GridwiseGemmAccelOp>::OpRewritePattern;

  LogicalResult matchAndRewrite(GridwiseGemmAccelOp op,
                                PatternRewriter &b) const override {
    Location loc = op.getLoc();

    // Obtain data types of inputs.
    auto elementTypeA = op.getA().getType().getElementType();
    auto elementTypeB = op.getB().getType().getElementType();
    auto destType = op.getC().getType().getElementType();

    // Prepare some useful constants.
    Value matA = op.getA();
    Value matB = op.getB();

    // Obtain critical matrix dimensions.
    ArrayRef<int64_t> aShape, bShape, cShape;
    aShape = op.getA().getType().getShape();
    bShape = op.getB().getType().getShape();
    cShape = op.getC().getType().getShape();
    // Obtain critical matrix dimensions.
    int64_t G = aShape[0];
    int64_t K = aShape[1];
    int64_t M = aShape[2];
    int64_t N = bShape[2];

    // Obtain critical tuning parameters.
    StringRef arch = op.getArch();
    uint32_t blockSize = op.getBlockSize();
    uint32_t gridSize = op.getGridSize();
    RockAccelTuningParamAttrInterface tuningParams = op.getParams();
    int64_t kpack = tuningParams.getKpack();
    // TODO: kPerBlock, as defined in parameter selection etc,
    // is in units of kPack, not individual k. This should be changed
    // at some future point, but it'll be worked around for now.
    int64_t kpacksPerBlock = tuningParams.getKpackPerBlock();
    int64_t mPerBlock = tuningParams.getMPerBlock();
    int64_t nPerBlock = tuningParams.getNPerBlock();
    int64_t mBlocks = M / mPerBlock;
    int64_t nBlocks = N / nPerBlock;
    bool forceUnroll = tuningParams.getForceUnroll();

    int64_t kPerBlock = kpacksPerBlock * kpack;

    int64_t aVectorLen = 0;
    int64_t bVectorLen = 0;
    GemmDimension aVectorDim;
    GemmDimension bVectorDim;

    int64_t aCopyPerThread = (kPerBlock * mPerBlock) / blockSize;
    int64_t bCopyPerThread = (kPerBlock * nPerBlock) / blockSize;
    if (aCopyPerThread == 0 || bCopyPerThread == 0) {
      return emitError(loc) << "Block size too large, rejecting as invalid.\n";
    }
    int64_t aCopyKpacksPerThread =
        math_util::integer_divide_ceil(aCopyPerThread, kpack);
    int64_t bCopyKpacksPerThread =
        math_util::integer_divide_ceil(bCopyPerThread, kpack);

    // Get the vector copy layout for A and B
    auto maybeCopyAPerThread = computeCopyPerThread(
        elementTypeA, aCopyPerThread, kPerBlock, mPerBlock, kpack, loc);
    if (failed(maybeCopyAPerThread))
      return maybeCopyAPerThread;
    int64_t aCopyKPerThread = (*maybeCopyAPerThread).first;
    int64_t copyMPerThread = (*maybeCopyAPerThread).second;

    auto maybeCopyBPerThread = computeCopyPerThread(
        elementTypeB, bCopyPerThread, kPerBlock, nPerBlock, kpack, loc);
    if (failed(maybeCopyBPerThread))
      return maybeCopyBPerThread;
    int64_t bCopyKPerThread = (*maybeCopyBPerThread).first;
    int64_t copyNPerThread = (*maybeCopyBPerThread).second;

    // Find the best way of vectorizing the layout
    GemmDimension vectorTiebreaker =
        (kpack > 1) ? GemmDimension::K : GemmDimension::MorN;
    std::tie(aVectorDim, aVectorLen) = bestGlobalVectorization(
        b, matA, copyMPerThread, aCopyKPerThread, vectorTiebreaker, kPerBlock,
        mPerBlock, elementTypeA);
    std::tie(bVectorDim, bVectorLen) = bestGlobalVectorization(
        b, matB, copyNPerThread, bCopyKPerThread, vectorTiebreaker, kPerBlock,
        nPerBlock, elementTypeB);

    LLVM_DEBUG(llvm::dbgs()
               << "gridSize: " << gridSize << "\n"
               << "blockSize: " << blockSize << "\n"
               << "aCopyPerThread: " << aCopyPerThread << "\n"
               << "bCopyPerThread: " << bCopyPerThread << "\n"
               << "aCopyKpacksPerThread: " << aCopyKpacksPerThread << "\n"
               << "bCopyKpacksPerThread: " << bCopyKpacksPerThread << "\n"
               << "aVectorDim: " << aVectorDim << "\n"
               << "aVectorLen: " << aVectorLen << "\n"
               << "bVectorDim: " << bVectorDim << "\n"
               << "bVectorLen: " << bVectorLen << "\n"
               << "vectorTiebreaker: " << vectorTiebreaker << "\n"
               << "kPerBlock: " << kPerBlock << "\n"
               << "mPerBlock: " << mPerBlock << "\n"
               << "nPerBlock: " << nPerBlock << "\n"
               << "aCopyKPerThread: " << aCopyKPerThread << "\n"
               << "bCopyKPerThread: " << bCopyKPerThread << "\n"
               << "copyMPerThread: " << copyMPerThread << "\n"
               << "copyNPerThread: " << copyNPerThread << "\n");
    SmallVector<int64_t, 3> bidGridLengths = {G, mBlocks, nBlocks};
    SmallVector<StringRef, 3> bidGridOrder = {"g_block", "m_block", "n_block"};
    FailureOr<RegsAsMatrixSubTiles> maybeABufferViews = getLoadRegsAsTileViews(
        b, loc, op.getA(), "m", bidGridOrder, bidGridLengths, blockSize,
        kPerBlock, mPerBlock, aCopyKPerThread, copyMPerThread,
        aVectorDim == GemmDimension::K);
    if (failed(maybeABufferViews)) {
      return failure();
    }
    Value wrappedA = transform(b, op.getA(), maybeABufferViews->gridSubTile);
    FailureOr<RegsAsMatrixSubTiles> maybeBBufferViews = getLoadRegsAsTileViews(
        b, loc, op.getB(), "n", bidGridOrder, bidGridLengths, blockSize,
        kPerBlock, nPerBlock, bCopyKPerThread, copyNPerThread,
        bVectorDim == GemmDimension::K);
    if (failed(maybeBBufferViews)) {
      return failure();
    }
    Value wrappedB = transform(b, op.getB(), maybeBBufferViews->gridSubTile);

    // Get current workgroup ID.
    auto bid = b.create<WorkgroupIdOp>(loc, b.getIndexType());
    // Get current workitem ID.
    auto tid = b.create<WorkitemIdOp>(loc, b.getIndexType());

    Type loadBufferAType, loadBufferBType;
    auto privateMemoryAddressSpace = b.getAttr<gpu::AddressSpaceAttr>(
        gpu::GPUDialect::getPrivateAddressSpace());
    loadBufferAType = MemRefType::get({aCopyPerThread}, elementTypeA,
                                      AffineMap{}, privateMemoryAddressSpace);
    loadBufferBType = MemRefType::get({bCopyPerThread}, elementTypeB,
                                      AffineMap{}, privateMemoryAddressSpace);

    auto loadBufferA = b.create<GpuAllocOp>(loc, loadBufferAType);
    auto loadBufferB = b.create<GpuAllocOp>(loc, loadBufferBType);

    auto zeroConstantOp = b.create<ConstantIndexOp>(loc, 0);
    // Compute grid coordinates
    auto gridCoords = layout::makeGroupedGridLayout(
        b, loc, bid, {mBlocks, nBlocks, op.getNumCU(), elementTypeA, destType});
    b.create<ThreadwiseReadIntoOp>(
        loc, wrappedA, loadBufferA, /*extraViews=*/b.getArrayAttr({}),
        /*extraIndices=*/
        ValueRange{/*kIter=*/zeroConstantOp, gridCoords.g_block,
                   gridCoords.m_block, gridCoords.n_block, tid},
        true, true);
    b.create<ThreadwiseReadIntoOp>(
        loc, wrappedB, loadBufferB, /*extraViews=*/b.getArrayAttr({}),
        /*extraIndices=*/
        ValueRange{/*kIter=*/zeroConstantOp, gridCoords.g_block,
                   gridCoords.m_block, gridCoords.n_block, tid},
        true, true);

    Value storeBufferA = b.create<GpuAllocOp>(loc, loadBufferA.getType());
    Value storeBufferB = b.create<GpuAllocOp>(loc, loadBufferB.getType());

    // We invert the transforms that are iter --> K x D slice of the tensor
    // so that we can view loadBuffer as a K x D tensor
    ArrayAttr loadBufferAViews =
        invertTransforms(b, loc, maybeABufferViews->threadSubTile);
    Value viewLoadBufferA = transform(b, loadBufferA, loadBufferAViews);
    // Prior to LDS store, we need re-arrange register buffer to maxmize LDS
    // vectorization Hence, creating the view w.r.t global that correspond to
    // such re-arranged register buffer
    FailureOr<RegsAsMatrixSubTiles> maybeALdsStoreViews =
        getPackedRegsAsTileViews(b, loc, op.getA(), "m", bidGridOrder,
                                 bidGridLengths, blockSize, kPerBlock,
                                 mPerBlock, aCopyKPerThread, copyMPerThread,
                                 kpack, aVectorDim == GemmDimension::K);
    if (failed(maybeALdsStoreViews)) {
      return failure();
    }
    ArrayAttr storeBufferAViews =
        invertTransforms(b, loc, maybeALdsStoreViews->threadSubTile);
    Value viewStoreBufferA = transform(b, storeBufferA, storeBufferAViews);
    auto packALoop = packLoadBufferToStoreBuffer(
        b, loc, elementTypeA, kpack, viewLoadBufferA, viewStoreBufferA);
    ArrayAttr loadBufferBViews =
        invertTransforms(b, loc, maybeBBufferViews->threadSubTile);
    Value viewLoadBufferB = transform(b, loadBufferB, loadBufferBViews);
    // Prior to LDS store, we need re-arrange register buffer to maxmize LDS
    // vectorization Hence, creating the view w.r.t global that correspond to
    // such re-arranged register buffer
    FailureOr<RegsAsMatrixSubTiles> maybeBLdsStoreViews =
        getPackedRegsAsTileViews(b, loc, op.getB(), "n", bidGridOrder,
                                 bidGridLengths, blockSize, kPerBlock,
                                 nPerBlock, bCopyKPerThread, copyNPerThread,
                                 kpack, bVectorDim == GemmDimension::K);
    if (failed(maybeBLdsStoreViews)) {
      return failure();
    }
    ArrayAttr storeBufferBViews =
        invertTransforms(b, loc, maybeBLdsStoreViews->threadSubTile);
    Value viewStoreBufferB = transform(b, storeBufferB, storeBufferBViews);
    auto packBLoop = packLoadBufferToStoreBuffer(
        b, loc, elementTypeB, kpack, viewLoadBufferB, viewStoreBufferB);

    // Obtain Accelerator-related attributes.
    int64_t mPerWave = tuningParams.getMPerWave();
    int64_t nPerWave = tuningParams.getNPerWave();
    int64_t nWaves = nPerBlock / nPerWave;

    auto nWavesConstantOp = b.create<ConstantIndexOp>(loc, nWaves);

    auto accelEmitterPtr = accel::AccelEmitter::select(
        op.getFeatures(), elementTypeA, elementTypeB, arch, tuningParams);

    if (!accelEmitterPtr)
      return op.emitOpError("Unable to emit accelerator code.");

    // Extract relevant accelerator parameters
    rock::accel::AccelEmitterParams params = accelEmitterPtr->getParams();
    int64_t nResultVectors = params.nResultVectors;
    int64_t mRepeats = params.mRepeats;
    int64_t nRepeats = params.nRepeats;
    int64_t kBasePerThread = params.kBasePerThread;
    Type argTypeA = params.argTypeA;
    Type argTypeB = params.argTypeB;
    VectorType accVectorType = params.accVectorType;
    int64_t numOutputVectorElements = params.numOutputVectorElements();

    const int64_t waveSize = rock::lookupArchInfo(arch).waveSize;
    auto waveSizeConstantOp = b.create<ConstantIndexOp>(loc, waveSize);

    bool useIndexDiffs = true;

    LLVM_DEBUG(llvm::dbgs() << "M: " << M << "\n"
                            << "N: " << N << "\n"
                            << "K: " << K << "\n"
                            << "G: " << G << "\n"
                            << "mPerBlock: " << mPerBlock << "\n"
                            << "nPerBlock: " << nPerBlock << "\n"
                            << "kPerBlock: " << kPerBlock << "\n"
                            << "kpack: " << kpack << "\n"
                            << "mBlocks = M / mPerBlock: " << mBlocks << "\n"
                            << "nBlocks = N / nPerBlock: " << nBlocks << "\n"
                            << "mPerWave: " << mPerWave << "\n"
                            << "nPerWave: " << nPerWave << "\n"
                            << "aVectorLen: " << aVectorLen << "\n"
                            << "bVectorLen: " << bVectorLen << "\n"
                            << "aVectorDim: " << aVectorDim << "\n"
                            << "bVectorDim: " << bVectorDim << "\n");

    // Alocate LDS and create subviews.

    // Compute required LDS sizes.
    int64_t ldsBlockASize =
        kpacksPerBlock * mPerBlock * kpack * getByteWidth(elementTypeA);
    int64_t ldsBlockBSize =
        kpacksPerBlock * nPerBlock * kpack * getByteWidth(elementTypeB);
    LLVM_DEBUG(llvm::dbgs() << "LDS block sizes (bytes): " << ldsBlockASize
                            << " " << ldsBlockBSize << "\n");
    if (failed(checkLDSSize(op, ldsBlockASize, ldsBlockBSize)))
      return op.emitOpError("requires too much LDS");

    // Allocate LDS.
    auto workgroupMemoryAddressSpace = b.getAttr<gpu::AddressSpaceAttr>(
        gpu::GPUDialect::getWorkgroupAddressSpace());
    auto ldsMemRefAType =
        MemRefType::get({ldsBlockASize}, b.getI8Type(), AffineMap{},
                        workgroupMemoryAddressSpace);
    auto ldsByteBufferA = b.create<GpuAllocOp>(loc, ldsMemRefAType);
    auto ldsMemRefBType =
        MemRefType::get({ldsBlockBSize}, b.getI8Type(), AffineMap{},
                        workgroupMemoryAddressSpace);
    auto ldsByteBufferB = b.create<GpuAllocOp>(loc, ldsMemRefBType);

    Type ldsReadTypeA = vectorTypeOrSelf(elementTypeA, kpack);
    FailureOr<Value> maybeWrappedLdsA =
        wrapLDSBufferForStore(b, loc, ldsByteBufferA, ldsReadTypeA,
                              kpacksPerBlock, "m", mPerBlock, aCopyKPerThread);
    if (failed(maybeWrappedLdsA))
      return maybeWrappedLdsA;
    // This is KxD view of the flat LDS buffer
    Value wrappedLdsA = std::move(*maybeWrappedLdsA);
    // This will produce a (tid, iter) --> flat LDS view
    wrappedLdsA = transform(b, wrappedLdsA, maybeALdsStoreViews->blockSubTile);

    Type ldsReadTypeB = vectorTypeOrSelf(elementTypeB, kpack);
    FailureOr<Value> maybeWrappedLdsB =
        wrapLDSBufferForStore(b, loc, ldsByteBufferB, ldsReadTypeB,
                              kpacksPerBlock, "n", nPerBlock, bCopyKPerThread);
    if (failed(maybeWrappedLdsB))
      return maybeWrappedLdsB;
    // This is KxD view of the flat LDS buffer
    Value wrappedLdsB = std::move(*maybeWrappedLdsB);
    // This will produce a (tid, iter) --> flat LDS view
    wrappedLdsB = transform(b, wrappedLdsB, maybeBLdsStoreViews->blockSubTile);

    ThreadwiseWriteAllOp blockwiseStoreA = b.create<ThreadwiseWriteAllOp>(
        loc, storeBufferA, wrappedLdsA,
        /*extraViews=*/b.getArrayAttr({}),
        /*extraIndices=*/ValueRange{tid}, op.getFeatures(), StoreMethod::Set,
        /*forceUnroll=*/forceUnroll, /*useIndexDiffs=*/true);
    ThreadwiseWriteAllOp blockwiseStoreB = b.create<ThreadwiseWriteAllOp>(
        loc, storeBufferB, wrappedLdsB,
        /*extraViews=*/b.getArrayAttr({}),
        /*extraIndices=*/ValueRange{tid}, op.getFeatures(), StoreMethod::Set,
        /*forceUnroll=*/forceUnroll, /*useIndexDiffs=*/true);

    Value ldsViewForGemmA = viewBufferAs(b, ldsByteBufferA, ldsReadTypeA);
    Value ldsViewForGemmB = viewBufferAs(b, ldsByteBufferB, ldsReadTypeB);
    int64_t nOutputVectors = nResultVectors * mRepeats * nRepeats;

    // Logic to setup blockwise_gemm_accel parameters.
    //
    // Original C++ logic:
    // index_t mMyWaveOffsetA;
    // index_t mMyWaveOffsetB;
    // const index_t waveId   = get_thread_local_1d_id() / WaveSize;
    // const index_t waveId_m = waveId / GemmNWaves;
    // const index_t waveId_n = waveId % GemmNWaves;
    // mMyWaveOffsetA = waveId_m * GemmMPerWave;
    // mMyWaveOffsetB = waveId_n * GemmNPerWave;
    auto waveId = b.create<DivUIOp>(loc, tid, waveSizeConstantOp);
    auto waveId_m = b.create<DivUIOp>(loc, waveId, nWavesConstantOp);
    auto waveId_n = b.create<RemUIOp>(loc, waveId, nWavesConstantOp);

    Value mMyWaveOffsetA, mMyWaveOffsetB;
    Value waveOffsetAConstantOp =
        b.create<ConstantIndexOp>(loc, params.mPerAccel);
    Value waveOffsetBConstantOp =
        b.create<ConstantIndexOp>(loc, params.nPerAccel);
    mMyWaveOffsetA = b.create<MulIOp>(loc, waveId_m, waveOffsetAConstantOp);
    mMyWaveOffsetB = b.create<MulIOp>(loc, waveId_n, waveOffsetBConstantOp);

    // Logic to setup buffers for blockwise_gemm_accel.

    Type arrayAType, arrayBType;
    arrayAType = MemRefType::get({kBasePerThread}, argTypeA, AffineMap{},
                                 privateMemoryAddressSpace);
    arrayBType = MemRefType::get({kBasePerThread}, argTypeB, AffineMap{},
                                 privateMemoryAddressSpace);
    auto arrayA = b.create<GpuAllocOp>(loc, arrayAType);
    auto arrayB = b.create<GpuAllocOp>(loc, arrayBType);

    // -----
    // Logic to allocate 0-initialized vectors for C.
    MemRefType regCAllocType =
        MemRefType::get(nOutputVectors, accVectorType, AffineMap{},
                        /*memorySpace=*/privateMemoryAddressSpace);
    Value regCAllocOp = b.create<rock::GpuAllocOp>(loc, regCAllocType);

    Value zeroConstantCOp = createZeroConstantOp(b, loc, accVectorType);
    b.create<FillOp>(loc, regCAllocOp, zeroConstantCOp);

    // Emit loop.
    int64_t nIterations = K / kPerBlock;
    BlockwiseGemmAccelOp blockwiseGemmAccelOp;
    // Start at 1 to make it clearer we have performed software pipelining.
    auto loopOp = b.create<affine::AffineForOp>(loc, 1, nIterations, 1);
    {
      // inside the loop.
      PatternRewriter::InsertionGuard guard(b);
      b.setInsertionPointToStart(loopOp.getBody());

      Value iv = loopOp.getInductionVar();
      b.create<ThreadwiseReadIntoOp>(
          loc, wrappedA, loadBufferA, /*extraViews=*/b.getArrayAttr({}),
          /*extraIndices=*/
          ValueRange{/*kIter=*/iv, gridCoords.g_block, gridCoords.m_block,
                     gridCoords.n_block, tid},
          true, true);
      b.create<ThreadwiseReadIntoOp>(
          loc, wrappedB, loadBufferB, /*extraViews=*/b.getArrayAttr({}),
          /*extraIndices=*/
          ValueRange{/*kIter=*/iv, gridCoords.g_block, gridCoords.m_block,
                     gridCoords.n_block, tid},
          true, true);

      // LDS barrier.
      b.create<LDSBarrierOp>(loc);

      // Emit blockwise GEMM.
      blockwiseGemmAccelOp = b.create<BlockwiseGemmAccelOp>(
          loc, ldsViewForGemmA, ldsViewForGemmB, mMyWaveOffsetA, mMyWaveOffsetB,
          arrayA, arrayB, regCAllocOp, op.getArchAttr(), op.getFeaturesAttr(),
          op.getBlockSizeAttr(), op.getParamsAttr());

      // LDS barrier.
      // This barrier prevents halo part of outputs having weird values.
      b.create<LDSBarrierOp>(loc);

      // Packing step
      b.clone(*packALoop.getOperation());
      b.clone(*packBLoop.getOperation());

      // Emit blockwise stores
      b.clone(*blockwiseStoreA.getOperation());
      b.clone(*blockwiseStoreB.getOperation());
    }
    // outside the loop.

    // Emit loop tail.

    // LDS barrier.
    b.create<LDSBarrierOp>(loc);

    // Emit blockwise GEMM for the loop tail.
    IRMapping tailGemmCloneMap;
    b.clone(*blockwiseGemmAccelOp, tailGemmCloneMap);

    // Apparently, the canonicalizer doesn't get rid of empty loops without
    // results properly, remove them ourselves.
    if (nIterations <= 1) {
      b.eraseOp(loopOp);
    }

    // -----

    // Matrix C write out logic.
    auto convertedCType =
        MemRefType::get(numOutputVectorElements, destType, AffineMap{},
                        /*memorySpace=*/privateMemoryAddressSpace);
    Value convertedC = b.create<rock::GpuAllocOp>(loc, convertedCType);
<<<<<<< HEAD
    ArrayAttr idToMatrixCMaps = accelEmitterPtr->computeOutputTransforms(
        b, loc, M, N, blockSize, bidGridLengths);
=======

    ArrayAttr idToMatrixCMaps =
        accelEmitterPtr
            ->computeOutputTransforms(b, loc, M, N, blockSize, bidGridLengths)
            .gridSubTile;
>>>>>>> c7970559

    accelEmitterPtr->computeOutputConversion(b, loc, regCAllocOp, convertedC,
                                             forceUnroll);

    b.create<ThreadwiseWriteAllOp>(
        loc, convertedC, op.getC(), idToMatrixCMaps,
        /*extraIndices=*/
        ValueRange{gridCoords.g_block, gridCoords.m_block, gridCoords.n_block,
                   tid},
        op.getFeatures(), op.getStoreMethod(), forceUnroll, useIndexDiffs);
    b.eraseOp(op);
    return success();
  }
};

} // end anonymous namespace

void RockGridwiseGemmToBlockwisePass::runOnOperation() {
  MLIRContext *ctx = &getContext();
  ConversionTarget target(*ctx);
  target.addIllegalOp<rock::GridwiseGemmOp, rock::GridwiseGemmAccelOp, GridwiseAttentionAccelOp>();
  target.addLegalDialect<arith::ArithDialect, rock::RockDialect,
                         memref::MemRefDialect, affine::AffineDialect,
                         vector::VectorDialect, linalg::LinalgDialect, scf::SCFDialect, math::MathDialect>();
  target.addLegalOp<gpu::PrintfOp>();

  RewritePatternSet patterns(ctx);
  patterns.add<GridwiseGemmRewritePattern, GridwiseGemmAccelRewritePattern, GridwiseAttentionAccelRewritePattern>(
      ctx);
  if (failed(applyPartialConversion(getOperation(), target,
                                    std::move(patterns)))) {
    signalPassFailure();
  }
}<|MERGE_RESOLUTION|>--- conflicted
+++ resolved
@@ -1245,32 +1245,6 @@
       /*forceUnroll=*/gemm0TuningParams.getForceUnroll());
   }
 
-  // TODO(reconcile this into a single function that produces GPUViews inside AccelEmitter)
-  RegsAsMatrixSubTiles createGemmOutputMatrixSubtileViews(PatternRewriter &rewriter,
-                                                          Location loc,
-                                                          const std::unique_ptr<mlir::rock::accel::AccelEmitter>& accelEmitterPtr,
-                                                          int64_t mPerThread,
-                                                          int64_t nPerThread,
-                                                          int64_t mPerBlock,
-                                                          int64_t nPerBlock,
-                                                          int64_t blockSize,
-                                                          ArrayRef<int64_t> bidGridLengths) const {
-    ArrayAttr threadwiseViewMaps =
-            accelEmitterPtr->computeOutputTransforms(
-                rewriter, loc, mPerThread, nPerThread);
-    ArrayAttr blockwiseViewMaps =
-        accelEmitterPtr->computeOutputTransforms(
-            rewriter, loc, mPerBlock, nPerBlock, blockSize);
-    ArrayAttr gridwiseViewMaps =
-        accelEmitterPtr->computeOutputTransforms(
-            rewriter, loc, mPerBlock, nPerBlock, blockSize,
-            bidGridLengths);
-    RegsAsMatrixSubTiles matrixViews{gridwiseViewMaps,
-                                    blockwiseViewMaps,
-                                    threadwiseViewMaps};
-    return matrixViews;
-  }
-
   // The rows and columns of subtile view needs to
   // be transposed depending on which operand of
   // gemm the view is going to be.
@@ -1444,28 +1418,13 @@
     // m_block would be otherDim that is ignored; putting 0 as it is not
     // used.
     SmallVector<int64_t, 3> gemm1BidGridLengths = {gemm0G, gemm0MBlocks, 1};
-    RegsAsMatrixSubTiles gemm0OutSubTileViews = createGemmOutputMatrixSubtileViews(
-        rewriter,
-        loc,
-        accelEmitterPtrGemm0,
-        gemm0MPerBlock / blockSize,
-        gemm0NPerBlock / blockSize,
-        gemm0MPerBlock,
-        gemm0NPerBlock,
-        blockSize,
-        gemm0BidGridLengths
-    );
-    RegsAsMatrixSubTiles gemm1OutSubTileViews = createGemmOutputMatrixSubtileViews(
-        rewriter,
-        loc,
-        accelEmitterPtrGemm1,
-        gemm1MPerBlock / blockSize,
-        gemm1NPerBlock / blockSize,
-        gemm1MPerBlock,
-        gemm1NPerBlock,
-        blockSize,
-        gemm1BidGridLengths
-    );
+    RegsAsMatrixSubTiles gemm0OutSubTileViews = accelEmitterPtrGemm0->computeOutputTransforms(
+            rewriter, loc, gemm0MPerBlock, gemm0NPerBlock, blockSize,
+            gemm0BidGridLengths);
+    RegsAsMatrixSubTiles gemm1OutSubTileViews = accelEmitterPtrGemm1->computeOutputTransforms(
+            rewriter, loc, gemm1MPerBlock, gemm1NPerBlock, blockSize,
+            gemm1BidGridLengths);
+    
     int64_t gemm0MPerThread = getLowerShape(gemm0OutSubTileViews.threadSubTile)[0];
     int64_t gemm0NPerThread = getLowerShape(gemm0OutSubTileViews.threadSubTile)[1];
     int64_t gemm1MPerThread = gemm0MPerThread;
@@ -1555,14 +1514,11 @@
       }
       accelEmitterPtrGemm0->computeOutputConversion(
           rewriter, loc, accRegBufferGemm0, gemm0OutBufferF32, forceUnroll);
-      ArrayAttr gemm0BlockViewMaps =
-          accelEmitterPtrGemm0->computeOutputTransforms(
-              rewriter, loc, gemm0MPerBlock, gemm0NPerBlock, blockSize);
       APInt reductionAxis = APInt(64, 0);
       rewriter.create<BlockwiseBroadcastReduceOp>(
           loc, gemm0OutBufferF32, ldsReductionWorkspaceBuffer,
           gemm0OutBufferMax, reductionAxis, rock::ReduceMethod::Max,
-          gemm0BlockViewMaps, blockSize);
+          gemm0OutSubTileViews.blockSubTile, blockSize);
       // softmax normalization.
       rewriter.create<linalg::ElemwiseBinaryOp>(
           loc, TypeRange{gemm0OutBufferMax.getType()},
@@ -1577,7 +1533,7 @@
       rewriter.create<BlockwiseBroadcastReduceOp>(
           loc, gemm0OutBufferExp, ldsReductionWorkspaceBuffer,
           gemm0OutBufferSum, reductionAxis, rock::ReduceMethod::Sum,
-          gemm0BlockViewMaps, blockSize);
+          gemm0OutSubTileViews.blockSubTile, blockSize);
 
       // Emit blockwise GEMM 1.
       {
@@ -2079,16 +2035,11 @@
         MemRefType::get(numOutputVectorElements, destType, AffineMap{},
                         /*memorySpace=*/privateMemoryAddressSpace);
     Value convertedC = b.create<rock::GpuAllocOp>(loc, convertedCType);
-<<<<<<< HEAD
-    ArrayAttr idToMatrixCMaps = accelEmitterPtr->computeOutputTransforms(
-        b, loc, M, N, blockSize, bidGridLengths);
-=======
 
     ArrayAttr idToMatrixCMaps =
         accelEmitterPtr
             ->computeOutputTransforms(b, loc, M, N, blockSize, bidGridLengths)
             .gridSubTile;
->>>>>>> c7970559
 
     accelEmitterPtr->computeOutputConversion(b, loc, regCAllocOp, convertedC,
                                              forceUnroll);
