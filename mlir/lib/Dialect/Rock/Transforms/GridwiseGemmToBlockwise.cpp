//===- GridwiseGemmToBlockwise - MLIR Rock ops lowering passes -----===//
//
// Copyright 2020 The MLIR Authors.
//
// Licensed under the Apache License, Version 2.0 (the "License");
// you may not use this file except in compliance with the License.
// You may obtain a copy of the License at
//
//   http://www.apache.org/licenses/LICENSE-2.0
//
// Unless required by applicable law or agreed to in writing, software
// distributed under the License is distributed on an "AS IS" BASIS,
// WITHOUT WARRANTIES OR CONDITIONS OF ANY KIND, either express or implied.
// See the License for the specific language governing permissions and
// limitations under the License.
// ============================================================
//
// This pass converts rock.gridwise_gemm[_v2] into block- and threadwise ops
//
//===-----------------------------------------------------===//
#include "mlir/Dialect/Rock/IR/Rock.h"
#include "mlir/Dialect/Rock/IR/TransformMapBuilder.h"
#include "mlir/Dialect/Rock/Passes.h"
#include "mlir/Dialect/Rock/Tuning/GeneralGemmBlockStructure.h"
#include "mlir/Dialect/Rock/Tuning/GridwiseGemmParams.h"
#include "mlir/Dialect/Rock/utility/AmdArchDb.h"
#include "mlir/Dialect/Rock/utility/builderUtils.h"
#include "mlir/Dialect/Rock/utility/loweringUtils.h"
#include "mlir/Dialect/Rock/utility/math.h"
#include "mlir/Dialect/Rock/utility/transformMapUtils.h"

#include "mlir/Dialect/Affine/IR/AffineOps.h"
#include "mlir/Dialect/Arith/IR/Arith.h"
#include "mlir/Dialect/Func/IR/FuncOps.h"
#include "mlir/Dialect/GPU/IR/GPUDialect.h"
#include "mlir/Dialect/Linalg/IR/Linalg.h"
#include "mlir/Dialect/Linalg/Utils/IndexingUtils.h"
#include "mlir/Dialect/Math/IR/Math.h"
#include "mlir/Dialect/MemRef/IR/MemRef.h"
#include "mlir/Dialect/SCF/IR/SCF.h"
#include "mlir/Dialect/Vector/IR/VectorOps.h"
#include "mlir/IR/Diagnostics.h"
#include "mlir/IR/IRMapping.h"
#include "mlir/IR/Value.h"
#include "mlir/Pass/PassManager.h"
#include "mlir/Transforms/DialectConversion.h"
#include "mlir/Transforms/Passes.h"
#include "mlir/Transforms/RegionUtils.h"

#include "AccelEmitter.h"
#include "GridLayoutEmitter.h"
#include "llvm/Support/Debug.h"
#include "llvm/Support/FormatVariadic.h"

namespace mlir {
namespace rock {
#define GEN_PASS_DEF_ROCKGRIDWISEGEMMTOBLOCKWISEPASS
#include "mlir/Dialect/Rock/Passes.h.inc"
} // namespace rock
} // namespace mlir

#define DEBUG_TYPE "rock-gridwise-to-blockwise"

using namespace mlir;
using namespace mlir::arith;
using namespace mlir::rock;

namespace {
struct RockGridwiseGemmToBlockwisePass
    : public rock::impl::RockGridwiseGemmToBlockwisePassBase<
          RockGridwiseGemmToBlockwisePass> {
  void runOnOperation() override;
};

static Type obtainAccumulatorType(OpBuilder &b, Type elementTypeA,
                                  Type elementTypeB, Type destType) {
  // Determine the type used on VGPR to act as accumulator.
  // f32: f32.
  // f16, bf16: f32 to prevent overflow from happening.
  // i16 : i16.
  // fp8 (any combo) : f32.
  // i8: i32, since we have an i32 output
  Type accumulatorType = destType;
  if (elementTypeA.isF16() || elementTypeA.isBF16() ||
      elementTypeA.isFloat8E5M2FNUZ() || elementTypeA.isFloat8E4M3FNUZ()) {
    accumulatorType = b.getF32Type();
  } else if (elementTypeA.isInteger(8)) {
    accumulatorType = b.getI32Type();
  }
  return accumulatorType;
}

/// Construct a `memref.view` operation that interprets the buffer `buffer`,
/// whose elements are bytes, as a buffer of `type`.
static TypedValue<MemRefType> viewBufferAs(OpBuilder &b, Value buffer,
                                           Type type) {
  Location loc = buffer.getLoc();
  Value zeroByteOffset = b.createOrFold<arith::ConstantIndexOp>(loc, 0);
  auto bufferType = buffer.getType().cast<MemRefType>();
  int64_t byteWidth = getByteWidth(type);
  int64_t numBytes = bufferType.getShape()[0];
  assert(numBytes % byteWidth == 0 && "Can't evenly fit type into buffer");
  int64_t length = numBytes / byteWidth;
  auto newBufferType = bufferType.cloneWith({length}, type);
  auto view =
      b.create<memref::ViewOp>(loc, newBufferType, buffer, zeroByteOffset,
                               /*dynamic dim sizes=*/ValueRange{});
  return TypedValue<MemRefType>(view.getResult());
}
} // end anonymous namespace

/// Given a copy layout <copyDPerThread, copyKPerThread>, come up with the best
/// vectorization strategy for the layout. For instance, if the layout is <D,K>
/// = <2,16> and K is contiguous, we will vectorize by 16 along K and we will
/// loop over the other dimension
static std::pair<GemmDimension, int64_t>
bestGlobalVectorization(OpBuilder &b, Value matrix, int64_t copyDPerThread,
                        int64_t copyKPerThread, GemmDimension tiebreaker,
                        int64_t kPerBlock, int64_t dPerBlock,
                        Type elementType) {
  Value tensor;
  ArrayAttr transforms;
  std::tie(tensor, transforms, std::ignore) = untransform(b, matrix);
  ArrayRef<int64_t> tensorShape =
      tensor.getType().cast<MemRefType>().getShape();
  int64_t kVectorLen = getMaxVectorizationForDatatype(
      transforms, static_cast<uint32_t>(GemmDimension::K),
      math_util::gcd(copyKPerThread * copyDPerThread, kPerBlock), tensorShape,
      elementType);

  int64_t dVectorLen = getMaxVectorizationForDatatype(
      transforms, static_cast<uint32_t>(GemmDimension::MorN),
      math_util::gcd(copyDPerThread * copyKPerThread, dPerBlock), tensorShape,
      elementType);

  if (kVectorLen > dVectorLen) {
    kVectorLen = math_util::gcd(kVectorLen, copyKPerThread);
    return {GemmDimension::K, kVectorLen};
  }

  if (dVectorLen > kVectorLen) {
    dVectorLen = math_util::gcd(dVectorLen, copyDPerThread);
    return {GemmDimension::MorN, dVectorLen};
  }

  return {tiebreaker, kVectorLen};
}

/// Compute a thread copy layout, i.e., how many elements a single thread (or
/// workitem) reads along K and M (independently on how we vectorize the reads)
static FailureOr<std::pair<int64_t, int64_t>>
computeCopyPerThread(Type elementType, int64_t copyPerThread, int64_t kPerBlock,
                     int64_t dPerBlock, int64_t kpack, Location loc) {

  // By default, we try to maximize the LDS store vectorization. So we will try
  // to read as many elements as possible along the contiguous dimension in LDS
  // and `copyPerThread/elements` in the other dimension
  int64_t maxVlen = 128 / elementType.getIntOrFloatBitWidth();
  int64_t copyKPerThread = 0;
  int64_t copyDPerThread = 0;

  if (kpack == 1) {
    copyDPerThread = math_util::gcd(maxVlen, copyPerThread);
    copyKPerThread = copyPerThread / copyDPerThread;
  } else {
    copyKPerThread =
        math_util::gcd(maxVlen, math_util::gcd(kpack, copyPerThread));
    copyDPerThread = copyPerThread / copyKPerThread;
  }

  if (copyKPerThread == 0 || copyDPerThread == 0) {
    return emitError(loc) << "gemmA copy size too small,"
                          << " copyKPerThread: " << copyKPerThread
                          << " copyDPerThread: " << copyDPerThread << "\n";
  }
  if (kPerBlock < copyKPerThread || dPerBlock < copyDPerThread) {
    return mlir::emitError(loc)
           << "gemmA per thread copy smaller than per"
           << " block copy, incohereant tuning parameters\n";
  }
  return std::make_pair(copyKPerThread, copyDPerThread);
}

/// Wraps the LDS buffer "buffer", which is <kOuter * d * kpack *
/// sizeof(T) x i8> into a tid x iter view, where `iter` iterates over nominal
/// scalar indices into a buffer of type T. `buffer` will be reinterpreted as a
/// buffer with element type vector<kpackPerThread x T> (with kpackPerThread ==
/// 1 meaning just T). The resulting view must be iterated over with a stride of
/// no less than min(kPerThread, kpack). Also note that the `d` dimension
/// might be rotated to minimize bank conflicts (i.e., depending on
/// `rotateDWithK`
// we can apply a transformation similar to `d=(d+kOuter)%D`)
static FailureOr<Value> wrapLDSBufferForStore(OpBuilder &b, Location loc,
                                              Value buffer, Type ldsReadType,
                                              int64_t kOuter, StringRef dName,
                                              int64_t d, int64_t kPerThread,
                                              int64_t dPerThread,
                                              bool rotateDWithK) {
  MemRefType bufferType = buffer.getType().cast<MemRefType>();
  ArrayRef<int64_t> bufferShape = bufferType.getShape();
  Type dataType = ldsReadType;
  if (bufferShape.size() != 1)
    return emitError(loc, "Expected a flat buffer");
  int64_t kpack = 1;
  if (auto vectorDataType = dataType.dyn_cast<VectorType>()) {
    kpack = vectorDataType.getNumElements();
    dataType = vectorDataType.getElementType();
  }

  if (bufferShape[0] != kOuter * d * kpack * getByteWidth(dataType)) {
    return emitError(loc, "LDS buffer should have ")
           << kOuter * d * kpack * getByteWidth(dataType)
           << " elements but has " << bufferShape[0];
  }
  int64_t kpackPerThread = std::min(kPerThread, kpack);
  int64_t threadsPerKpack = kpack / kpackPerThread;

  Type ldsWriteType = vectorTypeOrSelf(dataType, kpackPerThread);
  auto typedBuffer = viewBufferAs(b, buffer, ldsWriteType);

  TopDownTMBuilder mergeKpack{
      b, {"k", "d"}, {kOuter * threadsPerKpack * kpackPerThread, d}};
  mergeKpack.merge({"k_outer", "kpack_idx", "kpack_vec"}, {0, 2, 3}, "k",
                   {kOuter, threadsPerKpack, kpackPerThread});
  mergeKpack.merge({dName}, {1}, "d", {d});

  TransformMapAttr mergeKpackAttr = mergeKpack.get();
  SmallVector<Attribute> transformAttrs{mergeKpackAttr};

  // Rotate the buffer if necessary to minimize bank conflicts. Rotating the
  // buffer has the benefit of minimizing bank conflicts when we are transposing
  // the matrix from global to LDS. I.e., instead of storing different items in
  // position (0,0), (1,0), (2,0), ... we store it in (0,0), (1,1), (2, 2), ...
  int64_t stride = (kpack == 1 ? dPerThread : 1);
  TopDownTMBuilder reshapeBuf = rotateIf(
      rotateDWithK, mergeKpack, mergeKpackAttr, stride, dName, d, 1, "k_outer",
      kOuter, {"k_outer"}, {"kpack_idx", "kpack_vec"}, transformAttrs);

  reshapeBuf.unmerge("raw", 0, {"k_outer", dName, "kpack_idx"},
                     {kOuter, d, threadsPerKpack});
  reshapeBuf.ignore("kpack_vec");
  TransformMapAttr reshapeBufAttr = reshapeBuf.get();
  transformAttrs.push_back(reshapeBufAttr);

<<<<<<< HEAD
/// This function pack the load buffer into a store buffer ready to be copied
/// into LDS:
///  - The load buffer is (viewed as) a KPerThread x DPerThread
///  - The store buffer needs to be packed as a [KOuterPerThread, dPerThread,
///  kpackPerThread]
///    buffer
TransformingForOp packLoadBufferToStoreBuffer(PatternRewriter &b, Location loc,
                                              Type elementType, int64_t kpack,
                                              Value loadBuffer,
                                              Value storeBuffer) {
  ArrayRef<int64_t> loadShape =
      loadBuffer.getType().cast<ShapedType>().getShape();
  Type elemType = loadBuffer.getType().cast<MemRefType>().getElementType();
  int64_t copyDPerThread = loadShape[1];
  int64_t copyKPerThread = loadShape[0];

  // We use kpackPerThread instead of kpack to cover edge cases where
  // copyKPerThread is smaller than kpack
  int64_t kpackPerThread = std::min(copyKPerThread, kpack);

  Value rawLoadBuffer;
  ArrayAttr loadBufferView;
  bool needs64BitIdx;
  std::tie(rawLoadBuffer, loadBufferView, needs64BitIdx) =
      untransform(b, loadBuffer);
  assert(!needs64BitIdx && "Registers shouldn't need 64-bit indexing");
  ArrayRef<int64_t> rawLoadBufferShape =
      rawLoadBuffer.getType().cast<ShapedType>().getShape();

  Value rawStoreBuffer;
  ArrayAttr storeBufferView;
  std::tie(rawStoreBuffer, storeBufferView, needs64BitIdx) =
      untransform(b, storeBuffer);
  assert(!needs64BitIdx && "Registers shouldn't need 64-bit indexing");
  ArrayRef<int64_t> rawStoreBufferShape =
      rawStoreBuffer.getType().cast<ShapedType>().getShape();

  Value zero = b.createOrFold<arith::ConstantIndexOp>(loc, 0);
  SmallVector<Value, 2> start(2, zero);
  SmallVector<int64_t, 2> strides(2, 1);
  int64_t vecLen = 1;
  // The store buffer is a flattened < kouter x dPerThread x kpack >.
  if (kpackPerThread == 1) {
    // if kpack == 1, then we can do vectorized loads across d dimension from/to
    // load/store buffer
    vecLen = getMaxVectorizationForDatatype(loadBufferView, /*dim=*/1,
                                            copyDPerThread, rawLoadBufferShape,
                                            elemType);
    vecLen = math_util::gcd(copyDPerThread, vecLen);
    strides[1] = vecLen;
  } else {
    // if kpack > 1, then we are limited by vectorization in k dimension and it
    // could be at most kpack.
    vecLen = getMaxVectorizationForDatatype(loadBufferView, /*dim=*/0,
                                            copyKPerThread, rawLoadBufferShape,
                                            elemType);
    vecLen = math_util::gcd(vecLen, kpackPerThread);
    strides[0] = vecLen;
  }
  loadBufferView = collapseContiguousMerges(loadBufferView, rawLoadBufferShape);
  storeBufferView =
      collapseContiguousMerges(storeBufferView, rawStoreBufferShape);

  Type storeElemType = getElementTypeOrSelf(storeBuffer.getType());
  // Run the packing loop
  auto packLoop = b.create<TransformingForOp>(
      loc, ArrayRef<ValueRange>{start, start},
      ArrayRef<Attribute>{loadBufferView, storeBufferView},
      /*bounds=*/loadShape,
      /*strides=*/strides, false,
      /*useIndexDiffs=*/false);
  {
    PatternRewriter::InsertionGuard outerGuard(b);
    b.setInsertionPointToStart(packLoop.getBody());
    Type loadType = vectorTypeOrSelf(elementType, vecLen);
    Type loadElemType = getElementTypeOrSelf(loadType);
    auto loaded = b.create<InBoundsLoadOp>(loc, loadType, rawLoadBuffer,
                                           packLoop.getLowerCoords(0));
    Value cast = loaded;
    if (storeElemType != loadElemType) {
      Type storeType;
      if (VectorType loadVecType = dyn_cast<VectorType>(loadType)) {
        storeType = loadVecType.clone(storeElemType);
      } else {
        storeType = storeElemType;
      }
      cast = createTypeConversionOp(b, loc, loaded, storeType);
    }
    b.create<InBoundsStoreOp>(loc, cast, rawStoreBuffer,
                              packLoop.getLowerCoords(1));
  }
  return packLoop;
=======
  ArrayAttr asMatrix = b.getArrayAttr(transformAttrs);
  return transform(b, typedBuffer, asMatrix);
>>>>>>> 7c2a9e51
}

template <typename OpT>
static LogicalResult checkLDSSize(OpT op, int64_t aBufferBytes,
                                  int64_t bBufferBytes) {
  int64_t ldsBytes = aBufferBytes + bBufferBytes;
  return success(ldsBytes <= 64 * 1024);
}

//===----------------------------------------------------------------------===//
// GridwiseGemm lowering.
//===----------------------------------------------------------------------===//

namespace {
struct GridwiseGemmRewritePattern : public OpRewritePattern<GridwiseGemmOp> {
  using OpRewritePattern<GridwiseGemmOp>::OpRewritePattern;

  LogicalResult matchAndRewrite(GridwiseGemmOp op,
                                PatternRewriter &b) const override {
    Location loc = op.getLoc();

    // Obtain data type.
    Type elementTypeA = op.getA().getType().getElementType();
    Type elementTypeB = op.getB().getType().getElementType();
    Type destType = op.getC().getType().getElementType();
    Type accumulatorType =
        obtainAccumulatorType(b, elementTypeA, elementTypeB, destType);

    // Prepare some useful constants.
    Value zeroConstantFloatOp = createZeroConstantOp(b, loc, accumulatorType);
    auto zeroConstantOp = b.create<ConstantIndexOp>(loc, 0);

    ArrayRef<int64_t> aShape, bShape, cShape;
    aShape = op.getA().getType().getShape();
    bShape = op.getB().getType().getShape();
    cShape = op.getC().getType().getShape();
    // Obtain critical matrix dimensions.
    int64_t G = aShape[0];
    int64_t K = aShape[1];
    int64_t M = aShape[2];
    int64_t N = bShape[2];

    if (bShape[0] != G || cShape[0] != G) {
      return op.emitOpError("Mismatched G dimensions in matrix multiply;")
             << " A[0] = " << G << " b[0] = " << bShape[0]
             << " C[0] = " << cShape[0];
    }
    if (cShape[1] != M) {
      return op.emitOpError("Mismatched M dimensions in matrix multiply:")
             << " A[2] = " << M << " C[1] = " << cShape[1];
    }
    if (bShape[1] != K) {
      return op.emitOpError("Mismatched K dimensions in matrix multiply:")
             << " A[1] = " << K << " B[1] = " << bShape[1];
    }

    if (cShape[2] != N) {
      return op.emitOpError("Mismatched N dimensions in matrix multiply:")
             << " B[2] = " << N << " C[2] = " << cShape[2];
    }

    // Obtain critical tuning parameters.
    uint32_t gridSize = op.getGridSize();
    GeneralGemmParamsAttr tuningParams = op.getParams();
    int64_t kpack = tuningParams.getKpack();
    // TODO: kPerBlock, as defined in parameter selection etc,
    // is in units of kPack, not individual k. This should be changed
    // at some future point, but it'll be worked around for now.
    uint32_t blockSize = tuningParams.getBlockSize();
    int64_t kpacksPerBlock = tuningParams.getKPerBlock();
    int64_t mPerBlock = tuningParams.getMPerBlock();
    int64_t nPerBlock = tuningParams.getNPerBlock();
    int64_t mPerThread = tuningParams.getMPerThread();
    int64_t nPerThread = tuningParams.getNPerThread();

    GeneralGemmBlockStructure blockStructure =
        *deriveGeneralGemmBlockStructure(blockSize);
    int64_t mThreadsPerCuwave = blockStructure.mThreadsPerCuwave;
    int64_t nThreadsPerCuwave = blockStructure.nThreadsPerCuwave;
    int64_t mCuwavesPerBlock = blockStructure.mCuwavesPerBlock;
    int64_t nCuwavesPerBlock = blockStructure.nCuwavesPerBlock;

    int64_t kPerBlock = kpacksPerBlock * kpack;

    bool useIndexDiffs = true;

    int64_t mBlocks = M / mPerBlock;
    int64_t nBlocks = N / nPerBlock;

    LLVM_DEBUG(llvm::dbgs() << "\ngridwise_gemm op:\n");
    LLVM_DEBUG(op.print(llvm::dbgs()));
    LLVM_DEBUG(llvm::dbgs() << "\n");

    LLVM_DEBUG(llvm::dbgs()
               << "M: " << M << "\n"
               << "N: " << N << "\n"
               << "K: " << K << "\n"
               << "G: " << G << "\n"
               << "blockSize: " << blockSize << "\n"
               << "mPerBlock: " << mPerBlock << "\n"
               << "mBlocks = M / mPerBlock: " << mBlocks << "\n"
               << "nPerBlock: " << nPerBlock << "\n"
               << "nBlocks = N / nPerBlock: " << nBlocks << "\n"
               << "kPerBlock: " << kPerBlock << "\n"
               << "kpack: " << kpack << "\n"
               << "mPerThread: " << mPerThread << "\n"
               << "nPerThread: " << nPerThread << "\n"
               << "mThreadsPerCuwave: " << mThreadsPerCuwave << "\n"
               << "mCuwavesPerBlock: " << mCuwavesPerBlock << "\n"
               << "nThreadsPerCuwave: " << nThreadsPerCuwave << "\n"
               << "nCuwavesPerBlock: " << nCuwavesPerBlock << "\n");

    // Compute required LDS sizes.
    int64_t ldsBlockASize =
        kpacksPerBlock * mPerBlock * kpack * getByteWidth(elementTypeA);
    int64_t ldsBlockBSize =
        kpacksPerBlock * nPerBlock * kpack * getByteWidth(elementTypeB);
    LLVM_DEBUG(llvm::dbgs() << "LDS block size (in bytes):" << ldsBlockASize
                            << " " << ldsBlockBSize << "\n");
    if (failed(checkLDSSize(op, ldsBlockASize, ldsBlockBSize)))
      return op.emitOpError("requires too much LDS");

    // Allocate LDS.
    auto workgroupMemoryAddressSpace = b.getAttr<gpu::AddressSpaceAttr>(
        gpu::GPUDialect::getWorkgroupAddressSpace());
    auto ldsMemRefAType =
        MemRefType::get({ldsBlockASize}, b.getI8Type(), AffineMap{},
                        workgroupMemoryAddressSpace);
    auto ldsByteBufferA = b.create<GpuAllocOp>(loc, ldsMemRefAType);
    auto ldsMemRefBType =
        MemRefType::get({ldsBlockBSize}, b.getI8Type(), AffineMap{},
                        workgroupMemoryAddressSpace);
    auto ldsByteBufferB = b.create<GpuAllocOp>(loc, ldsMemRefBType);

    // Alloc for Matrix C on registers.
    // Compute register size from attributes.

    int64_t gemmMRepeat =
        mPerBlock / (mPerThread * mThreadsPerCuwave * mCuwavesPerBlock);
    int64_t gemmNRepeat =
        nPerBlock / (nPerThread * nThreadsPerCuwave * nCuwavesPerBlock);

    LLVM_DEBUG(llvm::dbgs() << "GemmMRepeat: " << gemmMRepeat << "\n");
    LLVM_DEBUG(llvm::dbgs() << "GemmNRepeat: " << gemmNRepeat << "\n");

    int64_t threadCNumM = gemmMRepeat * mPerThread;
    int64_t threadCNumN = gemmNRepeat * nPerThread;
    int64_t threadCNumRegisters = threadCNumM * threadCNumN;
    auto privateMemoryAddressSpace = b.getAttr<gpu::AddressSpaceAttr>(
        gpu::GPUDialect::getPrivateAddressSpace());
    auto threadCRegisterMemRefType =
        MemRefType::get({threadCNumRegisters}, accumulatorType, AffineMap{},
                        privateMemoryAddressSpace);
    Value registerMatrixCAllocOp =
        b.create<GpuAllocOp>(loc, threadCRegisterMemRefType);
    Value registerMatrixCViewOp = reshapeBuffer(
        b, loc, registerMatrixCAllocOp, {"m", "n"}, {threadCNumM, threadCNumN});

    // Zero init Matrix C on registers.
    b.create<FillOp>(loc, registerMatrixCAllocOp, zeroConstantFloatOp);

    // Get current workgroup ID.
    auto bid = b.create<WorkgroupIdOp>(loc, b.getIndexType());
    // Get current workitem ID.
    auto tid = b.create<WorkitemIdOp>(loc, b.getIndexType());

    int64_t aCopyPerThread = (kPerBlock * mPerBlock) / blockSize;
    int64_t bCopyPerThread = (kPerBlock * nPerBlock) / blockSize;
    if (aCopyPerThread == 0 || bCopyPerThread == 0) {
      return emitError(loc) << "Block size too large, rejecting as invalid.\n";
    }

    auto maybeCopyAPerThread = computeCopyPerThread(
        elementTypeA, aCopyPerThread, kPerBlock, mPerBlock, kpack, loc);
    if (failed(maybeCopyAPerThread))
      return maybeCopyAPerThread;
    int64_t aCopyKPerThread = (*maybeCopyAPerThread).first;
    int64_t copyMPerThread = (*maybeCopyAPerThread).second;

    auto maybeCopyBPerThread = computeCopyPerThread(
        elementTypeB, bCopyPerThread, kPerBlock, nPerBlock, kpack, loc);
    if (failed(maybeCopyBPerThread))
      return maybeCopyBPerThread;
    int64_t bCopyKPerThread = (*maybeCopyBPerThread).first;
    int64_t copyNPerThread = (*maybeCopyBPerThread).second;

    GemmDimension vectorTiebreaker =
        (kpack > 1) ? GemmDimension::K : GemmDimension::MorN;
    int64_t aVectorLen, bVectorLen;
    GemmDimension aVectorDim, bVectorDim;
    std::tie(aVectorDim, aVectorLen) = bestGlobalVectorization(
        b, op.getA(), copyMPerThread, aCopyKPerThread, vectorTiebreaker,
        kPerBlock, mPerBlock, elementTypeA);
    std::tie(bVectorDim, bVectorLen) = bestGlobalVectorization(
        b, op.getB(), copyNPerThread, bCopyKPerThread, vectorTiebreaker,
        kPerBlock, nPerBlock, elementTypeB);

    LLVM_DEBUG(llvm::dbgs()
               << "aCopyPerThread: " << aCopyPerThread << "\n"
               << "bCopyPerThread: " << bCopyPerThread << "\n"
               << "aVectorDim: " << aVectorDim << "\n"
               << "aVectorLen: " << aVectorLen << "\n"
               << "bVectorDim: " << bVectorDim << "\n"
               << "bVectorLen: " << bVectorLen << "\n"
               << "vectorTiebreaker: " << vectorTiebreaker << "\n");
    SmallVector<int64_t, 3> bidGridLengths = {G, mBlocks, nBlocks};
    SmallVector<StringRef, 3> bidGridOrder = {"g_block", "m_block", "n_block"};
    FailureOr<RegsAsMatrixSubTiles> maybeABufferViews = getLoadRegsAsTileViews(
        b, loc, op.getA(), "m", bidGridOrder, bidGridLengths, blockSize,
        kPerBlock, mPerBlock, aCopyKPerThread, copyMPerThread,
        aVectorDim == GemmDimension::K);
    if (failed(maybeABufferViews)) {
      return failure();
    }
    Value wrappedA = transform(b, op.getA(), maybeABufferViews->gridSubTile);
    FailureOr<RegsAsMatrixSubTiles> maybeBBufferViews = getLoadRegsAsTileViews(
        b, loc, op.getB(), "n", bidGridOrder, bidGridLengths, blockSize,
        kPerBlock, nPerBlock, bCopyKPerThread, copyNPerThread,
        bVectorDim == GemmDimension::K);
    if (failed(maybeBBufferViews)) {
      return failure();
    }
    Value wrappedB = transform(b, op.getB(), maybeBBufferViews->gridSubTile);

    Type loadBufferAType, loadBufferBType;
    loadBufferAType = MemRefType::get({aCopyPerThread}, elementTypeA,
                                      AffineMap{}, privateMemoryAddressSpace);
    loadBufferBType = MemRefType::get({bCopyPerThread}, elementTypeB,
                                      AffineMap{}, privateMemoryAddressSpace);

    auto loadBufferA = b.create<GpuAllocOp>(loc, loadBufferAType);
    auto loadBufferB = b.create<GpuAllocOp>(loc, loadBufferBType);

    // Compute grid coordinates
    auto gridCoords = layout::makeGroupedGridLayout(
        b, loc, bid, {mBlocks, nBlocks, op.getNumCU(), elementTypeA, destType});
    b.create<ThreadwiseReadIntoOp>(
        loc, wrappedA, loadBufferA, /*extraViews=*/b.getArrayAttr({}),
        /*extraIndices=*/
        ValueRange{/*kIter=*/zeroConstantOp, gridCoords.g_block,
                   gridCoords.m_block, gridCoords.n_block, tid},
        true, true);
    b.create<ThreadwiseReadIntoOp>(
        loc, wrappedB, loadBufferB, /*extraViews=*/b.getArrayAttr({}),
        /*extraIndices=*/
        ValueRange{/*kIter=*/zeroConstantOp, gridCoords.g_block,
                   gridCoords.m_block, gridCoords.n_block, tid},
        true, true);

    Value storeBufferA = b.create<GpuAllocOp>(loc, loadBufferA.getType());
    Value storeBufferB = b.create<GpuAllocOp>(loc, loadBufferB.getType());

    bool isKContiguousDimA = (aVectorDim == GemmDimension::K);
    bool isKContiguousDimB = (bVectorDim == GemmDimension::K);

    // LDS bank conflicts parameters
    int64_t maxVlenA = 128 / elementTypeA.getIntOrFloatBitWidth();
    int64_t maxVlenB = 128 / elementTypeB.getIntOrFloatBitWidth();
    // If kpack is less than the hardware max vector length, and we are
    // writing more contiguous kpack elements, there is a possibility to
    // vectorize that we want to preserve (i.e., we favour vectorization over
    // bank conflicts resolution)
    bool isPossibleToVectorizeA = (kpack < maxVlenA && copyMPerThread > 1);
    bool isPossibleToVectorizeB = (kpack < maxVlenB && copyNPerThread > 1);
    bool rotateMWithK = isKContiguousDimA && !isPossibleToVectorizeA;
    bool rotateNWithK = isKContiguousDimB && !isPossibleToVectorizeB;
    bool doSwapThreadIterSubDimsForM =
        !isKContiguousDimA && !isPossibleToVectorizeA;
    bool doSwapThreadIterSubDimsForN =
        !isKContiguousDimB && !isPossibleToVectorizeB;
    LLVM_DEBUG(llvm::dbgs()
               << "rotateMWithK: " << rotateMWithK << "\n"
               << "rotateNWithK: " << rotateNWithK << "\n"
               << "doSwapThreadIterSubDimsForM: " << doSwapThreadIterSubDimsForM
               << "\n"
               << "doSwapThreadIterSubDimsForN: " << doSwapThreadIterSubDimsForN
               << "\n");

    // We invert the transforms that are iter --> K x D slice of the tensor
    // so that we can view loadBuffer as a K x D tensor
    ArrayAttr loadBufferAViews =
        invertTransforms(b, loc, maybeABufferViews->threadSubTile);
    Value viewLoadBufferA = transform(b, loadBufferA, loadBufferAViews);
    // Prior to LDS store, we need re-arrange register buffer to maxmize LDS
    // vectorization Hence, creating the view w.r.t global that correspond to
    // such re-arranged register buffer
    FailureOr<RegsAsMatrixSubTiles> maybeALdsStoreViews =
        getPackedRegsAsTileViews(
            b, loc, op.getA(), "m", bidGridOrder, bidGridLengths, blockSize,
            kPerBlock, mPerBlock, aCopyKPerThread, copyMPerThread, kpack,
            isKContiguousDimA, doSwapThreadIterSubDimsForM);
    if (failed(maybeALdsStoreViews)) {
      return failure();
    }
    ArrayAttr storeBufferAViews =
        invertTransforms(b, loc, maybeALdsStoreViews->threadSubTile);
    Value viewStoreBufferA = transform(b, storeBufferA, storeBufferAViews);
    auto packALoop = b.create<ThreadwiseTransposeOp>(
        loc, viewLoadBufferA, viewStoreBufferA, kpack, useIndexDiffs, true);
    ArrayAttr loadBufferBViews =
        invertTransforms(b, loc, maybeBBufferViews->threadSubTile);
    Value viewLoadBufferB = transform(b, loadBufferB, loadBufferBViews);
    // Prior to LDS store, we need re-arrange register buffer to maxmize LDS
    // vectorization Hence, creating the view w.r.t global that correspond to
    // such re-arranged register buffer
    FailureOr<RegsAsMatrixSubTiles> maybeBLdsStoreViews =
        getPackedRegsAsTileViews(
            b, loc, op.getB(), "n", bidGridOrder, bidGridLengths, blockSize,
            kPerBlock, nPerBlock, bCopyKPerThread, copyNPerThread, kpack,
            isKContiguousDimB, doSwapThreadIterSubDimsForN);
    if (failed(maybeBLdsStoreViews)) {
      return failure();
    }
    ArrayAttr storeBufferBViews =
        invertTransforms(b, loc, maybeBLdsStoreViews->threadSubTile);
    Value viewStoreBufferB = transform(b, storeBufferB, storeBufferBViews);
    auto packBLoop = b.create<ThreadwiseTransposeOp>(
        loc, viewLoadBufferB, viewStoreBufferB, kpack, useIndexDiffs, true);

    Type ldsReadTypeA = vectorTypeOrSelf(elementTypeA, kpack);
    FailureOr<Value> maybeWrappedLdsA = wrapLDSBufferForStore(
        b, loc, ldsByteBufferA, ldsReadTypeA, kpacksPerBlock, "m", mPerBlock,
        aCopyKPerThread, copyMPerThread, rotateMWithK);
    if (failed(maybeWrappedLdsA))
      return maybeWrappedLdsA;
    // This is KxD view of the flat LDS buffer
    Value wrappedLdsA = std::move(*maybeWrappedLdsA);
    // This will produce a (tid, iter) --> flat LDS view
    wrappedLdsA = transform(b, wrappedLdsA, maybeALdsStoreViews->blockSubTile);

    Type ldsReadTypeB = vectorTypeOrSelf(elementTypeB, kpack);
    FailureOr<Value> maybeWrappedLdsB = wrapLDSBufferForStore(
        b, loc, ldsByteBufferB, ldsReadTypeB, kpacksPerBlock, "n", nPerBlock,
        bCopyKPerThread, copyNPerThread, rotateNWithK);
    if (failed(maybeWrappedLdsB))
      return maybeWrappedLdsB;
    // This is KxD view of the flat LDS buffer
    Value wrappedLdsB = std::move(*maybeWrappedLdsB);
    // This will produce a (tid, iter) --> flat LDS view
    wrappedLdsB = transform(b, wrappedLdsB, maybeBLdsStoreViews->blockSubTile);

    ThreadwiseWriteAllOp blockwiseStoreA = b.create<ThreadwiseWriteAllOp>(
        loc, storeBufferA, wrappedLdsA,
        /*extraViews=*/b.getArrayAttr({}),
        /*extraIndices=*/ValueRange{tid}, op.getFeatures(), StoreMethod::Set,
        /*forceUnroll=*/true, /*useIndexDiffs=*/true);
    ThreadwiseWriteAllOp blockwiseStoreB = b.create<ThreadwiseWriteAllOp>(
        loc, storeBufferB, wrappedLdsB,
        /*extraViews=*/b.getArrayAttr({}),
        /*extraIndices=*/ValueRange{tid}, op.getFeatures(), StoreMethod::Set,
        /*forceUnroll=*/true, /*useIndexDiffs=*/true);

    // The blockwise gemm isn't set up for vector-of-kpack loads and so expects
    // a scalar kpacksPerBlock x dPerBlock x kpack x T buffer unconditionally.
    Value ldsMatrixA = viewBufferAs(b, ldsByteBufferA, elementTypeA);
    ldsMatrixA = reshapeBuffer(b, loc, ldsMatrixA, {"k", "m", "kpack"},
                               {kpacksPerBlock, mPerBlock, kpack});
    Value ldsMatrixB = viewBufferAs(b, ldsByteBufferB, elementTypeB);
    ldsMatrixB = reshapeBuffer(b, loc, ldsMatrixB, {"k", "n", "kpack"},
                               {kpacksPerBlock, nPerBlock, kpack});

    // Emit loop.
    int64_t nIterations = K / kPerBlock;
    BlockwiseGemmOp blockwiseGemmOp;
    // Start at 1 to make it clearer we have performed software pipelining.
    auto loopOp = b.create<affine::AffineForOp>(loc, 1, nIterations, 1);
    {
      // inside the loop.
      PatternRewriter::InsertionGuard guard(b);
      b.setInsertionPointToStart(loopOp.getBody());

      Value iv = loopOp.getInductionVar();
      b.create<ThreadwiseReadIntoOp>(
          loc, wrappedA, loadBufferA, /*extraViews=*/b.getArrayAttr({}),
          /*extraIndices=*/
          ValueRange{/*kIter=*/iv, gridCoords.g_block, gridCoords.m_block,
                     gridCoords.n_block, tid},
          true, true);
      b.create<ThreadwiseReadIntoOp>(
          loc, wrappedB, loadBufferB, /*extraViews=*/b.getArrayAttr({}),
          /*extraIndices=*/
          ValueRange{/*kIter=*/iv, gridCoords.g_block, gridCoords.m_block,
                     gridCoords.n_block, tid},
          true, true);

      // LDS barrier.
      b.create<LDSBarrierOp>(loc);

      // Emit blockwise GEMM.
      blockwiseGemmOp = b.create<BlockwiseGemmOp>(
          loc, ldsMatrixA, ldsMatrixB, registerMatrixCViewOp,
          b.getI32IntegerAttr(copyMPerThread),
          b.getI32IntegerAttr(copyNPerThread),
          rotateMWithK ? b.getUnitAttr() : nullptr,
          rotateNWithK ? b.getUnitAttr() : nullptr, op.getParamsAttr());

      // LDS barrier.
      // This barrier prevents halo part of outputs having weird values.
      b.create<LDSBarrierOp>(loc);

      // Packing step
      b.clone(*packALoop.getOperation());
      b.clone(*packBLoop.getOperation());

      // Emit blockwise stores
      b.clone(*blockwiseStoreA.getOperation());
      b.clone(*blockwiseStoreB.getOperation());
    }
    // outside the loop.

    // LDS barrier.
    b.create<LDSBarrierOp>(loc);

    // Emit blockwise GEMM for the loop tail.
    IRMapping tailGemmCloneMap;
    b.clone(*blockwiseGemmOp, tailGemmCloneMap);

    // Apparently, the canonicalizer doesn't get rid of empty loops without
    // results properly, remove them ourselves.
    if (nIterations <= 1)
      b.eraseOp(loopOp);

    SmallVector<Attribute> transformAttrs;

    // Threadwise copy from register (naive tensor) to global (generic tensor).
    TopDownTMBuilder splitMemoryCoords(
        b, {"g_block", "m_block", "n_block", "tid", "iter"},
        {gridSize, mBlocks, nBlocks, blockSize, threadCNumRegisters}, loc);
    splitMemoryCoords.passThrough({"g_block", "m_block", "n_block"});
    splitMemoryCoords.merge({"m_cuwaves", "n_cuwaves", "m_cuwave", "n_cuwave"},
                            {3, 4, 5, 6}, "tid",
                            {mCuwavesPerBlock, nCuwavesPerBlock,
                             mThreadsPerCuwave, nThreadsPerCuwave});
    splitMemoryCoords.merge({"m_repeat", "m_thread", "n_repeat", "n_thread"},
                            {7, 8, 9, 10}, "iter",
                            {gemmMRepeat, mPerThread, gemmNRepeat, nPerThread});
    TransformMapAttr splitMemoryCoordsAttr = splitMemoryCoords.get();
    transformAttrs.push_back(splitMemoryCoordsAttr);

    auto toMatrixC =
        TopDownTMBuilder::below(splitMemoryCoords, splitMemoryCoordsAttr);
    toMatrixC.passThrough({"gemmG"}, {0}, {"g_block"});
    toMatrixC.unmerge(
        "gemmM", 1,
        {"m_block", "m_repeat", "m_cuwaves", "m_cuwave", "m_thread"},
        {M / mPerBlock, gemmMRepeat, mCuwavesPerBlock, mThreadsPerCuwave,
         mPerThread});
    toMatrixC.unmerge(
        "gemmN", 2,
        {"n_block", "n_repeat", "n_cuwaves", "n_cuwave", "n_thread"},
        {N / nPerBlock, gemmNRepeat, nCuwavesPerBlock, nThreadsPerCuwave,
         nPerThread});

    swapThreadIdAndIteration(toMatrixC, /*mBlocks=*/bidGridLengths[1],
                             /*nBlocks=*/bidGridLengths[2], copyMPerThread,
                             copyNPerThread, mPerBlock, nPerBlock,
                             doSwapThreadIterSubDimsForM,
                             doSwapThreadIterSubDimsForN,
                             /*isBlockwise=*/false, transformAttrs);

    Value registerC = registerMatrixCAllocOp;
    // If we need to type-convert the accumulator (currently this is only
    // fp32->f16) then we must do so before the writeback loop in which fusion
    // takes places at this time, since the fusion pass as currently written
    // can't interceps the type conversions.
    if (destType != accumulatorType) {
      auto convertedCType =
          threadCRegisterMemRefType.clone(destType).cast<MemRefType>();
      Value convertedC = b.create<rock::GpuAllocOp>(loc, convertedCType);
      auto convertLoop = b.create<TransformingForOp>(
          loc, ArrayRef<ValueRange>{{zeroConstantOp}},
          ArrayRef<Attribute>{b.getArrayAttr({})},
          /*bounds=*/convertedCType.getShape(), /*strides=*/std::nullopt,
          /*useIndexDiffs=*/true, /*forceUnroll=*/true);
      {
        OpBuilder::InsertionGuard guard(b);
        b.setInsertionPointToStart(convertLoop.getBody());
        Value coord = convertLoop.getLowerCoords(/*domain=*/0)[0];
        Value loaded =
            b.create<InBoundsLoadOp>(loc, accumulatorType, registerC, coord);
        Value cast = createTypeConversionOp(b, loc, loaded, destType);
        b.create<InBoundsStoreOp>(loc, cast, convertedC, coord);
      }
      registerC = convertedC;
    }

<<<<<<< HEAD
    ArrayAttr idToMatrixCMaps =
        b.getArrayAttr({splitMemoryCoordsAttr, toMatrixCAttr});
=======
    ArrayAttr idToMatrixCMaps = b.getArrayAttr(transformAttrs);

>>>>>>> 7c2a9e51
    b.create<ThreadwiseWriteAllOp>(loc, registerC, op.getC(), idToMatrixCMaps,
                                   /*extraIndices=*/
                                   ValueRange{gridCoords.g_block,
                                              gridCoords.m_block,
                                              gridCoords.n_block, tid},
                                   op.getFeatures(), StoreMethod::Set,
                                   /*forceUnroll=*/true, useIndexDiffs);
    b.eraseOp(op);

    return success();
  }
};

//===----------------------------------------------------------------------===//
// GridwiseAttentionAccel lowering.
//===----------------------------------------------------------------------===//

struct GridwiseAttentionAccelRewritePattern
    : public OpRewritePattern<GridwiseAttentionAccelOp> {
  using OpRewritePattern<GridwiseAttentionAccelOp>::OpRewritePattern;

  LogicalResult storeGemmInputTile(
      PatternRewriter &rewriter, Location loc, int64_t kpack, Value regBuffer,
      RegsAsMatrixSubTiles toLDSViews, Value storeBuffer,
      Value ldsTileByteBuffer, int64_t kpacksPerBlock, StringRef nonKDimName,
      int64_t kPerBlock, int64_t dPerBlock, int64_t copyKPerThread,
      int64_t copyDPerThread, bool forceUnroll) const {
    Type elemType = regBuffer.getType().cast<MemRefType>().getElementType();
    ArrayAttr storeBufferViews =
        invertTransforms(rewriter, loc, toLDSViews.threadSubTile);
    Value viewStoreBuffer = transform(rewriter, storeBuffer, storeBufferViews);
    // The following is fine for software pipelining optimization as it could be
    // considered "compute". In future, consider refactoring the following loop
    // to be a single reg->reg op avoid verbose IR at this level.
    (void)packLoadBufferToStoreBuffer(rewriter, loc, elemType, kpack, regBuffer,
                                      viewStoreBuffer);
    Type ldsReadType = vectorTypeOrSelf(elemType, kpack);
    FailureOr<Value> maybeWrappedLds = wrapLDSBufferForStore(
        rewriter, loc, ldsTileByteBuffer, ldsReadType, kpacksPerBlock,
        nonKDimName, dPerBlock, copyKPerThread);
    if (failed(maybeWrappedLds)) {
      return failure();
    }
    // This is KxD view of the flat LDS buffer
    Value wrappedLds = std::move(*maybeWrappedLds);
    // This will produce a (tid, iter) --> flat LDS view
    wrappedLds = transform(rewriter, wrappedLds, toLDSViews.blockSubTile);
    auto tid = rewriter.create<WorkitemIdOp>(loc, rewriter.getIndexType());
    rewriter.create<ThreadwiseWriteAllOp>(
        loc, storeBuffer, wrappedLds, /*extraViews=*/rewriter.getArrayAttr({}),
        /*extraIndices=*/ValueRange{tid}, GemmFeatures::none, StoreMethod::Set,
        forceUnroll, true);
    return success();
  }

  // This function will process a tile of gemm input into LDS buffer
  // in a way it could be fed to blockwise_gemm_accel op
  LogicalResult loadAndStoreGemmInputTile(
      Location loc, TypedValue<MemRefType> in, Value kIter,
      rock::layout::GridCoordinates gridCoords, Value fromGlobalRegBuffer,
      Value toLDSRegBuffer, Value ldsTileByteBuffer, StringRef nonKDimName,
      int64_t kpack, int64_t kpacksPerBlock, int64_t dPerBlock,
      uint32_t blockSize, uint32_t gridSize, ArrayRef<StringRef> bidGridOrder,
      ArrayRef<int64_t> bidGridLengths, bool forceUnroll,
      PatternRewriter &rewriter,
      std::optional<int64_t> forceKPerThread = std::nullopt) const {

    int64_t kPerBlock = kpacksPerBlock * kpack;
    int64_t copyPerThread = (kPerBlock * dPerBlock) / blockSize;
    Type elemType = in.getType().getElementType();
    if (copyPerThread == 0) {
      return emitError(loc) << "Block size too large, rejecting as invalid.\n";
    }
    auto maybeCopyDPerThread = computeCopyPerThread(
        elemType, copyPerThread, kPerBlock, dPerBlock, kpack, loc);
    if (failed(maybeCopyDPerThread))
      return failure();

    int64_t copyKPerThread = (*maybeCopyDPerThread).first;
    int64_t copyDPerThread = (*maybeCopyDPerThread).second;
    if (forceKPerThread.has_value()) {
      copyKPerThread = forceKPerThread.value();
      copyDPerThread = copyPerThread / copyKPerThread;
    }

    // Find the best way of vectorizing the layout
    GemmDimension vectorTiebreaker =
        (kpack > 1) ? GemmDimension::K : GemmDimension::MorN;
    int64_t vectorLen;
    GemmDimension vectorDim;
    std::tie(vectorDim, vectorLen) = bestGlobalVectorization(
        rewriter, in, copyDPerThread, copyKPerThread, vectorTiebreaker,
        kPerBlock, dPerBlock, elemType);
    FailureOr<RegsAsMatrixSubTiles> maybeInBufferViews = getLoadRegsAsTileViews(
        rewriter, loc, in, nonKDimName, bidGridOrder, bidGridLengths, blockSize,
        kPerBlock, dPerBlock, copyKPerThread, copyDPerThread,
        vectorDim == GemmDimension::K);
    if (failed(maybeInBufferViews)) {
      return failure();
    }
    Value viewIn = transform(rewriter, in, maybeInBufferViews->gridSubTile);
    auto tid = rewriter.create<WorkitemIdOp>(loc, rewriter.getIndexType());
    rewriter.create<ThreadwiseReadIntoOp>(
        loc, viewIn, fromGlobalRegBuffer,
        /*extraViews=*/rewriter.getArrayAttr({}),
        ValueRange{kIter, gridCoords.g_block, gridCoords.m_block,
                   gridCoords.n_block, tid},
        forceUnroll, true);
    // threadwiseView is iter --> K,D
    // Hence we invert to create the reg buffer to be viewed
    // as K x D memref
    ArrayAttr loadBufferViews =
        invertTransforms(rewriter, loc, maybeInBufferViews->threadSubTile);
    Value viewLoadBuffer =
        transform(rewriter, fromGlobalRegBuffer, loadBufferViews);

    FailureOr<RegsAsMatrixSubTiles> maybeLdsStoreViews =
        getPackedRegsAsTileViews(rewriter, loc, in, nonKDimName, bidGridOrder,
                                 bidGridLengths, blockSize, kPerBlock,
                                 dPerBlock, copyKPerThread, copyDPerThread,
                                 kpack, vectorDim == GemmDimension::K);
    if (failed(maybeLdsStoreViews)) {
      return failure();
    }
    LogicalResult storeGemmTileStatus = storeGemmInputTile(
        rewriter, loc, kpack, viewLoadBuffer, maybeLdsStoreViews.value(),
        toLDSRegBuffer, ldsTileByteBuffer, kpacksPerBlock, nonKDimName,
        kPerBlock, dPerBlock, copyKPerThread, copyDPerThread, forceUnroll);
    if (failed(storeGemmTileStatus)) {
      return failure();
    }
    return success();
  }

  Value createLDSByteBuffer(PatternRewriter &rewriter, Location loc,
                            int64_t numElements, Type elemType) const {
    auto workgroupMemoryAddressSpace = rewriter.getAttr<gpu::AddressSpaceAttr>(
        gpu::GPUDialect::getWorkgroupAddressSpace());
    int64_t ldsBlockSize = numElements * getByteWidth(elemType);
    auto ldsMemRefType =
        MemRefType::get({ldsBlockSize}, rewriter.getI8Type(), AffineMap{},
                        workgroupMemoryAddressSpace);
    Value ldsByteBuffer = rewriter.create<GpuAllocOp>(loc, ldsMemRefType);
    return ldsByteBuffer;
  }

  // This function will create fromGlobalRegsBuffer, toLDSRegBuffer and
  // ldsTileBuffer for a gemm input
  std::tuple<Value, Value, Value>
  createBuffersForGemmIn(Location loc, int64_t kPerBlock, int64_t blockSize,
                         Type elemType, int64_t dPerBlock,
                         PatternRewriter &rewriter) const {
    auto privateMemoryAddressSpace = rewriter.getAttr<gpu::AddressSpaceAttr>(
        gpu::GPUDialect::getPrivateAddressSpace());
    int64_t copyPerThread = (kPerBlock * dPerBlock) / blockSize;
    Type loadBufferType = MemRefType::get(
        {copyPerThread}, elemType, AffineMap{}, privateMemoryAddressSpace);
    Value fromGlobalRegBuffer =
        rewriter.create<GpuAllocOp>(loc, loadBufferType);
    Value toLDSRegBuffer = rewriter.create<GpuAllocOp>(loc, loadBufferType);
    Value ldsByteBuffer =
        createLDSByteBuffer(rewriter, loc, dPerBlock * kPerBlock, elemType);
    return {fromGlobalRegBuffer, toLDSRegBuffer, ldsByteBuffer};
  }

  void zeroAccBuffer(PatternRewriter &rewriter, Location loc,
                     Value accBuffer) const {
    MemRefType accBufferType = accBuffer.getType().cast<MemRefType>();
    Value zeroConstantCOp =
        createZeroConstantOp(rewriter, loc, accBufferType.getElementType());
    rewriter.create<FillOp>(loc, accBuffer, zeroConstantCOp);
  }

  // This function creates the accumulator register buffer
  Value createBufferForAccelGemmOut(Location loc,
                                    rock::accel::AccelEmitterParams params,
                                    PatternRewriter &rewriter) const {
    auto privateMemoryAddressSpace = rewriter.getAttr<gpu::AddressSpaceAttr>(
        gpu::GPUDialect::getPrivateAddressSpace());
    int64_t nResultVectors = params.nResultVectors;
    int64_t mRepeats = params.mRepeats;
    int64_t nRepeats = params.nRepeats;
    VectorType accVectorType = params.accVectorType;
    int64_t nOutputVectors = nResultVectors * mRepeats * nRepeats;
    MemRefType regCAllocType =
        MemRefType::get(nOutputVectors, accVectorType, AffineMap{},
                        /*memorySpace=*/privateMemoryAddressSpace);
    Value regCAllocOp = rewriter.create<rock::GpuAllocOp>(loc, regCAllocType);
    return regCAllocOp;
  }

  // This function creates a simple scalar reg buffer (i.e. without vectors)
  Value createBufferForGemmOut(Location loc, Type gemmOutElemType,
                               rock::accel::AccelEmitterParams params,
                               PatternRewriter &rewriter) const {
    auto privateMemoryAddressSpace = rewriter.getAttr<gpu::AddressSpaceAttr>(
        gpu::GPUDialect::getPrivateAddressSpace());
    int64_t numOutputElements = params.numOutputVectorElements();
    auto gemmOutScalarBufferType =
        MemRefType::get(numOutputElements, gemmOutElemType, AffineMap{},
                        /*memorySpace=*/privateMemoryAddressSpace);
    Value gemmOutScalarBuffer =
        rewriter.create<rock::GpuAllocOp>(loc, gemmOutScalarBufferType);
    return gemmOutScalarBuffer;
  }

  // Logic to setup blockwise_gemm_accel parameters.
  //
  // Original C++ logic:
  // index_t mMyWaveOffsetA;
  // index_t mMyWaveOffsetB;
  // const index_t waveId   = get_thread_local_1d_id() / WaveSize;
  // const index_t waveId_m = waveId / GemmNWaves;
  // const index_t waveId_n = waveId % GemmNWaves;
  // mMyWaveOffsetA = waveId_m * GemmMPerWave;
  // mMyWaveOffsetB = waveId_n * GemmNPerWave;
  std::tuple<Value, Value>
  createWaveOffsets(Location loc, const int64_t waveSize, int64_t nPerWave,
                    int64_t nPerBlock,
                    rock::accel::AccelEmitterParams accelParams, Value tid,
                    PatternRewriter &rewriter) const {
    ConstantIndexOp waveSizeConstantOp =
        rewriter.create<ConstantIndexOp>(loc, waveSize);
    int64_t nWaves = nPerBlock / nPerWave;
    auto nWavesConstantOp = rewriter.create<ConstantIndexOp>(loc, nWaves);
    auto waveId = rewriter.create<DivUIOp>(loc, tid, waveSizeConstantOp);
    auto waveId_m = rewriter.create<DivUIOp>(loc, waveId, nWavesConstantOp);
    auto waveId_n = rewriter.create<RemUIOp>(loc, waveId, nWavesConstantOp);

    Value mMyWaveOffsetA, mMyWaveOffsetB;
    Value waveOffsetAConstantOp =
        rewriter.create<ConstantIndexOp>(loc, accelParams.mPerAccel);
    Value waveOffsetBConstantOp =
        rewriter.create<ConstantIndexOp>(loc, accelParams.nPerAccel);
    mMyWaveOffsetA =
        rewriter.create<MulIOp>(loc, waveId_m, waveOffsetAConstantOp);
    mMyWaveOffsetB =
        rewriter.create<MulIOp>(loc, waveId_n, waveOffsetBConstantOp);
    return {mMyWaveOffsetA, mMyWaveOffsetB};
  }

  // This fuction creates interrim register buffers to store data in once
  // loaded from the LDS before accelerator intrinsics are called
  std::tuple<Value, Value>
  createRegInterrimBufferForAccel(Location loc,
                                  rock::accel::AccelEmitterParams params,
                                  PatternRewriter &rewriter) const {
    auto privateMemoryAddressSpace = rewriter.getAttr<gpu::AddressSpaceAttr>(
        gpu::GPUDialect::getPrivateAddressSpace());
    int64_t kBasePerThread = params.kBasePerThread;

    Type argTypeA = params.argTypeA;
    auto arrayAType = MemRefType::get({kBasePerThread}, argTypeA, AffineMap{},
                                      privateMemoryAddressSpace);
    auto arrayA = rewriter.create<GpuAllocOp>(loc, arrayAType);

    Type argTypeB = params.argTypeB;
    auto arrayBType = MemRefType::get({kBasePerThread}, argTypeB, AffineMap{},
                                      privateMemoryAddressSpace);
    auto arrayB = rewriter.create<GpuAllocOp>(loc, arrayBType);
    return {arrayA, arrayB};
  }

  // This function does the corrections to row-based tiled reductions
  // according to flash attention algorithm : https://arxiv.org/abs/2205.14135
  //
  // The shapes expected by the functions:
  // gemm0OutBufferMaxView.shape = [g0.Mpt, g0.Npt]
  // gemm0OutBufferSumView.shape = [g0.Mpt, g0.Npt]
  // gemm1OutThreadwiseView.shape = [g1.Mpt=g0.Mpt, g1.Npt]
  // attentionOutAccBuffer.shape = [g1.Mpt=g0.Mpt, g1.Npt]
  // maxRowBuffer.shape = [g1.Mpt=g0.Mpt]
  // sumRowBuffer.shape = [g1.Mpt=g0.Mpt]
  //
  // This function will do the following logic :
  //
  // maxRowBufferNew = max(maxRowBuffer, gemm0OutBufferMaxView[:,0])
  //
  // sumRowBufferNew = exp(maxRowBuffer - maxRowBufferNew) * sumRowBuffer +
  // exp(gemm0OutBufferMaxView[:,0] - maxRowBufferNew) *
  // gemm0OutBufferSumView[:,0]
  //
  // attentionOutAccBufferMaxScaled =
  // exp(maxRowBuffer - maxRowBufferNew) * attentionOutAccBuffer
  //
  // attentionOutAccBufferMaxScaledNoSumDiv = attentionOutAccBufferMaxScaled *
  // sumRowBuffer
  //
  // gemm1OutThreadwiseViewMaxScaled  =
  // exp(gemm0OutBufferMaxView[:,0] - maxRowBufferNew) * gemm1OutThreadwiseView
  //
  // [STORE] attentionOutAccBuffer = (attentionOutAccBufferMaxScaledNoSumDiv +
  // gemm1OutThreadwiseViewMaxScaled ) / sumRowBufferNew
  //
  // [STORE] maxRowBuffer = maxRowBufferNew
  //
  // [STORE] sumRowBuffer = sumRowBufferNew
  void createRowStateCorrections(PatternRewriter &rewriter, Location loc,
                                 Value gemm0OutBufferMaxView,
                                 Value gemm0OutBufferSumView,
                                 Value gemm1OutThreadwiseView,
                                 Value attentionOutAccBufferView,
                                 Value maxRowBuffer, Value sumRowBuffer) const {
    Value gemm0OutBufferMax, gemm0OutBufferSum, gemm1Out, attentionOutAccBuffer;
    ArrayAttr gemm0OutBufferMaxTrs, gemm0OutBufferSumTrs, gemm1OutTrs,
        attentionOutAccBufferTrs;
    std::tie(gemm0OutBufferMax, gemm0OutBufferMaxTrs, std::ignore) =
        untransform(rewriter, gemm0OutBufferMaxView);
    std::tie(gemm0OutBufferSum, gemm0OutBufferSumTrs, std::ignore) =
        untransform(rewriter, gemm0OutBufferSumView);
    std::tie(gemm1Out, gemm1OutTrs, std::ignore) =
        untransform(rewriter, gemm1OutThreadwiseView);
    std::tie(attentionOutAccBuffer, attentionOutAccBufferTrs, std::ignore) =
        untransform(rewriter, attentionOutAccBufferView);

    MemRefType attentionOutAccBufferType =
        attentionOutAccBufferView.getType().cast<MemRefType>();
    Type outElemType = attentionOutAccBufferType.getElementType();
    int64_t g1Mpt = attentionOutAccBufferType.getShape()[0];
    int64_t g1Npt = attentionOutAccBufferType.getShape()[1];

    // TopDownTMBuilder sliceViewBuilder{
    //     rewriter, {"g1Mpt", "g1Npt"}, {g1Mpt, g1Npt}, loc};
    // sliceViewBuilder.passThrough("g1Mpt");
    // sliceViewBuilder.constDim("g0Npt", 1, 0, g0Npt);
    // TransformMapAttr sliceViewTrMap = sliceViewBuilder.get();
    // // gemm0OutBufferMaxView[:,0]
    // gemm0OutBufferMaxTrs =
    //     prependUpperViews(rewriter, rewriter.getArrayAttr({sliceViewTrMap}),
    //                       gemm0OutBufferMaxTrs);
    // // gemm0OutBufferSumView[:,0]
    // gemm0OutBufferSumTrs =
    //     prependUpperViews(rewriter, rewriter.getArrayAttr({sliceViewTrMap}),
    //                       gemm0OutBufferSumTrs);

    Value zero = rewriter.createOrFold<ConstantIndexOp>(loc, 0);
    Value lastNptIdx = rewriter.createOrFold<ConstantIndexOp>(loc, g1Npt - 1);

    auto loop = rewriter.create<TransformingForOp>(
        loc,
        ArrayRef<ValueRange>{{zero, zero},
                             {zero, zero},
                             {zero, zero},
                             {zero, zero},
                             {zero, zero}},
        ArrayRef<Attribute>{rewriter.getArrayAttr({}), gemm0OutBufferMaxTrs,
                            gemm0OutBufferSumTrs, gemm1OutTrs,
                            attentionOutAccBufferTrs},
        /*bounds=*/ArrayRef<int64_t>{g1Mpt, g1Npt},
        /*strides=*/ArrayRef<int64_t>{1, 1},
        /*useIndexDiffs=*/true, /*forceUnroll=*/true);
    {
      OpBuilder::InsertionGuard guard(rewriter);
      rewriter.setInsertionPointToStart(loop.getBody());

      Block::BlockArgListType upperCoords = loop.getLowerCoords(0);
      Block::BlockArgListType gemm0OutBufferMaxCoords = loop.getLowerCoords(1);
      Block::BlockArgListType gemm0OutBufferSumCoords = loop.getLowerCoords(2);
      Block::BlockArgListType gemm1OutCoords = loop.getLowerCoords(3);
      Block::BlockArgListType attentionOutAccBufferCoords =
          loop.getLowerCoords(4);

      // maxRowBufferNew = max(maxRowBuffer, gemm0OutBufferMaxView[:,0])
      // ---------------------------------------------------------------------
      Type maxRowBufferElemType = getElementTypeOrSelf(maxRowBuffer.getType());
      Value ldMaxRowBuffer = rewriter.create<InBoundsLoadOp>(
          loc, maxRowBufferElemType, maxRowBuffer, ValueRange{upperCoords[0]});
      Value ldgemm0OutBufferMax = rewriter.create<InBoundsLoadOp>(
          loc, maxRowBufferElemType, gemm0OutBufferMax,
          gemm0OutBufferMaxCoords);
      Value maxRowBufferNew = rewriter.create<arith::MaxFOp>(
          loc, ldMaxRowBuffer, ldgemm0OutBufferMax);

      // sumRowBufferNew = exp(maxRowBuffer - maxRowBufferNew) * sumRowBuffer +
      // exp(gemm0OutBufferMaxView[:,0] - maxRowBufferNew) *
      // gemm0OutBufferSumView[:,0]
      // ---------------------------------------------------------------------
      Type sumRowBufferElemType = getElementTypeOrSelf(sumRowBuffer.getType());
      Value ldSumRowBuffer = rewriter.create<InBoundsLoadOp>(
          loc, sumRowBufferElemType, sumRowBuffer, ValueRange{upperCoords[0]});
      Value ldgemm0OutBufferSum = rewriter.create<InBoundsLoadOp>(
          loc, sumRowBufferElemType, gemm0OutBufferSum,
          gemm0OutBufferSumCoords);
      // sumRowBufferNew0 = exp(maxRowBuffer - maxRowBufferNew) * sumRowBuffer
      Value sumRowBufferNew0 =
          rewriter.create<arith::SubFOp>(loc, ldMaxRowBuffer, maxRowBufferNew);
      sumRowBufferNew0 = rewriter.create<math::ExpOp>(loc, sumRowBufferNew0);
      sumRowBufferNew0 =
          rewriter.create<arith::MulFOp>(loc, sumRowBufferNew0, ldSumRowBuffer);
      // sumRowBufferNew1 = exp(gemm0OutBufferMaxView[:,0] - maxRowBufferNew) *
      // gemm0OutBufferSumView[:,0]
      Value sumRowBufferNew1 = rewriter.create<arith::SubFOp>(
          loc, ldgemm0OutBufferMax, maxRowBufferNew);
      sumRowBufferNew1 = rewriter.create<math::ExpOp>(loc, sumRowBufferNew1);
      sumRowBufferNew1 = rewriter.create<arith::MulFOp>(loc, sumRowBufferNew1,
                                                        ldgemm0OutBufferSum);
      // sumRowBufferNew = sumRowBufferNew0 + sumRowBufferNew1
      Value sumRowBufferNew = rewriter.create<arith::AddFOp>(
          loc, sumRowBufferNew0, sumRowBufferNew1);

      // attentionOutAccBufferMaxScaled = exp(maxRowBuffer - maxRowBufferNew) *
      // attentionOutAccBuffer
      // --------------------------------------------------------------------
      Value ldAttentionOutAccBuffer = rewriter.create<InBoundsLoadOp>(
          loc, outElemType, attentionOutAccBuffer, attentionOutAccBufferCoords);
      Value attentionOutAccBufferMaxScaled =
          rewriter.create<arith::SubFOp>(loc, ldMaxRowBuffer, maxRowBufferNew);
      attentionOutAccBufferMaxScaled =
          rewriter.create<math::ExpOp>(loc, attentionOutAccBufferMaxScaled);
      attentionOutAccBufferMaxScaled = rewriter.create<arith::MulFOp>(
          loc, attentionOutAccBufferMaxScaled, ldAttentionOutAccBuffer);

      // attentionOutAccBufferMaxScaledNoSumDiv = attentionOutAccBufferMaxScaled
      // * sumRowBuffer
      // --------------------------------------------------------------------
      Value attentionOutAccBufferMaxScaledNoSumDiv =
          rewriter.create<arith::MulFOp>(loc, attentionOutAccBufferMaxScaled,
                                         ldSumRowBuffer);

      // gemm1OutThreadwiseViewMaxScaled  = exp(gemm0OutBufferMaxView[:,0] -
      // maxRowBufferNew) * gemm1OutThreadwiseView
      // --------------------------------------------------------------------
      Value gemm1OutThreadwiseViewMaxScaled = rewriter.create<arith::SubFOp>(
          loc, ldgemm0OutBufferMax, maxRowBufferNew);
      gemm1OutThreadwiseViewMaxScaled =
          rewriter.create<math::ExpOp>(loc, gemm1OutThreadwiseViewMaxScaled);
      Value ldGemm1Out = rewriter.create<InBoundsLoadOp>(
          loc, outElemType, gemm1Out, gemm1OutCoords);
      gemm1OutThreadwiseViewMaxScaled = rewriter.create<arith::MulFOp>(
          loc, gemm1OutThreadwiseViewMaxScaled, ldGemm1Out);

      // [STORE] attentionOutAccBuffer = (attentionOutAccBufferMaxScaledNoSumDiv
      // + gemm1OutThreadwiseViewMaxScaled ) / sumRowBufferNew
      // --------------------------------------------------------------------
      Value stAttentionOutAccBuffer = rewriter.create<arith::AddFOp>(
          loc, attentionOutAccBufferMaxScaledNoSumDiv,
          gemm1OutThreadwiseViewMaxScaled);
      stAttentionOutAccBuffer = rewriter.create<arith::DivFOp>(
          loc, stAttentionOutAccBuffer, sumRowBufferNew);
      rewriter.create<InBoundsStoreOp>(loc, stAttentionOutAccBuffer,
                                       attentionOutAccBuffer,
                                       attentionOutAccBufferCoords);

      // [STORE] maxRowBuffer = maxRowBufferNew
      // [STORE] sumRowBuffer = sumRowBufferNew
      // --------------------------------------------------------------------
      // We only need to do with once per row
      Value isNptLastIdx = rewriter.create<arith::CmpIOp>(
          loc, arith::CmpIPredicate::eq, upperCoords[1], lastNptIdx);
      scf::IfOp ifb = rewriter.create<scf::IfOp>(loc, isNptLastIdx,
                                                 /*withElseRegion=*/false);
      {
        OpBuilder thenb = ifb.getThenBodyBuilder();
        thenb.create<InBoundsStoreOp>(loc, maxRowBufferNew, maxRowBuffer,
                                      ValueRange{upperCoords[0]});
        thenb.create<InBoundsStoreOp>(loc, sumRowBufferNew, sumRowBuffer,
                                      ValueRange{upperCoords[0]});
      }
    }
  }

  RockAccelTuningParamAttrInterface
  deriveGemm1TuningParams(PatternRewriter &rewriter,
                          RockAccelTuningParamAttrInterface gemm0TuningParams,
                          int64_t gemm1NPerBlock) const {
    return rewriter.getAttr<XdlopsGemmParamsAttr>(
        /*gemmKpackPerBlock=*/gemm0TuningParams.getNPerBlock() /
            gemm0TuningParams.getKpack(),
        /*gemmMPerBlock=*/gemm0TuningParams.getMPerBlock(),
        /*gemmNPerBlock=*/gemm1NPerBlock,
        /*gemmKPack=*/gemm0TuningParams.getKpack(),
        /*gemmMPerWave=*/gemm0TuningParams.getMPerWave(),

        // Here reusing g1NPerBlock as g1NPerWave
        // because this has to agree with wavesPerBlock
        // for the given blockSize. By using g1NPerWave == g1NPerBlock
        // we are essentially, making nWaves be 1.
        /*gemmNPerWave=*/gemm1NPerBlock,
        /*forceUnroll=*/gemm0TuningParams.getForceUnroll());
  }

  // The rows and columns of subtile view needs to
  // be transposed depending on which operand of
  // gemm the view is going to be.
  RegsAsMatrixSubTiles
  transposeSubTileViews(PatternRewriter &rewriter, Location loc,
                        RegsAsMatrixSubTiles subTileViews) const {
    ArrayAttr threadSubTile = subTileViews.threadSubTile;
    SmallVector<Attribute, 4> threadSubTileMaps =
        llvm::to_vector<4>(threadSubTile.getAsRange<Attribute>());
    {
      ArrayRef<int64_t> subTileShape = getLowerShape(threadSubTile);
      TopDownTMBuilder viewBuilder(rewriter, subTileShape, loc);
      viewBuilder.passThrough({0, 1}, {1, 0});
      threadSubTileMaps.push_back(viewBuilder.get());
    }

    ArrayAttr blockSubTile = subTileViews.blockSubTile;
    SmallVector<Attribute, 4> blockSubTileMaps =
        llvm::to_vector<4>(blockSubTile.getAsRange<Attribute>());
    {
      ArrayRef<int64_t> subTileShape = getLowerShape(blockSubTile);
      TopDownTMBuilder viewBuilder(rewriter, subTileShape, loc);
      viewBuilder.passThrough({0, 1}, {1, 0});
      blockSubTileMaps.push_back(viewBuilder.get());
    }

    ArrayAttr gridSubTile = subTileViews.gridSubTile;
    SmallVector<Attribute, 4> gridSubTileMaps =
        llvm::to_vector<4>(gridSubTile.getAsRange<Attribute>());
    {
      ArrayRef<int64_t> subTileShape = getLowerShape(gridSubTile);
      TopDownTMBuilder viewBuilder(rewriter, subTileShape, loc);
      viewBuilder.passThrough({0, 1, 2}, {0, 2, 1});
      gridSubTileMaps.push_back(viewBuilder.get());
    }

    return RegsAsMatrixSubTiles{rewriter.getArrayAttr(gridSubTileMaps),
                                rewriter.getArrayAttr(blockSubTileMaps),
                                rewriter.getArrayAttr(threadSubTileMaps)};
  }

  // This function will take a view stack that has lower view as m x n.
  // Then append a view to make it : m x n --> m --> m x constDim(0, n).
  // This is used to get corresponding 0th col idx in between two matrices
  // that have same number of rows.
  ArrayAttr createNZeroBroadcastView(PatternRewriter &rewriter, Location loc,
                                     ArrayAttr subTileView,
                                     int64_t zeroNDimSize) const {
    ArrayRef<int64_t> lowerShape = getLowerShape(subTileView);
    bool hasGDim = lowerShape.size() == 3;
    SmallVector<StringRef> topNames{"m", "n"};
    int nDimIdx = 1;
    if (hasGDim) {
      topNames.insert(topNames.begin(), "g");
      nDimIdx = 2;
    }
    TopDownTMBuilder dropNTop(rewriter, topNames, lowerShape, loc);
    if (hasGDim) {
      dropNTop.passThrough("g");
    }
    dropNTop.passThrough("m");
    dropNTop.constDim("nzero", nDimIdx, 0, zeroNDimSize);
    TransformMapAttr mOnlyViewMap = dropNTop.get();
    return prependUpperViews(rewriter, subTileView,
                             rewriter.getArrayAttr({mOnlyViewMap}));
  }

  // This function will call makeNZeroSubTile on subtile views of registers
  // across grid, block and thread levels.
  RegsAsMatrixSubTiles makeNZeroSubTile(PatternRewriter &rewriter, Location loc,
                                        RegsAsMatrixSubTiles subTileViews,
                                        int64_t nLen, int64_t nPerBlock,
                                        int64_t nPerThread) const {
    RegsAsMatrixSubTiles ret;
    ret.gridSubTile =
        createNZeroBroadcastView(rewriter, loc, subTileViews.gridSubTile, nLen);
    ret.blockSubTile = createNZeroBroadcastView(
        rewriter, loc, subTileViews.blockSubTile, nPerBlock);
    ret.threadSubTile = createNZeroBroadcastView(
        rewriter, loc, subTileViews.threadSubTile, nPerThread);
    return ret;
  }

  // This function will create a linalg generic block to perform cast
  // and copy to another memref.
  void createTypeConversionLaGeneric(PatternRewriter &rewriter, Location loc,
                                     Value src, Value dst) const {
    MemRefType dstType = dst.getType().cast<MemRefType>();
    SmallVector<AffineMap, 2> indexingMaps{
        2, rewriter.getMultiDimIdentityMap(dstType.getRank())};
    SmallVector<utils::IteratorType> iteratorTypes(
        dstType.getRank(), utils::IteratorType::parallel);
    rewriter.create<linalg::GenericOp>(
        loc, ValueRange(src), ValueRange(dst), indexingMaps, iteratorTypes,
        [&](OpBuilder &nestedBuilder, Location nestedLoc, ValueRange args) {
          Value cast = createTypeConversionOp(rewriter, loc, args[0],
                                              dstType.getElementType());
          nestedBuilder.create<linalg::YieldOp>(nestedLoc, cast);
        });
  }

  LogicalResult matchAndRewrite(GridwiseAttentionAccelOp op,
                                PatternRewriter &rewriter) const override {
    Location loc = op.getLoc();
    StringRef arch = op.getArch();
    uint32_t blockSize = op.getBlockSize();
    uint32_t gridSize = op.getGridSize();
    const int64_t waveSize = rock::lookupArchInfo(arch).waveSize;

    TypedValue<MemRefType> inQ = op.getQueries();
    ArrayRef<int64_t> qShape = inQ.getType().getShape();
    Type elemTypeQ = inQ.getType().getElementType();

    TypedValue<MemRefType> inK = op.getKeys();
    ArrayRef<int64_t> kShape = op.getKeys().getType().getShape();
    Type elemTypeK = inK.getType().getElementType();

    TypedValue<MemRefType> inV = op.getValues();
    Type elemTypeV = inV.getType().getElementType();

    TypedValue<MemRefType> out = op.getOut();
    ArrayRef<int64_t> outShape = op.getOut().getType().getShape();
    Type elemTypeOut = out.getType().getElementType();

    // Gemm0 out is casted to be elemTypeV
    Type elemTypeQxK = elemTypeV;

    auto privateMemoryAddressSpace = rewriter.getAttr<gpu::AddressSpaceAttr>(
        gpu::GPUDialect::getPrivateAddressSpace());

    int64_t gemm0G = qShape[0];
    int64_t gemm0K = qShape[1];
    int64_t gemm0M = qShape[2];
    int64_t gemm0N = kShape[2];

    int64_t gemm1M = outShape[1];
    int64_t gemm1N = outShape[2];

    RockAccelTuningParamAttrInterface gemm0TuningParams = op.getParams();
    int64_t gemm0kpack = gemm0TuningParams.getKpack();
    int64_t gemm0KpacksPerBlock = gemm0TuningParams.getKpackPerBlock();
    int64_t gemm0MPerBlock = gemm0TuningParams.getMPerBlock();
    int64_t gemm0NPerBlock = gemm0TuningParams.getNPerBlock();
    bool forceUnroll = gemm0TuningParams.getForceUnroll();
    int64_t gemm0MBlocks = gemm0M / gemm0MPerBlock;
    int64_t gemm0NBlocks = gemm0N / gemm0NPerBlock;
    int64_t gemm1NPerBlock = gemm1N;

    RockAccelTuningParamAttrInterface gemm1TuningParams =
        deriveGemm1TuningParams(rewriter, gemm0TuningParams, gemm1NPerBlock);
    int64_t gemm1kpack = gemm1TuningParams.getKpack();

    auto accelEmitterPtrGemm0 = accel::AccelEmitter::select(
        op.getFeatures(), elemTypeQ, elemTypeK, arch, gemm0TuningParams);
    if (!accelEmitterPtrGemm0)
      return op.emitOpError("Unable to emit accelerator code.");
    rock::accel::AccelEmitterParams accelParamsGemm0 =
        accelEmitterPtrGemm0->getParams();
    auto accelEmitterPtrGemm1 = accel::AccelEmitter::select(
        op.getFeatures(), elemTypeV, elemTypeV, arch, gemm1TuningParams);
    if (!accelEmitterPtrGemm1)
      return op.emitOpError("Unable to emit accelerator code.");
    rock::accel::AccelEmitterParams accelParamsGemm1 =
        accelEmitterPtrGemm1->getParams();

    // Get current workgroup ID.
    auto bid = rewriter.create<WorkgroupIdOp>(loc, rewriter.getIndexType());
    // Get current workitem ID.
    auto tid = rewriter.create<WorkitemIdOp>(loc, rewriter.getIndexType());

    // Bufers for Gemm0
    int64_t gemm0KPerBlock = gemm0kpack * gemm0KpacksPerBlock;
    auto [fromGlobalRegBufferQ, toLDSRegBufferQ, ldsByteBufferQ] =
        createBuffersForGemmIn(loc, gemm0KPerBlock, blockSize, elemTypeQ,
                               gemm0MPerBlock, rewriter);
    auto [fromGlobalRegBufferK, toLDSRegBufferK, ldsByteBufferK] =
        createBuffersForGemmIn(loc, gemm0KPerBlock, blockSize, elemTypeK,
                               gemm0NPerBlock, rewriter);
    auto [preAccelRegBufferQ, preAccelRegBufferK] =
        createRegInterrimBufferForAccel(loc, accelParamsGemm0, rewriter);
    Value accRegBufferGemm0 =
        createBufferForAccelGemmOut(loc, accelParamsGemm0, rewriter);
    // Currently, there is a working assumption that this kernel is meant
    // support fp32/fp16 This should be guranteed by op verifiers.
    Value gemm0OutBuffer =
        createBufferForGemmOut(loc, elemTypeQxK, accelParamsGemm0, rewriter);

    // Buffers for reductions
    SmallVector<StringRef, 3> bidGridOrder = {"g_block", "m_block", "n_block"};
    SmallVector<int64_t, 3> gemm0BidGridLengths = {gemm0G, gemm0MBlocks,
                                                   gemm0NBlocks};
    // nblock is 1 for gemm1 as the full slice is done inside a block.
    // m_block would be otherDim that is ignored; putting 0 as it is not
    // used.
    SmallVector<int64_t, 3> gemm1BidGridLengths = {gemm0G, gemm0MBlocks, 1};
    RegsAsMatrixSubTiles gemm0OutSubTileViews =
        accelEmitterPtrGemm0->computeOutputTransforms(
            rewriter, loc, gemm0MPerBlock, gemm0NPerBlock, blockSize,
            gemm0BidGridLengths);

    Value ldsReductionWorkspaceByteBuffer = createLDSByteBuffer(
        rewriter, loc, gemm0MPerBlock * gemm0NPerBlock, elemTypeQxK);
    TypedValue<MemRefType> ldsReductionWorkspaceBuffer =
        viewBufferAs(rewriter, ldsReductionWorkspaceByteBuffer, elemTypeQxK);

    Value gemm0OutBufferMax =
        createBufferForGemmOut(loc, elemTypeQxK, accelParamsGemm0, rewriter);
    // This is same (maybe sparse) version of gemm0OutBufferMax but in the
    // layout of gemm1
    Value gemm0OutBufferMaxInGemm1Layout =
        createBufferForGemmOut(loc, elemTypeQxK, accelParamsGemm1, rewriter);
    Value gemm0OutBufferSub =
        createBufferForGemmOut(loc, elemTypeQxK, accelParamsGemm0, rewriter);
    Value gemm0OutBufferExp =
        createBufferForGemmOut(loc, elemTypeQxK, accelParamsGemm0, rewriter);
    Value gemm0OutBufferSum =
        createBufferForGemmOut(loc, elemTypeQxK, accelParamsGemm0, rewriter);
    // This is same (maybe sparse) version of gemm0OutBufferSum but in the
    // layout of gemm1
    Value gemm0OutBufferSumInGemm1Layout =
        createBufferForGemmOut(loc, elemTypeQxK, accelParamsGemm1, rewriter);

    // Buffers for gemm 1
    Value gemm1RegBufferA = gemm0OutBufferExp;
    if (elemTypeV != elemTypeQxK) {
      gemm1RegBufferA =
          createBufferForGemmOut(loc, elemTypeV, accelParamsGemm0, rewriter);
    }
    Value gemm0ExpOutBufferToLDS =
        createBufferForGemmOut(loc, elemTypeV, accelParamsGemm0, rewriter);
    // gemm1 will happen after reductions are done;
    // Therefore, we re-use that LDS buffer.
    Value gemm1LDSByteBufferA = ldsReductionWorkspaceByteBuffer;
    auto [preAccelRegBufferQxK, preAccelRegBufferV] =
        createRegInterrimBufferForAccel(loc, accelParamsGemm1, rewriter);
    Value accRegBufferGemm1 =
        createBufferForAccelGemmOut(loc, accelParamsGemm1, rewriter);
    Value gemm1OutBuffer =
        createBufferForGemmOut(loc, elemTypeQxK, accelParamsGemm1, rewriter);
    // Note that kPerBlock for Gemm1B is nPerBlock of Gemm0 out
    // Note that mPerBlock for Gemm1A is mPerBlock of Gemm0 out
    // Note that nPerBlock for Gemm1B is whole width = gemm1N (head dimension)
    int64_t gemm1KPerBlock = gemm0NPerBlock;
    int64_t gemm1MPerBlock = gemm0MPerBlock;
    int64_t gemm1MBlocks = gemm1M / gemm1MPerBlock;
    assert(gemm0NPerBlock % gemm0kpack == 0 &&
           "nPerBlock should be divisible by kpack");
    int64_t gemm1KpacksPerBlock = gemm1KPerBlock / gemm1kpack;
    RegsAsMatrixSubTiles gemm1OutSubTileViews =
        accelEmitterPtrGemm1->computeOutputTransforms(
            rewriter, loc, gemm1MPerBlock, gemm1NPerBlock, blockSize,
            gemm1BidGridLengths);
    auto [fromGlobalRegBufferV, toLDSRegBufferV, ldsByteBufferV] =
        createBuffersForGemmIn(loc, gemm1KPerBlock, blockSize, elemTypeV,
                               gemm1NPerBlock, rewriter);

    int64_t gemm0MPerThread =
        getLowerShape(gemm0OutSubTileViews.threadSubTile)[0];
    int64_t gemm0NPerThread =
        getLowerShape(gemm0OutSubTileViews.threadSubTile)[1];
    int64_t gemm1InMPerThread = gemm0MPerThread;
    int64_t gemm1KPerThread = gemm0NPerThread;
    int64_t gemm1MPerThread =
        getLowerShape(gemm1OutSubTileViews.threadSubTile)[0];

    // Buffers for running row state

    // o buffer; this is exactly same as gemm1OutBuffer;
    // we just need another buffer to do the special accumulation
    Value attentionOutAccBuffer =
        createBufferForGemmOut(loc, elemTypeQxK, accelParamsGemm1, rewriter);
    Value attentionOutAccBufferOutTyped = attentionOutAccBuffer;
    if (elemTypeQxK != elemTypeOut) {
      attentionOutAccBufferOutTyped =
          createBufferForGemmOut(loc, elemTypeOut, accelParamsGemm1, rewriter);
    }
    ArrayAttr attentionOutAccBufferThreadSubTileViewMaps =
        invertTransforms(rewriter, loc, gemm1OutSubTileViews.threadSubTile);
    Value attentionOutAccBufferView =
        transform(rewriter, attentionOutAccBuffer,
                  attentionOutAccBufferThreadSubTileViewMaps);
    // m buffer; this only contains a reduced single value per row
    auto reducedBufferType =
        MemRefType::get({gemm1MPerThread}, elemTypeQxK, AffineMap{},
                        /*memorySpace=*/privateMemoryAddressSpace);
    auto negInfSumTyped =
        createConstantFloatOp(rewriter, loc, reducedBufferType.getElementType(),
                              reducedBufferType.getElementType(),
                              -std::numeric_limits<float>::infinity());
    auto maxRowBuffer =
        rewriter.create<rock::GpuAllocOp>(loc, reducedBufferType);
    rewriter.create<FillOp>(loc, maxRowBuffer, negInfSumTyped);
    // l buffer; this only contains a reduced single value per row
    Value sumRowBuffer =
        rewriter.create<rock::GpuAllocOp>(loc, reducedBufferType);
    rewriter.create<FillOp>(loc, sumRowBuffer,
                            createZeroConstantOp(rewriter, loc, elemTypeQxK));

    Value zero = rewriter.createOrFold<ConstantIndexOp>(loc, 0);
    auto gridCoordsGemm1 = layout::makeGMajorGxMGridLayout(
        rewriter, loc, bid, zero,
        {gemm1MBlocks, 1, /*op.getNumCU()=*/20, elemTypeV, elemTypeOut});

    zeroAccBuffer(rewriter, loc, attentionOutAccBuffer);
    affine::AffineForOp nLoopOp =
        rewriter.create<affine::AffineForOp>(loc, 0, gemm0NBlocks, 1);
    {
      PatternRewriter::InsertionGuard guard(rewriter);
      rewriter.setInsertionPointToStart(nLoopOp.getBody());
      int64_t kIterationsGemm0 = gemm0K / gemm0KPerBlock;
      Value nLoopIV = nLoopOp.getInductionVar();
      zeroAccBuffer(rewriter, loc, accRegBufferGemm0);
      zeroAccBuffer(rewriter, loc, accRegBufferGemm1);
      affine::AffineForOp kLoopOp =
          rewriter.create<affine::AffineForOp>(loc, 0, kIterationsGemm0, 1);
      {
        PatternRewriter::InsertionGuard guard(rewriter);
        rewriter.setInsertionPointToStart(kLoopOp.getBody());
        // Compute grid coordinates
        auto gridCoords = layout::makeGMajorGxMGridLayout(
            rewriter, loc, bid, nLoopIV,
            {gemm0MBlocks, gemm0NBlocks, /*op.getNumCU()=*/20, elemTypeQ,
             elemTypeQxK});
        Value kLoopIV = kLoopOp.getInductionVar();
        LogicalResult statusLoadQTile = loadAndStoreGemmInputTile(
            loc, inQ, kLoopIV, gridCoords, fromGlobalRegBufferQ,
            toLDSRegBufferQ, ldsByteBufferQ, "m", gemm0kpack,
            gemm0KpacksPerBlock, gemm0MPerBlock, blockSize, gridSize,
            bidGridOrder, gemm0BidGridLengths, forceUnroll, rewriter);
        if (failed(statusLoadQTile)) {
          return failure();
        }
        TypedValue<MemRefType> ldsTileBufferQ = viewBufferAs(
            rewriter, ldsByteBufferQ, vectorTypeOrSelf(elemTypeQ, gemm0kpack));
        LogicalResult statusLoadKTile = loadAndStoreGemmInputTile(
            loc, inK, kLoopIV, gridCoords, fromGlobalRegBufferK,
            toLDSRegBufferK, ldsByteBufferK, "n", gemm0kpack,
            gemm0KpacksPerBlock, gemm0NPerBlock, blockSize, gridSize,
            bidGridOrder, gemm0BidGridLengths, forceUnroll, rewriter);
        if (failed(statusLoadKTile)) {
          return failure();
        }
        TypedValue<MemRefType> ldsTileBufferK = viewBufferAs(
            rewriter, ldsByteBufferK, vectorTypeOrSelf(elemTypeK, gemm0kpack));
        // LDS barrier.
        rewriter.create<LDSBarrierOp>(loc);
        // Emit blockwise GEMM 0.
        auto [mMyWaveOffsetQ, mMyWaveOffsetK] =
            createWaveOffsets(loc, waveSize, gemm0TuningParams.getNPerWave(),
                              gemm0NPerBlock, accelParamsGemm0, tid, rewriter);
        rewriter.create<BlockwiseGemmAccelOp>(
            loc, ldsTileBufferQ, ldsTileBufferK, mMyWaveOffsetQ, mMyWaveOffsetK,
            preAccelRegBufferQ, preAccelRegBufferK, accRegBufferGemm0,
            op.getArchAttr(), op.getFeaturesAttr(), op.getBlockSizeAttr(),
            op.getParamsAttr());
      }
      accelEmitterPtrGemm0->computeOutputConversion(
          rewriter, loc, accRegBufferGemm0, gemm0OutBuffer, forceUnroll);
      APInt reductionAxis = APInt(64, 1);

      int64_t reductionOutNLen =
          getLowerShape(gemm0OutSubTileViews.gridSubTile)[2];
      int64_t reductionOutNPerBlock =
          getLowerShape(gemm0OutSubTileViews.blockSubTile)[1];
      int64_t reductionOutNPerThread =
          getLowerShape(gemm0OutSubTileViews.threadSubTile)[1];
      RegsAsMatrixSubTiles reductionOutSubTilesViews = makeNZeroSubTile(
          rewriter, loc, gemm1OutSubTileViews, reductionOutNLen,
          reductionOutNPerBlock, reductionOutNPerThread);
      rewriter.create<BlockwiseBroadcastReduceOp>(
          loc, gemm0OutBuffer, ldsReductionWorkspaceBuffer, gemm0OutBufferMax,
          gemm0OutBufferMaxInGemm1Layout, reductionAxis,
          rock::ReduceMethod::Max, gemm0OutSubTileViews.blockSubTile,
          reductionOutSubTilesViews.blockSubTile, blockSize);
      // softmax normalization.
      rewriter.create<linalg::ElemwiseBinaryOp>(
          loc, ValueRange{gemm0OutBuffer, gemm0OutBufferMax},
          ValueRange{gemm0OutBufferSub},
          ArrayRef<NamedAttribute>{
              rewriter.getNamedAttr("fun",
                                    rewriter.getAttr<linalg::BinaryFnAttr>(
                                        linalg::BinaryFn::sub)),
              rewriter.getNamedAttr("cast",
                                    rewriter.getAttr<linalg::TypeFnAttr>(
                                        linalg::TypeFn::cast_signed))});
      rewriter.create<linalg::ElemwiseUnaryOp>(
          loc, ValueRange{gemm0OutBufferSub}, ValueRange{gemm0OutBufferExp},
          ArrayRef<NamedAttribute>{
              rewriter.getNamedAttr(
                  "fun",
                  rewriter.getAttr<linalg::UnaryFnAttr>(linalg::UnaryFn::exp)),
              rewriter.getNamedAttr("cast",
                                    rewriter.getAttr<linalg::TypeFnAttr>(
                                        linalg::TypeFn::cast_signed))});
      rewriter.create<BlockwiseBroadcastReduceOp>(
          loc, gemm0OutBufferExp, ldsReductionWorkspaceBuffer,
          gemm0OutBufferSum, gemm0OutBufferSumInGemm1Layout, reductionAxis,
          rock::ReduceMethod::Sum, gemm0OutSubTileViews.blockSubTile,
          reductionOutSubTilesViews.blockSubTile, blockSize);

      // Emit blockwise GEMM 1.
      {
        if (elemTypeV != elemTypeQxK) {
          createTypeConversionLaGeneric(rewriter, loc, gemm0OutBufferExp,
                                        gemm1RegBufferA);
        }
        // The output RegsAsSubTile views are M x N
        // The first input of GEMM1, GEMM0's N would be GEMM1's K dim
        // Therefore we need a transpose of the views here.
        RegsAsMatrixSubTiles gemm0OutSubTileNxMViews =
            transposeSubTileViews(rewriter, loc, gemm0OutSubTileViews);
        ArrayAttr gemm0ThreadwiseSubtileViewNxMMaps = invertTransforms(
            rewriter, loc, gemm0OutSubTileNxMViews.threadSubTile);
        Value gemm0ExpNMThreadwiseView = transform(
            rewriter, gemm1RegBufferA, gemm0ThreadwiseSubtileViewNxMMaps);
        // Correct the below toLDSViews to be max LDS vectorizable
        // (For now just hacked in the existing view)
        LogicalResult storeGemm1ATileStatus = storeGemmInputTile(
            rewriter, loc, gemm1kpack, gemm0ExpNMThreadwiseView,
            gemm0OutSubTileNxMViews, gemm0ExpOutBufferToLDS,
            gemm1LDSByteBufferA, gemm1KpacksPerBlock, "m", gemm1KPerBlock,
            gemm1MPerBlock, gemm1KPerThread, gemm1InMPerThread, forceUnroll);
        if (failed(storeGemm1ATileStatus)) {
          return failure();
        }
        TypedValue<MemRefType> gemm1LDSBufferA =
            viewBufferAs(rewriter, gemm1LDSByteBufferA,
                         vectorTypeOrSelf(elemTypeQ, gemm1kpack));

        LogicalResult statusLoadVTile = loadAndStoreGemmInputTile(
            loc, inV,
            /*kIter=*/nLoopIV, gridCoordsGemm1, fromGlobalRegBufferV,
            toLDSRegBufferV, ldsByteBufferV, "n", gemm1kpack,
            gemm1KpacksPerBlock, gemm1NPerBlock, blockSize, gridSize,
            bidGridOrder, gemm1BidGridLengths, forceUnroll, rewriter);
        if (failed(statusLoadVTile)) {
          return failure();
        }
        TypedValue<MemRefType> ldsTileBufferV = viewBufferAs(
            rewriter, ldsByteBufferV, vectorTypeOrSelf(elemTypeV, gemm1kpack));
        // LDS barrier.
        rewriter.create<LDSBarrierOp>(loc);
        // Emit blockwise GEMM 1.
        auto [mMyWaveOffsetQxK, mMyWaveOffsetV] =
            createWaveOffsets(loc, waveSize, gemm1TuningParams.getNPerWave(),
                              gemm1NPerBlock, accelParamsGemm1, tid, rewriter);
        rewriter.create<BlockwiseGemmAccelOp>(
            loc, gemm1LDSBufferA, ldsTileBufferV, mMyWaveOffsetQxK,
            mMyWaveOffsetV, preAccelRegBufferQxK, preAccelRegBufferV,
            accRegBufferGemm1, op.getArchAttr(), op.getFeaturesAttr(),
            op.getBlockSizeAttr(), gemm1TuningParams);
        // There is no second k-loop
        // Therefore can get the output straight away
        accelEmitterPtrGemm1->computeOutputConversion(
            rewriter, loc, accRegBufferGemm1, gemm1OutBuffer, forceUnroll);

        ArrayAttr invertedGemm1threadSubTileMaps =
            invertTransforms(rewriter, loc, gemm1OutSubTileViews.threadSubTile);
        Value gemm1MNThreadwiseView =
            transform(rewriter, gemm1OutBuffer, invertedGemm1threadSubTileMaps);
        // Rescale/correct output, rowMax and rowSums
        Value gemm0MaxMNThreadwiseView =
            transform(rewriter, gemm0OutBufferMaxInGemm1Layout,
                      invertedGemm1threadSubTileMaps);
        Value gemm0SumMNThreadwiseView =
            transform(rewriter, gemm0OutBufferSumInGemm1Layout,
                      invertedGemm1threadSubTileMaps);
        createRowStateCorrections(
            rewriter, loc, gemm0MaxMNThreadwiseView, gemm0SumMNThreadwiseView,
            gemm1MNThreadwiseView, attentionOutAccBufferView, maxRowBuffer,
            sumRowBuffer);
      }
    }
    if (elemTypeQxK != elemTypeOut) {
      createTypeConversionLaGeneric(rewriter, loc, attentionOutAccBuffer,
                                    attentionOutAccBufferOutTyped);
    }
    rewriter.create<ThreadwiseWriteAllOp>(
        loc, attentionOutAccBufferOutTyped, out,
        gemm1OutSubTileViews.gridSubTile,
        /*extraIndices=*/
        ValueRange{gridCoordsGemm1.g_block, gridCoordsGemm1.m_block,
                   gridCoordsGemm1.n_block, tid},
        op.getFeatures(), rock::StoreMethod::Set, forceUnroll,
        /*useIndexDiffs=*/true);
    rewriter.eraseOp(op);
    return success();
  }
};

//===----------------------------------------------------------------------===//
// GridwiseGemmAccel lowering.
//===----------------------------------------------------------------------===//

struct GridwiseGemmAccelRewritePattern
    : public OpRewritePattern<GridwiseGemmAccelOp> {
  using OpRewritePattern<GridwiseGemmAccelOp>::OpRewritePattern;

  LogicalResult matchAndRewrite(GridwiseGemmAccelOp op,
                                PatternRewriter &b) const override {
    Location loc = op.getLoc();

    // Obtain data types of inputs.
    auto elementTypeA = op.getA().getType().getElementType();
    auto elementTypeB = op.getB().getType().getElementType();
    auto destType = op.getC().getType().getElementType();

    // Prepare some useful constants.
    Value matA = op.getA();
    Value matB = op.getB();

    // Obtain critical matrix dimensions.
    ArrayRef<int64_t> aShape, bShape, cShape;
    aShape = op.getA().getType().getShape();
    bShape = op.getB().getType().getShape();
    cShape = op.getC().getType().getShape();
    // Obtain critical matrix dimensions.
    int64_t G = aShape[0];
    int64_t K = aShape[1];
    int64_t M = aShape[2];
    int64_t N = bShape[2];

    // Obtain critical tuning parameters.
    StringRef arch = op.getArch();
    uint32_t blockSize = op.getBlockSize();
    uint32_t gridSize = op.getGridSize();
    RockAccelTuningParamAttrInterface tuningParams = op.getParams();
    int64_t kpack = tuningParams.getKpack();
    // TODO: kPerBlock, as defined in parameter selection etc,
    // is in units of kPack, not individual k. This should be changed
    // at some future point, but it'll be worked around for now.
    int64_t kpacksPerBlock = tuningParams.getKpackPerBlock();
    int64_t mPerBlock = tuningParams.getMPerBlock();
    int64_t nPerBlock = tuningParams.getNPerBlock();
    int64_t mBlocks = M / mPerBlock;
    int64_t nBlocks = N / nPerBlock;
    bool forceUnroll = tuningParams.getForceUnroll();

    int64_t kPerBlock = kpacksPerBlock * kpack;

    int64_t aVectorLen = 0;
    int64_t bVectorLen = 0;
    GemmDimension aVectorDim;
    GemmDimension bVectorDim;

    int64_t aCopyPerThread = (kPerBlock * mPerBlock) / blockSize;
    int64_t bCopyPerThread = (kPerBlock * nPerBlock) / blockSize;
    if (aCopyPerThread == 0 || bCopyPerThread == 0) {
      return emitError(loc) << "Block size too large, rejecting as invalid.\n";
    }
    int64_t aCopyKpacksPerThread =
        math_util::integer_divide_ceil(aCopyPerThread, kpack);
    int64_t bCopyKpacksPerThread =
        math_util::integer_divide_ceil(bCopyPerThread, kpack);

    // Get the vector copy layout for A and B
    auto maybeCopyAPerThread = computeCopyPerThread(
        elementTypeA, aCopyPerThread, kPerBlock, mPerBlock, kpack, loc);
    if (failed(maybeCopyAPerThread))
      return maybeCopyAPerThread;
    int64_t aCopyKPerThread = (*maybeCopyAPerThread).first;
    int64_t copyMPerThread = (*maybeCopyAPerThread).second;

    auto maybeCopyBPerThread = computeCopyPerThread(
        elementTypeB, bCopyPerThread, kPerBlock, nPerBlock, kpack, loc);
    if (failed(maybeCopyBPerThread))
      return maybeCopyBPerThread;
    int64_t bCopyKPerThread = (*maybeCopyBPerThread).first;
    int64_t copyNPerThread = (*maybeCopyBPerThread).second;

    // Find the best way of vectorizing the layout
    GemmDimension vectorTiebreaker =
        (kpack > 1) ? GemmDimension::K : GemmDimension::MorN;
    std::tie(aVectorDim, aVectorLen) = bestGlobalVectorization(
        b, matA, copyMPerThread, aCopyKPerThread, vectorTiebreaker, kPerBlock,
        mPerBlock, elementTypeA);
    std::tie(bVectorDim, bVectorLen) = bestGlobalVectorization(
        b, matB, copyNPerThread, bCopyKPerThread, vectorTiebreaker, kPerBlock,
        nPerBlock, elementTypeB);

    LLVM_DEBUG(llvm::dbgs()
               << "gridSize: " << gridSize << "\n"
               << "blockSize: " << blockSize << "\n"
               << "aCopyPerThread: " << aCopyPerThread << "\n"
               << "bCopyPerThread: " << bCopyPerThread << "\n"
               << "aCopyKpacksPerThread: " << aCopyKpacksPerThread << "\n"
               << "bCopyKpacksPerThread: " << bCopyKpacksPerThread << "\n"
               << "aVectorDim: " << aVectorDim << "\n"
               << "aVectorLen: " << aVectorLen << "\n"
               << "bVectorDim: " << bVectorDim << "\n"
               << "bVectorLen: " << bVectorLen << "\n"
               << "vectorTiebreaker: " << vectorTiebreaker << "\n"
               << "kPerBlock: " << kPerBlock << "\n"
               << "mPerBlock: " << mPerBlock << "\n"
               << "nPerBlock: " << nPerBlock << "\n"
               << "aCopyKPerThread: " << aCopyKPerThread << "\n"
               << "bCopyKPerThread: " << bCopyKPerThread << "\n"
               << "copyMPerThread: " << copyMPerThread << "\n"
               << "copyNPerThread: " << copyNPerThread << "\n");
    SmallVector<int64_t, 3> bidGridLengths = {G, mBlocks, nBlocks};
    SmallVector<StringRef, 3> bidGridOrder = {"g_block", "m_block", "n_block"};
    FailureOr<RegsAsMatrixSubTiles> maybeABufferViews = getLoadRegsAsTileViews(
        b, loc, op.getA(), "m", bidGridOrder, bidGridLengths, blockSize,
        kPerBlock, mPerBlock, aCopyKPerThread, copyMPerThread,
        aVectorDim == GemmDimension::K);
    if (failed(maybeABufferViews)) {
      return failure();
    }
    Value wrappedA = transform(b, op.getA(), maybeABufferViews->gridSubTile);
    FailureOr<RegsAsMatrixSubTiles> maybeBBufferViews = getLoadRegsAsTileViews(
        b, loc, op.getB(), "n", bidGridOrder, bidGridLengths, blockSize,
        kPerBlock, nPerBlock, bCopyKPerThread, copyNPerThread,
        bVectorDim == GemmDimension::K);
    if (failed(maybeBBufferViews)) {
      return failure();
    }
    Value wrappedB = transform(b, op.getB(), maybeBBufferViews->gridSubTile);

    // Get current workgroup ID.
    auto bid = b.create<WorkgroupIdOp>(loc, b.getIndexType());
    // Get current workitem ID.
    auto tid = b.create<WorkitemIdOp>(loc, b.getIndexType());

    Type loadBufferAType, loadBufferBType;
    auto privateMemoryAddressSpace = b.getAttr<gpu::AddressSpaceAttr>(
        gpu::GPUDialect::getPrivateAddressSpace());
    loadBufferAType = MemRefType::get({aCopyPerThread}, elementTypeA,
                                      AffineMap{}, privateMemoryAddressSpace);
    loadBufferBType = MemRefType::get({bCopyPerThread}, elementTypeB,
                                      AffineMap{}, privateMemoryAddressSpace);

    auto loadBufferA = b.create<GpuAllocOp>(loc, loadBufferAType);
    auto loadBufferB = b.create<GpuAllocOp>(loc, loadBufferBType);

    auto zeroConstantOp = b.create<ConstantIndexOp>(loc, 0);
    // Compute grid coordinates
    auto gridCoords = layout::makeGroupedGridLayout(
        b, loc, bid, {mBlocks, nBlocks, op.getNumCU(), elementTypeA, destType});
    b.create<ThreadwiseReadIntoOp>(
        loc, wrappedA, loadBufferA, /*extraViews=*/b.getArrayAttr({}),
        /*extraIndices=*/
        ValueRange{/*kIter=*/zeroConstantOp, gridCoords.g_block,
                   gridCoords.m_block, gridCoords.n_block, tid},
        true, true);
    b.create<ThreadwiseReadIntoOp>(
        loc, wrappedB, loadBufferB, /*extraViews=*/b.getArrayAttr({}),
        /*extraIndices=*/
        ValueRange{/*kIter=*/zeroConstantOp, gridCoords.g_block,
                   gridCoords.m_block, gridCoords.n_block, tid},
        true, true);

    Value storeBufferA = b.create<GpuAllocOp>(loc, loadBufferA.getType());
    Value storeBufferB = b.create<GpuAllocOp>(loc, loadBufferB.getType());

    bool isKContiguousDimA = aVectorDim == GemmDimension::K;
    bool isKContiguousDimB = bVectorDim == GemmDimension::K;

    // LDS bank conflicts parameters
    int64_t maxVlenA = 128 / elementTypeA.getIntOrFloatBitWidth();
    int64_t maxVlenB = 128 / elementTypeB.getIntOrFloatBitWidth();
    // If kpack is less than the hardware max vector length, and we are
    // writing more contiguous kpack elements, there is a possibility to
    // vectorize that we want to preserve (i.e., we favour vectorization over
    // bank conflicts resolution)
    bool isPossibleToVectorizeA = (kpack < maxVlenA && copyMPerThread > 1);
    bool isPossibleToVectorizeB = (kpack < maxVlenB && copyNPerThread > 1);
    bool rotateMWithK = isKContiguousDimA && !isPossibleToVectorizeA;
    bool rotateNWithK = isKContiguousDimB && !isPossibleToVectorizeB;
    bool doSwapThreadIterSubDimsForM =
        !isKContiguousDimA && !isPossibleToVectorizeA;
    bool doSwapThreadIterSubDimsForN =
        !isKContiguousDimB && !isPossibleToVectorizeB;
    LLVM_DEBUG(llvm::dbgs()
               << "rotateMWithK: " << rotateMWithK << "\n"
               << "rotateNWithK: " << rotateNWithK << "\n"
               << "doSwapThreadIterSubDimsForM: " << doSwapThreadIterSubDimsForM
               << "\n"
               << "doSwapThreadIterSubDimsForN: " << doSwapThreadIterSubDimsForN
               << "\n");

    // We invert the transforms that are iter --> K x D slice of the tensor
    // so that we can view loadBuffer as a K x D tensor
    ArrayAttr loadBufferAViews =
        invertTransforms(b, loc, maybeABufferViews->threadSubTile);
    Value viewLoadBufferA = transform(b, loadBufferA, loadBufferAViews);
    // Prior to LDS store, we need re-arrange register buffer to maxmize LDS
    // vectorization Hence, creating the view w.r.t global that correspond to
    // such re-arranged register buffer
    FailureOr<RegsAsMatrixSubTiles> maybeALdsStoreViews =
        getPackedRegsAsTileViews(
            b, loc, op.getA(), "m", bidGridOrder, bidGridLengths, blockSize,
            kPerBlock, mPerBlock, aCopyKPerThread, copyMPerThread, kpack,
            isKContiguousDimA, doSwapThreadIterSubDimsForM);
    if (failed(maybeALdsStoreViews)) {
      return failure();
    }
    ArrayAttr storeBufferAViews =
        invertTransforms(b, loc, maybeALdsStoreViews->threadSubTile);
    Value viewStoreBufferA = transform(b, storeBufferA, storeBufferAViews);
    auto packALoop = b.create<ThreadwiseTransposeOp>(
        loc, viewLoadBufferA, viewStoreBufferA, kpack, false, false);
    ArrayAttr loadBufferBViews =
        invertTransforms(b, loc, maybeBBufferViews->threadSubTile);
    Value viewLoadBufferB = transform(b, loadBufferB, loadBufferBViews);
    // Prior to LDS store, we need re-arrange register buffer to maxmize LDS
    // vectorization Hence, creating the view w.r.t global that correspond to
    // such re-arranged register buffer
    FailureOr<RegsAsMatrixSubTiles> maybeBLdsStoreViews =
        getPackedRegsAsTileViews(
            b, loc, op.getB(), "n", bidGridOrder, bidGridLengths, blockSize,
            kPerBlock, nPerBlock, bCopyKPerThread, copyNPerThread, kpack,
            isKContiguousDimB, doSwapThreadIterSubDimsForN);
    if (failed(maybeBLdsStoreViews)) {
      return failure();
    }
    ArrayAttr storeBufferBViews =
        invertTransforms(b, loc, maybeBLdsStoreViews->threadSubTile);
    Value viewStoreBufferB = transform(b, storeBufferB, storeBufferBViews);
    auto packBLoop = b.create<ThreadwiseTransposeOp>(
        loc, viewLoadBufferB, viewStoreBufferB, kpack, false, false);
    // Obtain Accelerator-related attributes.
    int64_t mPerWave = tuningParams.getMPerWave();
    int64_t nPerWave = tuningParams.getNPerWave();
    int64_t nWaves = nPerBlock / nPerWave;

    auto nWavesConstantOp = b.create<ConstantIndexOp>(loc, nWaves);

    auto accelEmitterPtr = accel::AccelEmitter::select(
        op.getFeatures(), elementTypeA, elementTypeB, arch, tuningParams);

    if (!accelEmitterPtr)
      return op.emitOpError("Unable to emit accelerator code.");

    // Extract relevant accelerator parameters
    rock::accel::AccelEmitterParams params = accelEmitterPtr->getParams();
    int64_t nResultVectors = params.nResultVectors;
    int64_t mRepeats = params.mRepeats;
    int64_t nRepeats = params.nRepeats;
    int64_t kBasePerThread = params.kBasePerThread;
    Type argTypeA = params.argTypeA;
    Type argTypeB = params.argTypeB;
    VectorType accVectorType = params.accVectorType;
    int64_t numOutputVectorElements = params.numOutputVectorElements();

    const int64_t waveSize = rock::lookupArchInfo(arch).waveSize;
    auto waveSizeConstantOp = b.create<ConstantIndexOp>(loc, waveSize);

    bool useIndexDiffs = true;

    LLVM_DEBUG(llvm::dbgs() << "M: " << M << "\n"
                            << "N: " << N << "\n"
                            << "K: " << K << "\n"
                            << "G: " << G << "\n"
                            << "mPerBlock: " << mPerBlock << "\n"
                            << "nPerBlock: " << nPerBlock << "\n"
                            << "kPerBlock: " << kPerBlock << "\n"
                            << "kpack: " << kpack << "\n"
                            << "mBlocks = M / mPerBlock: " << mBlocks << "\n"
                            << "nBlocks = N / nPerBlock: " << nBlocks << "\n"
                            << "mPerWave: " << mPerWave << "\n"
                            << "nPerWave: " << nPerWave << "\n"
                            << "aVectorLen: " << aVectorLen << "\n"
                            << "bVectorLen: " << bVectorLen << "\n"
                            << "aVectorDim: " << aVectorDim << "\n"
                            << "bVectorDim: " << bVectorDim << "\n");

    // Alocate LDS and create subviews.

    // Compute required LDS sizes.
    int64_t ldsBlockASize =
        kpacksPerBlock * mPerBlock * kpack * getByteWidth(elementTypeA);
    int64_t ldsBlockBSize =
        kpacksPerBlock * nPerBlock * kpack * getByteWidth(elementTypeB);
    LLVM_DEBUG(llvm::dbgs() << "LDS block sizes (bytes): " << ldsBlockASize
                            << " " << ldsBlockBSize << "\n");
    if (failed(checkLDSSize(op, ldsBlockASize, ldsBlockBSize)))
      return op.emitOpError("requires too much LDS");

    // Allocate LDS.
    auto workgroupMemoryAddressSpace = b.getAttr<gpu::AddressSpaceAttr>(
        gpu::GPUDialect::getWorkgroupAddressSpace());
    auto ldsMemRefAType =
        MemRefType::get({ldsBlockASize}, b.getI8Type(), AffineMap{},
                        workgroupMemoryAddressSpace);
    auto ldsByteBufferA = b.create<GpuAllocOp>(loc, ldsMemRefAType);
    auto ldsMemRefBType =
        MemRefType::get({ldsBlockBSize}, b.getI8Type(), AffineMap{},
                        workgroupMemoryAddressSpace);
    auto ldsByteBufferB = b.create<GpuAllocOp>(loc, ldsMemRefBType);

    Type ldsReadTypeA = vectorTypeOrSelf(elementTypeA, kpack);
    FailureOr<Value> maybeWrappedLdsA = wrapLDSBufferForStore(
        b, loc, ldsByteBufferA, ldsReadTypeA, kpacksPerBlock, "m", mPerBlock,
        aCopyKPerThread, copyMPerThread, rotateMWithK);
    if (failed(maybeWrappedLdsA))
      return maybeWrappedLdsA;
    // This is KxD view of the flat LDS buffer
    Value wrappedLdsA = std::move(*maybeWrappedLdsA);
    // This will produce a (tid, iter) --> flat LDS view
    wrappedLdsA = transform(b, wrappedLdsA, maybeALdsStoreViews->blockSubTile);

    Type ldsReadTypeB = vectorTypeOrSelf(elementTypeB, kpack);
    FailureOr<Value> maybeWrappedLdsB = wrapLDSBufferForStore(
        b, loc, ldsByteBufferB, ldsReadTypeB, kpacksPerBlock, "n", nPerBlock,
        bCopyKPerThread, copyNPerThread, rotateNWithK);
    if (failed(maybeWrappedLdsB))
      return maybeWrappedLdsB;
    // This is KxD view of the flat LDS buffer
    Value wrappedLdsB = std::move(*maybeWrappedLdsB);
    // This will produce a (tid, iter) --> flat LDS view
    wrappedLdsB = transform(b, wrappedLdsB, maybeBLdsStoreViews->blockSubTile);

    ThreadwiseWriteAllOp blockwiseStoreA = b.create<ThreadwiseWriteAllOp>(
        loc, storeBufferA, wrappedLdsA,
        /*extraViews=*/b.getArrayAttr({}),
        /*extraIndices=*/ValueRange{tid}, op.getFeatures(), StoreMethod::Set,
        /*forceUnroll=*/forceUnroll, /*useIndexDiffs=*/true);
    ThreadwiseWriteAllOp blockwiseStoreB = b.create<ThreadwiseWriteAllOp>(
        loc, storeBufferB, wrappedLdsB,
        /*extraViews=*/b.getArrayAttr({}),
        /*extraIndices=*/ValueRange{tid}, op.getFeatures(), StoreMethod::Set,
        /*forceUnroll=*/forceUnroll, /*useIndexDiffs=*/true);

    Value ldsViewForGemmA = viewBufferAs(b, ldsByteBufferA, ldsReadTypeA);
    Value ldsViewForGemmB = viewBufferAs(b, ldsByteBufferB, ldsReadTypeB);
    int64_t nOutputVectors = nResultVectors * mRepeats * nRepeats;

    // Logic to setup blockwise_gemm_accel parameters.
    //
    // Original C++ logic:
    // index_t mMyWaveOffsetA;
    // index_t mMyWaveOffsetB;
    // const index_t waveId   = get_thread_local_1d_id() / WaveSize;
    // const index_t waveId_m = waveId / GemmNWaves;
    // const index_t waveId_n = waveId % GemmNWaves;
    // mMyWaveOffsetA = waveId_m * GemmMPerWave;
    // mMyWaveOffsetB = waveId_n * GemmNPerWave;
    auto waveId = b.create<DivUIOp>(loc, tid, waveSizeConstantOp);
    auto waveId_m = b.create<DivUIOp>(loc, waveId, nWavesConstantOp);
    auto waveId_n = b.create<RemUIOp>(loc, waveId, nWavesConstantOp);

    Value mMyWaveOffsetA, mMyWaveOffsetB;
    Value waveOffsetAConstantOp =
        b.create<ConstantIndexOp>(loc, params.mPerAccel);
    Value waveOffsetBConstantOp =
        b.create<ConstantIndexOp>(loc, params.nPerAccel);
    mMyWaveOffsetA = b.create<MulIOp>(loc, waveId_m, waveOffsetAConstantOp);
    mMyWaveOffsetB = b.create<MulIOp>(loc, waveId_n, waveOffsetBConstantOp);

    // Logic to setup buffers for blockwise_gemm_accel.

    Type arrayAType, arrayBType;
    arrayAType = MemRefType::get({kBasePerThread}, argTypeA, AffineMap{},
                                 privateMemoryAddressSpace);
    arrayBType = MemRefType::get({kBasePerThread}, argTypeB, AffineMap{},
                                 privateMemoryAddressSpace);
    auto arrayA = b.create<GpuAllocOp>(loc, arrayAType);
    auto arrayB = b.create<GpuAllocOp>(loc, arrayBType);

    // -----
    // Logic to allocate 0-initialized vectors for C.
    MemRefType regCAllocType =
        MemRefType::get(nOutputVectors, accVectorType, AffineMap{},
                        /*memorySpace=*/privateMemoryAddressSpace);
    Value regCAllocOp = b.create<rock::GpuAllocOp>(loc, regCAllocType);

    Value zeroConstantCOp = createZeroConstantOp(b, loc, accVectorType);
    b.create<FillOp>(loc, regCAllocOp, zeroConstantCOp);

    // Emit loop.
    int64_t nIterations = K / kPerBlock;
    BlockwiseGemmAccelOp blockwiseGemmAccelOp;
    // Start at 1 to make it clearer we have performed software pipelining.
    auto loopOp = b.create<affine::AffineForOp>(loc, 1, nIterations, 1);
    {
      // inside the loop.
      PatternRewriter::InsertionGuard guard(b);
      b.setInsertionPointToStart(loopOp.getBody());

      Value iv = loopOp.getInductionVar();
      b.create<ThreadwiseReadIntoOp>(
          loc, wrappedA, loadBufferA, /*extraViews=*/b.getArrayAttr({}),
          /*extraIndices=*/
          ValueRange{/*kIter=*/iv, gridCoords.g_block, gridCoords.m_block,
                     gridCoords.n_block, tid},
          true, true);
      b.create<ThreadwiseReadIntoOp>(
          loc, wrappedB, loadBufferB, /*extraViews=*/b.getArrayAttr({}),
          /*extraIndices=*/
          ValueRange{/*kIter=*/iv, gridCoords.g_block, gridCoords.m_block,
                     gridCoords.n_block, tid},
          true, true);

      // LDS barrier.
      b.create<LDSBarrierOp>(loc);

      // Emit blockwise GEMM.
      blockwiseGemmAccelOp = b.create<BlockwiseGemmAccelOp>(
          loc, ldsViewForGemmA, ldsViewForGemmB,
          b.getI32IntegerAttr(copyMPerThread),
          b.getI32IntegerAttr(copyNPerThread),
          (rotateMWithK ? b.getUnitAttr() : nullptr),
          (rotateNWithK ? b.getUnitAttr() : nullptr), mMyWaveOffsetA,
          mMyWaveOffsetB, arrayA, arrayB, regCAllocOp, op.getArchAttr(),
          op.getFeaturesAttr(), op.getBlockSizeAttr(), op.getParamsAttr());

      // LDS barrier.
      // This barrier prevents halo part of outputs having weird values.
      b.create<LDSBarrierOp>(loc);

      // Packing step
      b.clone(*packALoop.getOperation());
      b.clone(*packBLoop.getOperation());

      // Emit blockwise stores
      b.clone(*blockwiseStoreA.getOperation());
      b.clone(*blockwiseStoreB.getOperation());
    }
    // outside the loop.

    // Emit loop tail.

    // LDS barrier.
    b.create<LDSBarrierOp>(loc);

    // Emit blockwise GEMM for the loop tail.
    IRMapping tailGemmCloneMap;
    b.clone(*blockwiseGemmAccelOp, tailGemmCloneMap);

    // Apparently, the canonicalizer doesn't get rid of empty loops without
    // results properly, remove them ourselves.
    if (nIterations <= 1) {
      b.eraseOp(loopOp);
    }

    // -----

    // Matrix C write out logic.
    auto convertedCType =
        MemRefType::get(numOutputVectorElements, destType, AffineMap{},
                        /*memorySpace=*/privateMemoryAddressSpace);
    Value convertedC = b.create<rock::GpuAllocOp>(loc, convertedCType);

    ArrayAttr idToMatrixCMaps =
        accelEmitterPtr
            ->computeOutputTransforms(b, loc, M, N, doSwapThreadIterSubDimsForM,
                                      doSwapThreadIterSubDimsForN,
                                      copyMPerThread, copyNPerThread, blockSize,
                                      bidGridLengths)
            .gridSubTile;

    accelEmitterPtr->computeOutputConversion(b, loc, regCAllocOp, convertedC,
                                             forceUnroll);

    b.create<ThreadwiseWriteAllOp>(
        loc, convertedC, op.getC(), idToMatrixCMaps,
        /*extraIndices=*/
        ValueRange{gridCoords.g_block, gridCoords.m_block, gridCoords.n_block,
                   tid},
        op.getFeatures(), op.getStoreMethod(), forceUnroll, useIndexDiffs);
    b.eraseOp(op);
    return success();
  }
};

} // end anonymous namespace

void RockGridwiseGemmToBlockwisePass::runOnOperation() {
  MLIRContext *ctx = &getContext();
  ConversionTarget target(*ctx);
  target.addIllegalOp<rock::GridwiseGemmOp, rock::GridwiseGemmAccelOp,
                      GridwiseAttentionAccelOp>();
  target.addLegalDialect<arith::ArithDialect, rock::RockDialect,
                         memref::MemRefDialect, affine::AffineDialect,
                         vector::VectorDialect, linalg::LinalgDialect,
                         scf::SCFDialect, math::MathDialect>();
  target.addLegalOp<gpu::PrintfOp>();

  RewritePatternSet patterns(ctx);
  patterns.add<GridwiseGemmRewritePattern, GridwiseGemmAccelRewritePattern,
               GridwiseAttentionAccelRewritePattern>(ctx);
  if (failed(applyPartialConversion(getOperation(), target,
                                    std::move(patterns)))) {
    signalPassFailure();
  }
}<|MERGE_RESOLUTION|>--- conflicted
+++ resolved
@@ -195,7 +195,7 @@
                                               int64_t kOuter, StringRef dName,
                                               int64_t d, int64_t kPerThread,
                                               int64_t dPerThread,
-                                              bool rotateDWithK) {
+                                              bool rotateDWithK = false) {
   MemRefType bufferType = buffer.getType().cast<MemRefType>();
   ArrayRef<int64_t> bufferShape = bufferType.getShape();
   Type dataType = ldsReadType;
@@ -242,103 +242,8 @@
   TransformMapAttr reshapeBufAttr = reshapeBuf.get();
   transformAttrs.push_back(reshapeBufAttr);
 
-<<<<<<< HEAD
-/// This function pack the load buffer into a store buffer ready to be copied
-/// into LDS:
-///  - The load buffer is (viewed as) a KPerThread x DPerThread
-///  - The store buffer needs to be packed as a [KOuterPerThread, dPerThread,
-///  kpackPerThread]
-///    buffer
-TransformingForOp packLoadBufferToStoreBuffer(PatternRewriter &b, Location loc,
-                                              Type elementType, int64_t kpack,
-                                              Value loadBuffer,
-                                              Value storeBuffer) {
-  ArrayRef<int64_t> loadShape =
-      loadBuffer.getType().cast<ShapedType>().getShape();
-  Type elemType = loadBuffer.getType().cast<MemRefType>().getElementType();
-  int64_t copyDPerThread = loadShape[1];
-  int64_t copyKPerThread = loadShape[0];
-
-  // We use kpackPerThread instead of kpack to cover edge cases where
-  // copyKPerThread is smaller than kpack
-  int64_t kpackPerThread = std::min(copyKPerThread, kpack);
-
-  Value rawLoadBuffer;
-  ArrayAttr loadBufferView;
-  bool needs64BitIdx;
-  std::tie(rawLoadBuffer, loadBufferView, needs64BitIdx) =
-      untransform(b, loadBuffer);
-  assert(!needs64BitIdx && "Registers shouldn't need 64-bit indexing");
-  ArrayRef<int64_t> rawLoadBufferShape =
-      rawLoadBuffer.getType().cast<ShapedType>().getShape();
-
-  Value rawStoreBuffer;
-  ArrayAttr storeBufferView;
-  std::tie(rawStoreBuffer, storeBufferView, needs64BitIdx) =
-      untransform(b, storeBuffer);
-  assert(!needs64BitIdx && "Registers shouldn't need 64-bit indexing");
-  ArrayRef<int64_t> rawStoreBufferShape =
-      rawStoreBuffer.getType().cast<ShapedType>().getShape();
-
-  Value zero = b.createOrFold<arith::ConstantIndexOp>(loc, 0);
-  SmallVector<Value, 2> start(2, zero);
-  SmallVector<int64_t, 2> strides(2, 1);
-  int64_t vecLen = 1;
-  // The store buffer is a flattened < kouter x dPerThread x kpack >.
-  if (kpackPerThread == 1) {
-    // if kpack == 1, then we can do vectorized loads across d dimension from/to
-    // load/store buffer
-    vecLen = getMaxVectorizationForDatatype(loadBufferView, /*dim=*/1,
-                                            copyDPerThread, rawLoadBufferShape,
-                                            elemType);
-    vecLen = math_util::gcd(copyDPerThread, vecLen);
-    strides[1] = vecLen;
-  } else {
-    // if kpack > 1, then we are limited by vectorization in k dimension and it
-    // could be at most kpack.
-    vecLen = getMaxVectorizationForDatatype(loadBufferView, /*dim=*/0,
-                                            copyKPerThread, rawLoadBufferShape,
-                                            elemType);
-    vecLen = math_util::gcd(vecLen, kpackPerThread);
-    strides[0] = vecLen;
-  }
-  loadBufferView = collapseContiguousMerges(loadBufferView, rawLoadBufferShape);
-  storeBufferView =
-      collapseContiguousMerges(storeBufferView, rawStoreBufferShape);
-
-  Type storeElemType = getElementTypeOrSelf(storeBuffer.getType());
-  // Run the packing loop
-  auto packLoop = b.create<TransformingForOp>(
-      loc, ArrayRef<ValueRange>{start, start},
-      ArrayRef<Attribute>{loadBufferView, storeBufferView},
-      /*bounds=*/loadShape,
-      /*strides=*/strides, false,
-      /*useIndexDiffs=*/false);
-  {
-    PatternRewriter::InsertionGuard outerGuard(b);
-    b.setInsertionPointToStart(packLoop.getBody());
-    Type loadType = vectorTypeOrSelf(elementType, vecLen);
-    Type loadElemType = getElementTypeOrSelf(loadType);
-    auto loaded = b.create<InBoundsLoadOp>(loc, loadType, rawLoadBuffer,
-                                           packLoop.getLowerCoords(0));
-    Value cast = loaded;
-    if (storeElemType != loadElemType) {
-      Type storeType;
-      if (VectorType loadVecType = dyn_cast<VectorType>(loadType)) {
-        storeType = loadVecType.clone(storeElemType);
-      } else {
-        storeType = storeElemType;
-      }
-      cast = createTypeConversionOp(b, loc, loaded, storeType);
-    }
-    b.create<InBoundsStoreOp>(loc, cast, rawStoreBuffer,
-                              packLoop.getLowerCoords(1));
-  }
-  return packLoop;
-=======
   ArrayAttr asMatrix = b.getArrayAttr(transformAttrs);
   return transform(b, typedBuffer, asMatrix);
->>>>>>> 7c2a9e51
 }
 
 template <typename OpT>
@@ -825,13 +730,8 @@
       registerC = convertedC;
     }
 
-<<<<<<< HEAD
-    ArrayAttr idToMatrixCMaps =
-        b.getArrayAttr({splitMemoryCoordsAttr, toMatrixCAttr});
-=======
     ArrayAttr idToMatrixCMaps = b.getArrayAttr(transformAttrs);
 
->>>>>>> 7c2a9e51
     b.create<ThreadwiseWriteAllOp>(loc, registerC, op.getC(), idToMatrixCMaps,
                                    /*extraIndices=*/
                                    ValueRange{gridCoords.g_block,
@@ -866,12 +766,12 @@
     // The following is fine for software pipelining optimization as it could be
     // considered "compute". In future, consider refactoring the following loop
     // to be a single reg->reg op avoid verbose IR at this level.
-    (void)packLoadBufferToStoreBuffer(rewriter, loc, elemType, kpack, regBuffer,
-                                      viewStoreBuffer);
+    rewriter.create<ThreadwiseTransposeOp>(
+        loc, regBuffer, viewStoreBuffer, kpack, false, false);
     Type ldsReadType = vectorTypeOrSelf(elemType, kpack);
     FailureOr<Value> maybeWrappedLds = wrapLDSBufferForStore(
         rewriter, loc, ldsTileByteBuffer, ldsReadType, kpacksPerBlock,
-        nonKDimName, dPerBlock, copyKPerThread);
+        nonKDimName, dPerBlock, copyKPerThread, copyDPerThread);
     if (failed(maybeWrappedLds)) {
       return failure();
     }
@@ -1508,10 +1408,6 @@
     // m_block would be otherDim that is ignored; putting 0 as it is not
     // used.
     SmallVector<int64_t, 3> gemm1BidGridLengths = {gemm0G, gemm0MBlocks, 1};
-    RegsAsMatrixSubTiles gemm0OutSubTileViews =
-        accelEmitterPtrGemm0->computeOutputTransforms(
-            rewriter, loc, gemm0MPerBlock, gemm0NPerBlock, blockSize,
-            gemm0BidGridLengths);
 
     Value ldsReductionWorkspaceByteBuffer = createLDSByteBuffer(
         rewriter, loc, gemm0MPerBlock * gemm0NPerBlock, elemTypeQxK);
@@ -1561,19 +1457,25 @@
     assert(gemm0NPerBlock % gemm0kpack == 0 &&
            "nPerBlock should be divisible by kpack");
     int64_t gemm1KpacksPerBlock = gemm1KPerBlock / gemm1kpack;
-    RegsAsMatrixSubTiles gemm1OutSubTileViews =
-        accelEmitterPtrGemm1->computeOutputTransforms(
-            rewriter, loc, gemm1MPerBlock, gemm1NPerBlock, blockSize,
-            gemm1BidGridLengths);
-    auto [fromGlobalRegBufferV, toLDSRegBufferV, ldsByteBufferV] =
-        createBuffersForGemmIn(loc, gemm1KPerBlock, blockSize, elemTypeV,
-                               gemm1NPerBlock, rewriter);
-
+    int64_t gemm0InMPerThread = gemm0MPerBlock / blockSize;
+    int64_t gemm0InNPerThread = gemm0NPerBlock / blockSize;
+    RegsAsMatrixSubTiles gemm0OutSubTileViews =
+        accelEmitterPtrGemm0->computeOutputTransforms(
+            rewriter, loc, gemm0MPerBlock, gemm0NPerBlock, blockSize,
+            gemm0BidGridLengths, gemm0InMPerThread, gemm0InNPerThread);
     int64_t gemm0MPerThread =
         getLowerShape(gemm0OutSubTileViews.threadSubTile)[0];
     int64_t gemm0NPerThread =
         getLowerShape(gemm0OutSubTileViews.threadSubTile)[1];
     int64_t gemm1InMPerThread = gemm0MPerThread;
+    int64_t gemm1InNPerThread = gemm0NPerThread;
+    RegsAsMatrixSubTiles gemm1OutSubTileViews =
+        accelEmitterPtrGemm1->computeOutputTransforms(
+            rewriter, loc, gemm1MPerBlock, gemm1NPerBlock, blockSize,
+            gemm1BidGridLengths, gemm1InMPerThread, gemm1InNPerThread);
+    auto [fromGlobalRegBufferV, toLDSRegBufferV, ldsByteBufferV] =
+        createBuffersForGemmIn(loc, gemm1KPerBlock, blockSize, elemTypeV,
+                               gemm1NPerBlock, rewriter);
     int64_t gemm1KPerThread = gemm0NPerThread;
     int64_t gemm1MPerThread =
         getLowerShape(gemm1OutSubTileViews.threadSubTile)[0];
@@ -1664,7 +1566,12 @@
             createWaveOffsets(loc, waveSize, gemm0TuningParams.getNPerWave(),
                               gemm0NPerBlock, accelParamsGemm0, tid, rewriter);
         rewriter.create<BlockwiseGemmAccelOp>(
-            loc, ldsTileBufferQ, ldsTileBufferK, mMyWaveOffsetQ, mMyWaveOffsetK,
+            loc, ldsTileBufferQ, ldsTileBufferK,
+            rewriter.getI32IntegerAttr(gemm0InMPerThread),
+            rewriter.getI32IntegerAttr(gemm0InNPerThread),
+            /*rotateMWithK=*/nullptr,
+            /*rotateNWithK=*/nullptr,
+            mMyWaveOffsetQ, mMyWaveOffsetK,
             preAccelRegBufferQ, preAccelRegBufferK, accRegBufferGemm0,
             op.getArchAttr(), op.getFeaturesAttr(), op.getBlockSizeAttr(),
             op.getParamsAttr());
@@ -1760,8 +1667,12 @@
             createWaveOffsets(loc, waveSize, gemm1TuningParams.getNPerWave(),
                               gemm1NPerBlock, accelParamsGemm1, tid, rewriter);
         rewriter.create<BlockwiseGemmAccelOp>(
-            loc, gemm1LDSBufferA, ldsTileBufferV, mMyWaveOffsetQxK,
-            mMyWaveOffsetV, preAccelRegBufferQxK, preAccelRegBufferV,
+            loc, gemm1LDSBufferA, ldsTileBufferV, 
+            rewriter.getI32IntegerAttr(gemm1InMPerThread),
+            rewriter.getI32IntegerAttr(gemm1InNPerThread),
+            /*rotateMWithK=*/nullptr,
+            /*rotateNWithK=*/nullptr,
+            mMyWaveOffsetQxK, mMyWaveOffsetV, preAccelRegBufferQxK, preAccelRegBufferV,
             accRegBufferGemm1, op.getArchAttr(), op.getFeaturesAttr(),
             op.getBlockSizeAttr(), gemm1TuningParams);
         // There is no second k-loop
@@ -2258,10 +2169,12 @@
 
     ArrayAttr idToMatrixCMaps =
         accelEmitterPtr
-            ->computeOutputTransforms(b, loc, M, N, doSwapThreadIterSubDimsForM,
-                                      doSwapThreadIterSubDimsForN,
-                                      copyMPerThread, copyNPerThread, blockSize,
-                                      bidGridLengths)
+            ->computeOutputTransforms(b, loc, M, N, blockSize,
+                                      bidGridLengths,
+                                      copyMPerThread,
+                                      copyNPerThread, 
+                                      doSwapThreadIterSubDimsForM,
+                                      doSwapThreadIterSubDimsForN)
             .gridSubTile;
 
     accelEmitterPtr->computeOutputConversion(b, loc, regCAllocOp, convertedC,
