//===- GridwiseGemmToBlockwise - MLIR Rock ops lowering passes -----===//
//
// Copyright 2020 The MLIR Authors.
//
// Licensed under the Apache License, Version 2.0 (the "License");
// you may not use this file except in compliance with the License.
// You may obtain a copy of the License at
//
//   http://www.apache.org/licenses/LICENSE-2.0
//
// Unless required by applicable law or agreed to in writing, software
// distributed under the License is distributed on an "AS IS" BASIS,
// WITHOUT WARRANTIES OR CONDITIONS OF ANY KIND, either express or implied.
// See the License for the specific language governing permissions and
// limitations under the License.
// ============================================================
//
// This pass converts rock.gridwise_gemm[_v2] into block- and threadwise ops
//
//===-----------------------------------------------------===//
#include "mlir/Dialect/Rock/IR/Rock.h"
#include "mlir/Dialect/Rock/IR/TransformMapBuilder.h"
#include "mlir/Dialect/Rock/Passes.h"
#include "mlir/Dialect/Rock/Tuning/GeneralGemmBlockStructure.h"
#include "mlir/Dialect/Rock/Tuning/GridwiseGemmParams.h"
#include "mlir/Dialect/Rock/utility/AmdArchDb.h"
#include "mlir/Dialect/Rock/utility/builderUtils.h"
#include "mlir/Dialect/Rock/utility/loweringUtils.h"
#include "mlir/Dialect/Rock/utility/math.h"
#include "mlir/Dialect/Rock/utility/transformMapUtils.h"

#include "mlir/Dialect/Affine/IR/AffineOps.h"
#include "mlir/Dialect/Arith/IR/Arith.h"
#include "mlir/Dialect/Func/IR/FuncOps.h"
#include "mlir/Dialect/GPU/IR/GPUDialect.h"
#include "mlir/Dialect/MemRef/IR/MemRef.h"
#include "mlir/Dialect/Vector/IR/VectorOps.h"
#include "mlir/Dialect/Linalg/IR/Linalg.h"
#include "mlir/IR/Diagnostics.h"
#include "mlir/IR/IRMapping.h"
#include "mlir/IR/Value.h"
#include "mlir/Pass/PassManager.h"
#include "mlir/Transforms/DialectConversion.h"
#include "mlir/Transforms/Passes.h"

#include "AccelEmitter.h"
#include "llvm/Support/Debug.h"
#include "llvm/Support/FormatVariadic.h"

namespace mlir {
namespace rock {
#define GEN_PASS_DEF_ROCKGRIDWISEGEMMTOBLOCKWISEPASS
#include "mlir/Dialect/Rock/Passes.h.inc"
} // namespace rock
} // namespace mlir

#define DEBUG_TYPE "rock-gridwise-to-blockwise"

using namespace mlir;
using namespace mlir::arith;
using namespace mlir::rock;

namespace {
struct RockGridwiseGemmToBlockwisePass
    : public rock::impl::RockGridwiseGemmToBlockwisePassBase<
          RockGridwiseGemmToBlockwisePass> {
  void runOnOperation() override;
};

static Type obtainAccumulatorType(OpBuilder &b, Type elementTypeA,
                                  Type elementTypeB, Type destType) {
  // Determine the type used on VGPR to act as accumulator.
  // f32: f32.
  // f16, bf16: f32 to prevent overflow from happening.
  // i16 : i16.
  // fp8 (any combo) : f32.
  // i8: i32, since we have an i32 output
  Type accumulatorType = destType;
  if (elementTypeA.isF16() || elementTypeA.isBF16() ||
      elementTypeA.isFloat8E5M2FNUZ() || elementTypeA.isFloat8E4M3FNUZ()) {
    accumulatorType = b.getF32Type();
  } else if (elementTypeA.isInteger(8)) {
    accumulatorType = b.getI32Type();
  }
  return accumulatorType;
}

/// Construct a `memref.view` operation that interprets the buffer `buffer`,
/// whose elements are bytes, as a buffer of `type`.
static TypedValue<MemRefType> viewBufferAs(OpBuilder &b, Value buffer,
                                           Type type) {
  Location loc = buffer.getLoc();
  Value zeroByteOffset = b.createOrFold<arith::ConstantIndexOp>(loc, 0);
  auto bufferType = buffer.getType().cast<MemRefType>();
  int64_t byteWidth = getByteWidth(type);
  int64_t numBytes = bufferType.getShape()[0];
  assert(numBytes % byteWidth == 0 && "Can't evenly fit type into buffer");
  int64_t length = numBytes / byteWidth;
  auto newBufferType = bufferType.cloneWith({length}, type);
  auto view =
      b.create<memref::ViewOp>(loc, newBufferType, buffer, zeroByteOffset,
                               /*dynamic dim sizes=*/ValueRange{});
  return TypedValue<MemRefType>(view.getResult());
}
} // end anonymous namespace

/// Given a copy layout <copyDPerThread, copyKPerThread>, come up with the best
/// vectorization strategy for the layout. For instance, if the layout is <D,K>
/// = <2,16> and K is contiguous, we will vectorize by 16 along K and we will
/// loop over the other dimension
static std::pair<GemmDimension, int64_t>
bestGlobalVectorization(OpBuilder &b, Value matrix, int64_t copyDPerThread,
                        int64_t copyKPerThread, GemmDimension tiebreaker,
                        int64_t kPerBlock, int64_t dPerBlock,
                        Type elementType) {
  Value tensor;
  ArrayAttr transforms;
  std::tie(tensor, transforms) = untransform(b, matrix);
  ArrayRef<int64_t> tensorShape =
      tensor.getType().cast<MemRefType>().getShape();
  int64_t kVectorLen = getMaxVectorizationForDatatype(
      transforms, static_cast<uint32_t>(GemmDimension::K),
      math_util::gcd(copyKPerThread * copyDPerThread, kPerBlock), tensorShape,
      elementType);

  int64_t dVectorLen = getMaxVectorizationForDatatype(
      transforms, static_cast<uint32_t>(GemmDimension::MorN),
      math_util::gcd(copyDPerThread * copyKPerThread, dPerBlock), tensorShape,
      elementType);

  if (kVectorLen > dVectorLen) {
    kVectorLen = math_util::gcd(kVectorLen, copyKPerThread);
    return {GemmDimension::K, kVectorLen};
  }

  if (dVectorLen > kVectorLen) {
    dVectorLen = math_util::gcd(dVectorLen, copyDPerThread);
    return {GemmDimension::MorN, dVectorLen};
  }

  return {tiebreaker, kVectorLen};
}

/// Compute a thread copy layout, i.e., how many elements a single thread (or
/// workitem) reads along K and M (independently on how we vectorize the reads)
static FailureOr<std::pair<int64_t, int64_t>>
computeCopyPerThread(Type elementType, int64_t copyPerThread, int64_t kPerBlock,
                     int64_t dPerBlock, int64_t kpack, Location loc) {

  // By default, we try to maximize the LDS store vectorization. So we will try
  // to read as many elements as possible along the contiguous dimension in LDS
  // and `copyPerThread/elements` in the other dimension
  int64_t maxVlen = 128 / elementType.getIntOrFloatBitWidth();
  int64_t copyKPerThread = 0;
  int64_t copyDPerThread = 0;

  if (kpack == 1) {
    copyDPerThread = math_util::gcd(maxVlen, copyPerThread);
    copyKPerThread = copyPerThread / copyDPerThread;
  } else {
    copyKPerThread =
        math_util::gcd(maxVlen, math_util::gcd(kpack, copyPerThread));
    copyDPerThread = copyPerThread / copyKPerThread;
  }

  if (copyKPerThread == 0 || copyDPerThread == 0) {
    return emitError(loc) << "gemmA copy size too small,"
                          << " copyKPerThread: " << copyKPerThread
                          << " copyDPerThread: " << copyDPerThread << "\n";
  }
  if (kPerBlock < copyKPerThread || dPerBlock < copyDPerThread) {
    return mlir::emitError(loc)
           << "gemmA per thread copy smaller than per"
           << " block copy, incohereant tuning parameters\n";
  }
  return std::make_pair(copyKPerThread, copyDPerThread);
}

/// Applies the transforms that take a G x K x D matrix 
/// to a k_iter x (x extraIdx0 x ... x extraIdx1 x) bid x tid x iter 
/// value suitable for using in a global load loop. `dName` should be "m"
/// and "n", and is used to make the maps have the right names for debugging.
///
/// bidGridOrder should
/// contain the strings "g_block", "m_block", and "n_block" in some order
/// indicating how the block ID is to be partitioned into offsets (last element
/// moves fastest) and bidGridLengths should be the lengths of those three
/// dimensions. This is needed because the accelerated and non-accelerated gemms
/// partition their block ID in different orders.
///
/// Moreover, blockMap represents how bidGridOrder should be mapped to bid or other
/// indices where it defaults to merging all of them to be bid.
static FailureOr<Value> wrapMatrixForGlobalLoad(
    OpBuilder &b, Location loc, Value matrix, StringRef dName,
    ArrayRef<StringRef> bidGridOrder, ArrayRef<int64_t> bidGridLengths,
    int64_t gridSize, int64_t blockSize, int64_t kPerBlock, int64_t dPerBlock,
    int64_t kPerThread, int64_t dPerThread, GemmDimension vectorDim, 
    llvm::StringMap<ArrayRef<unsigned>> blockMap = llvm::StringMap<ArrayRef<unsigned>>{{"bid", {1, 2, 3}}}) {

  if (dName != "m" && dName != "n") {
    return emitError(loc, "expected dName to be m or n but got " + dName);
  }
  StringRef thisBlockDim = dName == "m" ? "m_block" : "n_block";
  StringRef otherBlockDim = dName == "m" ? "n_block" : "m_block";

  MemRefType matrixType = matrix.getType().cast<MemRefType>();
  ArrayRef<int64_t> matrixShape = matrixType.getShape();
  int64_t kGlobal = matrixShape[1];
  int64_t dGlobal = matrixShape[2];

  int64_t kIters = kGlobal / kPerBlock;
  int64_t dataPerThread = (kPerBlock * dPerBlock) / blockSize;

  SmallString<8> dIterName = llvm::formatv("{0}_iter", dName);
  SmallString<8> dThreadName = llvm::formatv("{0}_thread", dName);

  // Note: (kThreads * dThreads) = (kPerBlock * dPerBlock) / dataPerThread) =
  // blockSize
  int64_t kThreads = kPerBlock / kPerThread;
  int64_t dThreads = dPerBlock / dPerThread;

  SmallVector<StringRef, 4> startNames {"k_loop"};
  startNames.insert(startNames.end(), blockMap.keys().begin(), blockMap.keys().end());
  startNames.insert(startNames.end(), {"tid", "iter"});
  SmallVector<int64_t, 4> startShape {kIters};
  for(StringRef upperName : blockMap.keys()){
    int64_t startShapeDim = 1;
    for(int64_t dimSize : bidGridLengths){
      startShapeDim *= dimSize;
    }
    startShape.push_back(startShapeDim);
  }
  startShape.insert(startShape.end(), {blockSize, dataPerThread});

  TopDownTMBuilder splitId(b, startNames,
                           startShape, loc);
  splitId.passThrough("k_loop");
  for(StringRef upperName : blockMap.keys()){
    ArrayRef<unsigned> lowerDims = blockMap[upperName];
    SmallVector<StringRef, 4> gridDimNames;
    SmallVector<int64_t, 4> gridDimLengths;
    splitId.merge(bidGridOrder, lowerDims, upperName, bidGridLengths);
  }

  if (vectorDim == GemmDimension::K) {
    splitId.merge({dThreadName, "k_thread"}, {4, 5}, "tid",
                  {dThreads, kThreads});
    splitId.merge({dIterName, "k_iter"}, {6, 7}, "iter",
                  {dPerThread, kPerThread});
  } else {
    splitId.merge({"k_thread", dThreadName}, {4, 5}, "tid",
                  {kThreads, dThreads});
    splitId.merge({"k_iter", dIterName}, {6, 7}, "iter",
                  {kPerThread, dPerThread});
  }
  TransformMapAttr splitIdAttr = splitId.get();

  auto toGlobalIdx = TopDownTMBuilder::below(splitId, splitIdAttr);
  toGlobalIdx.passThrough({"g"}, {0}, {"g_block"});
  toGlobalIdx.unmerge("k", 1, {"k_loop", "k_thread", "k_iter"},
                      {kGlobal / kPerBlock, kThreads, kPerThread});
  toGlobalIdx.unmerge(dName, 2, {thisBlockDim, dThreadName, dIterName},
                      {dGlobal / dPerBlock, dThreads, dPerThread});
  toGlobalIdx.ignore(otherBlockDim);
  TransformMapAttr toGlobalIdxAttr = toGlobalIdx.get();

  Value intermediate = b.create<TransformOp>(loc, matrix, toGlobalIdxAttr);
  Value transformed = b.create<TransformOp>(loc, intermediate, splitIdAttr);
  return transformed;
}

/// Wraps the LDS buffer "buffer", which is <kOuter * d * kpack * sizeof(T) x i8
/// into a tid x iter view, where `iter` iterates over nominal scalar indices
/// into a buffer of type T. `buffer` will be reinterpreted as a buffer with
/// element type vector<kpackPerThread x T> (with kpackPerThread == 1 meaning
/// just T). The resulting view must be iterated over with a stride of no less
/// than min(kPerThread, kpack).
static FailureOr<Value> wrapLDSBufferForStore(OpBuilder &b, Location loc,
                                              Value buffer, Type ldsReadType,
                                              int64_t kOuter, StringRef dName,
                                              int64_t d, int64_t kPerThread,
                                              int64_t dPerThread,
                                              GemmDimension vectorDim) {
  MemRefType bufferType = buffer.getType().cast<MemRefType>();
  ArrayRef<int64_t> bufferShape = bufferType.getShape();
  Type dataType = ldsReadType;
  if (bufferShape.size() != 1)
    return emitError(loc, "Expected a flat buffer");
  int64_t kpack = 1;
  if (auto vectorDataType = dataType.dyn_cast<VectorType>()) {
    kpack = vectorDataType.getNumElements();
    dataType = vectorDataType.getElementType();
  }

  if (bufferShape[0] != kOuter * d * kpack * getByteWidth(dataType))
    return emitError(loc, "LDS buffer should have ")
           << kOuter * d * kpack * getByteWidth(dataType)
           << " elements but has " << bufferShape[0];

  int64_t kpackPerThread = std::min(kPerThread, kpack);
  int64_t kOuterPerThread = kPerThread / kpackPerThread;
  int64_t threadsPerKpack = kpack / kpackPerThread;

  Type ldsWriteType = vectorTypeOrSelf(dataType, kpackPerThread);
  auto typedBuffer = viewBufferAs(b, buffer, ldsWriteType);
  BottomUpTMBuilder reshapeBuf(b, {"raw"}, typedBuffer.getType().getShape(),
                               loc);
  reshapeBuf.unmerge({"k_outer", dName, "kpack_idx"}, {0, 1, 2}, "raw",
                     {kOuter, d, threadsPerKpack});
  // Add this throwaway dimension so that when we're iterating the scalar
  // packing buffer in a vectorized way, the always-zero index gets thrown on
  // the floor.
  reshapeBuf.addDim("kpack_vec", 3, kpackPerThread);
  TransformMapAttr reshapeBufAttr = reshapeBuf.get();
  Value reshaped = b.create<TransformOp>(loc, typedBuffer, reshapeBufAttr);

  auto mergeKpack = BottomUpTMBuilder::above(reshapeBuf, reshapeBufAttr);
  mergeKpack.passThrough({"k_outer", dName});
  mergeKpack.merge("kpack", 2, {"kpack_idx", "kpack_vec"});
  TransformMapAttr mergeKpackAttr = mergeKpack.get();
  Value asMatrix = b.create<TransformOp>(loc, reshaped, mergeKpackAttr);

  SmallString<8> dThreadName = llvm::formatv("{0}_thread", dName);
  SmallString<8> dIterName = llvm::formatv("{0}_iter", dName);
  auto tidIterSplit = BottomUpTMBuilder::above(mergeKpack, mergeKpackAttr);
  tidIterSplit.unmerge({"k_thread", "k_iter"}, {0, 1}, "k_outer",
                       {kOuter / kOuterPerThread, kOuterPerThread});
  tidIterSplit.unmerge({dThreadName, dIterName}, {2, 3}, dName,
                       {d / dPerThread, dPerThread});
  tidIterSplit.unmerge({"kpack_thread", "kpack_iter"}, {4, 5}, "kpack",
                       {kpack / kpackPerThread, kpackPerThread});
  TransformMapAttr tidIterSplitAttr = tidIterSplit.get();
  Value withTidIterSplit =
      b.create<TransformOp>(loc, asMatrix, tidIterSplitAttr);

  auto tidIter = BottomUpTMBuilder::above(tidIterSplit, tidIterSplitAttr);
  if (vectorDim == GemmDimension::K) {
    tidIter.merge("tid", 0, {dThreadName, "k_thread", "kpack_thread"});
  } else {
    tidIter.merge("tid", 0, {"k_thread", "kpack_thread", dThreadName});
  }
  tidIter.merge("iter", 1, {"k_iter", dIterName, "kpack_iter"});
  TransformMapAttr tidIterAttr = tidIter.get();
  Value transformed = b.create<TransformOp>(loc, withTidIterSplit, tidIterAttr);
  return transformed;
}

/// Returns the map from (kOuter, bid, tid, iter) to indices in the vector
/// of values loaded from global memory.
static ArrayAttr globalVectorLayout(OpBuilder &b, Location loc, StringRef dName,
                                    int64_t kPerThread, int64_t dPerThread,
                                    int64_t kpack, GemmDimension vectorDim) {
  int64_t kpackPerThread = std::min(kPerThread, kpack);
  int64_t kOuter = kPerThread / kpackPerThread;

  int64_t dataPerThread = kPerThread * dPerThread;

  TopDownTMBuilder splitIter(b, {"iter"}, {dataPerThread});
  if (vectorDim == GemmDimension::K)
    splitIter.merge({dName, "k", "kpack_thread"}, {0, 1, 2}, "iter",
                    {dPerThread, kOuter, kpackPerThread});
  else
    splitIter.merge({"k", "kpack_thread", dName}, {0, 1, 2}, "iter",
                    {kOuter, kpackPerThread, dPerThread});
  TransformMapAttr splitIterAttr = splitIter.get();

  auto toVector = TopDownTMBuilder::below(splitIter, splitIterAttr);
  toVector.unmerge("raw", 0, {"k", dName, "kpack_thread"},
                   {kOuter, dPerThread, kpackPerThread});
  TransformMapAttr toVectorAttr = toVector.get();
  return b.getArrayAttr({splitIterAttr, toVectorAttr});
}

/// Returns the map from (tid, iter) to indices the vector of values that will
/// be stored into LDS.
static ArrayAttr ldsVectorLayout(OpBuilder &b, Location loc,
                                 int64_t dataPerThread) {
  TopDownTMBuilder ignoreTid(b, {"tid", "iter"}, {1, dataPerThread}, loc);
  ignoreTid.ignore("tid");
  ignoreTid.passThrough({"raw"}, {0}, {"iter"});
  TransformMapAttr ignoreTidAttr = ignoreTid.get();
  return b.getArrayAttr({ignoreTidAttr});
}

static TransformingForOp
createGlobalLoadLoop(PatternRewriter &b, Location loc, GpuAllocOp loadBuffer,
                     Value wrappedMatrix, ArrayAttr vectorMap,
                     int64_t dataPerThread, int64_t vectorLen, Value bid,
                     Value tid, bool forceUnroll) {
  Value tensor;
  ArrayAttr matrixToTensor;
  std::tie(tensor, matrixToTensor) = untransform(b, wrappedMatrix);

  // Optimize the transform chain.
  ArrayRef<int64_t> tensorSize = tensor.getType().cast<ShapedType>().getShape();
  matrixToTensor = collapseContiguousMerges(matrixToTensor, tensorSize);

  Type elementType =
      wrappedMatrix.getType().cast<MemRefType>().getElementType();
  Type loadType = vectorTypeOrSelf(elementType, vectorLen);
  Value zero = b.createOrFold<arith::ConstantIndexOp>(loc, 0);

  SmallVector<Value, 4> globalStart = {zero, bid, tid, zero};
  SmallVector<Value, 4> vectorStartOuter(4, zero);
  auto outerLoop = b.create<TransformingForOp>(
      loc, ArrayRef<ValueRange>{globalStart, vectorStartOuter},
      ArrayRef<Attribute>{matrixToTensor, b.getArrayAttr({})},
      /*bounds=*/ArrayRef<int64_t>{1, 1, 1, dataPerThread},
      /*strides=*/ArrayRef<int64_t>{1, 1, 1, vectorLen}, forceUnroll,
      /*useIndexDiffs=*/true);
  {
    PatternRewriter::InsertionGuard outerGuard(b);
    b.setInsertionPointToStart(outerLoop.getBody());

    Value loaded = b.create<GlobalLoadOp>(
        loc, loadType, tensor, outerLoop.getValidity(/*domain=*/0),
        outerLoop.getLowerCoords(/*domain=*/0));

    b.create<InBoundsStoreOp>(loc, loaded, loadBuffer,
                              outerLoop.getLowerCoords(/*domain*/ 1)[3]);
  }
  return outerLoop;
}

// This function will create a DPerThread x KPerThread view of loaded register
// buffer that may be laid out KPerThread x DPerThread or DPerThread x
// KPerThread depending on the direction of the global vectorization.
Value viewLoadBufferDK(PatternRewriter &b, Location loc, Value loadBuffer,
                       GemmDimension vectorDim, int64_t copyDPerThread,
                       int64_t copyKPerThread) {
  SmallVector<StringRef, 2> loadBufferNames;
  SmallVector<int64_t, 2> loadBufferShape;
  if (vectorDim == GemmDimension::MorN) {
    // If we are vectorizing along the M/N dimension, we have a
    // KxD buffer that we want to transpose into a DxK buffer
    loadBufferShape = {copyKPerThread, copyDPerThread};
    loadBufferNames = {"k_physical", "d_physical"};
  } else {
    // If we are vectorizing along the K dimension, we have a
    // DxK buffer that we want to transpose into a KxD buffer
    loadBufferShape = {copyDPerThread, copyKPerThread};
    loadBufferNames = {"d_physical", "k_physical"};
  }
  assert(loadBuffer.getType().cast<MemRefType>().getNumElements() ==
         copyKPerThread * copyDPerThread);

  Value ret;
  BottomUpTMBuilder rawViewBuilder(b, {"rawLoad"},
                                   {copyKPerThread * copyDPerThread});
  rawViewBuilder.unmerge(loadBufferNames, {0, 1}, "rawLoad", loadBufferShape);
  TransformMapAttr rawView = rawViewBuilder.get();
  ret = b.create<TransformOp>(loc, loadBuffer, rawView);

  BottomUpTMBuilder kdViewBuilder =
      BottomUpTMBuilder::above(rawViewBuilder, rawView);
  kdViewBuilder.passThrough({"d", "k"}, {0, 1}, {"d_physical", "k_physical"});
  TransformMapAttr kdView = kdViewBuilder.get();
  ret = b.create<TransformOp>(loc, ret, kdView);

  return ret;
}

/// This function pack the load buffer into a store buffer ready to be copied
/// into LDS:
///  - The load buffer is (viewed as) a DPerThread x KPerThread
///  - The store buffer needs to be packed as a [KOuterPerThread, dPerThread,
///  kpackPerThread]
///    buffer
TransformingForOp packLoadBufferToStoreBuffer(PatternRewriter &b, Location loc,
                                              Type elementType, int64_t kpack,
                                              Value loadBuffer,
                                              Value storeBuffer) {
  ArrayRef<int64_t> loadShape =
      loadBuffer.getType().cast<ShapedType>().getShape();
  Type elemType = loadBuffer.getType().cast<MemRefType>().getElementType();
  int64_t copyDPerThread = loadShape[0];
  int64_t copyKPerThread = loadShape[1];
  // We use kpackPerThread instead of kpack to cover edge cases where
  // copyKPerThread is smaller than kpack
  int64_t kpackPerThread = std::min(copyKPerThread, kpack);
  int64_t kOuterPerThread = copyKPerThread / kpackPerThread;

  TopDownTMBuilder packStore(b, {"d", "k"}, {copyDPerThread, copyKPerThread});
  packStore.merge({"kouter", "kpack"}, {0, 2}, "k",
                  {kOuterPerThread, kpackPerThread});
  packStore.passThrough({"dPerThread"}, 1, {"d"});
  TransformMapAttr packStoreAttr = packStore.get();
  auto transformPacked = TopDownTMBuilder::below(packStore, packStoreAttr);
  transformPacked.unmerge("rawStore", 0, {"kouter", "dPerThread", "kpack"},
                          {kOuterPerThread, copyDPerThread, kpackPerThread});
  TransformMapAttr transformPackedAttr = transformPacked.get();
  auto storeIdx = b.getArrayAttr({packStoreAttr, transformPackedAttr});

  Value rawLoadBuffer;
  ArrayAttr loadBufferView;
  std::tie(rawLoadBuffer, loadBufferView) = untransform(b, loadBuffer);
  ArrayRef<int64_t> rawLoadBufferShape =
      rawLoadBuffer.getType().cast<ShapedType>().getShape();

  Value zero = b.createOrFold<arith::ConstantIndexOp>(loc, 0);
  SmallVector<Value, 2> start(2, zero);
  SmallVector<int64_t, 2> strides(2, 1);
  int64_t vecLen = 1;
  // The store buffer is a flattened < kouter x dPerThread x kpack >.
  if (kpackPerThread == 1) {
    // if kpack == 1, then we can do vectorized loads across d dimension from/to
    // load/store buffer
    vecLen = getMaxVectorizationForDatatype(loadBufferView, /*dim=*/0,
                                            copyDPerThread, rawLoadBufferShape,
                                            elemType);
    vecLen = math_util::gcd(copyDPerThread, vecLen);
    strides[0] = vecLen;
  } else {
    // if kpack > 1, then we are limited by vectorization in k dimension and it
    // could be at most kpack.
    vecLen = getMaxVectorizationForDatatype(loadBufferView, /*dim=*/1,
                                            copyKPerThread, rawLoadBufferShape,
                                            elemType);
    vecLen = math_util::gcd(vecLen, kpackPerThread);
    strides[1] = vecLen;
  }
  loadBufferView = collapseContiguousMerges(loadBufferView, rawLoadBufferShape);

  // Run the packing loop
  auto packLoop =
      b.create<TransformingForOp>(loc, ArrayRef<ValueRange>{start, start},
                                  ArrayRef<Attribute>{loadBufferView, storeIdx},
                                  /*bounds=*/loadShape,
                                  /*strides=*/strides, false,
                                  /*useIndexDiffs=*/false);
  {
    PatternRewriter::InsertionGuard outerGuard(b);
    b.setInsertionPointToStart(packLoop.getBody());
    Type loadType = vectorTypeOrSelf(elementType, vecLen);
    auto val = b.create<InBoundsLoadOp>(loc, loadType, rawLoadBuffer,
                                        packLoop.getLowerCoords(0));

    b.create<InBoundsStoreOp>(loc, val, storeBuffer,
                              packLoop.getLowerCoords(1));
  }
  return packLoop;
}

static TransformingForOp
createLdsStoreLoop(PatternRewriter &b, Location loc, Value storeBuffer,
                   ArrayAttr ldsVectorMap, Value wrappedBuffer,
                   int64_t dataPerThread, Value tid, bool forceUnroll) {
  Value rawBuffer;
  ArrayAttr bufferView;
  std::tie(rawBuffer, bufferView) = untransform(b, wrappedBuffer);

  auto rawBufferType = rawBuffer.getType().cast<MemRefType>();
  ArrayRef<int64_t> bufferShape = rawBufferType.getShape();
  Type ldsBufferElemTy = rawBufferType.getElementType();
  Type dataType = ldsBufferElemTy;
  int64_t ldsWriteLen = 1;
  if (auto ldsBufferVecTy = ldsBufferElemTy.dyn_cast<VectorType>()) {
    ldsWriteLen = ldsBufferVecTy.getNumElements();
    dataType = ldsBufferVecTy.getElementType();
  }

  // If the LDS is already being viewed as vector-typed, there's no good
  // mechanism to, for example, store a vector<8xf32> as two consecutive
  // vector<4xf32>s, and there's unlikely to be any performance benefit from
  // doing so. Therefore, don't bother.
  int64_t ldsMaxAllowedVectorization =
      ldsWriteLen > 1 ? ldsWriteLen : dataPerThread;
  int64_t ldsStoreVectorization = getMaxVectorization(
      bufferView, /*dim=*/1, ldsMaxAllowedVectorization, bufferShape,
      /*implicitStride=*/ldsWriteLen);
  bufferView = collapseContiguousMerges(bufferView, bufferShape);
  Type storeType = vectorTypeOrSelf(dataType, ldsStoreVectorization);

  Value zero = b.createOrFold<ConstantIndexOp>(loc, 0);
  SmallVector<Value, 2> vecCoordInit(2, zero);
  SmallVector<Value, 2> ldsCoordInit = {tid, zero};

  auto loop = b.create<TransformingForOp>(
      loc, ArrayRef<ValueRange>{vecCoordInit, ldsCoordInit},
      ArrayRef<Attribute>{ldsVectorMap, bufferView},
      /*bounds=*/ArrayRef<int64_t>{1, dataPerThread},
      /*strides=*/ArrayRef<int64_t>{1, ldsStoreVectorization}, forceUnroll,
      /*useIndexDiffs=*/true);
  {
    PatternRewriter::InsertionGuard guard(b);
    b.setInsertionPointToStart(loop.getBody());
    Value toStore = b.create<InBoundsLoadOp>(loc, storeType, storeBuffer,
                                             loop.getLowerCoords(0));
    if (ldsWriteLen == 1) // kpack = 1, vectorized in D
      b.create<InBoundsStoreOp>(loc, toStore, rawBuffer,
                                loop.getLowerCoords(/*domain=*/1));
    else
      b.create<memref::StoreOp>(loc, toStore, rawBuffer,
                                loop.getLowerCoords(/*domain=*/1));
  }
  return loop;
}

template <typename OpT>
static LogicalResult checkLDSSize(OpT op, int64_t aBufferBytes,
                                  int64_t bBufferBytes) {
  int64_t ldsBytes = aBufferBytes + bBufferBytes;
  return success(ldsBytes <= 64 * 1024);
}

//===----------------------------------------------------------------------===//
// GridwiseGemm lowering.
//===----------------------------------------------------------------------===//

namespace {
struct GridwiseGemmRewritePattern : public OpRewritePattern<GridwiseGemmOp> {
  using OpRewritePattern<GridwiseGemmOp>::OpRewritePattern;

  LogicalResult matchAndRewrite(GridwiseGemmOp op,
                                PatternRewriter &b) const override {
    Location loc = op.getLoc();

    // Obtain data type.
    Type elementTypeA = op.getA().getType().getElementType();
    Type elementTypeB = op.getB().getType().getElementType();
    Type destType = op.getC().getType().getElementType();
    Type accumulatorType =
        obtainAccumulatorType(b, elementTypeA, elementTypeB, destType);

    // Prepare some useful constants.
    Value zeroConstantFloatOp = createZeroConstantOp(b, loc, accumulatorType);
    auto zeroConstantOp = b.create<ConstantIndexOp>(loc, 0);

    ArrayRef<int64_t> aShape, bShape, cShape;
    aShape = op.getA().getType().getShape();
    bShape = op.getB().getType().getShape();
    cShape = op.getC().getType().getShape();
    // Obtain critical matrix dimensions.
    int64_t G = aShape[0];
    int64_t K = aShape[1];
    int64_t M = aShape[2];
    int64_t N = bShape[2];

    if (bShape[0] != G || cShape[0] != G) {
      return op.emitOpError("Mismatched G dimensions in matrix multiply;")
             << " A[0] = " << G << " b[0] = " << bShape[0]
             << " C[0] = " << cShape[0];
    }
    if (cShape[1] != M) {
      return op.emitOpError("Mismatched M dimensions in matrix multiply:")
             << " A[2] = " << M << " C[1] = " << cShape[1];
    }
    if (bShape[1] != K) {
      return op.emitOpError("Mismatched K dimensions in matrix multiply:")
             << " A[1] = " << K << " B[1] = " << bShape[1];
    }

    if (cShape[2] != N) {
      return op.emitOpError("Mismatched N dimensions in matrix multiply:")
             << " B[2] = " << N << " C[2] = " << cShape[2];
    }

    // Obtain critical tuning parameters.
    uint32_t gridSize = op.getGridSize();
    GeneralGemmParamsAttr tuningParams = op.getParams();
    int64_t kpack = tuningParams.getKpack();
    // TODO: kPerBlock, as defined in parameter selection etc,
    // is in units of kPack, not individual k. This should be changed
    // at some future point, but it'll be worked around for now.
    uint32_t blockSize = tuningParams.getBlockSize();
    int64_t kpacksPerBlock = tuningParams.getKPerBlock();
    int64_t mPerBlock = tuningParams.getMPerBlock();
    int64_t nPerBlock = tuningParams.getNPerBlock();
    int64_t mPerThread = tuningParams.getMPerThread();
    int64_t nPerThread = tuningParams.getNPerThread();

    GeneralGemmBlockStructure blockStructure =
        *deriveGeneralGemmBlockStructure(blockSize);
    int64_t mThreadsPerCuwave = blockStructure.mThreadsPerCuwave;
    int64_t nThreadsPerCuwave = blockStructure.nThreadsPerCuwave;
    int64_t mCuwavesPerBlock = blockStructure.mCuwavesPerBlock;
    int64_t nCuwavesPerBlock = blockStructure.nCuwavesPerBlock;

    int64_t kPerBlock = kpacksPerBlock * kpack;

    bool useIndexDiffs = true;

    int64_t mBlocks = M / mPerBlock;
    int64_t nBlocks = N / nPerBlock;

    LLVM_DEBUG(llvm::dbgs() << "\ngridwise_gemm op:\n");
    LLVM_DEBUG(op.print(llvm::dbgs()));
    LLVM_DEBUG(llvm::dbgs() << "\n");

    LLVM_DEBUG(llvm::dbgs()
               << "M: " << M << "\n"
               << "N: " << N << "\n"
               << "K: " << K << "\n"
               << "G: " << G << "\n"
               << "blockSize: " << blockSize << "\n"
               << "mPerBlock: " << mPerBlock << "\n"
               << "mBlocks = M / mPerBlock: " << mBlocks << "\n"
               << "nPerBlock: " << nPerBlock << "\n"
               << "nBlocks = N / nPerBlock: " << nBlocks << "\n"
               << "kPerBlock: " << kPerBlock << "\n"
               << "kpack: " << kpack << "\n"
               << "mPerThread: " << mPerThread << "\n"
               << "nPerThread: " << nPerThread << "\n"
               << "mThreadsPerCuwave: " << mThreadsPerCuwave << "\n"
               << "mCuwavesPerBlock: " << mCuwavesPerBlock << "\n"
               << "nThreadsPerCuwave: " << nThreadsPerCuwave << "\n"
               << "nCuwavesPerBlock: " << nCuwavesPerBlock << "\n");

    // Compute required LDS sizes.
    int64_t ldsBlockASize =
        kpacksPerBlock * mPerBlock * kpack * getByteWidth(elementTypeA);
    int64_t ldsBlockBSize =
        kpacksPerBlock * nPerBlock * kpack * getByteWidth(elementTypeB);
    LLVM_DEBUG(llvm::dbgs() << "LDS block size (in bytes):" << ldsBlockASize
                            << " " << ldsBlockBSize << "\n");
    if (failed(checkLDSSize(op, ldsBlockASize, ldsBlockBSize)))
      return op.emitOpError("requires too much LDS");

    // Allocate LDS.
    auto workgroupMemoryAddressSpace = b.getAttr<gpu::AddressSpaceAttr>(
        gpu::GPUDialect::getWorkgroupAddressSpace());
    auto ldsMemRefAType =
        MemRefType::get({ldsBlockASize}, b.getI8Type(), AffineMap{},
                        workgroupMemoryAddressSpace);
    auto ldsBufferA = b.create<GpuAllocOp>(loc, ldsMemRefAType);
    auto ldsMemRefBType =
        MemRefType::get({ldsBlockBSize}, b.getI8Type(), AffineMap{},
                        workgroupMemoryAddressSpace);
    auto ldsBufferB = b.create<GpuAllocOp>(loc, ldsMemRefBType);

    // Alloc for Matrix C on registers.
    // Compute register size from attributes.

    int64_t gemmMRepeat =
        mPerBlock / (mPerThread * mThreadsPerCuwave * mCuwavesPerBlock);
    int64_t gemmNRepeat =
        nPerBlock / (nPerThread * nThreadsPerCuwave * nCuwavesPerBlock);

    LLVM_DEBUG(llvm::dbgs() << "GemmMRepeat: " << gemmMRepeat << "\n");
    LLVM_DEBUG(llvm::dbgs() << "GemmNRepeat: " << gemmNRepeat << "\n");

    int64_t threadCNumM = gemmMRepeat * mPerThread;
    int64_t threadCNumN = gemmNRepeat * nPerThread;
    int64_t threadCNumRegisters = threadCNumM * threadCNumN;
    auto privateMemoryAddressSpace = b.getAttr<gpu::AddressSpaceAttr>(
        gpu::GPUDialect::getPrivateAddressSpace());
    auto threadCRegisterMemRefType =
        MemRefType::get({threadCNumRegisters}, accumulatorType, AffineMap{},
                        privateMemoryAddressSpace);
    Value registerMatrixCAllocOp =
        b.create<GpuAllocOp>(loc, threadCRegisterMemRefType);
    Value registerMatrixCViewOp = reshapeBuffer(
        b, loc, registerMatrixCAllocOp, {"m", "n"}, {threadCNumM, threadCNumN});

    // Zero init Matrix C on registers.
    b.create<FillOp>(loc, registerMatrixCAllocOp, zeroConstantFloatOp);

    // Get current workgroup ID.
    auto bid = b.create<WorkgroupIdOp>(loc, b.getIndexType());
    // Get current workitem ID.
    auto tid = b.create<WorkitemIdOp>(loc, b.getIndexType());

    SmallVector<StringRef, 3> bidGridOrder = {"g_block", "m_block", "n_block"};
    SmallVector<int64_t, 3> bidGridLengths = {G, mBlocks, nBlocks};

    int64_t aCopyPerThread = (kPerBlock * mPerBlock) / blockSize;
    int64_t bCopyPerThread = (kPerBlock * nPerBlock) / blockSize;
    if (aCopyPerThread == 0 || bCopyPerThread == 0) {
      return emitError(loc) << "Block size too large, rejecting as invalid.\n";
    }

    auto maybeCopyAPerThread = computeCopyPerThread(
        elementTypeA, aCopyPerThread, kPerBlock, mPerBlock, kpack, loc);
    if (failed(maybeCopyAPerThread))
      return maybeCopyAPerThread;
    int64_t aCopyKPerThread = (*maybeCopyAPerThread).first;
    int64_t copyMPerThread = (*maybeCopyAPerThread).second;

    auto maybeCopyBPerThread = computeCopyPerThread(
        elementTypeB, bCopyPerThread, kPerBlock, nPerBlock, kpack, loc);
    if (failed(maybeCopyBPerThread))
      return maybeCopyBPerThread;
    int64_t bCopyKPerThread = (*maybeCopyBPerThread).first;
    int64_t copyNPerThread = (*maybeCopyBPerThread).second;

    GemmDimension vectorTiebreaker =
        (kpack > 1) ? GemmDimension::K : GemmDimension::MorN;
    int64_t aVectorLen, bVectorLen;
    GemmDimension aVectorDim, bVectorDim;
    std::tie(aVectorDim, aVectorLen) = bestGlobalVectorization(
        b, op.getA(), copyMPerThread, aCopyKPerThread, vectorTiebreaker,
        kPerBlock, mPerBlock, elementTypeA);
    std::tie(bVectorDim, bVectorLen) = bestGlobalVectorization(
        b, op.getB(), copyNPerThread, bCopyKPerThread, vectorTiebreaker,
        kPerBlock, nPerBlock, elementTypeB);

    LLVM_DEBUG(llvm::dbgs()
               << "aCopyPerThread: " << aCopyPerThread << "\n"
               << "bCopyPerThread: " << bCopyPerThread << "\n"
               << "aVectorDim: " << aVectorDim << "\n"
               << "aVectorLen: " << aVectorLen << "\n"
               << "bVectorDim: " << bVectorDim << "\n"
               << "bVectorLen: " << bVectorLen << "\n"
               << "vectorTiebreaker: " << vectorTiebreaker << "\n");

    FailureOr<Value> maybeWrappedA = wrapMatrixForGlobalLoad(
        b, loc, op.getA(), "m", bidGridOrder, bidGridLengths, gridSize,
        blockSize, kPerBlock, mPerBlock, aCopyKPerThread, copyMPerThread,
        aVectorDim);
    if (failed(maybeWrappedA))
      return maybeWrappedA;
    FailureOr<Value> maybeWrappedB = wrapMatrixForGlobalLoad(
        b, loc, op.getB(), "n", bidGridOrder, bidGridLengths, gridSize,
        blockSize, kPerBlock, nPerBlock, bCopyKPerThread, copyNPerThread,
        bVectorDim);
    if (failed(maybeWrappedB))
      return maybeWrappedB;
    Value wrappedA = std::move(*maybeWrappedA),
          wrappedB = std::move(*maybeWrappedB);

    ArrayAttr aVectorGlobalMap = globalVectorLayout(
        b, loc, "m", aCopyKPerThread, copyMPerThread, kpack, aVectorDim);
    ArrayAttr bVectorGlobalMap = globalVectorLayout(
        b, loc, "n", bCopyKPerThread, copyNPerThread, kpack, bVectorDim);

    Type loadBufferAType, loadBufferBType;
    loadBufferAType = MemRefType::get({aCopyPerThread}, elementTypeA,
                                      AffineMap{}, privateMemoryAddressSpace);
    loadBufferBType = MemRefType::get({bCopyPerThread}, elementTypeB,
                                      AffineMap{}, privateMemoryAddressSpace);

    auto loadBufferA = b.create<GpuAllocOp>(loc, loadBufferAType);
    auto loadBufferB = b.create<GpuAllocOp>(loc, loadBufferBType);

    TransformingForOp blockwiseLoadA =
        createGlobalLoadLoop(b, loc, loadBufferA, wrappedA, aVectorGlobalMap,
                             aCopyPerThread, aVectorLen, bid, tid, true);
    TransformingForOp blockwiseLoadB =
        createGlobalLoadLoop(b, loc, loadBufferB, wrappedB, bVectorGlobalMap,
                             bCopyPerThread, bVectorLen, bid, tid, true);

    ArrayAttr aVectorLdsMap = ldsVectorLayout(b, loc, aCopyPerThread);
    ArrayAttr bVectorLdsMap = ldsVectorLayout(b, loc, bCopyPerThread);

    Type ldsReadTypeA = vectorTypeOrSelf(elementTypeA, kpack);
    Type ldsReadTypeB = vectorTypeOrSelf(elementTypeB, kpack);
    FailureOr<Value> maybeWrappedLdsA = wrapLDSBufferForStore(
        b, loc, ldsBufferA, ldsReadTypeA, kpacksPerBlock, "m", mPerBlock,
        aCopyKPerThread, copyMPerThread, aVectorDim);
    if (failed(maybeWrappedLdsA))
      return maybeWrappedLdsA;
    FailureOr<Value> maybeWrappedLdsB = wrapLDSBufferForStore(
        b, loc, ldsBufferB, ldsReadTypeB, kpacksPerBlock, "n", nPerBlock,
        bCopyKPerThread, copyNPerThread, bVectorDim);
    if (failed(maybeWrappedLdsB))
      return maybeWrappedLdsB;
    Value wrappedLdsA = std::move(*maybeWrappedLdsA),
          wrappedLdsB = std::move(*maybeWrappedLdsB);

    Value storeBufferA = b.create<GpuAllocOp>(loc, loadBufferA.getType());
    Value storeBufferB = b.create<GpuAllocOp>(loc, loadBufferB.getType());

    Value viewLoadBufferA = viewLoadBufferDK(b, loc, loadBufferA, aVectorDim,
                                             copyMPerThread, aCopyKPerThread);
    auto packALoop = packLoadBufferToStoreBuffer(b, loc, elementTypeA, kpack,
                                                 viewLoadBufferA, storeBufferA);
    Value viewLoadBufferB = viewLoadBufferDK(b, loc, loadBufferB, bVectorDim,
                                             copyNPerThread, bCopyKPerThread);
    auto packBLoop = packLoadBufferToStoreBuffer(b, loc, elementTypeB, kpack,
                                                 viewLoadBufferB, storeBufferB);

    TransformingForOp blockwiseStoreA =
        createLdsStoreLoop(b, loc, storeBufferA, aVectorLdsMap, wrappedLdsA,
                           aCopyPerThread, tid, true);
    TransformingForOp blockwiseStoreB =
        createLdsStoreLoop(b, loc, storeBufferB, bVectorLdsMap, wrappedLdsB,
                           bCopyPerThread, tid, true);

    // The blockwise gemm isn't set up for vector-of-kpack loads and so expects
    // a scalar kpacksPerBlock x dPerBlock x kpack x T buffer unconditionally.
    Value ldsMatrixA = viewBufferAs(b, ldsBufferA, elementTypeA);
    ldsMatrixA = reshapeBuffer(b, loc, ldsMatrixA, {"k", "m", "kpack"},
                               {kpacksPerBlock, mPerBlock, kpack});
    Value ldsMatrixB = viewBufferAs(b, ldsBufferB, elementTypeB);
    ldsMatrixB = reshapeBuffer(b, loc, ldsMatrixB, {"k", "n", "kpack"},
                               {kpacksPerBlock, nPerBlock, kpack});

    // Emit loop.
    int64_t nIterations = K / kPerBlock;
    BlockwiseGemmOp blockwiseGemmOp;
    // Start at 1 to make it clearer we have performed software pipelining.
    auto loopOp = b.create<affine::AffineForOp>(loc, 1, nIterations, 1);
    {
      // inside the loop.
      PatternRewriter::InsertionGuard guard(b);
      b.setInsertionPointToStart(loopOp.getBody());

      // We don't update in the clone becasue we might accidentally replace
      // other zeroes.
      Value iv = loopOp.getInductionVar();
      IRMapping loadAUpdates, loadBUpdates;
      auto blockwiseLoadAClone = cast<TransformingForOp>(
          b.clone(*blockwiseLoadA.getOperation(), loadAUpdates));
      blockwiseLoadAClone.setOperand(
          blockwiseLoadAClone.getUpperInits(/*domain=*/0)
              .getBeginOperandIndex(),
          iv);

      auto blockwiseLoadBClone = cast<TransformingForOp>(
          b.clone(*blockwiseLoadB.getOperation(), loadBUpdates));
      blockwiseLoadBClone.setOperand(
          blockwiseLoadBClone.getUpperInits(/*domain=*/0)
              .getBeginOperandIndex(),
          iv);

      // LDS barrier.
      b.create<LDSBarrierOp>(loc);

      // Emit blockwise GEMM.
      blockwiseGemmOp =
          b.create<BlockwiseGemmOp>(loc, ldsMatrixA, ldsMatrixB,
                                    registerMatrixCViewOp, op.getParamsAttr());

      // LDS barrier.
      // This barrier prevents halo part of outputs having weird values.
      b.create<LDSBarrierOp>(loc);

      // Packing step
      b.clone(*packALoop.getOperation());
      b.clone(*packBLoop.getOperation());

      // Emit blockwise stores
      b.clone(*blockwiseStoreA.getOperation());
      b.clone(*blockwiseStoreB.getOperation());
    }
    // outside the loop.

    // LDS barrier.
    b.create<LDSBarrierOp>(loc);

    // Emit blockwise GEMM for the loop tail.
    IRMapping tailGemmCloneMap;
    b.clone(*blockwiseGemmOp, tailGemmCloneMap);

    // Apparently, the canonicalizer doesn't get rid of empty loops without
    // results properly, remove them ourselves.
    if (nIterations <= 1)
      b.eraseOp(loopOp);

    // Threadwise copy from register (naive tensor) to global (generic tensor).
    TopDownTMBuilder splitMemoryCoords(
        b, {"bid", "tid", "iter"}, {gridSize, blockSize, threadCNumRegisters},
        loc);
    splitMemoryCoords.merge({"g", "m_block", "n_block"}, {0, 1, 2}, "bid",
                            {G, mBlocks, nBlocks});
    splitMemoryCoords.merge({"m_cuwaves", "n_cuwaves", "m_cuwave", "n_cuwave"},
                            {3, 4, 5, 6}, "tid",
                            {mCuwavesPerBlock, nCuwavesPerBlock,
                             mThreadsPerCuwave, nThreadsPerCuwave});
    splitMemoryCoords.merge({"m_repeat", "m_thread", "n_repeat", "n_thread"},
                            {7, 8, 9, 10}, "iter",
                            {gemmMRepeat, mPerThread, gemmNRepeat, nPerThread});
    TransformMapAttr splitMemoryCoordsAttr = splitMemoryCoords.get();

    auto toMatrixC =
        TopDownTMBuilder::below(splitMemoryCoords, splitMemoryCoordsAttr);
    toMatrixC.passThrough({"gemmG"}, {0}, {"g"});
    toMatrixC.unmerge(
        "gemmM", 1,
        {"m_block", "m_repeat", "m_cuwaves", "m_cuwave", "m_thread"},
        {M / mPerBlock, gemmMRepeat, mCuwavesPerBlock, mThreadsPerCuwave,
         mPerThread});
    toMatrixC.unmerge(
        "gemmN", 2,
        {"n_block", "n_repeat", "n_cuwaves", "n_cuwave", "n_thread"},
        {N / nPerBlock, gemmNRepeat, nCuwavesPerBlock, nThreadsPerCuwave,
         nPerThread});

    TransformMapAttr toMatrixCAttr = toMatrixC.get();

    Value registerC = registerMatrixCAllocOp;
    // If we need to type-convert the accumulator (currently this is only
    // fp32->f16) then we must do so before the writeback loop in which fusion
    // takes places at this time, since the fusion pass as currently written
    // can't interceps the type conversions.
    if (destType != accumulatorType) {
      auto convertedCType =
          threadCRegisterMemRefType.clone(destType).cast<MemRefType>();
      Value convertedC = b.create<rock::GpuAllocOp>(loc, convertedCType);
      auto convertLoop = b.create<TransformingForOp>(
          loc, ArrayRef<ValueRange>{{zeroConstantOp}},
          ArrayRef<Attribute>{b.getArrayAttr({})},
          /*bounds=*/convertedCType.getShape(), /*strides=*/std::nullopt,
          /*useIndexDiffs=*/true, /*forceUnroll=*/true);
      {
        OpBuilder::InsertionGuard guard(b);
        b.setInsertionPointToStart(convertLoop.getBody());
        Value coord = convertLoop.getLowerCoords(/*domain=*/0)[0];
        Value loaded =
            b.create<InBoundsLoadOp>(loc, accumulatorType, registerC, coord);
        Value cast = createTypeConversionOp(b, loc, loaded, destType);
        b.create<InBoundsStoreOp>(loc, cast, convertedC, coord);
      }
      registerC = convertedC;
    }

    ArrayAttr idToMatrixCMaps =
        b.getArrayAttr({splitMemoryCoordsAttr, toMatrixCAttr});

    b.create<ThreadwiseWriteAllOp>(loc, registerC, op.getC(), idToMatrixCMaps,
                                   /*extraIndices=*/ValueRange{bid, tid},
                                   op.getFeatures(), StoreMethod::Set,
                                   /*forceUnroll=*/true, useIndexDiffs);
    b.eraseOp(op);

    return success();
  }
};

//===----------------------------------------------------------------------===//
// GridwiseAttentionAccel lowering.
//===----------------------------------------------------------------------===//

struct GridwiseAttentionAccelRewritePattern
    : public OpRewritePattern<GridwiseAttentionAccelOp> {
  using OpRewritePattern<GridwiseAttentionAccelOp>::OpRewritePattern;

  LogicalResult storeGemmInputTile(PatternRewriter &rewriter, 
                                   Location loc,
                                   int64_t kpack,
                                   Value regBuffer,
                                   Value toLDSRegBuffer,
                                   Value ldsTileByteBuffer,
                                   int64_t kpacksPerBlock,
                                   StringRef nonKDimName,
                                   int64_t kPerBlock,
                                   int64_t dPerBlock,
                                   int64_t copyKPerThread,
                                   int64_t copyDPerThread,
                                   bool forceUnroll
                                   ) const {
    Type elemType = regBuffer.getType().cast<MemRefType>().getElementType();
    TransformingForOp storeBufferWrite = packLoadBufferToStoreBuffer(rewriter, loc, elemType, kpack, regBuffer, toLDSRegBuffer);
    Type ldsReadType = vectorTypeOrSelf(elemType, kpack);
    // Find the best way of vectorizing the layout
    GemmDimension vectorTiebreaker =
        (kpack > 1) ? GemmDimension::K : GemmDimension::MorN;
    int64_t vectorLen;
    GemmDimension vectorDim;
    std::tie(vectorDim, vectorLen) = bestGlobalVectorization(
        rewriter, regBuffer, copyDPerThread, copyKPerThread, vectorTiebreaker, kPerBlock,
        dPerBlock, elemType);
    FailureOr<Value> maybeWrappedLds = wrapLDSBufferForStore(
        rewriter, loc, ldsTileByteBuffer, ldsReadType, kpacksPerBlock, nonKDimName, dPerBlock,
        copyKPerThread, copyDPerThread, vectorDim);
    if (failed(maybeWrappedLds)){
      return failure();
    }
    Value wrappedLds = maybeWrappedLds.value();
    rewriter.create<ThreadwiseWriteAllOp>(loc, toLDSRegBuffer, wrappedLds, /*extraViews=*/ArrayAttr{}, /*extraIndices=*/ValueRange{}, GemmFeatures::none, StoreMethod::Set, forceUnroll, true);
    return success();
  }

  // This function will process a tile of gemm input into LDS buffer
  // in a way it could be fed to blockwise_gemm_accel op
  LogicalResult loadAndStoreGemmInputTile(Location loc,
                                 TypedValue<MemRefType> in,
                                 Value mIter,
                                 Value kIter,
                                 Value fromGlobalRegBuffer,
                                 Value toLDSRegBuffer,
                                 Value ldsTileByteBuffer,
                                 StringRef nonKDimName,
                                 int64_t kpack,
                                 int64_t kpacksPerBlock,
                                 int64_t dPerBlock,
                                 uint32_t blockSize,
                                 uint32_t gridSize,
                                 ArrayRef<StringRef> bidGridOrder,
                                 ArrayRef<int64_t> bidGridLengths,
                                 bool forceUnroll,
                                 PatternRewriter &rewriter
                                 ) const {
    auto privateMemoryAddressSpace = rewriter.getAttr<gpu::AddressSpaceAttr>(
        gpu::GPUDialect::getPrivateAddressSpace());
    auto workgroupMemoryAddressSpace = rewriter.getAttr<gpu::AddressSpaceAttr>(
        gpu::GPUDialect::getWorkgroupAddressSpace());

    int64_t kPerBlock = kpacksPerBlock * kpack;
    int64_t copyPerThread = (kPerBlock * dPerBlock) / blockSize;
    Type elemType = in.getType().getElementType();
    if (copyPerThread == 0) {
      return emitError(loc) << "Block size too large, rejecting as invalid.\n";
    }
    auto maybeCopyDPerThread = computeCopyPerThread(
        elemType, copyPerThread, kPerBlock, dPerBlock, kpack, loc);
    if (failed(maybeCopyDPerThread))
      return failure();

    int64_t copyKPerThread = (*maybeCopyDPerThread).first;
    int64_t copyDPerThread = (*maybeCopyDPerThread).second;

    // Find the best way of vectorizing the layout
    GemmDimension vectorTiebreaker =
        (kpack > 1) ? GemmDimension::K : GemmDimension::MorN;
    int64_t vectorLen;
    GemmDimension vectorDim;
    std::tie(vectorDim, vectorLen) = bestGlobalVectorization(
        rewriter, in, copyDPerThread, copyKPerThread, vectorTiebreaker, kPerBlock,
        dPerBlock, elemType);
    FailureOr<Value> maybeViewIn = wrapMatrixForGlobalLoad(
        rewriter, loc, in, nonKDimName, bidGridOrder, bidGridLengths, gridSize,
        blockSize, kPerBlock, dPerBlock, copyKPerThread, copyDPerThread,
        vectorDim, {{"m_iter", {2}}, {"bid", {1, 3}}});
    if (failed(maybeViewIn)){
      return failure();
    }
    Value viewIn = maybeViewIn.value();
    rewriter.create<ThreadwiseReadIntoOp>(loc, viewIn, fromGlobalRegBuffer, /*extraViews=*/ArrayAttr{}, ValueRange{kIter, mIter}, forceUnroll, true);
    // The following is fine for software pipelining optimization as it could be considered "compute".
    // In future, consider refactoring the following loop to be a single reg->reg op avoid verbose IR at this level.
    Value loadBufferA = viewLoadBufferDK(rewriter, loc, fromGlobalRegBuffer, vectorDim, copyDPerThread, copyKPerThread);
    LogicalResult storeGemmTileStatus = storeGemmInputTile(rewriter, 
                                                           loc,
                                                           kpack, 
                                                           loadBufferA, 
                                                           toLDSRegBuffer, 
                                                           ldsTileByteBuffer, 
                                                           kpacksPerBlock, 
                                                           nonKDimName, 
                                                           kPerBlock, 
                                                           dPerBlock, 
                                                           copyKPerThread, 
                                                           copyDPerThread,
                                                           forceUnroll);
    if(failed(storeGemmTileStatus)){
      return failure();
    }
  }

  Value createLDSByteBuffer(PatternRewriter& rewriter, Location loc, int64_t numElements, Type elemType) const {
    auto workgroupMemoryAddressSpace = rewriter.getAttr<gpu::AddressSpaceAttr>(
            gpu::GPUDialect::getWorkgroupAddressSpace());
    int64_t ldsBlockSize = numElements * getByteWidth(elemType);
    auto ldsMemRefType =
        MemRefType::get({ldsBlockSize}, rewriter.getI8Type(), AffineMap{},
                        workgroupMemoryAddressSpace);
    Value ldsByteBuffer = rewriter.create<GpuAllocOp>(loc, ldsMemRefType);
    return ldsByteBuffer;
  }

  // This function will create fromGlobalRegsBuffer, toLDSRegBuffer and ldsTileBuffer for a gemm input
  std::tuple<Value, Value, Value> createBuffersForGemmIn(Location loc,
                                                         int64_t kPerBlock, 
                                                         int64_t blockSize,
                                                         Type elemType,
                                                         int64_t dPerBlock,
                                                         PatternRewriter& rewriter) const {
    auto privateMemoryAddressSpace = rewriter.getAttr<gpu::AddressSpaceAttr>(
        gpu::GPUDialect::getPrivateAddressSpace());
    int64_t copyPerThread = (kPerBlock * dPerBlock) / blockSize;
    Type  loadBufferType = MemRefType::get({copyPerThread}, elemType,
                                      AffineMap{}, privateMemoryAddressSpace);
    Value fromGlobalRegBuffer = rewriter.create<GpuAllocOp>(loc, loadBufferType);
    Value toLDSRegBuffer = rewriter.create<GpuAllocOp>(loc, loadBufferType);
    Value ldsByteBuffer = createLDSByteBuffer(rewriter, loc, dPerBlock * kPerBlock, elemType);
    return {fromGlobalRegBuffer, toLDSRegBuffer, ldsByteBuffer};
  }

  // This function creates the accumulator register buffer
  Value createBufferForAccelGemmOut(Location loc, rock::accel::AccelEmitterParams params, PatternRewriter& rewriter) const {
    auto privateMemoryAddressSpace = rewriter.getAttr<gpu::AddressSpaceAttr>(
        gpu::GPUDialect::getPrivateAddressSpace());
    int64_t nResultVectors = params.nResultVectors;
    int64_t mRepeats = params.mRepeats;
    int64_t nRepeats = params.nRepeats;
    VectorType accVectorType = params.accVectorType;
    int64_t nOutputVectors = nResultVectors * mRepeats * nRepeats;
    MemRefType regCAllocType =
        MemRefType::get(nOutputVectors, accVectorType, AffineMap{},
                        /*memorySpace=*/privateMemoryAddressSpace);
    Value regCAllocOp = rewriter.create<rock::GpuAllocOp>(loc, regCAllocType);
    Value zeroConstantCOp = createZeroConstantOp(rewriter, loc, accVectorType);
    rewriter.create<FillOp>(loc, regCAllocOp, zeroConstantCOp);
    return regCAllocOp;
  }

  // This function creates a simple scalar reg buffer (i.e. without vectors)
  Value createBufferForGemmOut(Location loc, Type gemmOutElemType, rock::accel::AccelEmitterParams params, PatternRewriter& rewriter) const {
    auto privateMemoryAddressSpace = rewriter.getAttr<gpu::AddressSpaceAttr>(
        gpu::GPUDialect::getPrivateAddressSpace());
    int64_t numOutputElements = params.numOutputVectorElements();
    auto gemmOutScalarBufferType = MemRefType::get(numOutputElements, gemmOutElemType, AffineMap{}, /*memorySpace=*/privateMemoryAddressSpace);
    Value gemmOutScalarBuffer = rewriter.create<rock::GpuAllocOp>(loc, gemmOutScalarBufferType);
    return gemmOutScalarBuffer;
  }

  // Logic to setup blockwise_gemm_accel parameters.
  //
  // Original C++ logic:
  // index_t mMyWaveOffsetA;
  // index_t mMyWaveOffsetB;
  // const index_t waveId   = get_thread_local_1d_id() / WaveSize;
  // const index_t waveId_m = waveId / GemmNWaves;
  // const index_t waveId_n = waveId % GemmNWaves;
  // mMyWaveOffsetA = waveId_m * GemmMPerWave;
  // mMyWaveOffsetB = waveId_n * GemmNPerWave;
  std::tuple<Value,Value> createWaveOffsets(Location loc, 
                                            const int64_t waveSize,
                                            int64_t nPerWave,
                                            int64_t nPerBlock,
                                            rock::accel::AccelEmitterParams accelParams, 
                                            Value tid, 
                                            PatternRewriter& rewriter) const {
    ConstantIndexOp waveSizeConstantOp = rewriter.create<ConstantIndexOp>(loc, waveSize);
    int64_t nWaves = nPerBlock / nPerWave;
    auto nWavesConstantOp = rewriter.create<ConstantIndexOp>(loc, nWaves);
    auto waveId = rewriter.create<DivUIOp>(loc, tid, waveSizeConstantOp);
    auto waveId_m = rewriter.create<DivUIOp>(loc, waveId, nWavesConstantOp);
    auto waveId_n = rewriter.create<RemUIOp>(loc, waveId, nWavesConstantOp);

    Value mMyWaveOffsetA, mMyWaveOffsetB;
    Value waveOffsetAConstantOp =
        rewriter.create<ConstantIndexOp>(loc, accelParams.mPerAccel);
    Value waveOffsetBConstantOp =
        rewriter.create<ConstantIndexOp>(loc, accelParams.nPerAccel);
    mMyWaveOffsetA = rewriter.create<MulIOp>(loc, waveId_m, waveOffsetAConstantOp);
    mMyWaveOffsetB = rewriter.create<MulIOp>(loc, waveId_n, waveOffsetBConstantOp);
    return {mMyWaveOffsetA, mMyWaveOffsetB};
  }

  // This fuction creates interrim register buffers to store data in once
  // loaded from the LDS before accelerator intrinsics are called
  std::tuple<Value,Value> createRegInterrimBufferForAccel(Location loc, rock::accel::AccelEmitterParams params, PatternRewriter& rewriter) const {
    auto privateMemoryAddressSpace = rewriter.getAttr<gpu::AddressSpaceAttr>(
        gpu::GPUDialect::getPrivateAddressSpace());
    int64_t kBasePerThread = params.kBasePerThread;

    Type argTypeA = params.argTypeA;
    auto arrayAType = MemRefType::get({kBasePerThread}, argTypeA, AffineMap{},
                                 privateMemoryAddressSpace);
    auto arrayA = rewriter.create<GpuAllocOp>(loc, arrayAType);

    Type argTypeB = params.argTypeB;
    auto arrayBType = MemRefType::get({kBasePerThread}, argTypeB, AffineMap{},
                                 privateMemoryAddressSpace);
    auto arrayB = rewriter.create<GpuAllocOp>(loc, arrayBType);
    return {arrayA, arrayB};
  }

  LogicalResult matchAndRewrite(GridwiseAttentionAccelOp op,
                                PatternRewriter &rewriter) const override {
    Location loc = op.getLoc();
    StringRef arch = op.getArch();
    uint32_t blockSize = op.getBlockSize();
    uint32_t gridSize = op.getGridSize();
    const int64_t waveSize = rock::lookupArchInfo(arch).waveSize;

    TypedValue<MemRefType> inQ = op.getQueries();
    ArrayRef<int64_t> qShape = inQ.getType().getShape();
    Type elemTypeQ = inQ.getType().getElementType();

    TypedValue<MemRefType> inK = op.getKeys();
    ArrayRef<int64_t> kShape = op.getKeys().getType().getShape();
    Type elemTypeK = inK.getType().getElementType();

    TypedValue<MemRefType> inV = op.getValues();
    ArrayRef<int64_t> vShape = op.getValues().getType().getShape();
    Type elemTypeV = inV.getType().getElementType();
    // Gemm0 out is casted to be elemTypeV
    Type elemTypeQxK = elemTypeV;

    auto privateMemoryAddressSpace = rewriter.getAttr<gpu::AddressSpaceAttr>(
        gpu::GPUDialect::getPrivateAddressSpace());
    auto workgroupMemoryAddressSpace = rewriter.getAttr<gpu::AddressSpaceAttr>(
        gpu::GPUDialect::getWorkgroupAddressSpace());

    int64_t gemm0G = qShape[0];
    int64_t gemm0K = qShape[1];
    int64_t gemm0M = qShape[2];
    int64_t gemm0N = kShape[2];
    int64_t gemm1N = vShape[2];

    RockAccelTuningParamAttrInterface tuningParams = op.getParams();
    int64_t kpack = tuningParams.getKpack();
    int64_t gemm0KpacksPerBlock = tuningParams.getKpackPerBlock();
    int64_t mPerBlock = tuningParams.getMPerBlock();    
    int64_t nPerBlock = tuningParams.getNPerBlock();
    bool forceUnroll = tuningParams.getForceUnroll();
    int64_t gemm0MBlocks = gemm0M / mPerBlock;
    int64_t gemm0NBlocks = gemm0N / nPerBlock;

    auto accelEmitterPtrGemm0 = accel::AccelEmitter::select(
        op.getFeatures(), elemTypeQ, elemTypeK, arch, tuningParams);
    if (!accelEmitterPtrGemm0)
    return op.emitOpError("Unable to emit accelerator code.");
    rock::accel::AccelEmitterParams accelParamsGemm0 = accelEmitterPtrGemm0->getParams();
    auto accelEmitterPtrGemm1 = accel::AccelEmitter::select(
        op.getFeatures(), elemTypeQxK, elemTypeV, arch, tuningParams);
    if (!accelEmitterPtrGemm1)
    return op.emitOpError("Unable to emit accelerator code.");
    rock::accel::AccelEmitterParams accelParamsGemm1 = accelEmitterPtrGemm1->getParams();

    // Get current workitem ID.
    auto tid = rewriter.create<WorkitemIdOp>(loc, rewriter.getIndexType());


    // Bufers for Gemm0
    int64_t gemm0KPerBlock = kpack * gemm0KpacksPerBlock;
    auto [fromGlobalRegBufferQ, toLDSRegBufferQ, ldsByteBufferQ] = createBuffersForGemmIn(loc, gemm0KPerBlock, blockSize, elemTypeQ, mPerBlock, rewriter);
    auto [fromGlobalRegBufferK, toLDSRegBufferK, ldsByteBufferK] = createBuffersForGemmIn(loc, gemm0KPerBlock, blockSize, elemTypeK, nPerBlock, rewriter);
    auto [preAccelRegBufferQ, preAccelRegBufferK] = createRegInterrimBufferForAccel(loc, accelParamsGemm0, rewriter);
    Value accRegBufferGemm0 = createBufferForAccelGemmOut(loc, accelParamsGemm0, rewriter);
    Value gemm0OutBuffer = createBufferForGemmOut(loc, elemTypeQxK, accelParamsGemm0, rewriter);
    // We just set the output type gemm0 to be F32 for softmax stability
    // Currently, there is a working assumption that this kernel is meant support fp32/fp16
    // This should be guranteed by op verifiers.
    Value gemm0OutBufferF32 = createBufferForGemmOut(loc, rewriter.getF32Type(), accelParamsGemm0, rewriter);

    // Buffers for reductions
    MemRefType gemm0OutBufferType = gemm0OutBufferF32.getType().cast<MemRefType>();
    MemRefType ldsWorkspaceBufferType = MemRefType::get({gemm0OutBufferType.getNumElements()}, gemm0OutBufferType.getElementType(), AffineMap{}, workgroupMemoryAddressSpace);
    Value ldsReductionWorkspaceBuffer = rewriter.create<GpuAllocOp>(loc, ldsWorkspaceBufferType);
    Value gemm0OutBufferMax = createBufferForGemmOut(loc, rewriter.getF32Type(), accelParamsGemm0, rewriter);
    Value gemm0OutBufferExp = createBufferForGemmOut(loc, rewriter.getF32Type(), accelParamsGemm0, rewriter);
    Value gemm0OutBufferSum = createBufferForGemmOut(loc, rewriter.getF32Type(), accelParamsGemm0, rewriter);

    // Buffers for gemm 1
    Value gemm0OutBufferToLDS = createBufferForGemmOut(loc, rewriter.getF32Type(), accelParamsGemm0, rewriter);
    Value gemm1LDSByteBufferA = createLDSByteBuffer(rewriter, loc, mPerBlock * nPerBlock, elemTypeQ);
    auto [preAccelRegBufferQxK, preAccelRegBufferV] = createRegInterrimBufferForAccel(loc, accelParamsGemm1, rewriter);
    Value accRegBufferGemm1 = createBufferForAccelGemmOut(loc, accelParamsGemm1, rewriter);
    // Note that kPerBlock for Gemm1B is nPerBlock of Gemm0 out
    // Note that mPerBlock for Gemm1A is mPerBlock of Gemm0 out
    // Note that nPerBlock for Gemm1B is whole width = gemm1N (head dimension)
    int64_t gemm1KPerBlock = nPerBlock;
    int64_t gemm1MPerBlock = mPerBlock;
    int64_t gemm1NPerBlock = gemm1N;
    assert(nPerBlock % kpack == 0 && "nPerBlock should be divisible by kpack");
    int64_t gemm1KpacksPerBlock = gemm1KPerBlock / kpack;
    auto [fromGlobalRegBufferV, toLDSRegBufferV, ldsByteBufferV] = createBuffersForGemmIn(loc, gemm1KPerBlock, blockSize, elemTypeV, gemm1NPerBlock, rewriter);

    affine::AffineForOp mLoopOp = rewriter.create<affine::AffineForOp>(loc, 0, gemm0MBlocks, 1);
    {
      PatternRewriter::InsertionGuard guard(rewriter);
      rewriter.setInsertionPointToStart(mLoopOp.getBody());
      int64_t kIterationsGemm0 = gemm0K / gemm0KPerBlock;
      Value mLoopIV = mLoopOp.getInductionVar();
      affine::AffineForOp kLoopOp = rewriter.create<affine::AffineForOp>(loc, 0, kIterationsGemm0, 1);
      {
        SmallVector<StringRef, 3> bidGridOrder = {"g_block", "m_block", "n_block"};
        SmallVector<int64_t, 3> bidGridLengths = {gemm0G, gemm0MBlocks, gemm0NBlocks};
        PatternRewriter::InsertionGuard guard(rewriter);
        rewriter.setInsertionPointToStart(kLoopOp.getBody());
        Value kLoopIV = kLoopOp.getInductionVar();
        LogicalResult statusLoadQTile = loadAndStoreGemmInputTile(loc, 
                                                          inQ,
                                                          mLoopIV,
                                                          kLoopIV,
                                                          fromGlobalRegBufferQ,
                                                          toLDSRegBufferQ,
                                                          ldsByteBufferQ,
                                                          "m", 
                                                          kpack, 
                                                          gemm0KpacksPerBlock, 
                                                          mPerBlock, 
                                                          blockSize, 
                                                          gridSize, 
                                                          bidGridOrder, 
                                                          bidGridLengths, 
                                                          forceUnroll, 
                                                          rewriter);
        if(failed(statusLoadQTile)){
          return failure();
        }
        TypedValue<MemRefType> ldsTileBufferQ = viewBufferAs(rewriter, ldsByteBufferQ, vectorTypeOrSelf(elemTypeQ, kpack)); 
        LogicalResult statusLoadKTile = loadAndStoreGemmInputTile(loc, 
                                                          inK,
                                                          mLoopIV,
                                                          kLoopIV,
                                                          fromGlobalRegBufferK,
                                                          toLDSRegBufferK,
                                                          ldsByteBufferK, 
                                                          "n", 
                                                          kpack, 
                                                          gemm0KpacksPerBlock, 
                                                          nPerBlock, 
                                                          blockSize, 
                                                          gridSize, 
                                                          bidGridOrder, 
                                                          bidGridLengths, 
                                                          forceUnroll, 
                                                          rewriter);
        if(failed(statusLoadKTile)){
          return failure();
        }
        TypedValue<MemRefType> ldsTileBufferK = viewBufferAs(rewriter, ldsByteBufferK, vectorTypeOrSelf(elemTypeK, kpack));
        // LDS barrier.
        rewriter.create<LDSBarrierOp>(loc);
        // Emit blockwise GEMM 0.
        auto [mMyWaveOffsetQ, mMyWaveOffsetK] = createWaveOffsets(loc, waveSize, tuningParams.getNPerWave(), nPerBlock, accelParamsGemm0, tid, rewriter);
        rewriter.create<BlockwiseGemmAccelOp>(
            loc, ldsTileBufferQ, ldsTileBufferK, mMyWaveOffsetQ, mMyWaveOffsetK,
            preAccelRegBufferQ, preAccelRegBufferK, accRegBufferGemm0, op.getArchAttr(), op.getFeaturesAttr(),
            op.getBlockSizeAttr(), op.getParamsAttr());
      }
      accelEmitterPtrGemm0->computeOutputConversion(rewriter, loc, accRegBufferGemm0, gemm0OutBufferF32, forceUnroll);
      ArrayAttr gemm0BlockViewMaps = accelEmitterPtrGemm0->computeOutputTransforms(rewriter, loc, gemm0M, gemm0N, blockSize);
      APInt reductionAxis = APInt(32, 0);
      rewriter.create<BlockwiseBroadcastReduceOp>(loc, 
                                                  gemm0OutBufferF32, 
                                                  ldsReductionWorkspaceBuffer, 
                                                  gemm0OutBufferMax, 
                                                  reductionAxis, 
                                                  rock::ReduceMethod::Max, 
                                                  gemm0BlockViewMaps, 
                                                  blockSize);                                          
      // softmax normalization.
      rewriter.create<linalg::ElemwiseBinaryOp>(loc,
                                                TypeRange{gemm0OutBufferMax.getType()},
                                                ValueRange{gemm0OutBufferF32, gemm0OutBufferMax}, 
                                                ValueRange{gemm0OutBufferMax}, 
                                                rewriter.getAttr<linalg::BinaryFnAttr>(linalg::BinaryFn::sub), nullptr);
      rewriter.create<linalg::ElemwiseUnaryOp>(loc,
                                                TypeRange{gemm0OutBufferExp.getType()},
                                                ValueRange{gemm0OutBufferMax}, 
                                                ValueRange{gemm0OutBufferExp}, 
                                                rewriter.getAttr<linalg::UnaryFnAttr>(linalg::UnaryFn::exp), nullptr);
      rewriter.create<BlockwiseBroadcastReduceOp>(loc, 
                                                  gemm0OutBufferExp, 
                                                  ldsReductionWorkspaceBuffer, 
                                                  gemm0OutBufferSum, 
                                                  reductionAxis, 
                                                  rock::ReduceMethod::Sum, 
                                                  gemm0BlockViewMaps, 
                                                  blockSize);

      // Emit blockwise GEMM 1.
      {
        SmallVector<StringRef, 3> bidGridOrder = {"g_block", "m_block", "n_block"};
        // nblock is 1 for gemm1 as the full slice is done inside a block.
        // m_block would be otherDim that is ignored; putting 0 as it is not used.
        SmallVector<int64_t, 3> bidGridLengths = {gemm0G, 0, 1};
        ArrayAttr gemm0ThreadViewMaps = accelEmitterPtrGemm0->computeOutputTransforms(rewriter, loc, gemm0M, gemm0N);
        Value gemm0MNThreadwiseView = transform(rewriter, gemm0OutBufferF32, gemm0ThreadViewMaps);
        int64_t gemm1MPerThread = gemm0MNThreadwiseView.getType().cast<MemRefType>().getShape()[0];
        int64_t gemm1KPerThread = gemm0MNThreadwiseView.getType().cast<MemRefType>().getShape()[1];
        LogicalResult storeGemm1ATileStatus = storeGemmInputTile(rewriter, 
                                                              loc, 
                                                              kpack, 
                                                              gemm0MNThreadwiseView, 
                                                              gemm0OutBufferToLDS, 
                                                              gemm1LDSByteBufferA, 
                                                              gemm0KpacksPerBlock, 
                                                              "m", 
                                                              gemm1KPerBlock, 
                                                              gemm1MPerBlock, 
                                                              gemm1KPerThread, 
                                                              gemm1MPerThread,
                                                              forceUnroll);
        TypedValue<MemRefType> gemm1LDSBufferA = viewBufferAs(rewriter, ldsByteBufferQ, vectorTypeOrSelf(elemTypeQ, kpack)); 
        Value zero = rewriter.createOrFold<arith::ConstantIndexOp>(loc, 0);
        LogicalResult statusLoadVTile = loadAndStoreGemmInputTile(loc, 
                                                                  inV,
                                                                  /*mIter=*/zero,
                                                                  /*kIter=*/zero,
                                                                  fromGlobalRegBufferV,
                                                                  toLDSRegBufferV,
                                                                  ldsByteBufferV, 
                                                                  "n", 
                                                                  kpack, 
                                                                  gemm1KpacksPerBlock, 
                                                                  gemm1KPerBlock, 
                                                                  blockSize, 
                                                                  gridSize, 
                                                                  bidGridOrder, 
                                                                  bidGridLengths, 
                                                                  forceUnroll, 
                                                                  rewriter);
        if(failed(statusLoadVTile)){
            return failure();
        }
        TypedValue<MemRefType> ldsTileBufferV = viewBufferAs(rewriter, ldsByteBufferV, vectorTypeOrSelf(elemTypeV, kpack)); 
        // LDS barrier.
        rewriter.create<LDSBarrierOp>(loc);
        // Emit blockwise GEMM 0.
        auto [mMyWaveOffsetQxK, mMyWaveOffsetV] = createWaveOffsets(loc, waveSize, tuningParams.getNPerWave(), gemm1NPerBlock, accelParamsGemm1, tid, rewriter);
        // fix me
        rewriter.create<BlockwiseGemmAccelOp>(
            loc, gemm1LDSBufferA, ldsTileBufferV, mMyWaveOffsetQxK, mMyWaveOffsetV,
            preAccelRegBufferQxK, preAccelRegBufferV, accRegBufferGemm1, op.getArchAttr(), op.getFeaturesAttr(),
            op.getBlockSizeAttr(), op.getParamsAttr());
      }
        



    }



    







    return success();
  }
};

//===----------------------------------------------------------------------===//
// GridwiseGemmAccel lowering.
//===----------------------------------------------------------------------===//

struct GridwiseGemmAccelRewritePattern
    : public OpRewritePattern<GridwiseGemmAccelOp> {
  using OpRewritePattern<GridwiseGemmAccelOp>::OpRewritePattern;

  LogicalResult matchAndRewrite(GridwiseGemmAccelOp op,
                                PatternRewriter &b) const override {
    Location loc = op.getLoc();

    // Obtain data types of inputs.
    auto elementTypeA = op.getA().getType().getElementType();
    auto elementTypeB = op.getB().getType().getElementType();

    // Prepare some useful constants.
    Value matA = op.getA();
    Value matB = op.getB();

    // Obtain critical matrix dimensions.
    ArrayRef<int64_t> aShape, bShape, cShape;
    aShape = op.getA().getType().getShape();
    bShape = op.getB().getType().getShape();
    cShape = op.getC().getType().getShape();
    // Obtain critical matrix dimensions.
    int64_t G = aShape[0];
    int64_t K = aShape[1];
    int64_t M = aShape[2];
    int64_t N = bShape[2];

    // Obtain critical tuning parameters.
    StringRef arch = op.getArch();
    uint32_t blockSize = op.getBlockSize();
    uint32_t gridSize = op.getGridSize();
    RockAccelTuningParamAttrInterface tuningParams = op.getParams();
    int64_t kpack = tuningParams.getKpack();
    // TODO: kPerBlock, as defined in parameter selection etc,
    // is in units of kPack, not individual k. This should be changed
    // at some future point, but it'll be worked around for now.
    int64_t kpacksPerBlock = tuningParams.getKpackPerBlock();
    int64_t mPerBlock = tuningParams.getMPerBlock();
    int64_t nPerBlock = tuningParams.getNPerBlock();
    int64_t mBlocks = M / mPerBlock;
    int64_t nBlocks = N / nPerBlock;
    bool forceUnroll = tuningParams.getForceUnroll();

    int64_t kPerBlock = kpacksPerBlock * kpack;

    int64_t aVectorLen = 0;
    int64_t bVectorLen = 0;
    GemmDimension aVectorDim;
    GemmDimension bVectorDim;

    SmallVector<StringRef, 3> bidGridOrder = {"g_block", "m_block", "n_block"};
    SmallVector<int64_t, 3> bidGridLengths = {G, mBlocks, nBlocks};

    int64_t aCopyPerThread = (kPerBlock * mPerBlock) / blockSize;
    int64_t bCopyPerThread = (kPerBlock * nPerBlock) / blockSize;
    if (aCopyPerThread == 0 || bCopyPerThread == 0) {
      return emitError(loc) << "Block size too large, rejecting as invalid.\n";
    }
    int64_t aCopyKpacksPerThread =
        math_util::integer_divide_ceil(aCopyPerThread, kpack);
    int64_t bCopyKpacksPerThread =
        math_util::integer_divide_ceil(bCopyPerThread, kpack);

    // Get the vector copy layout for A and B
    auto maybeCopyAPerThread = computeCopyPerThread(
        elementTypeA, aCopyPerThread, kPerBlock, mPerBlock, kpack, loc);
    if (failed(maybeCopyAPerThread))
      return maybeCopyAPerThread;
    int64_t aCopyKPerThread = (*maybeCopyAPerThread).first;
    int64_t copyMPerThread = (*maybeCopyAPerThread).second;

    auto maybeCopyBPerThread = computeCopyPerThread(
        elementTypeB, bCopyPerThread, kPerBlock, nPerBlock, kpack, loc);
    if (failed(maybeCopyBPerThread))
      return maybeCopyBPerThread;
    int64_t bCopyKPerThread = (*maybeCopyBPerThread).first;
    int64_t copyNPerThread = (*maybeCopyBPerThread).second;

    // Find the best way of vectorizing the layout
    GemmDimension vectorTiebreaker =
        (kpack > 1) ? GemmDimension::K : GemmDimension::MorN;
    std::tie(aVectorDim, aVectorLen) = bestGlobalVectorization(
        b, matA, copyMPerThread, aCopyKPerThread, vectorTiebreaker, kPerBlock,
        mPerBlock, elementTypeA);
    std::tie(bVectorDim, bVectorLen) = bestGlobalVectorization(
        b, matB, copyNPerThread, bCopyKPerThread, vectorTiebreaker, kPerBlock,
        nPerBlock, elementTypeB);

    LLVM_DEBUG(llvm::dbgs()
               << "gridSize: " << gridSize << "\n"
               << "blockSize: " << blockSize << "\n"
               << "aCopyPerThread: " << aCopyPerThread << "\n"
               << "bCopyPerThread: " << bCopyPerThread << "\n"
               << "aCopyKpacksPerThread: " << aCopyKpacksPerThread << "\n"
               << "bCopyKpacksPerThread: " << bCopyKpacksPerThread << "\n"
               << "aVectorDim: " << aVectorDim << "\n"
               << "aVectorLen: " << aVectorLen << "\n"
               << "bVectorDim: " << bVectorDim << "\n"
               << "bVectorLen: " << bVectorLen << "\n"
               << "vectorTiebreaker: " << vectorTiebreaker << "\n"
               << "kPerBlock: " << kPerBlock << "\n"
               << "mPerBlock: " << mPerBlock << "\n"
               << "nPerBlock: " << nPerBlock << "\n"
               << "aCopyKPerThread: " << aCopyKPerThread << "\n"
               << "bCopyKPerThread: " << bCopyKPerThread << "\n"
               << "copyMPerThread: " << copyMPerThread << "\n"
               << "copyNPerThread: " << copyNPerThread << "\n");

    FailureOr<Value> maybeWrappedA = wrapMatrixForGlobalLoad(
        b, loc, op.getA(), "m", bidGridOrder, bidGridLengths, gridSize,
        blockSize, kPerBlock, mPerBlock, aCopyKPerThread, copyMPerThread,
        aVectorDim);
    if (failed(maybeWrappedA))
      return maybeWrappedA;
    FailureOr<Value> maybeWrappedB = wrapMatrixForGlobalLoad(
        b, loc, op.getB(), "n", bidGridOrder, bidGridLengths, gridSize,
        blockSize, kPerBlock, nPerBlock, bCopyKPerThread, copyNPerThread,
        bVectorDim);
    if (failed(maybeWrappedB))
      return maybeWrappedB;
    Value wrappedA = std::move(*maybeWrappedA),
          wrappedB = std::move(*maybeWrappedB);

    ArrayAttr aVectorGlobalMap = globalVectorLayout(
        b, loc, "m", aCopyKPerThread, copyMPerThread, kpack, aVectorDim);
    ArrayAttr bVectorGlobalMap = globalVectorLayout(
        b, loc, "n", bCopyKPerThread, copyNPerThread, kpack, bVectorDim);

    // Get current workgroup ID.
    auto bid = b.create<WorkgroupIdOp>(loc, b.getIndexType());
    // Get current workitem ID.
    auto tid = b.create<WorkitemIdOp>(loc, b.getIndexType());

    Type loadBufferAType, loadBufferBType;
    auto privateMemoryAddressSpace = b.getAttr<gpu::AddressSpaceAttr>(
        gpu::GPUDialect::getPrivateAddressSpace());
    loadBufferAType = MemRefType::get({aCopyPerThread}, elementTypeA,
                                      AffineMap{}, privateMemoryAddressSpace);
    loadBufferBType = MemRefType::get({bCopyPerThread}, elementTypeB,
                                      AffineMap{}, privateMemoryAddressSpace);

    auto loadBufferA = b.create<GpuAllocOp>(loc, loadBufferAType);
    auto loadBufferB = b.create<GpuAllocOp>(loc, loadBufferBType);

    TransformingForOp blockwiseLoadA =
        createGlobalLoadLoop(b, loc, loadBufferA, wrappedA, aVectorGlobalMap,
                             aCopyPerThread, aVectorLen, bid, tid, forceUnroll);
    TransformingForOp blockwiseLoadB =
        createGlobalLoadLoop(b, loc, loadBufferB, wrappedB, bVectorGlobalMap,
                             bCopyPerThread, bVectorLen, bid, tid, forceUnroll);

    Value storeBufferA = b.create<GpuAllocOp>(loc, loadBufferA.getType());
    Value storeBufferB = b.create<GpuAllocOp>(loc, loadBufferB.getType());

    Value viewLoadBufferA = viewLoadBufferDK(b, loc, loadBufferA, aVectorDim,
                                             copyMPerThread, aCopyKPerThread);
    auto packALoop = packLoadBufferToStoreBuffer(b, loc, elementTypeA, kpack,
                                                 viewLoadBufferA, storeBufferA);

    Value viewLoadBufferB = viewLoadBufferDK(b, loc, loadBufferB, bVectorDim,
                                             copyNPerThread, bCopyKPerThread);
    auto packBLoop = packLoadBufferToStoreBuffer(b, loc, elementTypeB, kpack,
                                                 viewLoadBufferB, storeBufferB);

    // Obtain Accelerator-related attributes.
    int64_t mPerWave = tuningParams.getMPerWave();
    int64_t nPerWave = tuningParams.getNPerWave();
    int64_t nWaves = nPerBlock / nPerWave;

    auto nWavesConstantOp = b.create<ConstantIndexOp>(loc, nWaves);

    auto accelEmitterPtr = accel::AccelEmitter::select(
        op.getFeatures(), elementTypeA, elementTypeB, arch, tuningParams);

    if (!accelEmitterPtr)
      return op.emitOpError("Unable to emit accelerator code.");

    // Extract relevant accelerator parameters
    rock::accel::AccelEmitterParams params = accelEmitterPtr->getParams();
    int64_t nResultVectors = params.nResultVectors;
    int64_t mRepeats = params.mRepeats;
    int64_t nRepeats = params.nRepeats;
    int64_t kBasePerThread = params.kBasePerThread;
    Type argTypeA = params.argTypeA;
    Type argTypeB = params.argTypeB;
    VectorType accVectorType = params.accVectorType;
    int64_t numOutputVectorElements = params.numOutputVectorElements();

    const int64_t waveSize = rock::lookupArchInfo(arch).waveSize;
    auto waveSizeConstantOp = b.create<ConstantIndexOp>(loc, waveSize);

    bool useIndexDiffs = true;

    LLVM_DEBUG(llvm::dbgs() << "M: " << M << "\n"
                            << "N: " << N << "\n"
                            << "K: " << K << "\n"
                            << "G: " << G << "\n"
                            << "mPerBlock: " << mPerBlock << "\n"
                            << "nPerBlock: " << nPerBlock << "\n"
                            << "kPerBlock: " << kPerBlock << "\n"
                            << "kpack: " << kpack << "\n"
                            << "mBlocks = M / mPerBlock: " << mBlocks << "\n"
                            << "nBlocks = N / nPerBlock: " << nBlocks << "\n"
                            << "mPerWave: " << mPerWave << "\n"
                            << "nPerWave: " << nPerWave << "\n"
                            << "aVectorLen: " << aVectorLen << "\n"
                            << "bVectorLen: " << bVectorLen << "\n"
                            << "aVectorDim: " << aVectorDim << "\n"
                            << "bVectorDim: " << bVectorDim << "\n");

    // Alocate LDS and create subviews.

    // Compute required LDS sizes.
    int64_t ldsBlockASize =
        kpacksPerBlock * mPerBlock * kpack * getByteWidth(elementTypeA);
    int64_t ldsBlockBSize =
        kpacksPerBlock * nPerBlock * kpack * getByteWidth(elementTypeB);
    LLVM_DEBUG(llvm::dbgs() << "LDS block sizes (bytes): " << ldsBlockASize
                            << " " << ldsBlockBSize << "\n");
    if (failed(checkLDSSize(op, ldsBlockASize, ldsBlockBSize)))
      return op.emitOpError("requires too much LDS");

    // Allocate LDS.
    auto workgroupMemoryAddressSpace = b.getAttr<gpu::AddressSpaceAttr>(
        gpu::GPUDialect::getWorkgroupAddressSpace());
    auto ldsMemRefAType =
        MemRefType::get({ldsBlockASize}, b.getI8Type(), AffineMap{},
                        workgroupMemoryAddressSpace);
    auto ldsBufferA = b.create<GpuAllocOp>(loc, ldsMemRefAType);
    auto ldsMemRefBType =
        MemRefType::get({ldsBlockBSize}, b.getI8Type(), AffineMap{},
                        workgroupMemoryAddressSpace);
    auto ldsBufferB = b.create<GpuAllocOp>(loc, ldsMemRefBType);

    ArrayAttr aVectorLdsMap = ldsVectorLayout(b, loc, aCopyPerThread);
    ArrayAttr bVectorLdsMap = ldsVectorLayout(b, loc, bCopyPerThread);

    Type ldsReadTypeA = vectorTypeOrSelf(elementTypeA, kpack);
    Type ldsReadTypeB = vectorTypeOrSelf(elementTypeB, kpack);
    FailureOr<Value> maybeWrappedLdsA = wrapLDSBufferForStore(
        b, loc, ldsBufferA, ldsReadTypeA, kpacksPerBlock, "m", mPerBlock,
        aCopyKPerThread, copyMPerThread, aVectorDim);
    if (failed(maybeWrappedLdsA))
      return maybeWrappedLdsA;
    FailureOr<Value> maybeWrappedLdsB = wrapLDSBufferForStore(
        b, loc, ldsBufferB, ldsReadTypeB, kpacksPerBlock, "n", nPerBlock,
        bCopyKPerThread, copyNPerThread, bVectorDim);
    if (failed(maybeWrappedLdsB))
      return maybeWrappedLdsB;
    Value wrappedLdsA = std::move(*maybeWrappedLdsA),
          wrappedLdsB = std::move(*maybeWrappedLdsB);

    TransformingForOp blockwiseStoreA =
        createLdsStoreLoop(b, loc, storeBufferA, aVectorLdsMap, wrappedLdsA,
                           aCopyPerThread, tid, forceUnroll);
    TransformingForOp blockwiseStoreB =
        createLdsStoreLoop(b, loc, storeBufferB, bVectorLdsMap, wrappedLdsB,
                           bCopyPerThread, tid, forceUnroll);

    Value ldsViewForGemmA = viewBufferAs(b, ldsBufferA, ldsReadTypeA);
    Value ldsViewForGemmB = viewBufferAs(b, ldsBufferB, ldsReadTypeB);
    // -----

    Type destType = op.getC().getType().getElementType();

    int64_t nOutputVectors = nResultVectors * mRepeats * nRepeats;

    // -----

    // Logic to setup blockwise_gemm_accel parameters.
    //
    // Original C++ logic:
    // index_t mMyWaveOffsetA;
    // index_t mMyWaveOffsetB;
    // const index_t waveId   = get_thread_local_1d_id() / WaveSize;
    // const index_t waveId_m = waveId / GemmNWaves;
    // const index_t waveId_n = waveId % GemmNWaves;
    // mMyWaveOffsetA = waveId_m * GemmMPerWave;
    // mMyWaveOffsetB = waveId_n * GemmNPerWave;
    auto waveId = b.create<DivUIOp>(loc, tid, waveSizeConstantOp);
    auto waveId_m = b.create<DivUIOp>(loc, waveId, nWavesConstantOp);
    auto waveId_n = b.create<RemUIOp>(loc, waveId, nWavesConstantOp);

    Value mMyWaveOffsetA, mMyWaveOffsetB;
    Value waveOffsetAConstantOp =
        b.create<ConstantIndexOp>(loc, params.mPerAccel);
    Value waveOffsetBConstantOp =
        b.create<ConstantIndexOp>(loc, params.nPerAccel);
    mMyWaveOffsetA = b.create<MulIOp>(loc, waveId_m, waveOffsetAConstantOp);
    mMyWaveOffsetB = b.create<MulIOp>(loc, waveId_n, waveOffsetBConstantOp);

    // Logic to setup buffers for blockwise_gemm_accel.

    Type arrayAType, arrayBType;
    arrayAType = MemRefType::get({kBasePerThread}, argTypeA, AffineMap{},
                                 privateMemoryAddressSpace);
    arrayBType = MemRefType::get({kBasePerThread}, argTypeB, AffineMap{},
                                 privateMemoryAddressSpace);
    auto arrayA = b.create<GpuAllocOp>(loc, arrayAType);
    auto arrayB = b.create<GpuAllocOp>(loc, arrayBType);

    // -----
    // Logic to allocate 0-initialized vectors for C.
    MemRefType regCAllocType =
        MemRefType::get(nOutputVectors, accVectorType, AffineMap{},
                        /*memorySpace=*/privateMemoryAddressSpace);
    Value regCAllocOp = b.create<rock::GpuAllocOp>(loc, regCAllocType);

    Value zeroConstantCOp = createZeroConstantOp(b, loc, accVectorType);
    b.create<FillOp>(loc, regCAllocOp, zeroConstantCOp);

    // Emit loop.
    int64_t nIterations = K / kPerBlock;
    BlockwiseGemmAccelOp blockwiseGemmAccelOp;
    // Start at 1 to make it clearer we have performed software pipelining.
    auto loopOp = b.create<affine::AffineForOp>(loc, 1, nIterations, 1);
    {
      // inside the loop.
      PatternRewriter::InsertionGuard guard(b);
      b.setInsertionPointToStart(loopOp.getBody());

      // We don't update in the clone becasue we might accidentally replace
      // other zeroes.
      Value iv = loopOp.getInductionVar();
      IRMapping loadAUpdates, loadBUpdates;
      auto blockwiseLoadAClone = cast<TransformingForOp>(
          b.clone(*blockwiseLoadA.getOperation(), loadAUpdates));
      blockwiseLoadAClone.setOperand(
          blockwiseLoadAClone.getUpperInits(/*domain=*/0)
              .getBeginOperandIndex(),
          iv);

      auto blockwiseLoadBClone = cast<TransformingForOp>(
          b.clone(*blockwiseLoadB.getOperation(), loadBUpdates));
      blockwiseLoadBClone.setOperand(
          blockwiseLoadBClone.getUpperInits(/*domain=*/0)
              .getBeginOperandIndex(),
          iv);

      // LDS barrier.
      b.create<LDSBarrierOp>(loc);

      // Emit blockwise GEMM.
      blockwiseGemmAccelOp = b.create<BlockwiseGemmAccelOp>(
          loc, ldsViewForGemmA, ldsViewForGemmB, mMyWaveOffsetA, mMyWaveOffsetB,
          arrayA, arrayB, regCAllocOp, op.getArchAttr(), op.getFeaturesAttr(),
          op.getBlockSizeAttr(), op.getParamsAttr());

      // LDS barrier.
      // This barrier prevents halo part of outputs having weird values.
      b.create<LDSBarrierOp>(loc);

      // Packing step
      b.clone(*packALoop.getOperation());
      b.clone(*packBLoop.getOperation());

      // Emit blockwise stores
      b.clone(*blockwiseStoreA.getOperation());
      b.clone(*blockwiseStoreB.getOperation());
    }
    // outside the loop.

    // Emit loop tail.

    // LDS barrier.
    b.create<LDSBarrierOp>(loc);

    // Emit blockwise GEMM for the loop tail.
    IRMapping tailGemmCloneMap;
    b.clone(*blockwiseGemmAccelOp, tailGemmCloneMap);

    // Apparently, the canonicalizer doesn't get rid of empty loops without
    // results properly, remove them ourselves.
    if (nIterations <= 1) {
      b.eraseOp(loopOp);
    }

    // -----

    // Matrix C write out logic.
    auto convertedCType =
        MemRefType::get(numOutputVectorElements, destType, AffineMap{},
                        /*memorySpace=*/privateMemoryAddressSpace);
    Value convertedC = b.create<rock::GpuAllocOp>(loc, convertedCType);

    ArrayAttr idToMatrixCMaps = accelEmitterPtr->computeOutputTransforms(
<<<<<<< HEAD
        b, loc, M, N, blockSize, gridSize);
=======
        b, loc, M, N, blockSize, bidGridLengths);
>>>>>>> 8a3ec222

    accelEmitterPtr->computeOutputConversion(
        b, loc, regCAllocOp, convertedC,
        forceUnroll);

    b.create<ThreadwiseWriteAllOp>(loc, convertedC, op.getC(), idToMatrixCMaps,
                                   /*extraIndices=*/ValueRange{bid, tid},
                                   op.getFeatures(), op.getStoreMethod(),
                                   forceUnroll, useIndexDiffs);

    b.eraseOp(op);
    return success();
  }
};

} // end anonymous namespace

void RockGridwiseGemmToBlockwisePass::runOnOperation() {
  MLIRContext *ctx = &getContext();
  ConversionTarget target(*ctx);
  target.addIllegalOp<rock::GridwiseGemmOp, rock::GridwiseGemmAccelOp>();
  target.addLegalDialect<arith::ArithDialect, rock::RockDialect,
                         memref::MemRefDialect, affine::AffineDialect,
                         vector::VectorDialect>();
  target.addLegalOp<gpu::PrintfOp>();

  RewritePatternSet patterns(ctx);
  patterns.add<GridwiseGemmRewritePattern, GridwiseGemmAccelRewritePattern>(
      ctx);
  if (failed(applyPartialConversion(getOperation(), target,
                                    std::move(patterns)))) {
    signalPassFailure();
  }
}<|MERGE_RESOLUTION|>--- conflicted
+++ resolved
@@ -1901,11 +1901,7 @@
     Value convertedC = b.create<rock::GpuAllocOp>(loc, convertedCType);
 
     ArrayAttr idToMatrixCMaps = accelEmitterPtr->computeOutputTransforms(
-<<<<<<< HEAD
-        b, loc, M, N, blockSize, gridSize);
-=======
         b, loc, M, N, blockSize, bidGridLengths);
->>>>>>> 8a3ec222
 
     accelEmitterPtr->computeOutputConversion(
         b, loc, regCAllocOp, convertedC,
