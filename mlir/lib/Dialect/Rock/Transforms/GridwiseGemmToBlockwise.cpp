//===- GridwiseGemmToBlockwise - MLIR Rock ops lowering passes -----===//
//
// Copyright 2020 The MLIR Authors.
//
// Licensed under the Apache License, Version 2.0 (the "License");
// you may not use this file except in compliance with the License.
// You may obtain a copy of the License at
//
//   http://www.apache.org/licenses/LICENSE-2.0
//
// Unless required by applicable law or agreed to in writing, software
// distributed under the License is distributed on an "AS IS" BASIS,
// WITHOUT WARRANTIES OR CONDITIONS OF ANY KIND, either express or implied.
// See the License for the specific language governing permissions and
// limitations under the License.
// ============================================================
//
// This pass converts rock.gridwise_gemm[_v2] into block- and threadwise ops
//
//===-----------------------------------------------------===//
#include "mlir/Dialect/Rock/IR/Rock.h"
#include "mlir/Dialect/Rock/IR/TransformMapBuilder.h"
#include "mlir/Dialect/Rock/Passes.h"
#include "mlir/Dialect/Rock/Tuning/GeneralGemmBlockStructure.h"
#include "mlir/Dialect/Rock/Tuning/GridwiseGemmParams.h"
#include "mlir/Dialect/Rock/utility/AmdArchDb.h"
#include "mlir/Dialect/Rock/utility/builderUtils.h"
#include "mlir/Dialect/Rock/utility/loweringUtils.h"
#include "mlir/Dialect/Rock/utility/math.h"
#include "mlir/Dialect/Rock/utility/transformMapUtils.h"

#include "mlir/Dialect/Affine/IR/AffineOps.h"
#include "mlir/Dialect/Arith/IR/Arith.h"
#include "mlir/Dialect/Func/IR/FuncOps.h"
#include "mlir/Dialect/GPU/IR/GPUDialect.h"
#include "mlir/Dialect/MemRef/IR/MemRef.h"
#include "mlir/Dialect/Vector/IR/VectorOps.h"
#include "mlir/IR/Diagnostics.h"
#include "mlir/IR/IRMapping.h"
#include "mlir/IR/Value.h"
#include "mlir/Pass/PassManager.h"
#include "mlir/Transforms/DialectConversion.h"
#include "mlir/Transforms/Passes.h"

#include "AccelEmitter.h"
#include "GridLayoutEmitter.h"
#include "llvm/Support/Debug.h"
#include "llvm/Support/FormatVariadic.h"

namespace mlir {
namespace rock {
#define GEN_PASS_DEF_ROCKGRIDWISEGEMMTOBLOCKWISEPASS
#include "mlir/Dialect/Rock/Passes.h.inc"
} // namespace rock
} // namespace mlir

#define DEBUG_TYPE "rock-gridwise-to-blockwise"

using namespace mlir;
using namespace mlir::arith;
using namespace mlir::rock;

namespace {
struct RockGridwiseGemmToBlockwisePass
    : public rock::impl::RockGridwiseGemmToBlockwisePassBase<
          RockGridwiseGemmToBlockwisePass> {
  void runOnOperation() override;
};

static Type obtainAccumulatorType(OpBuilder &b, Type elementTypeA,
                                  Type elementTypeB, Type destType) {
  // Determine the type used on VGPR to act as accumulator.
  // f32: f32.
  // f16, bf16: f32 to prevent overflow from happening.
  // i16 : i16.
  // fp8 (any combo) : f32.
  // i8: i32, since we have an i32 output
  Type accumulatorType = destType;
  if (elementTypeA.isF16() || elementTypeA.isBF16() ||
      elementTypeA.isFloat8E5M2FNUZ() || elementTypeA.isFloat8E4M3FNUZ()) {
    accumulatorType = b.getF32Type();
  } else if (elementTypeA.isInteger(8)) {
    accumulatorType = b.getI32Type();
  }
  return accumulatorType;
}

/// Construct a `memref.view` operation that interprets the buffer `buffer`,
/// whose elements are bytes, as a buffer of `type`.
static TypedValue<MemRefType> viewBufferAs(OpBuilder &b, Value buffer,
                                           Type type) {
  Location loc = buffer.getLoc();
  Value zeroByteOffset = b.createOrFold<arith::ConstantIndexOp>(loc, 0);
  auto bufferType = buffer.getType().cast<MemRefType>();
  int64_t byteWidth = getByteWidth(type);
  int64_t numBytes = bufferType.getShape()[0];
  assert(numBytes % byteWidth == 0 && "Can't evenly fit type into buffer");
  int64_t length = numBytes / byteWidth;
  auto newBufferType = bufferType.cloneWith({length}, type);
  auto view =
      b.create<memref::ViewOp>(loc, newBufferType, buffer, zeroByteOffset,
                               /*dynamic dim sizes=*/ValueRange{});
  return TypedValue<MemRefType>(view.getResult());
}
} // end anonymous namespace

/// Given a copy layout <copyDPerThread, copyKPerThread>, come up with the best
/// vectorization strategy for the layout. For instance, if the layout is <D,K>
/// = <2,16> and K is contiguous, we will vectorize by 16 along K and we will
/// loop over the other dimension
static std::pair<GemmDimension, int64_t>
bestGlobalVectorization(OpBuilder &b, Value matrix, int64_t copyDPerThread,
                        int64_t copyKPerThread, GemmDimension tiebreaker,
                        int64_t kPerBlock, int64_t dPerBlock,
                        Type elementType) {
  Value tensor;
  ArrayAttr transforms;
  std::tie(tensor, transforms) = untransform(b, matrix);
  ArrayRef<int64_t> tensorShape =
      tensor.getType().cast<MemRefType>().getShape();
  int64_t kVectorLen = getMaxVectorizationForDatatype(
      transforms, static_cast<uint32_t>(GemmDimension::K),
      math_util::gcd(copyKPerThread * copyDPerThread, kPerBlock), tensorShape,
      elementType);

  int64_t dVectorLen = getMaxVectorizationForDatatype(
      transforms, static_cast<uint32_t>(GemmDimension::MorN),
      math_util::gcd(copyDPerThread * copyKPerThread, dPerBlock), tensorShape,
      elementType);

  if (kVectorLen > dVectorLen) {
    kVectorLen = math_util::gcd(kVectorLen, copyKPerThread);
    return {GemmDimension::K, kVectorLen};
  }

  if (dVectorLen > kVectorLen) {
    dVectorLen = math_util::gcd(dVectorLen, copyDPerThread);
    return {GemmDimension::MorN, dVectorLen};
  }

  return {tiebreaker, kVectorLen};
}

/// Compute a thread copy layout, i.e., how many elements a single thread (or
/// workitem) reads along K and M (independently on how we vectorize the reads)
static FailureOr<std::pair<int64_t, int64_t>>
computeCopyPerThread(Type elementType, int64_t copyPerThread, int64_t kPerBlock,
                     int64_t dPerBlock, int64_t kpack, Location loc) {

  // By default, we try to maximize the LDS store vectorization. So we will try
  // to read as many elements as possible along the contiguous dimension in LDS
  // and `copyPerThread/elements` in the other dimension
  int64_t maxVlen = 128 / elementType.getIntOrFloatBitWidth();
  int64_t copyKPerThread = 0;
  int64_t copyDPerThread = 0;

  if (kpack == 1) {
    copyDPerThread = math_util::gcd(maxVlen, copyPerThread);
    copyKPerThread = copyPerThread / copyDPerThread;
  } else {
    copyKPerThread =
        math_util::gcd(maxVlen, math_util::gcd(kpack, copyPerThread));
    copyDPerThread = copyPerThread / copyKPerThread;
  }

  if (copyKPerThread == 0 || copyDPerThread == 0) {
    return emitError(loc) << "gemmA copy size too small,"
                          << " copyKPerThread: " << copyKPerThread
                          << " copyDPerThread: " << copyDPerThread << "\n";
  }
  if (kPerBlock < copyKPerThread || dPerBlock < copyDPerThread) {
    return mlir::emitError(loc)
           << "gemmA per thread copy smaller than per"
           << " block copy, incohereant tuning parameters\n";
  }
  return std::make_pair(copyKPerThread, copyDPerThread);
}

<<<<<<< HEAD
=======
/// Applies the transforms that take a G x K x D matrix to a k_iter x bid x tid
/// x iter value suitable for using in a global load loop. `dName` should be "m"
/// and "n", and is used to make the maps have the right names for debugging.
static FailureOr<Value> wrapMatrixForGlobalLoad(
    OpBuilder &b, Location loc, Value matrix, StringRef dName,
    ArrayRef<StringRef> bidGridOrder, ArrayRef<int64_t> bidGridLengths,
    int64_t gridSize, int64_t blockSize, int64_t kPerBlock, int64_t dPerBlock,
    int64_t kPerThread, int64_t dPerThread, GemmDimension vectorDim) {

  if (dName != "m" && dName != "n") {
    return emitError(loc, "expected dName to be m or n but got " + dName);
  }

  StringRef thisBlockDim = dName == "m" ? "m_block" : "n_block";
  StringRef otherBlockDim = dName == "m" ? "n_block" : "m_block";

  MemRefType matrixType = matrix.getType().cast<MemRefType>();
  ArrayRef<int64_t> matrixShape = matrixType.getShape();
  int64_t kGlobal = matrixShape[1];
  int64_t dGlobal = matrixShape[2];

  int64_t kIters = kGlobal / kPerBlock;
  int64_t dataPerThread = (kPerBlock * dPerBlock) / blockSize;

  SmallString<8> dIterName = llvm::formatv("{0}_iter", dName);
  SmallString<8> dThreadName = llvm::formatv("{0}_thread", dName);

  // Note: (kThreads * dThreads) = (kPerBlock * dPerBlock) / dataPerThread) =
  // blockSize
  int64_t kThreads = kPerBlock / kPerThread;
  int64_t dThreads = dPerBlock / dPerThread;

  TopDownTMBuilder splitId(
      b, {"k_loop", "g_block", "m_block", "n_block", "tid", "iter"},
      {kIters, bidGridLengths[0], bidGridLengths[1], bidGridLengths[1],
       blockSize, dataPerThread},
      loc);

  splitId.passThrough({"k_loop", "g_block", "m_block", "n_block"});

  if (vectorDim == GemmDimension::K) {
    splitId.merge({dThreadName, "k_thread"}, {4, 5}, "tid",
                  {dThreads, kThreads});
    splitId.merge({dIterName, "k_iter"}, {6, 7}, "iter",
                  {dPerThread, kPerThread});
  } else {
    splitId.merge({"k_thread", dThreadName}, {4, 5}, "tid",
                  {kThreads, dThreads});
    splitId.merge({"k_iter", dIterName}, {6, 7}, "iter",
                  {kPerThread, dPerThread});
  }
  TransformMapAttr splitIdAttr = splitId.get();

  auto toGlobalIdx = TopDownTMBuilder::below(splitId, splitIdAttr);
  toGlobalIdx.passThrough({"g"}, {0}, {"g_block"});
  toGlobalIdx.unmerge("k", 1, {"k_loop", "k_thread", "k_iter"},
                      {kGlobal / kPerBlock, kThreads, kPerThread});
  toGlobalIdx.unmerge(dName, 2, {thisBlockDim, dThreadName, dIterName},
                      {dGlobal / dPerBlock, dThreads, dPerThread});
  toGlobalIdx.ignore(otherBlockDim);
  TransformMapAttr toGlobalIdxAttr = toGlobalIdx.get();

  Value intermediate = b.create<TransformOp>(loc, matrix, toGlobalIdxAttr);
  Value transformed = b.create<TransformOp>(loc, intermediate, splitIdAttr);
  return transformed;
}

>>>>>>> 50c15d48
/// Wraps the LDS buffer "buffer", which is <kOuter * d * kpack * sizeof(T) x i8
/// into a tid x iter view, where `iter` iterates over nominal scalar indices
/// into a buffer of type T. `buffer` will be reinterpreted as a buffer with
/// element type vector<kpackPerThread x T> (with kpackPerThread == 1 meaning
/// just T). The resulting view must be iterated over with a stride of no less
/// than min(kPerThread, kpack).
static FailureOr<Value> wrapLDSBufferForStore(OpBuilder &b, Location loc,
                                              Value buffer, Type ldsReadType,
                                              int64_t kOuter, StringRef dName,
                                              int64_t d, int64_t kPerThread,
                                              int64_t dPerThread,
                                              GemmDimension vectorDim) {
  MemRefType bufferType = buffer.getType().cast<MemRefType>();
  ArrayRef<int64_t> bufferShape = bufferType.getShape();
  Type dataType = ldsReadType;
  if (bufferShape.size() != 1)
    return emitError(loc, "Expected a flat buffer");
  int64_t kpack = 1;
  if (auto vectorDataType = dataType.dyn_cast<VectorType>()) {
    kpack = vectorDataType.getNumElements();
    dataType = vectorDataType.getElementType();
  }

  if (bufferShape[0] != kOuter * d * kpack * getByteWidth(dataType))
    return emitError(loc, "LDS buffer should have ")
           << kOuter * d * kpack * getByteWidth(dataType)
           << " elements but has " << bufferShape[0];

  int64_t kpackPerThread = std::min(kPerThread, kpack);
  int64_t kOuterPerThread = kPerThread / kpackPerThread;
  int64_t threadsPerKpack = kpack / kpackPerThread;

  Type ldsWriteType = vectorTypeOrSelf(dataType, kpackPerThread);
  auto typedBuffer = viewBufferAs(b, buffer, ldsWriteType);
  BottomUpTMBuilder reshapeBuf(b, {"raw"}, typedBuffer.getType().getShape(),
                               loc);
  reshapeBuf.unmerge({"k_outer", dName, "kpack_idx"}, {0, 1, 2}, "raw",
                     {kOuter, d, threadsPerKpack});
  // Add this throwaway dimension so that when we're iterating the scalar
  // packing buffer in a vectorized way, the always-zero index gets thrown on
  // the floor.
  reshapeBuf.addDim("kpack_vec", 3, kpackPerThread);
  TransformMapAttr reshapeBufAttr = reshapeBuf.get();
  Value reshaped = b.create<TransformOp>(loc, typedBuffer, reshapeBufAttr);

  auto mergeKpack = BottomUpTMBuilder::above(reshapeBuf, reshapeBufAttr);
  mergeKpack.passThrough({"k_outer", dName});
  mergeKpack.merge("kpack", 2, {"kpack_idx", "kpack_vec"});
  TransformMapAttr mergeKpackAttr = mergeKpack.get();
  Value asMatrix = b.create<TransformOp>(loc, reshaped, mergeKpackAttr);

  SmallString<8> dThreadName = llvm::formatv("{0}_thread", dName);
  SmallString<8> dIterName = llvm::formatv("{0}_iter", dName);
  auto tidIterSplit = BottomUpTMBuilder::above(mergeKpack, mergeKpackAttr);
  tidIterSplit.unmerge({"k_thread", "k_iter"}, {0, 1}, "k_outer",
                       {kOuter / kOuterPerThread, kOuterPerThread});
  tidIterSplit.unmerge({dThreadName, dIterName}, {2, 3}, dName,
                       {d / dPerThread, dPerThread});
  tidIterSplit.unmerge({"kpack_thread", "kpack_iter"}, {4, 5}, "kpack",
                       {kpack / kpackPerThread, kpackPerThread});
  TransformMapAttr tidIterSplitAttr = tidIterSplit.get();
  Value withTidIterSplit =
      b.create<TransformOp>(loc, asMatrix, tidIterSplitAttr);

  auto tidIter = BottomUpTMBuilder::above(tidIterSplit, tidIterSplitAttr);
  if (vectorDim == GemmDimension::K) {
    tidIter.merge("tid", 0, {dThreadName, "k_thread", "kpack_thread"});
  } else {
    tidIter.merge("tid", 0, {"k_thread", "kpack_thread", dThreadName});
  }
  tidIter.merge("iter", 1, {"k_iter", dIterName, "kpack_iter"});
  TransformMapAttr tidIterAttr = tidIter.get();
  Value transformed = b.create<TransformOp>(loc, withTidIterSplit, tidIterAttr);
  return transformed;
}

/// Returns the map from (tid, iter) to indices the vector of values that will
/// be stored into LDS.
static ArrayAttr ldsVectorLayout(OpBuilder &b, Location loc,
                                 int64_t dataPerThread) {
  TopDownTMBuilder ignoreTid(b, {"tid", "iter"}, {1, dataPerThread}, loc);
  ignoreTid.ignore("tid");
  ignoreTid.passThrough({"raw"}, {0}, {"iter"});
  TransformMapAttr ignoreTidAttr = ignoreTid.get();
  return b.getArrayAttr({ignoreTidAttr});
}

<<<<<<< HEAD
=======
static TransformingForOp
createGlobalLoadLoop(PatternRewriter &b, Location loc, GpuAllocOp loadBuffer,
                     Value wrappedMatrix, ArrayAttr vectorMap,
                     int64_t dataPerThread, int64_t vectorLen, Value bid,
                     Value tid, layout::GridCoordinates coords,
                     bool forceUnroll) {
  Value tensor;
  ArrayAttr matrixToTensor;
  std::tie(tensor, matrixToTensor) = untransform(b, wrappedMatrix);

  // Optimize the transform chain.
  ArrayRef<int64_t> tensorSize = tensor.getType().cast<ShapedType>().getShape();
  matrixToTensor = collapseContiguousMerges(matrixToTensor, tensorSize);

  Type elementType =
      wrappedMatrix.getType().cast<MemRefType>().getElementType();
  Type loadType = vectorTypeOrSelf(elementType, vectorLen);
  Value zero = b.createOrFold<arith::ConstantIndexOp>(loc, 0);

  SmallVector<Value, 4> globalStart = {
      zero, coords.g_block, coords.m_block, coords.n_block, tid, zero};
  SmallVector<Value, 4> vectorStartOuter(6, zero);
  auto outerLoop = b.create<TransformingForOp>(
      loc, ArrayRef<ValueRange>{globalStart, vectorStartOuter},
      ArrayRef<Attribute>{matrixToTensor, b.getArrayAttr({})},
      /*bounds=*/ArrayRef<int64_t>{1, 1, 1, 1, 1, dataPerThread},
      /*strides=*/ArrayRef<int64_t>{1, 1, 1, 1, 1, vectorLen}, forceUnroll,
      /*useIndexDiffs=*/true);
  {
    PatternRewriter::InsertionGuard outerGuard(b);
    b.setInsertionPointToStart(outerLoop.getBody());

    Value loaded = b.create<GlobalLoadOp>(
        loc, loadType, tensor, outerLoop.getValidity(/*domain=*/0),
        outerLoop.getLowerCoords(/*domain=*/0));

    b.create<InBoundsStoreOp>(loc, loaded, loadBuffer,
                              outerLoop.getLowerCoords(/*domain*/ 1)[5]);
  }
  return outerLoop;
}

// This function will create a DPerThread x KPerThread view of loaded register
// buffer that may be laid out KPerThread x DPerThread or DPerThread x
// KPerThread depending on the direction of the global vectorization.
Value viewLoadBufferDK(PatternRewriter &b, Location loc, Value loadBuffer,
                       GemmDimension vectorDim, int64_t copyDPerThread,
                       int64_t copyKPerThread) {
  SmallVector<StringRef, 2> loadBufferNames;
  SmallVector<int64_t, 2> loadBufferShape;
  if (vectorDim == GemmDimension::MorN) {
    // If we are vectorizing along the M/N dimension, we have a
    // KxD buffer that we want to transpose into a DxK buffer
    loadBufferShape = {copyKPerThread, copyDPerThread};
    loadBufferNames = {"k_physical", "d_physical"};
  } else {
    // If we are vectorizing along the K dimension, we have a
    // DxK buffer that we want to transpose into a KxD buffer
    loadBufferShape = {copyDPerThread, copyKPerThread};
    loadBufferNames = {"d_physical", "k_physical"};
  }
  assert(loadBuffer.getType().cast<MemRefType>().getNumElements() ==
         copyKPerThread * copyDPerThread);

  Value ret;
  BottomUpTMBuilder rawViewBuilder(b, {"rawLoad"},
                                   {copyKPerThread * copyDPerThread});
  rawViewBuilder.unmerge(loadBufferNames, {0, 1}, "rawLoad", loadBufferShape);
  TransformMapAttr rawView = rawViewBuilder.get();
  ret = b.create<TransformOp>(loc, loadBuffer, rawView);

  BottomUpTMBuilder kdViewBuilder =
      BottomUpTMBuilder::above(rawViewBuilder, rawView);
  kdViewBuilder.passThrough({"d", "k"}, {0, 1}, {"d_physical", "k_physical"});
  TransformMapAttr kdView = kdViewBuilder.get();
  ret = b.create<TransformOp>(loc, ret, kdView);

  return ret;
}

>>>>>>> 50c15d48
/// This function pack the load buffer into a store buffer ready to be copied
/// into LDS:
///  - The load buffer is (viewed as) a KPerThread x DPerThread
///  - The store buffer needs to be packed as a [KOuterPerThread, dPerThread,
///  kpackPerThread]
///    buffer
TransformingForOp packLoadBufferToStoreBuffer(PatternRewriter &b, Location loc,
                                              Type elementType, int64_t kpack,
                                              Value loadBuffer,
                                              Value storeBuffer) {
  ArrayRef<int64_t> loadShape =
      loadBuffer.getType().cast<ShapedType>().getShape();
  Type elemType = loadBuffer.getType().cast<MemRefType>().getElementType();
  int64_t copyDPerThread = loadShape[1];
  int64_t copyKPerThread = loadShape[0];
  // We use kpackPerThread instead of kpack to cover edge cases where
  // copyKPerThread is smaller than kpack
  int64_t kpackPerThread = std::min(copyKPerThread, kpack);
  int64_t kOuterPerThread = copyKPerThread / kpackPerThread;

  TopDownTMBuilder packStore(b, {"k", "d"}, {copyKPerThread, copyDPerThread});
  packStore.merge({"kouter", "kpack"}, {0, 2}, "k",
                  {kOuterPerThread, kpackPerThread});
  packStore.passThrough({"dPerThread"}, 1, {"d"});
  TransformMapAttr packStoreAttr = packStore.get();
  auto transformPacked = TopDownTMBuilder::below(packStore, packStoreAttr);
  transformPacked.unmerge("rawStore", 0, {"kouter", "dPerThread", "kpack"},
                          {kOuterPerThread, copyDPerThread, kpackPerThread});
  TransformMapAttr transformPackedAttr = transformPacked.get();
  auto storeIdx = b.getArrayAttr({packStoreAttr, transformPackedAttr});

  Value rawLoadBuffer;
  ArrayAttr loadBufferView;
  std::tie(rawLoadBuffer, loadBufferView) = untransform(b, loadBuffer);
  ArrayRef<int64_t> rawLoadBufferShape =
      rawLoadBuffer.getType().cast<ShapedType>().getShape();

  Value zero = b.createOrFold<arith::ConstantIndexOp>(loc, 0);
  SmallVector<Value, 2> start(2, zero);
  SmallVector<int64_t, 2> strides(2, 1);
  int64_t vecLen = 1;
  // The store buffer is a flattened < kouter x dPerThread x kpack >.
  if (kpackPerThread == 1) {
    // if kpack == 1, then we can do vectorized loads across d dimension from/to
    // load/store buffer
    vecLen = getMaxVectorizationForDatatype(loadBufferView, /*dim=*/1,
                                            copyDPerThread, rawLoadBufferShape,
                                            elemType);
    vecLen = math_util::gcd(copyDPerThread, vecLen);
    strides[1] = vecLen;
  } else {
    // if kpack > 1, then we are limited by vectorization in k dimension and it
    // could be at most kpack.
    vecLen = getMaxVectorizationForDatatype(loadBufferView, /*dim=*/0,
                                            copyKPerThread, rawLoadBufferShape,
                                            elemType);
    vecLen = math_util::gcd(vecLen, kpackPerThread);
    strides[0] = vecLen;
  }
  loadBufferView = collapseContiguousMerges(loadBufferView, rawLoadBufferShape);

  // Run the packing loop
  auto packLoop =
      b.create<TransformingForOp>(loc, ArrayRef<ValueRange>{start, start},
                                  ArrayRef<Attribute>{loadBufferView, storeIdx},
                                  /*bounds=*/loadShape,
                                  /*strides=*/strides, false,
                                  /*useIndexDiffs=*/false);
  {
    PatternRewriter::InsertionGuard outerGuard(b);
    b.setInsertionPointToStart(packLoop.getBody());
    Type loadType = vectorTypeOrSelf(elementType, vecLen);
    auto val = b.create<InBoundsLoadOp>(loc, loadType, rawLoadBuffer,
                                        packLoop.getLowerCoords(0));

    b.create<InBoundsStoreOp>(loc, val, storeBuffer,
                              packLoop.getLowerCoords(1));
  }
  return packLoop;
}

static TransformingForOp
createLdsStoreLoop(PatternRewriter &b, Location loc, Value storeBuffer,
                   ArrayAttr ldsVectorMap, Value wrappedBuffer,
                   int64_t dataPerThread, Value tid, bool forceUnroll) {
  Value rawBuffer;
  ArrayAttr bufferView;
  std::tie(rawBuffer, bufferView) = untransform(b, wrappedBuffer);

  auto rawBufferType = rawBuffer.getType().cast<MemRefType>();
  ArrayRef<int64_t> bufferShape = rawBufferType.getShape();
  Type ldsBufferElemTy = rawBufferType.getElementType();
  Type dataType = ldsBufferElemTy;
  int64_t ldsWriteLen = 1;
  if (auto ldsBufferVecTy = ldsBufferElemTy.dyn_cast<VectorType>()) {
    ldsWriteLen = ldsBufferVecTy.getNumElements();
    dataType = ldsBufferVecTy.getElementType();
  }

  // If the LDS is already being viewed as vector-typed, there's no good
  // mechanism to, for example, store a vector<8xf32> as two consecutive
  // vector<4xf32>s, and there's unlikely to be any performance benefit from
  // doing so. Therefore, don't bother.
  int64_t ldsMaxAllowedVectorization =
      ldsWriteLen > 1 ? ldsWriteLen : dataPerThread;
  int64_t ldsStoreVectorization = getMaxVectorization(
      bufferView, /*dim=*/1, ldsMaxAllowedVectorization, bufferShape,
      /*implicitStride=*/ldsWriteLen);
  bufferView = collapseContiguousMerges(bufferView, bufferShape);
  Type storeType = vectorTypeOrSelf(dataType, ldsStoreVectorization);

  Value zero = b.createOrFold<ConstantIndexOp>(loc, 0);
  SmallVector<Value, 2> vecCoordInit(2, zero);
  SmallVector<Value, 2> ldsCoordInit = {tid, zero};

  auto loop = b.create<TransformingForOp>(
      loc, ArrayRef<ValueRange>{vecCoordInit, ldsCoordInit},
      ArrayRef<Attribute>{ldsVectorMap, bufferView},
      /*bounds=*/ArrayRef<int64_t>{1, dataPerThread},
      /*strides=*/ArrayRef<int64_t>{1, ldsStoreVectorization}, forceUnroll,
      /*useIndexDiffs=*/true);
  {
    PatternRewriter::InsertionGuard guard(b);
    b.setInsertionPointToStart(loop.getBody());
    Value toStore = b.create<InBoundsLoadOp>(loc, storeType, storeBuffer,
                                             loop.getLowerCoords(0));
    if (ldsWriteLen == 1) // kpack = 1, vectorized in D
      b.create<InBoundsStoreOp>(loc, toStore, rawBuffer,
                                loop.getLowerCoords(/*domain=*/1));
    else
      b.create<memref::StoreOp>(loc, toStore, rawBuffer,
                                loop.getLowerCoords(/*domain=*/1));
  }
  return loop;
}

template <typename OpT>
static LogicalResult checkLDSSize(OpT op, int64_t aBufferBytes,
                                  int64_t bBufferBytes) {
  int64_t ldsBytes = aBufferBytes + bBufferBytes;
  return success(ldsBytes <= 64 * 1024);
}

//===----------------------------------------------------------------------===//
// GridwiseGemm lowering.
//===----------------------------------------------------------------------===//

namespace {
struct GridwiseGemmRewritePattern : public OpRewritePattern<GridwiseGemmOp> {
  using OpRewritePattern<GridwiseGemmOp>::OpRewritePattern;

  LogicalResult matchAndRewrite(GridwiseGemmOp op,
                                PatternRewriter &b) const override {
    Location loc = op.getLoc();

    // Obtain data type.
    Type elementTypeA = op.getA().getType().getElementType();
    Type elementTypeB = op.getB().getType().getElementType();
    Type destType = op.getC().getType().getElementType();
    Type accumulatorType =
        obtainAccumulatorType(b, elementTypeA, elementTypeB, destType);

    // Prepare some useful constants.
    Value zeroConstantFloatOp = createZeroConstantOp(b, loc, accumulatorType);
    auto zeroConstantOp = b.create<ConstantIndexOp>(loc, 0);

    ArrayRef<int64_t> aShape, bShape, cShape;
    aShape = op.getA().getType().getShape();
    bShape = op.getB().getType().getShape();
    cShape = op.getC().getType().getShape();
    // Obtain critical matrix dimensions.
    int64_t G = aShape[0];
    int64_t K = aShape[1];
    int64_t M = aShape[2];
    int64_t N = bShape[2];

    if (bShape[0] != G || cShape[0] != G) {
      return op.emitOpError("Mismatched G dimensions in matrix multiply;")
             << " A[0] = " << G << " b[0] = " << bShape[0]
             << " C[0] = " << cShape[0];
    }
    if (cShape[1] != M) {
      return op.emitOpError("Mismatched M dimensions in matrix multiply:")
             << " A[2] = " << M << " C[1] = " << cShape[1];
    }
    if (bShape[1] != K) {
      return op.emitOpError("Mismatched K dimensions in matrix multiply:")
             << " A[1] = " << K << " B[1] = " << bShape[1];
    }

    if (cShape[2] != N) {
      return op.emitOpError("Mismatched N dimensions in matrix multiply:")
             << " B[2] = " << N << " C[2] = " << cShape[2];
    }

    // Obtain critical tuning parameters.
    uint32_t gridSize = op.getGridSize();
    GeneralGemmParamsAttr tuningParams = op.getParams();
    int64_t kpack = tuningParams.getKpack();
    // TODO: kPerBlock, as defined in parameter selection etc,
    // is in units of kPack, not individual k. This should be changed
    // at some future point, but it'll be worked around for now.
    uint32_t blockSize = tuningParams.getBlockSize();
    int64_t kpacksPerBlock = tuningParams.getKPerBlock();
    int64_t mPerBlock = tuningParams.getMPerBlock();
    int64_t nPerBlock = tuningParams.getNPerBlock();
    int64_t mPerThread = tuningParams.getMPerThread();
    int64_t nPerThread = tuningParams.getNPerThread();

    GeneralGemmBlockStructure blockStructure =
        *deriveGeneralGemmBlockStructure(blockSize);
    int64_t mThreadsPerCuwave = blockStructure.mThreadsPerCuwave;
    int64_t nThreadsPerCuwave = blockStructure.nThreadsPerCuwave;
    int64_t mCuwavesPerBlock = blockStructure.mCuwavesPerBlock;
    int64_t nCuwavesPerBlock = blockStructure.nCuwavesPerBlock;

    int64_t kPerBlock = kpacksPerBlock * kpack;

    bool useIndexDiffs = true;

    int64_t mBlocks = M / mPerBlock;
    int64_t nBlocks = N / nPerBlock;

    LLVM_DEBUG(llvm::dbgs() << "\ngridwise_gemm op:\n");
    LLVM_DEBUG(op.print(llvm::dbgs()));
    LLVM_DEBUG(llvm::dbgs() << "\n");

    LLVM_DEBUG(llvm::dbgs()
               << "M: " << M << "\n"
               << "N: " << N << "\n"
               << "K: " << K << "\n"
               << "G: " << G << "\n"
               << "blockSize: " << blockSize << "\n"
               << "mPerBlock: " << mPerBlock << "\n"
               << "mBlocks = M / mPerBlock: " << mBlocks << "\n"
               << "nPerBlock: " << nPerBlock << "\n"
               << "nBlocks = N / nPerBlock: " << nBlocks << "\n"
               << "kPerBlock: " << kPerBlock << "\n"
               << "kpack: " << kpack << "\n"
               << "mPerThread: " << mPerThread << "\n"
               << "nPerThread: " << nPerThread << "\n"
               << "mThreadsPerCuwave: " << mThreadsPerCuwave << "\n"
               << "mCuwavesPerBlock: " << mCuwavesPerBlock << "\n"
               << "nThreadsPerCuwave: " << nThreadsPerCuwave << "\n"
               << "nCuwavesPerBlock: " << nCuwavesPerBlock << "\n");

    // Compute required LDS sizes.
    int64_t ldsBlockASize =
        kpacksPerBlock * mPerBlock * kpack * getByteWidth(elementTypeA);
    int64_t ldsBlockBSize =
        kpacksPerBlock * nPerBlock * kpack * getByteWidth(elementTypeB);
    LLVM_DEBUG(llvm::dbgs() << "LDS block size (in bytes):" << ldsBlockASize
                            << " " << ldsBlockBSize << "\n");
    if (failed(checkLDSSize(op, ldsBlockASize, ldsBlockBSize)))
      return op.emitOpError("requires too much LDS");

    // Allocate LDS.
    auto workgroupMemoryAddressSpace = b.getAttr<gpu::AddressSpaceAttr>(
        gpu::GPUDialect::getWorkgroupAddressSpace());
    auto ldsMemRefAType =
        MemRefType::get({ldsBlockASize}, b.getI8Type(), AffineMap{},
                        workgroupMemoryAddressSpace);
    auto ldsBufferA = b.create<GpuAllocOp>(loc, ldsMemRefAType);
    auto ldsMemRefBType =
        MemRefType::get({ldsBlockBSize}, b.getI8Type(), AffineMap{},
                        workgroupMemoryAddressSpace);
    auto ldsBufferB = b.create<GpuAllocOp>(loc, ldsMemRefBType);

    // Alloc for Matrix C on registers.
    // Compute register size from attributes.

    int64_t gemmMRepeat =
        mPerBlock / (mPerThread * mThreadsPerCuwave * mCuwavesPerBlock);
    int64_t gemmNRepeat =
        nPerBlock / (nPerThread * nThreadsPerCuwave * nCuwavesPerBlock);

    LLVM_DEBUG(llvm::dbgs() << "GemmMRepeat: " << gemmMRepeat << "\n");
    LLVM_DEBUG(llvm::dbgs() << "GemmNRepeat: " << gemmNRepeat << "\n");

    int64_t threadCNumM = gemmMRepeat * mPerThread;
    int64_t threadCNumN = gemmNRepeat * nPerThread;
    int64_t threadCNumRegisters = threadCNumM * threadCNumN;
    auto privateMemoryAddressSpace = b.getAttr<gpu::AddressSpaceAttr>(
        gpu::GPUDialect::getPrivateAddressSpace());
    auto threadCRegisterMemRefType =
        MemRefType::get({threadCNumRegisters}, accumulatorType, AffineMap{},
                        privateMemoryAddressSpace);
    Value registerMatrixCAllocOp =
        b.create<GpuAllocOp>(loc, threadCRegisterMemRefType);
    Value registerMatrixCViewOp = reshapeBuffer(
        b, loc, registerMatrixCAllocOp, {"m", "n"}, {threadCNumM, threadCNumN});

    // Zero init Matrix C on registers.
    b.create<FillOp>(loc, registerMatrixCAllocOp, zeroConstantFloatOp);

    // Get current workgroup ID.
    auto bid = b.create<WorkgroupIdOp>(loc, b.getIndexType());
    // Get current workitem ID.
    auto tid = b.create<WorkitemIdOp>(loc, b.getIndexType());

    int64_t aCopyPerThread = (kPerBlock * mPerBlock) / blockSize;
    int64_t bCopyPerThread = (kPerBlock * nPerBlock) / blockSize;
    if (aCopyPerThread == 0 || bCopyPerThread == 0) {
      return emitError(loc) << "Block size too large, rejecting as invalid.\n";
    }

    auto maybeCopyAPerThread = computeCopyPerThread(
        elementTypeA, aCopyPerThread, kPerBlock, mPerBlock, kpack, loc);
    if (failed(maybeCopyAPerThread))
      return maybeCopyAPerThread;
    int64_t aCopyKPerThread = (*maybeCopyAPerThread).first;
    int64_t copyMPerThread = (*maybeCopyAPerThread).second;

    auto maybeCopyBPerThread = computeCopyPerThread(
        elementTypeB, bCopyPerThread, kPerBlock, nPerBlock, kpack, loc);
    if (failed(maybeCopyBPerThread))
      return maybeCopyBPerThread;
    int64_t bCopyKPerThread = (*maybeCopyBPerThread).first;
    int64_t copyNPerThread = (*maybeCopyBPerThread).second;

    GemmDimension vectorTiebreaker =
        (kpack > 1) ? GemmDimension::K : GemmDimension::MorN;
    int64_t aVectorLen, bVectorLen;
    GemmDimension aVectorDim, bVectorDim;
    std::tie(aVectorDim, aVectorLen) = bestGlobalVectorization(
        b, op.getA(), copyMPerThread, aCopyKPerThread, vectorTiebreaker,
        kPerBlock, mPerBlock, elementTypeA);
    std::tie(bVectorDim, bVectorLen) = bestGlobalVectorization(
        b, op.getB(), copyNPerThread, bCopyKPerThread, vectorTiebreaker,
        kPerBlock, nPerBlock, elementTypeB);

    LLVM_DEBUG(llvm::dbgs()
               << "aCopyPerThread: " << aCopyPerThread << "\n"
               << "bCopyPerThread: " << bCopyPerThread << "\n"
               << "aVectorDim: " << aVectorDim << "\n"
               << "aVectorLen: " << aVectorLen << "\n"
               << "bVectorDim: " << bVectorDim << "\n"
               << "bVectorLen: " << bVectorLen << "\n"
               << "vectorTiebreaker: " << vectorTiebreaker << "\n");

<<<<<<< HEAD
    FailureOr<GPUViews> maybeABufferViews = createGemmInputViewsFromGlobal(
=======
    SmallVector<int64_t, 3> bidGridLengths = {G, mBlocks, nBlocks};
    SmallVector<StringRef, 3> bidGridOrder = {"g_block", "m_block", "n_block"};
    FailureOr<Value> maybeWrappedA = wrapMatrixForGlobalLoad(
>>>>>>> 50c15d48
        b, loc, op.getA(), "m", bidGridOrder, bidGridLengths, gridSize,
        blockSize, kPerBlock, mPerBlock, aCopyKPerThread, copyMPerThread,
        aVectorDim == GemmDimension::K);
    if (failed(maybeABufferViews)) {
      return failure();
    }
    Value wrappedA = transform(b, op.getA(), maybeABufferViews->gridwiseView);
    FailureOr<GPUViews> maybeBBufferViews = createGemmInputViewsFromGlobal(
        b, loc, op.getB(), "n", bidGridOrder, bidGridLengths, gridSize,
        blockSize, kPerBlock, nPerBlock, bCopyKPerThread, copyNPerThread,
        bVectorDim == GemmDimension::K);
    if (failed(maybeBBufferViews)) {
      return failure();
    }
    Value wrappedB = transform(b, op.getB(), maybeBBufferViews->gridwiseView);

    Type loadBufferAType, loadBufferBType;
    loadBufferAType = MemRefType::get({aCopyPerThread}, elementTypeA,
                                      AffineMap{}, privateMemoryAddressSpace);
    loadBufferBType = MemRefType::get({bCopyPerThread}, elementTypeB,
                                      AffineMap{}, privateMemoryAddressSpace);

    auto loadBufferA = b.create<GpuAllocOp>(loc, loadBufferAType);
    auto loadBufferB = b.create<GpuAllocOp>(loc, loadBufferBType);

<<<<<<< HEAD
    b.create<ThreadwiseReadIntoOp>(
        loc, wrappedA, loadBufferA, /*extraViews=*/b.getArrayAttr({}),
        /*extraIndices=*/ValueRange{/*kIter=*/zeroConstantOp, bid, tid}, true,
        true);
    b.create<ThreadwiseReadIntoOp>(
        loc, wrappedB, loadBufferB, /*extraViews=*/b.getArrayAttr({}),
        /*extraIndices=*/ValueRange{/*kIter=*/zeroConstantOp, bid, tid}, true,
        true);
=======
    // Compute grid coordinates
    auto gridCoords = layout::makeGroupedGridLayout(
        b, loc, bid, {mBlocks, nBlocks, op.getNumCU(), elementTypeA, destType});
    TransformingForOp blockwiseLoadA = createGlobalLoadLoop(
        b, loc, loadBufferA, wrappedA, aVectorGlobalMap, aCopyPerThread,
        aVectorLen, bid, tid, gridCoords, true);
    TransformingForOp blockwiseLoadB = createGlobalLoadLoop(
        b, loc, loadBufferB, wrappedB, bVectorGlobalMap, bCopyPerThread,
        bVectorLen, bid, tid, gridCoords, true);
>>>>>>> 50c15d48

    ArrayAttr aVectorLdsMap = ldsVectorLayout(b, loc, aCopyPerThread);
    ArrayAttr bVectorLdsMap = ldsVectorLayout(b, loc, bCopyPerThread);

    Type ldsReadTypeA = vectorTypeOrSelf(elementTypeA, kpack);
    Type ldsReadTypeB = vectorTypeOrSelf(elementTypeB, kpack);
    FailureOr<Value> maybeWrappedLdsA = wrapLDSBufferForStore(
        b, loc, ldsBufferA, ldsReadTypeA, kpacksPerBlock, "m", mPerBlock,
        aCopyKPerThread, copyMPerThread, aVectorDim);
    if (failed(maybeWrappedLdsA))
      return maybeWrappedLdsA;
    FailureOr<Value> maybeWrappedLdsB = wrapLDSBufferForStore(
        b, loc, ldsBufferB, ldsReadTypeB, kpacksPerBlock, "n", nPerBlock,
        bCopyKPerThread, copyNPerThread, bVectorDim);
    if (failed(maybeWrappedLdsB))
      return maybeWrappedLdsB;
    Value wrappedLdsA = std::move(*maybeWrappedLdsA),
          wrappedLdsB = std::move(*maybeWrappedLdsB);

    Value storeBufferA = b.create<GpuAllocOp>(loc, loadBufferA.getType());
    Value storeBufferB = b.create<GpuAllocOp>(loc, loadBufferB.getType());

    // We invert the transforms that are iter --> K x D slice of the tensor
    // so that we can view loadBuffer as a K x D tensor
    ArrayAttr loadBufferAViews =
        invertTransforms(b, loc, maybeABufferViews->threadwiseView);
    Value viewLoadBufferA = transform(b, loadBufferA, loadBufferAViews);
    auto packALoop = packLoadBufferToStoreBuffer(b, loc, elementTypeA, kpack,
                                                 viewLoadBufferA, storeBufferA);
    ArrayAttr loadBufferBViews =
        invertTransforms(b, loc, maybeBBufferViews->threadwiseView);
    Value viewLoadBufferB = transform(b, loadBufferB, loadBufferBViews);
    auto packBLoop = packLoadBufferToStoreBuffer(b, loc, elementTypeB, kpack,
                                                 viewLoadBufferB, storeBufferB);

    TransformingForOp blockwiseStoreA =
        createLdsStoreLoop(b, loc, storeBufferA, aVectorLdsMap, wrappedLdsA,
                           aCopyPerThread, tid, true);
    TransformingForOp blockwiseStoreB =
        createLdsStoreLoop(b, loc, storeBufferB, bVectorLdsMap, wrappedLdsB,
                           bCopyPerThread, tid, true);

    // The blockwise gemm isn't set up for vector-of-kpack loads and so expects
    // a scalar kpacksPerBlock x dPerBlock x kpack x T buffer unconditionally.
    Value ldsMatrixA = viewBufferAs(b, ldsBufferA, elementTypeA);
    ldsMatrixA = reshapeBuffer(b, loc, ldsMatrixA, {"k", "m", "kpack"},
                               {kpacksPerBlock, mPerBlock, kpack});
    Value ldsMatrixB = viewBufferAs(b, ldsBufferB, elementTypeB);
    ldsMatrixB = reshapeBuffer(b, loc, ldsMatrixB, {"k", "n", "kpack"},
                               {kpacksPerBlock, nPerBlock, kpack});

    // Emit loop.
    int64_t nIterations = K / kPerBlock;
    BlockwiseGemmOp blockwiseGemmOp;
    // Start at 1 to make it clearer we have performed software pipelining.
    auto loopOp = b.create<affine::AffineForOp>(loc, 1, nIterations, 1);
    {
      // inside the loop.
      PatternRewriter::InsertionGuard guard(b);
      b.setInsertionPointToStart(loopOp.getBody());

      // We don't update in the clone becasue we might accidentally replace
      // other zeroes.
      Value iv = loopOp.getInductionVar();
      b.create<ThreadwiseReadIntoOp>(
          loc, wrappedA, loadBufferA, /*extraViews=*/b.getArrayAttr({}),
          /*extraIndices=*/ValueRange{/*kIter=*/iv, bid, tid}, true, true);
      b.create<ThreadwiseReadIntoOp>(
          loc, wrappedB, loadBufferB, /*extraViews=*/b.getArrayAttr({}),
          /*extraIndices=*/ValueRange{/*kIter=*/iv, bid, tid}, true, true);

      // LDS barrier.
      b.create<LDSBarrierOp>(loc);

      // Emit blockwise GEMM.
      blockwiseGemmOp =
          b.create<BlockwiseGemmOp>(loc, ldsMatrixA, ldsMatrixB,
                                    registerMatrixCViewOp, op.getParamsAttr());

      // LDS barrier.
      // This barrier prevents halo part of outputs having weird values.
      b.create<LDSBarrierOp>(loc);

      // Packing step
      b.clone(*packALoop.getOperation());
      b.clone(*packBLoop.getOperation());

      // Emit blockwise stores
      b.clone(*blockwiseStoreA.getOperation());
      b.clone(*blockwiseStoreB.getOperation());
    }
    // outside the loop.

    // LDS barrier.
    b.create<LDSBarrierOp>(loc);

    // Emit blockwise GEMM for the loop tail.
    IRMapping tailGemmCloneMap;
    b.clone(*blockwiseGemmOp, tailGemmCloneMap);

    // Apparently, the canonicalizer doesn't get rid of empty loops without
    // results properly, remove them ourselves.
    if (nIterations <= 1)
      b.eraseOp(loopOp);

    // Threadwise copy from register (naive tensor) to global (generic tensor).
    TopDownTMBuilder splitMemoryCoords(
        b, {"g_block", "m_block", "n_block", "tid", "iter"},
        {gridSize, mBlocks, nBlocks, blockSize, threadCNumRegisters}, loc);
    splitMemoryCoords.passThrough({"g_block", "m_block", "n_block"});
    splitMemoryCoords.merge({"m_cuwaves", "n_cuwaves", "m_cuwave", "n_cuwave"},
                            {3, 4, 5, 6}, "tid",
                            {mCuwavesPerBlock, nCuwavesPerBlock,
                             mThreadsPerCuwave, nThreadsPerCuwave});
    splitMemoryCoords.merge({"m_repeat", "m_thread", "n_repeat", "n_thread"},
                            {7, 8, 9, 10}, "iter",
                            {gemmMRepeat, mPerThread, gemmNRepeat, nPerThread});
    TransformMapAttr splitMemoryCoordsAttr = splitMemoryCoords.get();

    auto toMatrixC =
        TopDownTMBuilder::below(splitMemoryCoords, splitMemoryCoordsAttr);
    toMatrixC.passThrough({"gemmG"}, {0}, {"g_block"});
    toMatrixC.unmerge(
        "gemmM", 1,
        {"m_block", "m_repeat", "m_cuwaves", "m_cuwave", "m_thread"},
        {M / mPerBlock, gemmMRepeat, mCuwavesPerBlock, mThreadsPerCuwave,
         mPerThread});
    toMatrixC.unmerge(
        "gemmN", 2,
        {"n_block", "n_repeat", "n_cuwaves", "n_cuwave", "n_thread"},
        {N / nPerBlock, gemmNRepeat, nCuwavesPerBlock, nThreadsPerCuwave,
         nPerThread});

    TransformMapAttr toMatrixCAttr = toMatrixC.get();

    Value registerC = registerMatrixCAllocOp;
    // If we need to type-convert the accumulator (currently this is only
    // fp32->f16) then we must do so before the writeback loop in which fusion
    // takes places at this time, since the fusion pass as currently written
    // can't interceps the type conversions.
    if (destType != accumulatorType) {
      auto convertedCType =
          threadCRegisterMemRefType.clone(destType).cast<MemRefType>();
      Value convertedC = b.create<rock::GpuAllocOp>(loc, convertedCType);
      auto convertLoop = b.create<TransformingForOp>(
          loc, ArrayRef<ValueRange>{{zeroConstantOp}},
          ArrayRef<Attribute>{b.getArrayAttr({})},
          /*bounds=*/convertedCType.getShape(), /*strides=*/std::nullopt,
          /*useIndexDiffs=*/true, /*forceUnroll=*/true);
      {
        OpBuilder::InsertionGuard guard(b);
        b.setInsertionPointToStart(convertLoop.getBody());
        Value coord = convertLoop.getLowerCoords(/*domain=*/0)[0];
        Value loaded =
            b.create<InBoundsLoadOp>(loc, accumulatorType, registerC, coord);
        Value cast = createTypeConversionOp(b, loc, loaded, destType);
        b.create<InBoundsStoreOp>(loc, cast, convertedC, coord);
      }
      registerC = convertedC;
    }

    ArrayAttr idToMatrixCMaps =
        b.getArrayAttr({splitMemoryCoordsAttr, toMatrixCAttr});

    b.create<ThreadwiseWriteAllOp>(loc, registerC, op.getC(), idToMatrixCMaps,
                                   /*extraIndices=*/
                                   ValueRange{gridCoords.g_block,
                                              gridCoords.m_block,
                                              gridCoords.n_block, tid},
                                   op.getFeatures(), StoreMethod::Set,
                                   /*forceUnroll=*/true, useIndexDiffs);
    b.eraseOp(op);

    return success();
  }
};

//===----------------------------------------------------------------------===//
// GridwiseGemmAccel lowering.
//===----------------------------------------------------------------------===//

struct GridwiseGemmAccelRewritePattern
    : public OpRewritePattern<GridwiseGemmAccelOp> {
  using OpRewritePattern<GridwiseGemmAccelOp>::OpRewritePattern;

  LogicalResult matchAndRewrite(GridwiseGemmAccelOp op,
                                PatternRewriter &b) const override {
    Location loc = op.getLoc();

    // Obtain data types of inputs.
    auto elementTypeA = op.getA().getType().getElementType();
    auto elementTypeB = op.getB().getType().getElementType();
    auto destType = op.getC().getType().getElementType();

    // Prepare some useful constants.
    Value matA = op.getA();
    Value matB = op.getB();

    // Obtain critical matrix dimensions.
    ArrayRef<int64_t> aShape, bShape, cShape;
    aShape = op.getA().getType().getShape();
    bShape = op.getB().getType().getShape();
    cShape = op.getC().getType().getShape();
    // Obtain critical matrix dimensions.
    int64_t G = aShape[0];
    int64_t K = aShape[1];
    int64_t M = aShape[2];
    int64_t N = bShape[2];

    // Obtain critical tuning parameters.
    StringRef arch = op.getArch();
    uint32_t blockSize = op.getBlockSize();
    uint32_t gridSize = op.getGridSize();
    RockAccelTuningParamAttrInterface tuningParams = op.getParams();
    int64_t kpack = tuningParams.getKpack();
    // TODO: kPerBlock, as defined in parameter selection etc,
    // is in units of kPack, not individual k. This should be changed
    // at some future point, but it'll be worked around for now.
    int64_t kpacksPerBlock = tuningParams.getKpackPerBlock();
    int64_t mPerBlock = tuningParams.getMPerBlock();
    int64_t nPerBlock = tuningParams.getNPerBlock();
    int64_t mBlocks = M / mPerBlock;
    int64_t nBlocks = N / nPerBlock;
    bool forceUnroll = tuningParams.getForceUnroll();

    int64_t kPerBlock = kpacksPerBlock * kpack;

    int64_t aVectorLen = 0;
    int64_t bVectorLen = 0;
    GemmDimension aVectorDim;
    GemmDimension bVectorDim;

    int64_t aCopyPerThread = (kPerBlock * mPerBlock) / blockSize;
    int64_t bCopyPerThread = (kPerBlock * nPerBlock) / blockSize;
    if (aCopyPerThread == 0 || bCopyPerThread == 0) {
      return emitError(loc) << "Block size too large, rejecting as invalid.\n";
    }
    int64_t aCopyKpacksPerThread =
        math_util::integer_divide_ceil(aCopyPerThread, kpack);
    int64_t bCopyKpacksPerThread =
        math_util::integer_divide_ceil(bCopyPerThread, kpack);

    // Get the vector copy layout for A and B
    auto maybeCopyAPerThread = computeCopyPerThread(
        elementTypeA, aCopyPerThread, kPerBlock, mPerBlock, kpack, loc);
    if (failed(maybeCopyAPerThread))
      return maybeCopyAPerThread;
    int64_t aCopyKPerThread = (*maybeCopyAPerThread).first;
    int64_t copyMPerThread = (*maybeCopyAPerThread).second;

    auto maybeCopyBPerThread = computeCopyPerThread(
        elementTypeB, bCopyPerThread, kPerBlock, nPerBlock, kpack, loc);
    if (failed(maybeCopyBPerThread))
      return maybeCopyBPerThread;
    int64_t bCopyKPerThread = (*maybeCopyBPerThread).first;
    int64_t copyNPerThread = (*maybeCopyBPerThread).second;

    // Find the best way of vectorizing the layout
    GemmDimension vectorTiebreaker =
        (kpack > 1) ? GemmDimension::K : GemmDimension::MorN;
    std::tie(aVectorDim, aVectorLen) = bestGlobalVectorization(
        b, matA, copyMPerThread, aCopyKPerThread, vectorTiebreaker, kPerBlock,
        mPerBlock, elementTypeA);
    std::tie(bVectorDim, bVectorLen) = bestGlobalVectorization(
        b, matB, copyNPerThread, bCopyKPerThread, vectorTiebreaker, kPerBlock,
        nPerBlock, elementTypeB);

    LLVM_DEBUG(llvm::dbgs()
               << "gridSize: " << gridSize << "\n"
               << "blockSize: " << blockSize << "\n"
               << "aCopyPerThread: " << aCopyPerThread << "\n"
               << "bCopyPerThread: " << bCopyPerThread << "\n"
               << "aCopyKpacksPerThread: " << aCopyKpacksPerThread << "\n"
               << "bCopyKpacksPerThread: " << bCopyKpacksPerThread << "\n"
               << "aVectorDim: " << aVectorDim << "\n"
               << "aVectorLen: " << aVectorLen << "\n"
               << "bVectorDim: " << bVectorDim << "\n"
               << "bVectorLen: " << bVectorLen << "\n"
               << "vectorTiebreaker: " << vectorTiebreaker << "\n"
               << "kPerBlock: " << kPerBlock << "\n"
               << "mPerBlock: " << mPerBlock << "\n"
               << "nPerBlock: " << nPerBlock << "\n"
               << "aCopyKPerThread: " << aCopyKPerThread << "\n"
               << "bCopyKPerThread: " << bCopyKPerThread << "\n"
               << "copyMPerThread: " << copyMPerThread << "\n"
               << "copyNPerThread: " << copyNPerThread << "\n");
<<<<<<< HEAD
    FailureOr<GPUViews> maybeABufferViews = createGemmInputViewsFromGlobal(
=======

    SmallVector<int64_t, 3> bidGridLengths = {G, mBlocks, nBlocks};
    SmallVector<StringRef, 3> bidGridOrder = {"g_block", "m_block", "n_block"};

    FailureOr<Value> maybeWrappedA = wrapMatrixForGlobalLoad(
>>>>>>> 50c15d48
        b, loc, op.getA(), "m", bidGridOrder, bidGridLengths, gridSize,
        blockSize, kPerBlock, mPerBlock, aCopyKPerThread, copyMPerThread,
        aVectorDim == GemmDimension::K);
    if (failed(maybeABufferViews)) {
      return failure();
    }
    Value wrappedA = transform(b, op.getA(), maybeABufferViews->gridwiseView);
    FailureOr<GPUViews> maybeBBufferViews = createGemmInputViewsFromGlobal(
        b, loc, op.getB(), "n", bidGridOrder, bidGridLengths, gridSize,
        blockSize, kPerBlock, nPerBlock, bCopyKPerThread, copyNPerThread,
        bVectorDim == GemmDimension::K);
    if (failed(maybeBBufferViews)) {
      return failure();
    }
    Value wrappedB = transform(b, op.getB(), maybeBBufferViews->gridwiseView);

    // Get current workgroup ID.
    auto bid = b.create<WorkgroupIdOp>(loc, b.getIndexType());
    // Get current workitem ID.
    auto tid = b.create<WorkitemIdOp>(loc, b.getIndexType());

    Type loadBufferAType, loadBufferBType;
    auto privateMemoryAddressSpace = b.getAttr<gpu::AddressSpaceAttr>(
        gpu::GPUDialect::getPrivateAddressSpace());
    loadBufferAType = MemRefType::get({aCopyPerThread}, elementTypeA,
                                      AffineMap{}, privateMemoryAddressSpace);
    loadBufferBType = MemRefType::get({bCopyPerThread}, elementTypeB,
                                      AffineMap{}, privateMemoryAddressSpace);

    auto loadBufferA = b.create<GpuAllocOp>(loc, loadBufferAType);
    auto loadBufferB = b.create<GpuAllocOp>(loc, loadBufferBType);

<<<<<<< HEAD
    auto zeroConstantOp = b.create<ConstantIndexOp>(loc, 0);
    b.create<ThreadwiseReadIntoOp>(
        loc, wrappedA, loadBufferA, /*extraViews=*/b.getArrayAttr({}),
        /*extraIndices=*/ValueRange{/*kIter=*/zeroConstantOp, bid, tid}, true,
        true);
    b.create<ThreadwiseReadIntoOp>(
        loc, wrappedB, loadBufferB, /*extraViews=*/b.getArrayAttr({}),
        /*extraIndices=*/ValueRange{/*kIter=*/zeroConstantOp, bid, tid}, true,
        true);
=======
    // Compute grid coordinates
    auto gridCoords = layout::makeGroupedGridLayout(
        b, loc, bid, {mBlocks, nBlocks, op.getNumCU(), elementTypeA, destType});

    TransformingForOp blockwiseLoadA = createGlobalLoadLoop(
        b, loc, loadBufferA, wrappedA, aVectorGlobalMap, aCopyPerThread,
        aVectorLen, bid, tid, gridCoords, forceUnroll);
    TransformingForOp blockwiseLoadB = createGlobalLoadLoop(
        b, loc, loadBufferB, wrappedB, bVectorGlobalMap, bCopyPerThread,
        bVectorLen, bid, tid, gridCoords, forceUnroll);
>>>>>>> 50c15d48

    Value storeBufferA = b.create<GpuAllocOp>(loc, loadBufferA.getType());
    Value storeBufferB = b.create<GpuAllocOp>(loc, loadBufferB.getType());

    // We invert the transforms that are iter --> K x D slice of the tensor
    // so that we can view loadBuffer as a K x D tensor
    ArrayAttr loadBufferAViews =
        invertTransforms(b, loc, maybeABufferViews->threadwiseView);
    Value viewLoadBufferA = transform(b, loadBufferA, loadBufferAViews);
    auto packALoop = packLoadBufferToStoreBuffer(b, loc, elementTypeA, kpack,
                                                 viewLoadBufferA, storeBufferA);

    ArrayAttr loadBufferBViews =
        invertTransforms(b, loc, maybeBBufferViews->threadwiseView);
    Value viewLoadBufferB = transform(b, loadBufferB, loadBufferBViews);
    auto packBLoop = packLoadBufferToStoreBuffer(b, loc, elementTypeB, kpack,
                                                 viewLoadBufferB, storeBufferB);

    // Obtain Accelerator-related attributes.
    int64_t mPerWave = tuningParams.getMPerWave();
    int64_t nPerWave = tuningParams.getNPerWave();
    int64_t nWaves = nPerBlock / nPerWave;

    auto nWavesConstantOp = b.create<ConstantIndexOp>(loc, nWaves);

    auto accelEmitterPtr = accel::AccelEmitter::select(
        op.getFeatures(), elementTypeA, elementTypeB, arch, tuningParams);

    if (!accelEmitterPtr)
      return op.emitOpError("Unable to emit accelerator code.");

    // Extract relevant accelerator parameters
    rock::accel::AccelEmitterParams params = accelEmitterPtr->getParams();
    int64_t nResultVectors = params.nResultVectors;
    int64_t mRepeats = params.mRepeats;
    int64_t nRepeats = params.nRepeats;
    int64_t kBasePerThread = params.kBasePerThread;
    Type argTypeA = params.argTypeA;
    Type argTypeB = params.argTypeB;
    VectorType accVectorType = params.accVectorType;
    int64_t numOutputVectorElements = params.numOutputVectorElements();

    const int64_t waveSize = rock::lookupArchInfo(arch).waveSize;
    auto waveSizeConstantOp = b.create<ConstantIndexOp>(loc, waveSize);

    bool useIndexDiffs = true;

    LLVM_DEBUG(llvm::dbgs() << "M: " << M << "\n"
                            << "N: " << N << "\n"
                            << "K: " << K << "\n"
                            << "G: " << G << "\n"
                            << "mPerBlock: " << mPerBlock << "\n"
                            << "nPerBlock: " << nPerBlock << "\n"
                            << "kPerBlock: " << kPerBlock << "\n"
                            << "kpack: " << kpack << "\n"
                            << "mBlocks = M / mPerBlock: " << mBlocks << "\n"
                            << "nBlocks = N / nPerBlock: " << nBlocks << "\n"
                            << "mPerWave: " << mPerWave << "\n"
                            << "nPerWave: " << nPerWave << "\n"
                            << "aVectorLen: " << aVectorLen << "\n"
                            << "bVectorLen: " << bVectorLen << "\n"
                            << "aVectorDim: " << aVectorDim << "\n"
                            << "bVectorDim: " << bVectorDim << "\n");

    // Alocate LDS and create subviews.

    // Compute required LDS sizes.
    int64_t ldsBlockASize =
        kpacksPerBlock * mPerBlock * kpack * getByteWidth(elementTypeA);
    int64_t ldsBlockBSize =
        kpacksPerBlock * nPerBlock * kpack * getByteWidth(elementTypeB);
    LLVM_DEBUG(llvm::dbgs() << "LDS block sizes (bytes): " << ldsBlockASize
                            << " " << ldsBlockBSize << "\n");
    if (failed(checkLDSSize(op, ldsBlockASize, ldsBlockBSize)))
      return op.emitOpError("requires too much LDS");

    // Allocate LDS.
    auto workgroupMemoryAddressSpace = b.getAttr<gpu::AddressSpaceAttr>(
        gpu::GPUDialect::getWorkgroupAddressSpace());
    auto ldsMemRefAType =
        MemRefType::get({ldsBlockASize}, b.getI8Type(), AffineMap{},
                        workgroupMemoryAddressSpace);
    auto ldsBufferA = b.create<GpuAllocOp>(loc, ldsMemRefAType);
    auto ldsMemRefBType =
        MemRefType::get({ldsBlockBSize}, b.getI8Type(), AffineMap{},
                        workgroupMemoryAddressSpace);
    auto ldsBufferB = b.create<GpuAllocOp>(loc, ldsMemRefBType);

    ArrayAttr aVectorLdsMap = ldsVectorLayout(b, loc, aCopyPerThread);
    ArrayAttr bVectorLdsMap = ldsVectorLayout(b, loc, bCopyPerThread);

    Type ldsReadTypeA = vectorTypeOrSelf(elementTypeA, kpack);
    Type ldsReadTypeB = vectorTypeOrSelf(elementTypeB, kpack);
    FailureOr<Value> maybeWrappedLdsA = wrapLDSBufferForStore(
        b, loc, ldsBufferA, ldsReadTypeA, kpacksPerBlock, "m", mPerBlock,
        aCopyKPerThread, copyMPerThread, aVectorDim);
    if (failed(maybeWrappedLdsA))
      return maybeWrappedLdsA;
    FailureOr<Value> maybeWrappedLdsB = wrapLDSBufferForStore(
        b, loc, ldsBufferB, ldsReadTypeB, kpacksPerBlock, "n", nPerBlock,
        bCopyKPerThread, copyNPerThread, bVectorDim);
    if (failed(maybeWrappedLdsB))
      return maybeWrappedLdsB;
    Value wrappedLdsA = std::move(*maybeWrappedLdsA),
          wrappedLdsB = std::move(*maybeWrappedLdsB);

    TransformingForOp blockwiseStoreA =
        createLdsStoreLoop(b, loc, storeBufferA, aVectorLdsMap, wrappedLdsA,
                           aCopyPerThread, tid, forceUnroll);
    TransformingForOp blockwiseStoreB =
        createLdsStoreLoop(b, loc, storeBufferB, bVectorLdsMap, wrappedLdsB,
                           bCopyPerThread, tid, forceUnroll);

    Value ldsViewForGemmA = viewBufferAs(b, ldsBufferA, ldsReadTypeA);
    Value ldsViewForGemmB = viewBufferAs(b, ldsBufferB, ldsReadTypeB);
    int64_t nOutputVectors = nResultVectors * mRepeats * nRepeats;

    // Logic to setup blockwise_gemm_accel parameters.
    //
    // Original C++ logic:
    // index_t mMyWaveOffsetA;
    // index_t mMyWaveOffsetB;
    // const index_t waveId   = get_thread_local_1d_id() / WaveSize;
    // const index_t waveId_m = waveId / GemmNWaves;
    // const index_t waveId_n = waveId % GemmNWaves;
    // mMyWaveOffsetA = waveId_m * GemmMPerWave;
    // mMyWaveOffsetB = waveId_n * GemmNPerWave;
    auto waveId = b.create<DivUIOp>(loc, tid, waveSizeConstantOp);
    auto waveId_m = b.create<DivUIOp>(loc, waveId, nWavesConstantOp);
    auto waveId_n = b.create<RemUIOp>(loc, waveId, nWavesConstantOp);

    Value mMyWaveOffsetA, mMyWaveOffsetB;
    Value waveOffsetAConstantOp =
        b.create<ConstantIndexOp>(loc, params.mPerAccel);
    Value waveOffsetBConstantOp =
        b.create<ConstantIndexOp>(loc, params.nPerAccel);
    mMyWaveOffsetA = b.create<MulIOp>(loc, waveId_m, waveOffsetAConstantOp);
    mMyWaveOffsetB = b.create<MulIOp>(loc, waveId_n, waveOffsetBConstantOp);

    // Logic to setup buffers for blockwise_gemm_accel.

    Type arrayAType, arrayBType;
    arrayAType = MemRefType::get({kBasePerThread}, argTypeA, AffineMap{},
                                 privateMemoryAddressSpace);
    arrayBType = MemRefType::get({kBasePerThread}, argTypeB, AffineMap{},
                                 privateMemoryAddressSpace);
    auto arrayA = b.create<GpuAllocOp>(loc, arrayAType);
    auto arrayB = b.create<GpuAllocOp>(loc, arrayBType);

    // -----
    // Logic to allocate 0-initialized vectors for C.
    MemRefType regCAllocType =
        MemRefType::get(nOutputVectors, accVectorType, AffineMap{},
                        /*memorySpace=*/privateMemoryAddressSpace);
    Value regCAllocOp = b.create<rock::GpuAllocOp>(loc, regCAllocType);

    Value zeroConstantCOp = createZeroConstantOp(b, loc, accVectorType);
    b.create<FillOp>(loc, regCAllocOp, zeroConstantCOp);

    // Emit loop.
    int64_t nIterations = K / kPerBlock;
    BlockwiseGemmAccelOp blockwiseGemmAccelOp;
    // Start at 1 to make it clearer we have performed software pipelining.
    auto loopOp = b.create<affine::AffineForOp>(loc, 1, nIterations, 1);
    {
      // inside the loop.
      PatternRewriter::InsertionGuard guard(b);
      b.setInsertionPointToStart(loopOp.getBody());

      // We don't update in the clone becasue we might accidentally replace
      // other zeroes.
      Value iv = loopOp.getInductionVar();
      b.create<ThreadwiseReadIntoOp>(
          loc, wrappedA, loadBufferA, /*extraViews=*/b.getArrayAttr({}),
          /*extraIndices=*/ValueRange{/*kIter=*/iv, bid, tid}, true, true);
      b.create<ThreadwiseReadIntoOp>(
          loc, wrappedB, loadBufferB, /*extraViews=*/b.getArrayAttr({}),
          /*extraIndices=*/ValueRange{/*kIter=*/iv, bid, tid}, true, true);

      // LDS barrier.
      b.create<LDSBarrierOp>(loc);

      // Emit blockwise GEMM.
      blockwiseGemmAccelOp = b.create<BlockwiseGemmAccelOp>(
          loc, ldsViewForGemmA, ldsViewForGemmB, mMyWaveOffsetA, mMyWaveOffsetB,
          arrayA, arrayB, regCAllocOp, op.getArchAttr(), op.getFeaturesAttr(),
          op.getBlockSizeAttr(), op.getParamsAttr());

      // LDS barrier.
      // This barrier prevents halo part of outputs having weird values.
      b.create<LDSBarrierOp>(loc);

      // Packing step
      b.clone(*packALoop.getOperation());
      b.clone(*packBLoop.getOperation());

      // Emit blockwise stores
      b.clone(*blockwiseStoreA.getOperation());
      b.clone(*blockwiseStoreB.getOperation());
    }
    // outside the loop.

    // Emit loop tail.

    // LDS barrier.
    b.create<LDSBarrierOp>(loc);

    // Emit blockwise GEMM for the loop tail.
    IRMapping tailGemmCloneMap;
    b.clone(*blockwiseGemmAccelOp, tailGemmCloneMap);

    // Apparently, the canonicalizer doesn't get rid of empty loops without
    // results properly, remove them ourselves.
    if (nIterations <= 1) {
      b.eraseOp(loopOp);
    }

    // -----

    // Matrix C write out logic.
    auto convertedCType =
        MemRefType::get(numOutputVectorElements, destType, AffineMap{},
                        /*memorySpace=*/privateMemoryAddressSpace);
    Value convertedC = b.create<rock::GpuAllocOp>(loc, convertedCType);

    ArrayAttr idToMatrixCMaps = accelEmitterPtr->computeOutputTransforms(
        b, loc, M, N, blockSize, bidGridLengths);

    Value registerC = accelEmitterPtr->computeOutputConversion(
        b, loc, M, N, blockSize, gridSize, regCAllocOp, convertedC,
        forceUnroll);

    b.create<ThreadwiseWriteAllOp>(
        loc, registerC, op.getC(), idToMatrixCMaps,
        /*extraIndices=*/
        ValueRange{gridCoords.g_block, gridCoords.m_block, gridCoords.n_block,
                   tid},
        op.getFeatures(), op.getStoreMethod(), forceUnroll, useIndexDiffs);

    b.eraseOp(op);
    return success();
  }
};

} // end anonymous namespace

void RockGridwiseGemmToBlockwisePass::runOnOperation() {
  MLIRContext *ctx = &getContext();
  ConversionTarget target(*ctx);
  target.addIllegalOp<rock::GridwiseGemmOp, rock::GridwiseGemmAccelOp>();
  target.addLegalDialect<arith::ArithDialect, rock::RockDialect,
                         memref::MemRefDialect, affine::AffineDialect,
                         vector::VectorDialect>();
  target.addLegalOp<gpu::PrintfOp>();

  RewritePatternSet patterns(ctx);
  patterns.add<GridwiseGemmRewritePattern, GridwiseGemmAccelRewritePattern>(
      ctx);
  if (failed(applyPartialConversion(getOperation(), target,
                                    std::move(patterns)))) {
    signalPassFailure();
  }
}<|MERGE_RESOLUTION|>--- conflicted
+++ resolved
@@ -176,76 +176,6 @@
   return std::make_pair(copyKPerThread, copyDPerThread);
 }
 
-<<<<<<< HEAD
-=======
-/// Applies the transforms that take a G x K x D matrix to a k_iter x bid x tid
-/// x iter value suitable for using in a global load loop. `dName` should be "m"
-/// and "n", and is used to make the maps have the right names for debugging.
-static FailureOr<Value> wrapMatrixForGlobalLoad(
-    OpBuilder &b, Location loc, Value matrix, StringRef dName,
-    ArrayRef<StringRef> bidGridOrder, ArrayRef<int64_t> bidGridLengths,
-    int64_t gridSize, int64_t blockSize, int64_t kPerBlock, int64_t dPerBlock,
-    int64_t kPerThread, int64_t dPerThread, GemmDimension vectorDim) {
-
-  if (dName != "m" && dName != "n") {
-    return emitError(loc, "expected dName to be m or n but got " + dName);
-  }
-
-  StringRef thisBlockDim = dName == "m" ? "m_block" : "n_block";
-  StringRef otherBlockDim = dName == "m" ? "n_block" : "m_block";
-
-  MemRefType matrixType = matrix.getType().cast<MemRefType>();
-  ArrayRef<int64_t> matrixShape = matrixType.getShape();
-  int64_t kGlobal = matrixShape[1];
-  int64_t dGlobal = matrixShape[2];
-
-  int64_t kIters = kGlobal / kPerBlock;
-  int64_t dataPerThread = (kPerBlock * dPerBlock) / blockSize;
-
-  SmallString<8> dIterName = llvm::formatv("{0}_iter", dName);
-  SmallString<8> dThreadName = llvm::formatv("{0}_thread", dName);
-
-  // Note: (kThreads * dThreads) = (kPerBlock * dPerBlock) / dataPerThread) =
-  // blockSize
-  int64_t kThreads = kPerBlock / kPerThread;
-  int64_t dThreads = dPerBlock / dPerThread;
-
-  TopDownTMBuilder splitId(
-      b, {"k_loop", "g_block", "m_block", "n_block", "tid", "iter"},
-      {kIters, bidGridLengths[0], bidGridLengths[1], bidGridLengths[1],
-       blockSize, dataPerThread},
-      loc);
-
-  splitId.passThrough({"k_loop", "g_block", "m_block", "n_block"});
-
-  if (vectorDim == GemmDimension::K) {
-    splitId.merge({dThreadName, "k_thread"}, {4, 5}, "tid",
-                  {dThreads, kThreads});
-    splitId.merge({dIterName, "k_iter"}, {6, 7}, "iter",
-                  {dPerThread, kPerThread});
-  } else {
-    splitId.merge({"k_thread", dThreadName}, {4, 5}, "tid",
-                  {kThreads, dThreads});
-    splitId.merge({"k_iter", dIterName}, {6, 7}, "iter",
-                  {kPerThread, dPerThread});
-  }
-  TransformMapAttr splitIdAttr = splitId.get();
-
-  auto toGlobalIdx = TopDownTMBuilder::below(splitId, splitIdAttr);
-  toGlobalIdx.passThrough({"g"}, {0}, {"g_block"});
-  toGlobalIdx.unmerge("k", 1, {"k_loop", "k_thread", "k_iter"},
-                      {kGlobal / kPerBlock, kThreads, kPerThread});
-  toGlobalIdx.unmerge(dName, 2, {thisBlockDim, dThreadName, dIterName},
-                      {dGlobal / dPerBlock, dThreads, dPerThread});
-  toGlobalIdx.ignore(otherBlockDim);
-  TransformMapAttr toGlobalIdxAttr = toGlobalIdx.get();
-
-  Value intermediate = b.create<TransformOp>(loc, matrix, toGlobalIdxAttr);
-  Value transformed = b.create<TransformOp>(loc, intermediate, splitIdAttr);
-  return transformed;
-}
-
->>>>>>> 50c15d48
 /// Wraps the LDS buffer "buffer", which is <kOuter * d * kpack * sizeof(T) x i8
 /// into a tid x iter view, where `iter` iterates over nominal scalar indices
 /// into a buffer of type T. `buffer` will be reinterpreted as a buffer with
@@ -333,89 +263,6 @@
   return b.getArrayAttr({ignoreTidAttr});
 }
 
-<<<<<<< HEAD
-=======
-static TransformingForOp
-createGlobalLoadLoop(PatternRewriter &b, Location loc, GpuAllocOp loadBuffer,
-                     Value wrappedMatrix, ArrayAttr vectorMap,
-                     int64_t dataPerThread, int64_t vectorLen, Value bid,
-                     Value tid, layout::GridCoordinates coords,
-                     bool forceUnroll) {
-  Value tensor;
-  ArrayAttr matrixToTensor;
-  std::tie(tensor, matrixToTensor) = untransform(b, wrappedMatrix);
-
-  // Optimize the transform chain.
-  ArrayRef<int64_t> tensorSize = tensor.getType().cast<ShapedType>().getShape();
-  matrixToTensor = collapseContiguousMerges(matrixToTensor, tensorSize);
-
-  Type elementType =
-      wrappedMatrix.getType().cast<MemRefType>().getElementType();
-  Type loadType = vectorTypeOrSelf(elementType, vectorLen);
-  Value zero = b.createOrFold<arith::ConstantIndexOp>(loc, 0);
-
-  SmallVector<Value, 4> globalStart = {
-      zero, coords.g_block, coords.m_block, coords.n_block, tid, zero};
-  SmallVector<Value, 4> vectorStartOuter(6, zero);
-  auto outerLoop = b.create<TransformingForOp>(
-      loc, ArrayRef<ValueRange>{globalStart, vectorStartOuter},
-      ArrayRef<Attribute>{matrixToTensor, b.getArrayAttr({})},
-      /*bounds=*/ArrayRef<int64_t>{1, 1, 1, 1, 1, dataPerThread},
-      /*strides=*/ArrayRef<int64_t>{1, 1, 1, 1, 1, vectorLen}, forceUnroll,
-      /*useIndexDiffs=*/true);
-  {
-    PatternRewriter::InsertionGuard outerGuard(b);
-    b.setInsertionPointToStart(outerLoop.getBody());
-
-    Value loaded = b.create<GlobalLoadOp>(
-        loc, loadType, tensor, outerLoop.getValidity(/*domain=*/0),
-        outerLoop.getLowerCoords(/*domain=*/0));
-
-    b.create<InBoundsStoreOp>(loc, loaded, loadBuffer,
-                              outerLoop.getLowerCoords(/*domain*/ 1)[5]);
-  }
-  return outerLoop;
-}
-
-// This function will create a DPerThread x KPerThread view of loaded register
-// buffer that may be laid out KPerThread x DPerThread or DPerThread x
-// KPerThread depending on the direction of the global vectorization.
-Value viewLoadBufferDK(PatternRewriter &b, Location loc, Value loadBuffer,
-                       GemmDimension vectorDim, int64_t copyDPerThread,
-                       int64_t copyKPerThread) {
-  SmallVector<StringRef, 2> loadBufferNames;
-  SmallVector<int64_t, 2> loadBufferShape;
-  if (vectorDim == GemmDimension::MorN) {
-    // If we are vectorizing along the M/N dimension, we have a
-    // KxD buffer that we want to transpose into a DxK buffer
-    loadBufferShape = {copyKPerThread, copyDPerThread};
-    loadBufferNames = {"k_physical", "d_physical"};
-  } else {
-    // If we are vectorizing along the K dimension, we have a
-    // DxK buffer that we want to transpose into a KxD buffer
-    loadBufferShape = {copyDPerThread, copyKPerThread};
-    loadBufferNames = {"d_physical", "k_physical"};
-  }
-  assert(loadBuffer.getType().cast<MemRefType>().getNumElements() ==
-         copyKPerThread * copyDPerThread);
-
-  Value ret;
-  BottomUpTMBuilder rawViewBuilder(b, {"rawLoad"},
-                                   {copyKPerThread * copyDPerThread});
-  rawViewBuilder.unmerge(loadBufferNames, {0, 1}, "rawLoad", loadBufferShape);
-  TransformMapAttr rawView = rawViewBuilder.get();
-  ret = b.create<TransformOp>(loc, loadBuffer, rawView);
-
-  BottomUpTMBuilder kdViewBuilder =
-      BottomUpTMBuilder::above(rawViewBuilder, rawView);
-  kdViewBuilder.passThrough({"d", "k"}, {0, 1}, {"d_physical", "k_physical"});
-  TransformMapAttr kdView = kdViewBuilder.get();
-  ret = b.create<TransformOp>(loc, ret, kdView);
-
-  return ret;
-}
-
->>>>>>> 50c15d48
 /// This function pack the load buffer into a store buffer ready to be copied
 /// into LDS:
 ///  - The load buffer is (viewed as) a KPerThread x DPerThread
@@ -755,14 +602,9 @@
                << "bVectorDim: " << bVectorDim << "\n"
                << "bVectorLen: " << bVectorLen << "\n"
                << "vectorTiebreaker: " << vectorTiebreaker << "\n");
-
-<<<<<<< HEAD
-    FailureOr<GPUViews> maybeABufferViews = createGemmInputViewsFromGlobal(
-=======
     SmallVector<int64_t, 3> bidGridLengths = {G, mBlocks, nBlocks};
     SmallVector<StringRef, 3> bidGridOrder = {"g_block", "m_block", "n_block"};
-    FailureOr<Value> maybeWrappedA = wrapMatrixForGlobalLoad(
->>>>>>> 50c15d48
+    FailureOr<GPUViews> maybeABufferViews = createGemmInputViewsFromGlobal(
         b, loc, op.getA(), "m", bidGridOrder, bidGridLengths, gridSize,
         blockSize, kPerBlock, mPerBlock, aCopyKPerThread, copyMPerThread,
         aVectorDim == GemmDimension::K);
@@ -788,26 +630,21 @@
     auto loadBufferA = b.create<GpuAllocOp>(loc, loadBufferAType);
     auto loadBufferB = b.create<GpuAllocOp>(loc, loadBufferBType);
 
-<<<<<<< HEAD
-    b.create<ThreadwiseReadIntoOp>(
-        loc, wrappedA, loadBufferA, /*extraViews=*/b.getArrayAttr({}),
-        /*extraIndices=*/ValueRange{/*kIter=*/zeroConstantOp, bid, tid}, true,
-        true);
-    b.create<ThreadwiseReadIntoOp>(
-        loc, wrappedB, loadBufferB, /*extraViews=*/b.getArrayAttr({}),
-        /*extraIndices=*/ValueRange{/*kIter=*/zeroConstantOp, bid, tid}, true,
-        true);
-=======
     // Compute grid coordinates
     auto gridCoords = layout::makeGroupedGridLayout(
         b, loc, bid, {mBlocks, nBlocks, op.getNumCU(), elementTypeA, destType});
-    TransformingForOp blockwiseLoadA = createGlobalLoadLoop(
-        b, loc, loadBufferA, wrappedA, aVectorGlobalMap, aCopyPerThread,
-        aVectorLen, bid, tid, gridCoords, true);
-    TransformingForOp blockwiseLoadB = createGlobalLoadLoop(
-        b, loc, loadBufferB, wrappedB, bVectorGlobalMap, bCopyPerThread,
-        bVectorLen, bid, tid, gridCoords, true);
->>>>>>> 50c15d48
+    b.create<ThreadwiseReadIntoOp>(
+        loc, wrappedA, loadBufferA, /*extraViews=*/b.getArrayAttr({}),
+        /*extraIndices=*/
+        ValueRange{/*kIter=*/zeroConstantOp, gridCoords.g_block,
+                   gridCoords.m_block, gridCoords.n_block, tid},
+        true, true);
+    b.create<ThreadwiseReadIntoOp>(
+        loc, wrappedB, loadBufferB, /*extraViews=*/b.getArrayAttr({}),
+        /*extraIndices=*/
+        ValueRange{/*kIter=*/zeroConstantOp, gridCoords.g_block,
+                   gridCoords.m_block, gridCoords.n_block, tid},
+        true, true);
 
     ArrayAttr aVectorLdsMap = ldsVectorLayout(b, loc, aCopyPerThread);
     ArrayAttr bVectorLdsMap = ldsVectorLayout(b, loc, bCopyPerThread);
@@ -869,15 +706,19 @@
       PatternRewriter::InsertionGuard guard(b);
       b.setInsertionPointToStart(loopOp.getBody());
 
-      // We don't update in the clone becasue we might accidentally replace
-      // other zeroes.
       Value iv = loopOp.getInductionVar();
       b.create<ThreadwiseReadIntoOp>(
           loc, wrappedA, loadBufferA, /*extraViews=*/b.getArrayAttr({}),
-          /*extraIndices=*/ValueRange{/*kIter=*/iv, bid, tid}, true, true);
+          /*extraIndices=*/
+          ValueRange{/*kIter=*/iv, gridCoords.g_block, gridCoords.m_block,
+                     gridCoords.n_block, tid},
+          true, true);
       b.create<ThreadwiseReadIntoOp>(
           loc, wrappedB, loadBufferB, /*extraViews=*/b.getArrayAttr({}),
-          /*extraIndices=*/ValueRange{/*kIter=*/iv, bid, tid}, true, true);
+          /*extraIndices=*/
+          ValueRange{/*kIter=*/iv, gridCoords.g_block, gridCoords.m_block,
+                     gridCoords.n_block, tid},
+          true, true);
 
       // LDS barrier.
       b.create<LDSBarrierOp>(loc);
@@ -1094,15 +935,9 @@
                << "bCopyKPerThread: " << bCopyKPerThread << "\n"
                << "copyMPerThread: " << copyMPerThread << "\n"
                << "copyNPerThread: " << copyNPerThread << "\n");
-<<<<<<< HEAD
-    FailureOr<GPUViews> maybeABufferViews = createGemmInputViewsFromGlobal(
-=======
-
     SmallVector<int64_t, 3> bidGridLengths = {G, mBlocks, nBlocks};
     SmallVector<StringRef, 3> bidGridOrder = {"g_block", "m_block", "n_block"};
-
-    FailureOr<Value> maybeWrappedA = wrapMatrixForGlobalLoad(
->>>>>>> 50c15d48
+    FailureOr<GPUViews> maybeABufferViews = createGemmInputViewsFromGlobal(
         b, loc, op.getA(), "m", bidGridOrder, bidGridLengths, gridSize,
         blockSize, kPerBlock, mPerBlock, aCopyKPerThread, copyMPerThread,
         aVectorDim == GemmDimension::K);
@@ -1135,28 +970,22 @@
     auto loadBufferA = b.create<GpuAllocOp>(loc, loadBufferAType);
     auto loadBufferB = b.create<GpuAllocOp>(loc, loadBufferBType);
 
-<<<<<<< HEAD
     auto zeroConstantOp = b.create<ConstantIndexOp>(loc, 0);
-    b.create<ThreadwiseReadIntoOp>(
-        loc, wrappedA, loadBufferA, /*extraViews=*/b.getArrayAttr({}),
-        /*extraIndices=*/ValueRange{/*kIter=*/zeroConstantOp, bid, tid}, true,
-        true);
-    b.create<ThreadwiseReadIntoOp>(
-        loc, wrappedB, loadBufferB, /*extraViews=*/b.getArrayAttr({}),
-        /*extraIndices=*/ValueRange{/*kIter=*/zeroConstantOp, bid, tid}, true,
-        true);
-=======
     // Compute grid coordinates
     auto gridCoords = layout::makeGroupedGridLayout(
         b, loc, bid, {mBlocks, nBlocks, op.getNumCU(), elementTypeA, destType});
-
-    TransformingForOp blockwiseLoadA = createGlobalLoadLoop(
-        b, loc, loadBufferA, wrappedA, aVectorGlobalMap, aCopyPerThread,
-        aVectorLen, bid, tid, gridCoords, forceUnroll);
-    TransformingForOp blockwiseLoadB = createGlobalLoadLoop(
-        b, loc, loadBufferB, wrappedB, bVectorGlobalMap, bCopyPerThread,
-        bVectorLen, bid, tid, gridCoords, forceUnroll);
->>>>>>> 50c15d48
+    b.create<ThreadwiseReadIntoOp>(
+        loc, wrappedA, loadBufferA, /*extraViews=*/b.getArrayAttr({}),
+        /*extraIndices=*/
+        ValueRange{/*kIter=*/zeroConstantOp, gridCoords.g_block,
+                   gridCoords.m_block, gridCoords.n_block, tid},
+        true, true);
+    b.create<ThreadwiseReadIntoOp>(
+        loc, wrappedB, loadBufferB, /*extraViews=*/b.getArrayAttr({}),
+        /*extraIndices=*/
+        ValueRange{/*kIter=*/zeroConstantOp, gridCoords.g_block,
+                   gridCoords.m_block, gridCoords.n_block, tid},
+        true, true);
 
     Value storeBufferA = b.create<GpuAllocOp>(loc, loadBufferA.getType());
     Value storeBufferB = b.create<GpuAllocOp>(loc, loadBufferB.getType());
@@ -1326,15 +1155,19 @@
       PatternRewriter::InsertionGuard guard(b);
       b.setInsertionPointToStart(loopOp.getBody());
 
-      // We don't update in the clone becasue we might accidentally replace
-      // other zeroes.
       Value iv = loopOp.getInductionVar();
       b.create<ThreadwiseReadIntoOp>(
           loc, wrappedA, loadBufferA, /*extraViews=*/b.getArrayAttr({}),
-          /*extraIndices=*/ValueRange{/*kIter=*/iv, bid, tid}, true, true);
+          /*extraIndices=*/
+          ValueRange{/*kIter=*/iv, gridCoords.g_block, gridCoords.m_block,
+                     gridCoords.n_block, tid},
+          true, true);
       b.create<ThreadwiseReadIntoOp>(
           loc, wrappedB, loadBufferB, /*extraViews=*/b.getArrayAttr({}),
-          /*extraIndices=*/ValueRange{/*kIter=*/iv, bid, tid}, true, true);
+          /*extraIndices=*/
+          ValueRange{/*kIter=*/iv, gridCoords.g_block, gridCoords.m_block,
+                     gridCoords.n_block, tid},
+          true, true);
 
       // LDS barrier.
       b.create<LDSBarrierOp>(loc);
