//===- GridwiseGemmToBlockwise - MLIR Rock ops lowering passes -----===//
//
// Copyright 2020 The MLIR Authors.
//
// Licensed under the Apache License, Version 2.0 (the "License");
// you may not use this file except in compliance with the License.
// You may obtain a copy of the License at
//
//   http://www.apache.org/licenses/LICENSE-2.0
//
// Unless required by applicable law or agreed to in writing, software
// distributed under the License is distributed on an "AS IS" BASIS,
// WITHOUT WARRANTIES OR CONDITIONS OF ANY KIND, either express or implied.
// See the License for the specific language governing permissions and
// limitations under the License.
// ============================================================
//
// This pass converts rock.gridwise_gemm[_v2] into block- and threadwise ops
//
//===-----------------------------------------------------===//
#include "mlir/Dialect/Rock/IR/Rock.h"
#include "mlir/Dialect/Rock/IR/TransformMapBuilder.h"
#include "mlir/Dialect/Rock/Passes.h"
#include "mlir/Dialect/Rock/Tuning/GeneralGemmBlockStructure.h"
#include "mlir/Dialect/Rock/Tuning/GridwiseGemmParams.h"
#include "mlir/Dialect/Rock/utility/AmdArchDb.h"
#include "mlir/Dialect/Rock/utility/builderUtils.h"
#include "mlir/Dialect/Rock/utility/loweringUtils.h"
#include "mlir/Dialect/Rock/utility/math.h"
#include "mlir/Dialect/Rock/utility/transformMapUtils.h"

#include "mlir/Dialect/Affine/IR/AffineOps.h"
#include "mlir/Dialect/Arith/IR/Arith.h"
#include "mlir/Dialect/Func/IR/FuncOps.h"
#include "mlir/Dialect/GPU/IR/GPUDialect.h"
#include "mlir/Dialect/Linalg/IR/Linalg.h"
#include "mlir/Dialect/Math/IR/Math.h"
#include "mlir/Dialect/MemRef/IR/MemRef.h"
#include "mlir/Dialect/SCF/IR/SCF.h"
#include "mlir/Dialect/SCF/Transforms/Transforms.h"
#include "mlir/Dialect/Utils/IndexingUtils.h"
#include "mlir/Dialect/Vector/IR/VectorOps.h"
#include "mlir/IR/Diagnostics.h"
#include "mlir/IR/IRMapping.h"
#include "mlir/IR/Value.h"
#include "mlir/Pass/PassManager.h"
#include "mlir/Transforms/DialectConversion.h"
#include "mlir/Transforms/Passes.h"
#include "mlir/Transforms/RegionUtils.h"

#include "GridLayoutEmitter.h"
#include "mlir/Dialect/Rock/IR/AccelEmitter.h"
#include "llvm/Support/Debug.h"
#include "llvm/Support/FormatVariadic.h"

namespace mlir {
namespace rock {
#define GEN_PASS_DEF_ROCKGRIDWISEGEMMTOBLOCKWISEPASS
#include "mlir/Dialect/Rock/Passes.h.inc"
} // namespace rock
} // namespace mlir

#define DEBUG_TYPE "rock-gridwise-to-blockwise"

using namespace mlir;
using namespace mlir::arith;
using namespace mlir::rock;
using mlir::gpu::AddressSpace;

namespace {
struct RockGridwiseGemmToBlockwisePass
    : public rock::impl::RockGridwiseGemmToBlockwisePassBase<
          RockGridwiseGemmToBlockwisePass> {
  void runOnOperation() override;
};

} // end anonymous namespace

/// Given a copy layout <copyDPerThread, copyKPerThread>, come up with the best
/// vectorization strategy for the layout. For instance, if the layout is <D,K>
/// = <2,16> and K is contiguous, we will vectorize by 16 along K and we will
/// loop over the other dimension
static std::pair<GemmDimension, int64_t>
bestGlobalVectorization(OpBuilder &b, Value matrix, int64_t copyDPerThread,
                        int64_t copyKPerThread, GemmDimension tiebreaker,
                        int64_t kPerBlock, int64_t dPerBlock) {
  // A future commit will account for the underlying buffer's vectorization
  // here.
  VectorizationResult kVectorRes = getMaxVectorization(
      matrix, static_cast<uint32_t>(GemmDimension::K), /*inputDimLen=*/
      math_util::gcd(copyKPerThread * copyDPerThread, kPerBlock),
      matrix.getDefiningOp());
  int64_t kVectorLen = kVectorRes.max;
  VectorizationResult dVectorRes = getMaxVectorization(
      matrix, static_cast<uint32_t>(GemmDimension::MorN), /*inputDimLen=*/
      math_util::gcd(copyDPerThread * copyKPerThread, dPerBlock),
      matrix.getDefiningOp());
  int64_t dVectorLen = dVectorRes.max;

  if (kVectorLen > dVectorLen) {
    kVectorLen = math_util::gcd(kVectorLen, copyKPerThread);
    return {GemmDimension::K, kVectorLen};
  }

  if (dVectorLen > kVectorLen) {
    dVectorLen = math_util::gcd(dVectorLen, copyDPerThread);
    return {GemmDimension::MorN, dVectorLen};
  }

  return {tiebreaker, kVectorLen};
}

/// Compute a thread copy layout, i.e., how many elements a single thread (or
/// workitem) reads along K and M (independently on how we vectorize the reads)
static FailureOr<std::pair<int64_t, int64_t>>
computeCopyPerThread(Type elementType, int64_t copyPerThread, int64_t kPerBlock,
                     int64_t dPerBlock, int64_t kpack, Location loc) {

  // By default, we try to maximize the LDS store vectorization. So we will try
  // to read as many elements as possible along the contiguous dimension in LDS
  // and `copyPerThread/elements` in the other dimension
  int64_t maxVlen = 128 / elementType.getIntOrFloatBitWidth();
  int64_t copyKPerThread = 0;
  int64_t copyDPerThread = 0;

  if (kpack == 1) {
    copyDPerThread = math_util::gcd(maxVlen, copyPerThread);
    copyKPerThread = copyPerThread / copyDPerThread;
  } else {
    copyKPerThread =
        math_util::gcd(maxVlen, math_util::gcd(kpack, copyPerThread));
    copyDPerThread = copyPerThread / copyKPerThread;
  }

  if (copyKPerThread == 0 || copyDPerThread == 0) {
    return emitError(loc) << "gemmA copy size too small,"
                          << " copyKPerThread: " << copyKPerThread
                          << " copyDPerThread: " << copyDPerThread << "\n";
  }
  if (kPerBlock < copyKPerThread || dPerBlock < copyDPerThread) {
    return mlir::emitError(loc)
           << "gemmA per thread copy smaller than per"
           << " block copy, incohereant tuning parameters\n";
  }
  return std::make_pair(copyKPerThread, copyDPerThread);
}

/// Wraps the LDS buffer "buffer", which is <kOuter * d * kpack *
/// sizeof(T) x i8> into a tid x iter view, where `iter` iterates over nominal
/// scalar indices into a buffer of type T. `buffer` will be reinterpreted as a
/// buffer with element type vector<kpackPerThread x T> (with kpackPerThread ==
/// 1 meaning just T). The resulting view must be iterated over with a stride of
/// no less than min(kPerThread, kpack). Also note that the `d` dimension
/// might be rotated to minimize bank conflicts (i.e., depending on
/// `rotateDWithK`
// we can apply a transformation similar to `d=(d+kOuter)%D`)
static FailureOr<Value> wrapLDSBufferForStore(OpBuilder &b, Location loc,
                                              Value buffer, Type ldsReadType,
                                              int64_t kOuter, StringRef dName,
                                              int64_t d, int64_t kPerThread,
                                              int64_t dPerThread,
                                              bool rotateDWithK = false) {
  MemRefType bufferType = cast<MemRefType>(buffer.getType());
  ArrayRef<int64_t> bufferShape = bufferType.getShape();
  Type dataType = ldsReadType;
  if (bufferShape.size() != 1)
    return emitError(loc, "Expected a flat buffer");
  int64_t kpack = 1;
  if (auto vectorDataType = dyn_cast<VectorType>(dataType)) {
    kpack = vectorDataType.getNumElements();
    dataType = vectorDataType.getElementType();
  }

  if (bufferShape[0] != kOuter * d * kpack * getByteWidth(dataType)) {
    return emitError(loc, "LDS buffer should have ")
           << kOuter * d * kpack * getByteWidth(dataType)
           << " elements but has " << bufferShape[0];
  }
  int64_t kpackPerThread = std::min(kPerThread, kpack);
  int64_t threadsPerKpack = kpack / kpackPerThread;

  Type ldsWriteType = vectorTypeOrSelf(dataType, kpackPerThread);
  auto typedBuffer = viewBufferAs(b, buffer, ldsWriteType);

  TopDownTMBuilder mergeKpack{
      b, {"k", "d"}, {kOuter * threadsPerKpack * kpackPerThread, d}};
  mergeKpack.merge({"k_outer", "kpack_idx", "kpack_vec"}, {0, 2, 3}, "k",
                   {kOuter, threadsPerKpack, kpackPerThread});
  mergeKpack.merge({dName}, {1}, "d", {d});

  TransformMapAttr mergeKpackAttr = mergeKpack.get();
  SmallVector<Attribute> transformAttrs{mergeKpackAttr};

  // Rotate the buffer if necessary to minimize bank conflicts. Rotating the
  // buffer has the benefit of minimizing bank conflicts when we are transposing
  // the matrix from global to LDS. I.e., instead of storing different items in
  // position (0,0), (1,0), (2,0), ... we store it in (0,0), (1,1), (2, 2), ...
  int64_t stride = (kpack == 1 ? dPerThread : 1);
  TopDownTMBuilder reshapeBuf = rotateIf(
      rotateDWithK, mergeKpack, mergeKpackAttr, stride, dName, d, 1, "k_outer",
      kOuter, {"k_outer"}, {"kpack_idx", "kpack_vec"}, transformAttrs);

  reshapeBuf.unmerge("raw", 0, {"k_outer", dName, "kpack_idx"},
                     {kOuter, d, threadsPerKpack});
  reshapeBuf.ignore("kpack_vec");
  TransformMapAttr reshapeBufAttr = reshapeBuf.get();
  transformAttrs.push_back(reshapeBufAttr);

  ArrayAttr asMatrix = b.getArrayAttr(transformAttrs);
  return transform(b, typedBuffer, asMatrix);
}

static LogicalResult checkLDSSize(Operation *op, int64_t aBufferBytes,
                                  int64_t bBufferBytes) {
  int64_t ldsBytes = aBufferBytes + bBufferBytes;
  // Check for arch limitations exceeded
  FailureOr<StringAttr> maybeArch = getArch(op);
  if (succeeded(maybeArch)) {
    StringAttr arch = maybeArch.value();
    const int64_t ldsSize = rock::lookupArchInfo(arch).maxSharedMemPerWG;
    return success(ldsBytes <= ldsSize);
  }
  return success();
}

// Following structures holds knobs to tweak the
// the LDS layout for gemms/attention ops.
struct LDSLayoutConfigDim {
  bool doRotateWithK;
  bool doSwapThreadIterSubDims;
};

// This is helper struct to aggregate
// derived information w.r.t load vectorization
struct VectorDimInfo {
  GemmDimension vectorDim;
  int64_t vectorLen;
  int64_t inKPerThread;
  int64_t inDPerThread;
  GemmDimension vectorTiebreaker;
};

static FailureOr<VectorDimInfo> getVectorDim(PatternRewriter &rewriter,
                                             Location loc, Value matrix,
                                             Type elemType, int64_t blockSize,
                                             int64_t kPerBlock,
                                             int64_t dPerBlock, int64_t kpack) {
  int64_t copyPerThread = (kPerBlock * dPerBlock) / blockSize;
  auto maybeCopyDPerThread = computeCopyPerThread(
      elemType, copyPerThread, kPerBlock, dPerBlock, kpack, loc);
  if (failed(maybeCopyDPerThread))
    return failure();

  int64_t copyKPerThread = (*maybeCopyDPerThread).first;
  int64_t copyDPerThread = (*maybeCopyDPerThread).second;
  // Find the best way of vectorizing the layout
  GemmDimension vectorTiebreaker =
      (kpack > 1) ? GemmDimension::K : GemmDimension::MorN;
  int64_t vectorLen;
  GemmDimension vectorDim;
  std::tie(vectorDim, vectorLen) =
      bestGlobalVectorization(rewriter, matrix, copyDPerThread, copyKPerThread,
                              vectorTiebreaker, kPerBlock, dPerBlock);
  return VectorDimInfo{vectorDim, vectorLen, copyKPerThread, copyDPerThread,
                       vectorTiebreaker};
}

static LDSLayoutConfigDim
getLDSLayoutConfigDim(Type elementType, int64_t kpack,
                      const VectorDimInfo &vecDimInfo) {
  LDSLayoutConfigDim cfg;
  int64_t maxVlen = 128 / elementType.getIntOrFloatBitWidth();
  int64_t copyDPerThread = vecDimInfo.inDPerThread;
  bool isKContigousDim = vecDimInfo.vectorDim == GemmDimension::K;
  // If kpack is less than the hardware max vector length, and we are
  // writing more contiguous kpack elements, there is a possibility to
  // vectorize that we want to preserve (i.e., we favour vectorization over
  // bank conflicts resolution)
  bool isPossibleToVectorizeD = (kpack < maxVlen && copyDPerThread > 1);
  cfg.doRotateWithK = isKContigousDim && !isPossibleToVectorizeD;
  cfg.doSwapThreadIterSubDims = !isKContigousDim && !isPossibleToVectorizeD;
  LLVM_DEBUG(llvm::dbgs() << "rotateWithK: " << cfg.doRotateWithK << "\n"
                          << "doSwapThreadIterSubDimsForM: "
                          << cfg.doSwapThreadIterSubDims << "\n");
  return cfg;
}

//===----------------------------------------------------------------------===//
// GridwiseGemm lowering.
//===----------------------------------------------------------------------===//

namespace {
struct GridwiseGemmRewritePattern : public OpRewritePattern<GridwiseGemmOp> {
  using OpRewritePattern<GridwiseGemmOp>::OpRewritePattern;

  LogicalResult matchAndRewrite(GridwiseGemmOp op,
                                PatternRewriter &b) const override {
    Location loc = op.getLoc();

    // Obtain data type.
    Type elementTypeA = op.getA().getType().getElementType();
    Type elementTypeB = op.getB().getType().getElementType();
    Type destType = op.getC().getType().getElementType();

    // Prepare some useful constants.
    Value zeroConstantFloatOp = createZeroConstantOp(b, loc, destType);
    auto zeroConstantOp = b.create<ConstantIndexOp>(loc, 0);

    ArrayRef<int64_t> aShape, bShape, cShape;
    aShape = op.getA().getType().getShape();
    bShape = op.getB().getType().getShape();
    cShape = op.getC().getType().getShape();
    // Obtain critical matrix dimensions.
    int64_t G = aShape[0];
    int64_t K = aShape[1];
    int64_t M = aShape[2];
    int64_t N = bShape[2];

    if (bShape[0] != G || cShape[0] != G) {
      return op.emitOpError("Mismatched G dimensions in matrix multiply;")
             << " A[0] = " << G << " b[0] = " << bShape[0]
             << " C[0] = " << cShape[0];
    }
    if (cShape[1] != M) {
      return op.emitOpError("Mismatched M dimensions in matrix multiply:")
             << " A[2] = " << M << " C[1] = " << cShape[1];
    }
    if (bShape[1] != K) {
      return op.emitOpError("Mismatched K dimensions in matrix multiply:")
             << " A[1] = " << K << " B[1] = " << bShape[1];
    }

    if (cShape[2] != N) {
      return op.emitOpError("Mismatched N dimensions in matrix multiply:")
             << " B[2] = " << N << " C[2] = " << cShape[2];
    }

    // Obtain critical tuning parameters.
    uint32_t gridSize = op.getGridSize();
    GeneralGemmParamsAttr tuningParams = op.getParams();
    int64_t kpack = tuningParams.getKpack();
    // TODO: kPerBlock, as defined in parameter selection etc,
    // is in units of kPack, not individual k. This should be changed
    // at some future point, but it'll be worked around for now.
    uint32_t blockSize = tuningParams.getBlockSize();
    int64_t kpacksPerBlock = tuningParams.getKPerBlock();
    int64_t mPerBlock = tuningParams.getMPerBlock();
    int64_t nPerBlock = tuningParams.getNPerBlock();
    int64_t mPerThread = tuningParams.getMPerThread();
    int64_t nPerThread = tuningParams.getNPerThread();

    GeneralGemmBlockStructure blockStructure =
        *deriveGeneralGemmBlockStructure(blockSize);
    int64_t mThreadsPerCuwave = blockStructure.mThreadsPerCuwave;
    int64_t nThreadsPerCuwave = blockStructure.nThreadsPerCuwave;
    int64_t mCuwavesPerBlock = blockStructure.mCuwavesPerBlock;
    int64_t nCuwavesPerBlock = blockStructure.nCuwavesPerBlock;

    int64_t kPerBlock = kpacksPerBlock * kpack;

    bool useIndexDiffs = true;

    int64_t mBlocks = M / mPerBlock;
    int64_t nBlocks = N / nPerBlock;

    LLVM_DEBUG(llvm::dbgs() << "\ngridwise_gemm op:\n");
    LLVM_DEBUG(op.print(llvm::dbgs()));
    LLVM_DEBUG(llvm::dbgs() << "\n");

    LLVM_DEBUG(llvm::dbgs()
               << "M: " << M << "\n"
               << "N: " << N << "\n"
               << "K: " << K << "\n"
               << "G: " << G << "\n"
               << "blockSize: " << blockSize << "\n"
               << "mPerBlock: " << mPerBlock << "\n"
               << "mBlocks = M / mPerBlock: " << mBlocks << "\n"
               << "nPerBlock: " << nPerBlock << "\n"
               << "nBlocks = N / nPerBlock: " << nBlocks << "\n"
               << "kPerBlock: " << kPerBlock << "\n"
               << "kpack: " << kpack << "\n"
               << "mPerThread: " << mPerThread << "\n"
               << "nPerThread: " << nPerThread << "\n"
               << "mThreadsPerCuwave: " << mThreadsPerCuwave << "\n"
               << "mCuwavesPerBlock: " << mCuwavesPerBlock << "\n"
               << "nThreadsPerCuwave: " << nThreadsPerCuwave << "\n"
               << "nCuwavesPerBlock: " << nCuwavesPerBlock << "\n");

    // Compute required LDS sizes.
    int64_t ldsBlockASize =
        kpacksPerBlock * mPerBlock * kpack * getByteWidth(elementTypeA);
    int64_t ldsBlockBSize =
        kpacksPerBlock * nPerBlock * kpack * getByteWidth(elementTypeB);
    LLVM_DEBUG(llvm::dbgs() << "LDS block size (in bytes):" << ldsBlockASize
                            << " " << ldsBlockBSize << "\n");
    if (failed(checkLDSSize(op, ldsBlockASize, ldsBlockBSize)))
      return op.emitOpError("requires too much LDS");

    // Allocate LDS.
    auto workgroupMemoryAddressSpace = b.getAttr<gpu::AddressSpaceAttr>(
        gpu::GPUDialect::getWorkgroupAddressSpace());
    auto ldsMemRefAType =
        MemRefType::get({ldsBlockASize}, b.getI8Type(), AffineMap{},
                        workgroupMemoryAddressSpace);
    auto ldsByteBufferA = b.create<GpuAllocOp>(loc, ldsMemRefAType);
    auto ldsMemRefBType =
        MemRefType::get({ldsBlockBSize}, b.getI8Type(), AffineMap{},
                        workgroupMemoryAddressSpace);
    auto ldsByteBufferB = b.create<GpuAllocOp>(loc, ldsMemRefBType);

    // Alloc for Matrix C on registers.
    // Compute register size from attributes.

    int64_t gemmMRepeat =
        mPerBlock / (mPerThread * mThreadsPerCuwave * mCuwavesPerBlock);
    int64_t gemmNRepeat =
        nPerBlock / (nPerThread * nThreadsPerCuwave * nCuwavesPerBlock);

    LLVM_DEBUG(llvm::dbgs() << "GemmMRepeat: " << gemmMRepeat << "\n");
    LLVM_DEBUG(llvm::dbgs() << "GemmNRepeat: " << gemmNRepeat << "\n");

    int64_t threadCNumM = gemmMRepeat * mPerThread;
    int64_t threadCNumN = gemmNRepeat * nPerThread;
    int64_t threadCNumRegisters = threadCNumM * threadCNumN;
    auto privateMemoryAddressSpace = b.getAttr<gpu::AddressSpaceAttr>(
        gpu::GPUDialect::getPrivateAddressSpace());
    auto threadCRegisterMemRefType =
        MemRefType::get({threadCNumRegisters}, destType, AffineMap{},
                        privateMemoryAddressSpace);
    Value registerMatrixCAllocOp =
        b.create<GpuAllocOp>(loc, threadCRegisterMemRefType);
    Value registerMatrixCViewOp = reshapeBuffer(
        b, loc, registerMatrixCAllocOp, {"m", "n"}, {threadCNumM, threadCNumN});

    // Zero init Matrix C on registers.
    b.create<FillOp>(loc, registerMatrixCAllocOp, zeroConstantFloatOp);

    // Get current workgroup ID.
    auto bid = b.create<WorkgroupIdOp>(loc, b.getIndexType());
    // Get current workitem ID.
    auto tid = b.create<WorkitemIdOp>(loc, b.getIndexType());

    if (!isValidBlockSize(blockSize, kPerBlock, mPerBlock, nPerBlock)) {
      return emitError(loc) << "Block size too large, rejecting as invalid.\n";
    }

    int64_t aCopyPerThread = (kPerBlock * mPerBlock) / blockSize;
    int64_t bCopyPerThread = (kPerBlock * nPerBlock) / blockSize;

    FailureOr<VectorDimInfo> maybeVecDimInfoA =
        getVectorDim(b, loc, op.getA(), elementTypeA, blockSize, kPerBlock,
                     mPerBlock, kpack);
    if (failed(maybeVecDimInfoA)) {
      return failure();
    }
    FailureOr<VectorDimInfo> maybeVecDimInfoB =
        getVectorDim(b, loc, op.getB(), elementTypeB, blockSize, kPerBlock,
                     nPerBlock, kpack);
    if (failed(maybeVecDimInfoB)) {
      return failure();
    }
    LLVM_DEBUG(llvm::dbgs()
               << "aCopyPerThread: " << aCopyPerThread << "\n"
               << "bCopyPerThread: " << bCopyPerThread << "\n"
               << "aVectorDim: " << maybeVecDimInfoA->vectorDim << "\n"
               << "aVectorLen: " << maybeVecDimInfoA->vectorLen << "\n"
               << "bVectorDim: " << maybeVecDimInfoB->vectorDim << "\n"
               << "bVectorLen: " << maybeVecDimInfoB->vectorLen << "\n"
               << "vectorTiebreaker: " << maybeVecDimInfoA->vectorTiebreaker
               << "\n");
    SmallVector<int64_t, 3> bidGridLengths = {G, mBlocks, nBlocks};
    SmallVector<StringRef, 3> bidGridOrder = {"g_block", "m_block", "n_block"};
    FailureOr<RegsAsMatrixSubTiles> maybeABufferViews = getLoadRegsAsTileViews(
        b, loc, op.getA(), "m", bidGridOrder, bidGridLengths, blockSize,
        kPerBlock, mPerBlock, maybeVecDimInfoA->inKPerThread,
        maybeVecDimInfoA->inDPerThread,
        maybeVecDimInfoA->vectorDim == GemmDimension::K);
    if (failed(maybeABufferViews)) {
      return failure();
    }
    Value wrappedA = transform(b, op.getA(), maybeABufferViews->gridSubTile);
    FailureOr<RegsAsMatrixSubTiles> maybeBBufferViews = getLoadRegsAsTileViews(
        b, loc, op.getB(), "n", bidGridOrder, bidGridLengths, blockSize,
        kPerBlock, nPerBlock, maybeVecDimInfoB->inKPerThread,
        maybeVecDimInfoB->inDPerThread,
        maybeVecDimInfoB->vectorDim == GemmDimension::K);
    if (failed(maybeBBufferViews)) {
      return failure();
    }
    Value wrappedB = transform(b, op.getB(), maybeBBufferViews->gridSubTile);

    Type loadBufferAType, loadBufferBType;
    loadBufferAType = MemRefType::get({aCopyPerThread}, elementTypeA,
                                      AffineMap{}, privateMemoryAddressSpace);
    loadBufferBType = MemRefType::get({bCopyPerThread}, elementTypeB,
                                      AffineMap{}, privateMemoryAddressSpace);

    auto loadBufferA = b.create<GpuAllocOp>(loc, loadBufferAType);
    auto loadBufferB = b.create<GpuAllocOp>(loc, loadBufferBType);

    // Compute grid coordinates
    FailureOr<mlir::StringAttr> maybeArch = getArch(op);
    if (failed(maybeArch)) {
      return op.emitError("arch needs to be set.");
    }
    auto gridCoords = layout::makeGroupedGridLayout(
        b, loc, bid,
        {G, mBlocks, nBlocks, op.getNumCU(), elementTypeA, destType},
        maybeArch->getValue());
    b.create<ThreadwiseReadIntoOp>(
        loc, wrappedA, loadBufferA, /*extraViews=*/b.getArrayAttr({}),
        /*extraIndices=*/
        ValueRange{/*kIter=*/zeroConstantOp, gridCoords.g_block,
                   gridCoords.m_block, gridCoords.n_block, tid},
        true, true);
    b.create<ThreadwiseReadIntoOp>(
        loc, wrappedB, loadBufferB, /*extraViews=*/b.getArrayAttr({}),
        /*extraIndices=*/
        ValueRange{/*kIter=*/zeroConstantOp, gridCoords.g_block,
                   gridCoords.m_block, gridCoords.n_block, tid},
        true, true);

    Value storeBufferA = b.create<GpuAllocOp>(loc, loadBufferA.getType());
    Value storeBufferB = b.create<GpuAllocOp>(loc, loadBufferB.getType());

    LDSLayoutConfigDim ldsLayoutConfigA =
        getLDSLayoutConfigDim(elementTypeA, kpack, maybeVecDimInfoA.value());
    LDSLayoutConfigDim ldsLayoutConfigB =
        getLDSLayoutConfigDim(elementTypeB, kpack, maybeVecDimInfoB.value());

    // We invert the transforms that are iter --> K x D slice of the tensor
    // so that we can view loadBuffer as a K x D tensor
    ArrayAttr loadBufferAViews =
        invertTransforms(b, loc, maybeABufferViews->threadSubTile);
    Value viewLoadBufferA = transform(b, loadBufferA, loadBufferAViews);
    // Prior to LDS store, we need re-arrange register buffer to maxmize LDS
    // vectorization Hence, creating the view w.r.t global that correspond to
    // such re-arranged register buffer
    FailureOr<RegsAsMatrixSubTiles> maybeALdsStoreViews =
        getPackedRegsAsTileViews(
            b, loc, op.getA(), "m", bidGridOrder, bidGridLengths, blockSize,
            kPerBlock, mPerBlock, maybeVecDimInfoA->inKPerThread,
            maybeVecDimInfoA->inDPerThread, kpack,
            maybeVecDimInfoA->vectorDim == GemmDimension::K,
            ldsLayoutConfigA.doSwapThreadIterSubDims);
    if (failed(maybeALdsStoreViews)) {
      return failure();
    }
    ArrayAttr storeBufferAViews =
        invertTransforms(b, loc, maybeALdsStoreViews->threadSubTile);
    Value viewStoreBufferA = transform(b, storeBufferA, storeBufferAViews);
    auto packALoop = b.create<ThreadwiseCopyOp>(
        loc, viewLoadBufferA, ValueRange{}, viewStoreBufferA, ValueRange{},
        useIndexDiffs, true);
    ArrayAttr loadBufferBViews =
        invertTransforms(b, loc, maybeBBufferViews->threadSubTile);
    Value viewLoadBufferB = transform(b, loadBufferB, loadBufferBViews);
    // Prior to LDS store, we need re-arrange register buffer to maxmize LDS
    // vectorization Hence, creating the view w.r.t global that correspond to
    // such re-arranged register buffer
    FailureOr<RegsAsMatrixSubTiles> maybeBLdsStoreViews =
        getPackedRegsAsTileViews(
            b, loc, op.getB(), "n", bidGridOrder, bidGridLengths, blockSize,
            kPerBlock, nPerBlock, maybeVecDimInfoB->inKPerThread,
            maybeVecDimInfoB->inDPerThread, kpack,
            maybeVecDimInfoB->vectorDim == GemmDimension::K,
            ldsLayoutConfigB.doSwapThreadIterSubDims);
    if (failed(maybeBLdsStoreViews)) {
      return failure();
    }
    ArrayAttr storeBufferBViews =
        invertTransforms(b, loc, maybeBLdsStoreViews->threadSubTile);
    Value viewStoreBufferB = transform(b, storeBufferB, storeBufferBViews);
    auto packBLoop = b.create<ThreadwiseCopyOp>(
        loc, viewLoadBufferB, ValueRange{}, viewStoreBufferB, ValueRange{},
        useIndexDiffs, true);

    Type ldsReadTypeA = vectorTypeOrSelf(elementTypeA, kpack);
    FailureOr<Value> maybeWrappedLdsA = wrapLDSBufferForStore(
        b, loc, ldsByteBufferA, ldsReadTypeA, kpacksPerBlock, "m", mPerBlock,
        maybeVecDimInfoA->inKPerThread, maybeVecDimInfoA->inDPerThread,
        ldsLayoutConfigA.doRotateWithK);
    if (failed(maybeWrappedLdsA))
      return maybeWrappedLdsA;
    // This is KxD view of the flat LDS buffer
    Value wrappedLdsA = std::move(*maybeWrappedLdsA);
    // This will produce a (tid, iter) --> flat LDS view
    wrappedLdsA = transform(b, wrappedLdsA, maybeALdsStoreViews->blockSubTile);

    Type ldsReadTypeB = vectorTypeOrSelf(elementTypeB, kpack);
    FailureOr<Value> maybeWrappedLdsB = wrapLDSBufferForStore(
        b, loc, ldsByteBufferB, ldsReadTypeB, kpacksPerBlock, "n", nPerBlock,
        maybeVecDimInfoB->inKPerThread, maybeVecDimInfoB->inDPerThread,
        ldsLayoutConfigB.doRotateWithK);
    if (failed(maybeWrappedLdsB))
      return maybeWrappedLdsB;
    // This is KxD view of the flat LDS buffer
    Value wrappedLdsB = std::move(*maybeWrappedLdsB);
    // This will produce a (tid, iter) --> flat LDS view
    wrappedLdsB = transform(b, wrappedLdsB, maybeBLdsStoreViews->blockSubTile);

    ThreadwiseWriteAllOp blockwiseStoreA = b.create<ThreadwiseWriteAllOp>(
        loc, storeBufferA, wrappedLdsA,
        /*extraViews=*/b.getArrayAttr({}),
        /*extraIndices=*/ValueRange{tid}, op.getFeatures(), StoreMethod::Set,
        /*forceUnroll=*/true, /*useIndexDiffs=*/true);
    ThreadwiseWriteAllOp blockwiseStoreB = b.create<ThreadwiseWriteAllOp>(
        loc, storeBufferB, wrappedLdsB,
        /*extraViews=*/b.getArrayAttr({}),
        /*extraIndices=*/ValueRange{tid}, op.getFeatures(), StoreMethod::Set,
        /*forceUnroll=*/true, /*useIndexDiffs=*/true);

    // The blockwise gemm isn't set up for vector-of-kpack loads and so expects
    // a scalar kpacksPerBlock x dPerBlock x kpack x T buffer unconditionally.
    Value ldsMatrixA = viewBufferAs(b, ldsByteBufferA, elementTypeA);
    ldsMatrixA = reshapeBuffer(b, loc, ldsMatrixA, {"k", "m", "kpack"},
                               {kpacksPerBlock, mPerBlock, kpack});
    Value ldsMatrixB = viewBufferAs(b, ldsByteBufferB, elementTypeB);
    ldsMatrixB = reshapeBuffer(b, loc, ldsMatrixB, {"k", "n", "kpack"},
                               {kpacksPerBlock, nPerBlock, kpack});

    // Emit loop.
    int64_t nIterations = K / kPerBlock;
    BlockwiseGemmOp blockwiseGemmOp;
    // Start at 1 to make it clearer we have performed software pipelining.
    auto loopOp = b.create<affine::AffineForOp>(loc, 1, nIterations, 1);
    {
      // inside the loop.
      PatternRewriter::InsertionGuard guard(b);
      b.setInsertionPointToStart(loopOp.getBody());

      Value iv = loopOp.getInductionVar();
      b.create<ThreadwiseReadIntoOp>(
          loc, wrappedA, loadBufferA, /*extraViews=*/b.getArrayAttr({}),
          /*extraIndices=*/
          ValueRange{/*kIter=*/iv, gridCoords.g_block, gridCoords.m_block,
                     gridCoords.n_block, tid},
          true, true);
      b.create<ThreadwiseReadIntoOp>(
          loc, wrappedB, loadBufferB, /*extraViews=*/b.getArrayAttr({}),
          /*extraIndices=*/
          ValueRange{/*kIter=*/iv, gridCoords.g_block, gridCoords.m_block,
                     gridCoords.n_block, tid},
          true, true);

      // LDS barrier.
      b.create<LDSBarrierOp>(loc);

      // Emit blockwise GEMM.
      blockwiseGemmOp = b.create<BlockwiseGemmOp>(
          loc, ldsMatrixA, ldsMatrixB, registerMatrixCViewOp,
          b.getI32IntegerAttr(maybeVecDimInfoA->inDPerThread),
          b.getI32IntegerAttr(maybeVecDimInfoB->inDPerThread),
          ldsLayoutConfigA.doRotateWithK ? b.getUnitAttr() : nullptr,
          ldsLayoutConfigB.doRotateWithK ? b.getUnitAttr() : nullptr,
          op.getParamsAttr());

      // LDS barrier.
      // This barrier prevents halo part of outputs having weird values.
      b.create<LDSBarrierOp>(loc);

      // Packing step
      b.clone(*packALoop.getOperation());
      b.clone(*packBLoop.getOperation());

      // Emit blockwise stores
      b.clone(*blockwiseStoreA.getOperation());
      b.clone(*blockwiseStoreB.getOperation());
    }
    // outside the loop.

    // LDS barrier.
    b.create<LDSBarrierOp>(loc);

    // Emit blockwise GEMM for the loop tail.
    IRMapping tailGemmCloneMap;
    b.clone(*blockwiseGemmOp, tailGemmCloneMap);

    // Apparently, the canonicalizer doesn't get rid of empty loops without
    // results properly, remove them ourselves.
    if (nIterations <= 1)
      b.eraseOp(loopOp);

    SmallVector<Attribute> transformAttrs;

    // Threadwise copy from register (naive tensor) to global (generic tensor).
    TopDownTMBuilder splitMemoryCoords(
        b, {"g_block", "m_block", "n_block", "tid", "iter"},
        {gridSize, mBlocks, nBlocks, blockSize, threadCNumRegisters}, loc);
    splitMemoryCoords.passThrough({"g_block", "m_block", "n_block"});
    splitMemoryCoords.merge({"m_cuwaves", "n_cuwaves", "m_cuwave", "n_cuwave"},
                            {3, 4, 5, 6}, "tid",
                            {mCuwavesPerBlock, nCuwavesPerBlock,
                             mThreadsPerCuwave, nThreadsPerCuwave});
    splitMemoryCoords.merge({"m_repeat", "m_thread", "n_repeat", "n_thread"},
                            {7, 8, 9, 10}, "iter",
                            {gemmMRepeat, mPerThread, gemmNRepeat, nPerThread});
    TransformMapAttr splitMemoryCoordsAttr = splitMemoryCoords.get();
    transformAttrs.push_back(splitMemoryCoordsAttr);

    auto toMatrixC =
        TopDownTMBuilder::below(splitMemoryCoords, splitMemoryCoordsAttr);
    toMatrixC.passThrough({"g_block", "m_block", "n_block"});
    toMatrixC.unmerge(
        "gemmBlockM", 3, {"m_repeat", "m_cuwaves", "m_cuwave", "m_thread"},
        {gemmMRepeat, mCuwavesPerBlock, mThreadsPerCuwave, mPerThread});
    toMatrixC.unmerge(
        "gemmBlockN", 4, {"n_repeat", "n_cuwaves", "n_cuwave", "n_thread"},
        {gemmNRepeat, nCuwavesPerBlock, nThreadsPerCuwave, nPerThread});

    swapThreadIdAndIteration(
        toMatrixC, /*mBlocks=*/bidGridLengths[1],
        /*nBlocks=*/bidGridLengths[2], maybeVecDimInfoA->inDPerThread,
        maybeVecDimInfoB->inDPerThread, mPerBlock, nPerBlock,
        ldsLayoutConfigA.doSwapThreadIterSubDims,
        ldsLayoutConfigB.doSwapThreadIterSubDims,
        /*isBlockwise=*/false, transformAttrs);

    Value registerC = registerMatrixCAllocOp;
    ArrayAttr idToMatrixCMaps = b.getArrayAttr(transformAttrs);
    b.create<ThreadwiseWriteAllOp>(loc, registerC, op.getC(), idToMatrixCMaps,
                                   /*extraIndices=*/
                                   ValueRange{gridCoords.g_block,
                                              gridCoords.m_block,
                                              gridCoords.n_block, tid},
                                   op.getFeatures(), op.getStoreMethod(),
                                   /*forceUnroll=*/true, useIndexDiffs);
    b.eraseOp(op);

    return success();
  }
};

//===----------------------------------------------------------------------===//
// GridwiseAttentionAccel lowering.
//===----------------------------------------------------------------------===//
struct ElementwiseMultOp {
  using Float = arith::MulFOp;
  using Int = arith::MulIOp;
};

struct ElementwiseAddOp {
  using Float = arith::AddFOp;
  using Int = arith::AddIOp;
};

struct GridwiseAttentionAccelRewritePattern
    : public OpRewritePattern<GridwiseAttentionAccelOp> {
  using OpRewritePattern<GridwiseAttentionAccelOp>::OpRewritePattern;

  LogicalResult storeGemmInputTile(
      PatternRewriter &rewriter, Location loc, int64_t kpack, Value regBuffer,
      RegsAsMatrixSubTiles toLDSViews, Value storeBuffer,
      Value ldsTileByteBuffer, int64_t kpacksPerBlock, StringRef nonKDimName,
      int64_t kPerBlock, int64_t dPerBlock, int64_t copyKPerThread,
      int64_t copyDPerThread, bool forceUnroll, bool rotateDWithK) const {
    Type elemType = cast<MemRefType>(regBuffer.getType()).getElementType();
    ArrayAttr storeBufferViews =
        invertTransforms(rewriter, loc, toLDSViews.threadSubTile);
    Value viewStoreBuffer = transform(rewriter, storeBuffer, storeBufferViews);
    // The following is fine for software pipelining optimization as it could be
    // considered "compute". In future, consider refactoring the following loop
    // to be a single reg->reg op avoid verbose IR at this level.
    rewriter.create<ThreadwiseCopyOp>(loc, regBuffer, ValueRange{},
                                      viewStoreBuffer, ValueRange{}, false,
                                      false);
    Type ldsReadType = vectorTypeOrSelf(elemType, kpack);
    FailureOr<Value> maybeWrappedLds = wrapLDSBufferForStore(
        rewriter, loc, ldsTileByteBuffer, ldsReadType, kpacksPerBlock,
        nonKDimName, dPerBlock, copyKPerThread, copyDPerThread, rotateDWithK);
    if (failed(maybeWrappedLds)) {
      return failure();
    }
    // This is KxD view of the flat LDS buffer
    Value wrappedLds = std::move(*maybeWrappedLds);
    // This will produce a (tid, iter) --> flat LDS view
    wrappedLds = transform(rewriter, wrappedLds, toLDSViews.blockSubTile);
    auto tid = rewriter.create<WorkitemIdOp>(loc, rewriter.getIndexType());
    rewriter.create<ThreadwiseWriteAllOp>(
        loc, storeBuffer, wrappedLds, /*extraViews=*/rewriter.getArrayAttr({}),
        /*extraIndices=*/ValueRange{tid}, GemmFeatures::none, StoreMethod::Set,
        forceUnroll, true);
    return success();
  }

  // This function will process a tile of gemm input into LDS buffer
  // in a way it could be fed to blockwise_gemm_accel op
  LogicalResult loadAndStoreGemmInputTile(
      Location loc, Value in, Value kIter,
      rock::layout::GridCoordinates gridCoords, Value fromGlobalRegBuffer,
      Value toLDSRegBuffer, Value destBuffer, StringRef nonKDimName,
      int64_t kpack, int64_t kpacksPerBlock, int64_t dPerBlock,
      uint32_t blockSize, uint32_t gridSize, ArrayRef<StringRef> bidGridOrder,
      ArrayRef<int64_t> bidGridLengths, bool forceUnroll,
      PatternRewriter &rewriter, const accel::AccelEmitter &accelEmitter,
      LDSLayoutConfigDim ldsLayoutCfg) const {

    MemRefType destBufferType = cast<MemRefType>(destBuffer.getType());
    mlir::gpu::AddressSpace destBufferAddrSpace =
        cast<gpu::AddressSpaceAttr>(destBufferType.getMemorySpace()).getValue();
    bool isDestBufferLDS = destBufferAddrSpace == gpu::AddressSpace::Workgroup;
    if (!isDestBufferLDS && destBufferAddrSpace != gpu::AddressSpace::Private) {
      return emitError(loc) << "the destination buffer to load global input "
                               "tile should either be LDS or Regs.\n";
    }

    int64_t kPerBlock = kpacksPerBlock * kpack;
    int64_t copyPerThread = (kPerBlock * dPerBlock) / blockSize;
    int64_t kGlobal = cast<MemRefType>(in.getType()).getShape()[1];
    int64_t kIters = kGlobal / kPerBlock;
    Type elemType = cast<MemRefType>(in.getType()).getElementType();
    if (copyPerThread == 0) {
      return emitError(loc) << "Block size too large, rejecting as invalid.\n";
    }
    FailureOr<VectorDimInfo> maybeVectorDimInfo = getVectorDim(
        rewriter, loc, in, elemType, blockSize, kPerBlock, dPerBlock, kpack);
    if (failed(maybeVectorDimInfo)) {
      return failure();
    }
    GemmDimension vectorDim = maybeVectorDimInfo->vectorDim;
    FailureOr<RegsAsMatrixSubTiles> maybeInBufferViews;
    if (!isDestBufferLDS) {
      maybeInBufferViews = accelEmitter.createAccelGemmOperandTransforms(
          rewriter, loc, kIters, bidGridLengths, blockSize,
          maybeVectorDimInfo->inDPerThread, nonKDimName,
          vectorDim == GemmDimension::K, false);
    } else {
      maybeInBufferViews = getLoadRegsAsTileViews(
          rewriter, loc, in, nonKDimName, bidGridOrder, bidGridLengths,
          blockSize, kPerBlock, dPerBlock, maybeVectorDimInfo->inKPerThread,
          maybeVectorDimInfo->inDPerThread, vectorDim == GemmDimension::K);
    }
    if (failed(maybeInBufferViews)) {
      return failure();
    }
    Value viewIn = transform(rewriter, in, maybeInBufferViews->gridSubTile);
    auto tid = rewriter.create<WorkitemIdOp>(loc, rewriter.getIndexType());
    rewriter.create<ThreadwiseReadIntoOp>(
        loc, viewIn, fromGlobalRegBuffer,
        /*extraViews=*/rewriter.getArrayAttr({}),
        ValueRange{kIter, gridCoords.g_block, gridCoords.m_block,
                   gridCoords.n_block, tid},
        forceUnroll, true);
    if (isDestBufferLDS) {
      // threadwiseView is iter --> K,D
      // Hence we invert to create the reg buffer to be viewed
      // as K x D memref
      ArrayAttr loadBufferViews =
          invertTransforms(rewriter, loc, maybeInBufferViews->threadSubTile);
      Value viewLoadBuffer =
          transform(rewriter, fromGlobalRegBuffer, loadBufferViews);

      FailureOr<RegsAsMatrixSubTiles> maybeLdsStoreViews =
          getPackedRegsAsTileViews(rewriter, loc, in, nonKDimName, bidGridOrder,
                                   bidGridLengths, blockSize, kPerBlock,
                                   dPerBlock, maybeVectorDimInfo->inKPerThread,
                                   maybeVectorDimInfo->inDPerThread, kpack,
                                   vectorDim == GemmDimension::K,
                                   ldsLayoutCfg.doSwapThreadIterSubDims);
      if (failed(maybeLdsStoreViews)) {
        return failure();
      }
      LogicalResult storeGemmTileStatus = storeGemmInputTile(
          rewriter, loc, kpack, viewLoadBuffer, maybeLdsStoreViews.value(),
          toLDSRegBuffer, destBuffer, kpacksPerBlock, nonKDimName, kPerBlock,
          dPerBlock, maybeVectorDimInfo->inKPerThread,
          maybeVectorDimInfo->inDPerThread, forceUnroll,
          ldsLayoutCfg.doRotateWithK);
      if (failed(storeGemmTileStatus)) {
        return failure();
      }
    } else {
      accel::AccelEmitterParams accelEmitterParams = accelEmitter.getParams();
      int64_t dRepeats = (nonKDimName == "m" ? accelEmitterParams.mRepeats
                                             : accelEmitterParams.nRepeats);
      affine::AffineForOp dRepeatsLoop =
          rewriter.create<affine::AffineForOp>(loc, 0, dRepeats, 1);
      {
        PatternRewriter::InsertionGuard guard(rewriter);
        rewriter.setInsertionPointToStart(dRepeatsLoop.getBody());
        Value di = dRepeatsLoop.getInductionVar();
        Value subview = destBuffer;
        if (dRepeats > 1) {
          subview = createSliceOfFirstDim(rewriter, loc, destBuffer, di);
        }
        // InBufferViews provide --> K x D subtile views.
        // Since we are iterating on D dimension, we need to transpose it.
        RegsAsMatrixSubTiles inBufferViewsTr =
            transposeSubTileViews(rewriter, loc, maybeInBufferViews.value());
        Value viewLoadedBuffer = transform(
            rewriter, fromGlobalRegBuffer,
            invertTransforms(rewriter, loc, inBufferViewsTr.threadSubTile));
        rewriter.create<ThreadwiseReadIntoOp>(loc, viewLoadedBuffer, subview,
                                              rewriter.getArrayAttr({}),
                                              ValueRange{di}, true, true);
      }
    }
    return success();
  }

  Value createLDSByteBuffer(PatternRewriter &rewriter, Location loc,
                            int64_t numElements, Type elemType) const {
    auto workgroupMemoryAddressSpace = rewriter.getAttr<gpu::AddressSpaceAttr>(
        gpu::GPUDialect::getWorkgroupAddressSpace());
    int64_t ldsBlockSize = numElements * getByteWidth(elemType);
    auto ldsMemRefType =
        MemRefType::get({ldsBlockSize}, rewriter.getI8Type(), AffineMap{},
                        workgroupMemoryAddressSpace);
    Value ldsByteBuffer = rewriter.create<GpuAllocOp>(loc, ldsMemRefType);
    return ldsByteBuffer;
  }

  std::tuple<SmallVector<Value>, int64_t>
  createSharedLDSByteBufferRefs(PatternRewriter &rewriter, Location loc,
                                ArrayRef<int64_t> numElementsArr,
                                ArrayRef<Type> elemTypeArr) const {
    auto workgroupMemoryAddressSpace = rewriter.getAttr<gpu::AddressSpaceAttr>(
        gpu::GPUDialect::getWorkgroupAddressSpace());
    int64_t maxSizeBytes = 0;
    SmallVector<int64_t, 4> byteSizes;
    for (auto [numElements, elemType] :
         llvm::zip(numElementsArr, elemTypeArr)) {
      int64_t sizeBytes = numElements * getByteWidth(elemType);
      if (sizeBytes > maxSizeBytes) {
        maxSizeBytes = sizeBytes;
      }
      byteSizes.push_back(sizeBytes);
    }
    auto ldsMemRefType =
        MemRefType::get({maxSizeBytes}, rewriter.getI8Type(), AffineMap{},
                        workgroupMemoryAddressSpace);
    Value ldsByteBuffer = rewriter.create<GpuAllocOp>(loc, ldsMemRefType);

    SmallVector<Value> ret;
    for (int64_t byteSize : byteSizes) {
      if (byteSize == 0) {
        ret.push_back(Value());
        continue;
      }
      if (byteSize == maxSizeBytes) {
        ret.push_back(ldsByteBuffer);
        continue;
      }
      auto byteBufferType =
          MemRefType::get({byteSize}, rewriter.getI8Type(), AffineMap{},
                          workgroupMemoryAddressSpace);
      Value ldsByteBufferSubView = rewriter.create<memref::SubViewOp>(
          loc, byteBufferType, ldsByteBuffer, ArrayRef<int64_t>{0},
          ArrayRef<int64_t>{byteSize}, ArrayRef<int64_t>{1});
      ret.push_back(ldsByteBufferSubView);
    }
    return {ret, maxSizeBytes};
  }

  // This function will create fromGlobalRegsBuffer, toLDSRegBuffer and
  // ldsTileBuffer for a gemm input
  std::tuple<Value, Value>
  createRegBuffersForGemmIn(Location loc, int64_t kPerBlock, int64_t blockSize,
                            Type elemType, int64_t dPerBlock,
                            PatternRewriter &rewriter) const {
    auto privateMemoryAddressSpace = rewriter.getAttr<gpu::AddressSpaceAttr>(
        gpu::GPUDialect::getPrivateAddressSpace());
    int64_t copyPerThread = (kPerBlock * dPerBlock) / blockSize;
    Type loadBufferType = MemRefType::get(
        {copyPerThread}, elemType, AffineMap{}, privateMemoryAddressSpace);
    Value fromGlobalRegBuffer =
        rewriter.create<GpuAllocOp>(loc, loadBufferType);
    Value toLDSRegBuffer = rewriter.create<GpuAllocOp>(loc, loadBufferType);
    return {fromGlobalRegBuffer, toLDSRegBuffer};
  }

  void zeroAccBuffer(PatternRewriter &rewriter, Location loc,
                     Value accBuffer) const {
    MemRefType accBufferType = cast<MemRefType>(accBuffer.getType());
    Value zeroConstantCOp =
        createZeroConstantOp(rewriter, loc, accBufferType.getElementType());
    rewriter.create<FillOp>(loc, accBuffer, zeroConstantCOp);
  }

  // This function creates the accumulator register buffer
  Value createBufferForAccelGemmOut(Location loc,
                                    rock::accel::AccelEmitterParams params,
                                    PatternRewriter &rewriter,
                                    int64_t numBuffers = 1) const {
    auto privateMemoryAddressSpace = rewriter.getAttr<gpu::AddressSpaceAttr>(
        gpu::GPUDialect::getPrivateAddressSpace());
    int64_t nResultVectors = params.nResultVectors;
    int64_t mRepeats = params.mRepeats;
    int64_t nRepeats = params.nRepeats;
    VectorType accVectorType = params.accVectorType;
    int64_t nOutputVectors = nResultVectors * mRepeats * nRepeats;
    MemRefType regCAllocType;
    if (numBuffers > 1) {
      regCAllocType = MemRefType::get(
          {numBuffers, nOutputVectors}, accVectorType, AffineMap{},
          /*memorySpace=*/privateMemoryAddressSpace);
    } else {
      regCAllocType =
          MemRefType::get(nOutputVectors, accVectorType, AffineMap{},
                          /*memorySpace=*/privateMemoryAddressSpace);
    }
    Value regCAllocOp = rewriter.create<rock::GpuAllocOp>(loc, regCAllocType);
    return regCAllocOp;
  }

  // This function creates a simple scalar reg buffer (i.e. without vectors)
  Value createBufferForGemmOut(Location loc, Type gemmOutElemType,
                               rock::accel::AccelEmitterParams params,
                               PatternRewriter &rewriter,
                               int64_t numBuffers = 1) const {
    auto privateMemoryAddressSpace = rewriter.getAttr<gpu::AddressSpaceAttr>(
        gpu::GPUDialect::getPrivateAddressSpace());
    int64_t numOutputElements = params.numOutputVectorElements();
    MemRefType gemmOutScalarBufferType;
    if (numBuffers > 1) {
      gemmOutScalarBufferType = MemRefType::get(
          {numBuffers, numOutputElements}, gemmOutElemType, AffineMap{},
          /*memorySpace=*/privateMemoryAddressSpace);
    } else {
      gemmOutScalarBufferType =
          MemRefType::get({numOutputElements}, gemmOutElemType, AffineMap{},
                          /*memorySpace=*/privateMemoryAddressSpace);
    }
    Value gemmOutScalarBuffer =
        rewriter.create<rock::GpuAllocOp>(loc, gemmOutScalarBufferType);
    return gemmOutScalarBuffer;
  }

  // This fuction creates interrim register buffers to store data in once
  // loaded from the LDS before accelerator intrinsics are called
  std::tuple<Value, Value> createRegInterrimBufferForAccel(
      Location loc, rock::accel::AccelEmitterParams params,
      PatternRewriter &rewriter, int64_t mRepeats = 1,
      int64_t nRepeats = 1) const {
    auto privateMemoryAddressSpace = rewriter.getAttr<gpu::AddressSpaceAttr>(
        gpu::GPUDialect::getPrivateAddressSpace());
    int64_t kBasePerThread = params.kBasePerThread;

    SmallVector<Value> arrayARegs;
    Type argTypeA = params.argTypeA;
    SmallVector<int64_t, 2> aShape{kBasePerThread};
    if (mRepeats > 1) {
      aShape.insert(aShape.begin(), mRepeats);
    }
    auto arrayAType = MemRefType::get(aShape, argTypeA, AffineMap{},
                                      privateMemoryAddressSpace);
    auto arrayA = rewriter.create<GpuAllocOp>(loc, arrayAType);

    SmallVector<Value> arrayBRegs;
    Type argTypeB = params.argTypeB;
    SmallVector<int64_t, 2> bShape{kBasePerThread};
    if (nRepeats > 1) {
      bShape.insert(bShape.begin(), nRepeats);
    }
    auto arrayBType = MemRefType::get(bShape, argTypeB, AffineMap{},
                                      privateMemoryAddressSpace);
    auto arrayB = rewriter.create<GpuAllocOp>(loc, arrayBType);
    return {arrayA, arrayB};
  }

  // This function computes exp(gemm0 - rowmax_j)
  void expSubstractMaxFromGemm0(PatternRewriter &rewriter, Location loc,
                                Value gemm0OutThreadwiseView,
                                Value gemm0OutExpThreadwiseView,
                                Value gemm0OutBufferMaxView,
                                Value maxRowBuffer) const {
    Value gemm0OutBufferMax, gemm0OutExp, gemm0Out;
    ArrayAttr gemm0OutBufferMaxTrs, gemm0OutExpTrs, gemm0OutTrs;
    std::tie(gemm0OutBufferMax, gemm0OutBufferMaxTrs, std::ignore) =
        untransform(rewriter, gemm0OutBufferMaxView);
    std::tie(gemm0OutExp, gemm0OutExpTrs, std::ignore) =
        untransform(rewriter, gemm0OutExpThreadwiseView);
    std::tie(gemm0Out, gemm0OutTrs, std::ignore) =
        untransform(rewriter, gemm0OutThreadwiseView);

    MemRefType gemm0OutViewType =
        cast<MemRefType>(gemm0OutThreadwiseView.getType());
    int64_t g0Mpt = gemm0OutViewType.getShape()[0];
    int64_t g0Npt = gemm0OutViewType.getShape()[1];

    Value zero = rewriter.createOrFold<ConstantIndexOp>(loc, 0);
    auto loop = rewriter.create<TransformingForOp>(
        loc,
        ArrayRef<ValueRange>{
            {zero, zero}, {zero, zero}, {zero, zero}, {zero, zero}},
        ArrayRef<Attribute>{rewriter.getArrayAttr({}), gemm0OutBufferMaxTrs,
                            gemm0OutExpTrs, gemm0OutTrs},
        /*bounds=*/ArrayRef<int64_t>{g0Mpt, g0Npt},
        /*strides=*/ArrayRef<int64_t>{1, 1},
        /*useIndexDiffs=*/true, /*forceUnroll=*/true);
    {
      OpBuilder::InsertionGuard guard(rewriter);
      rewriter.setInsertionPointToStart(loop.getBody());
      Block::BlockArgListType upperCoords = loop.getLowerCoords(0);
      Block::BlockArgListType gemm0OutBufferMaxCoords = loop.getLowerCoords(1);
      Block::BlockArgListType gemm0OutExpCoords = loop.getLowerCoords(2);
      Block::BlockArgListType gemm0OutCoords = loop.getLowerCoords(3);

      // maxRowBufferNew = max(maxRowBuffer, gemm0OutBufferMaxView[:,0])
      Type maxRowBufferElemType = getElementTypeOrSelf(maxRowBuffer.getType());
      Value ldMaxRowBuffer = rewriter.create<InBoundsLoadOp>(
          loc, maxRowBufferElemType, maxRowBuffer, ValueRange{upperCoords[0]});
      Value ldgemm0OutBufferMax = rewriter.create<InBoundsLoadOp>(
          loc, maxRowBufferElemType, gemm0OutBufferMax,
          gemm0OutBufferMaxCoords);
      Value maxRowBufferNew = rewriter.create<arith::MaximumFOp>(
          loc, ldMaxRowBuffer, ldgemm0OutBufferMax);

      // ldGemm0OutSubMaxExp = exp(gemm0Out  -maxRowBufferNew)
      Type ldGemm0OutElemType = getElementTypeOrSelf(gemm0Out.getType());
      Value ldGemm0Out = rewriter.create<InBoundsLoadOp>(
          loc, ldGemm0OutElemType, gemm0Out, gemm0OutCoords);
      Value ldGemm0OutSubMax =
          rewriter.create<arith::SubFOp>(loc, ldGemm0Out, maxRowBufferNew);
      Value ldGemm0OutSubMaxExp =
          rewriter.create<math::Exp2Op>(loc, ldGemm0OutSubMax);

      // Store back to gemm0Out
      rewriter.create<InBoundsStoreOp>(loc, ldGemm0OutSubMaxExp, gemm0OutExp,
                                       gemm0OutExpCoords);
    }
  }

  // This updates the row sum according to the following
  // formula:
  // li = exp(m_{j-1} - m_{j}) * l_{j-1} + rowsum(Pij)
  // where
  // l is the rowsum accumulator
  // m is the rowmax accmulator
  // P is exp(gemm0 - rowmax_j)
  void updateRowSum(PatternRewriter &rewriter, Location loc,
                    Value gemm0OutBufferSumView, Value gemm0OutBufferMaxView,
                    Value sumRowBuffer, Value maxRowBuffer,
                    Value expMaxDiffRowBuffer) const {
    Value gemm0OutBufferSum, gemm0OutBufferMax;
    ArrayAttr gemm0OutBufferSumTrs, gemm0OutBufferMaxTrs;
    std::tie(gemm0OutBufferMax, gemm0OutBufferMaxTrs, std::ignore) =
        untransform(rewriter, gemm0OutBufferMaxView);
    std::tie(gemm0OutBufferSum, gemm0OutBufferSumTrs, std::ignore) =
        untransform(rewriter, gemm0OutBufferSumView);

    MemRefType gemm0OutViewType =
        cast<MemRefType>(gemm0OutBufferSumView.getType());
    int64_t g0Mpt = gemm0OutViewType.getShape()[0];
    Value zero = rewriter.createOrFold<ConstantIndexOp>(loc, 0);
    auto loop = rewriter.create<TransformingForOp>(
        loc, ArrayRef<ValueRange>{{zero, zero}, {zero, zero}, {zero, zero}},
        ArrayRef<Attribute>{rewriter.getArrayAttr({}), gemm0OutBufferSumTrs,
                            gemm0OutBufferMaxTrs},
        /*bounds=*/ArrayRef<int64_t>{g0Mpt, 1},
        /*strides=*/ArrayRef<int64_t>{1, 1},
        /*useIndexDiffs=*/true, /*forceUnroll=*/true);
    {
      OpBuilder::InsertionGuard guard(rewriter);
      rewriter.setInsertionPointToStart(loop.getBody());
      Block::BlockArgListType upperCoords = loop.getLowerCoords(0);
      Block::BlockArgListType gemm0OutBufferSumCoords = loop.getLowerCoords(1);
      Block::BlockArgListType gemm0OutBufferMaxCoords = loop.getLowerCoords(2);
      // sumRowBufferNew = exp(maxRowBuffer - maxRowBufferNew) * sumRowBuffer +
      // exp(gemm0OutBufferMaxView[:,0] - maxRowBufferNew) *
      // gemm0OutBufferSumView[:,0]
      Type sumRowBufferElemType = getElementTypeOrSelf(sumRowBuffer.getType());
      Value ldSumRowBuffer = rewriter.create<InBoundsLoadOp>(
          loc, sumRowBufferElemType, sumRowBuffer, ValueRange{upperCoords[0]});
      Value ldgemm0OutBufferSum = rewriter.create<InBoundsLoadOp>(
          loc, sumRowBufferElemType, gemm0OutBufferSum,
          gemm0OutBufferSumCoords);
      // sumRowBufferNew0 = exp(maxRowBuffer - maxRowBufferNew) * sumRowBuffer
      Type maxRowBufferElemType = getElementTypeOrSelf(maxRowBuffer.getType());
      Value ldMaxRowBuffer = rewriter.create<InBoundsLoadOp>(
          loc, maxRowBufferElemType, maxRowBuffer, ValueRange{upperCoords[0]});
      Value ldgemm0OutBufferMax = rewriter.create<InBoundsLoadOp>(
          loc, maxRowBufferElemType, gemm0OutBufferMax,
          gemm0OutBufferMaxCoords);
      Value maxRowBufferNew = rewriter.create<arith::MaximumFOp>(
          loc, ldMaxRowBuffer, ldgemm0OutBufferMax);
      Value maxRowDiff =
          rewriter.create<arith::SubFOp>(loc, ldMaxRowBuffer, maxRowBufferNew);
      Value maxRowDiffExp = rewriter.create<math::Exp2Op>(loc, maxRowDiff);
      rewriter.create<InBoundsStoreOp>(loc, maxRowDiffExp, expMaxDiffRowBuffer,
                                       ValueRange{upperCoords[0]});
      Value sumRowBufferNew = maxRowDiffExp;
      sumRowBufferNew =
          rewriter.create<arith::MulFOp>(loc, sumRowBufferNew, ldSumRowBuffer);
      sumRowBufferNew = rewriter.create<arith::AddFOp>(loc, sumRowBufferNew,
                                                       ldgemm0OutBufferSum);
      rewriter.create<InBoundsStoreOp>(loc, sumRowBufferNew, sumRowBuffer,
                                       ValueRange{upperCoords[0]});
      rewriter.create<InBoundsStoreOp>(loc, maxRowBufferNew, maxRowBuffer,
                                       ValueRange{upperCoords[0]});
    }
  }

  // This is the out of loop scaling of attention output
  // where its divided by the accumulated rowsum
  void scaleFinalOutput(PatternRewriter &rewriter, Location loc,
                        Value attentionOutAccBufferView,
                        Value sumRowBuffer) const {
    Value attentionOutAccBuffer;
    ArrayAttr attentionOutAccTrs;
    std::tie(attentionOutAccBuffer, attentionOutAccTrs, std::ignore) =
        untransform(rewriter, attentionOutAccBufferView);
    MemRefType attentionOutAccViewType =
        cast<MemRefType>(attentionOutAccBufferView.getType());
    Type outElemType = attentionOutAccViewType.getElementType();
    int64_t g1Mpt = attentionOutAccViewType.getShape()[0];
    int64_t g1Npt = attentionOutAccViewType.getShape()[1];
    Value zero = rewriter.createOrFold<ConstantIndexOp>(loc, 0);
    auto loop = rewriter.create<TransformingForOp>(
        loc, ArrayRef<ValueRange>{{zero, zero}, {zero, zero}},
        ArrayRef<Attribute>{rewriter.getArrayAttr({}), attentionOutAccTrs},
        /*bounds=*/ArrayRef<int64_t>{g1Mpt, g1Npt},
        /*strides=*/ArrayRef<int64_t>{1, 1},
        /*useIndexDiffs=*/true, /*forceUnroll=*/true);
    {
      OpBuilder::InsertionGuard guard(rewriter);
      rewriter.setInsertionPointToStart(loop.getBody());
      Block::BlockArgListType upperCoords = loop.getLowerCoords(0);
      Block::BlockArgListType attentionOutAccBufferCoords =
          loop.getLowerCoords(1);
      Value ldAttentionOutAccBuffer = rewriter.create<InBoundsLoadOp>(
          loc, outElemType, attentionOutAccBuffer, attentionOutAccBufferCoords);
      Type sumRowBufferElemType = getElementTypeOrSelf(sumRowBuffer.getType());
      Value ldSumRowBuffer = rewriter.create<InBoundsLoadOp>(
          loc, sumRowBufferElemType, sumRowBuffer, ValueRange{upperCoords[0]});
      Value stAttentionOutAccBuffer = rewriter.create<arith::DivFOp>(
          loc, ldAttentionOutAccBuffer, ldSumRowBuffer);
      rewriter.create<InBoundsStoreOp>(loc, stAttentionOutAccBuffer,
                                       attentionOutAccBuffer,
                                       attentionOutAccBufferCoords);
    }
  }

  // This function does the corrections to row-based tiled reductions
  // according to flash attention 2 algorithm :
  // https://arxiv.org/pdf/2205.14135.pdf
  //
  // The shapes expected by the functions:
  // gemm0OutBufferMaxView.shape = [g0.Mpt, g0.Npt]
  // gemm1OutThreadwiseView.shape = [g1.Mpt=g0.Mpt, g1.Npt]
  // attentionOutAccBuffer.shape = [g1.Mpt=g0.Mpt, g1.Npt]
  //
  // This function will do the following logic :
  //
  // maxRowBufferNew = max(maxRowBuffer, gemm0OutBufferMaxView[:,0])
  // expMaxDiff = exp(maxRowBuffer - maxRowBufferNew)
  // attentionOutAccBufferMaxScaled = if not first iter ? attentionOutAccBuffer
  // / expMaxDiff : attentionOutAccBuffer attentionOutAccBufferMaxScaled +=
  // gemm1OutThreadwiseView [STORE] attentionOutAccBuffer =
  // attentionOutAccBufferMaxScaled
  void createAttentionRowStateCorrections(PatternRewriter &rewriter,
                                          Location loc,
                                          Value gemm1OutThreadwiseView,
                                          Value attentionOutAccBufferView,
                                          Value expMaxDiffRowBuffer) const {
    Value gemm1Out, attentionOutAccBuffer;
    ArrayAttr gemm1OutTrs, attentionOutAccBufferTrs;
    std::tie(gemm1Out, gemm1OutTrs, std::ignore) =
        untransform(rewriter, gemm1OutThreadwiseView);
    std::tie(attentionOutAccBuffer, attentionOutAccBufferTrs, std::ignore) =
        untransform(rewriter, attentionOutAccBufferView);

    MemRefType attentionOutAccBufferType =
        cast<MemRefType>(attentionOutAccBufferView.getType());
    Type outElemType = attentionOutAccBufferType.getElementType();
    int64_t g1Mpt = attentionOutAccBufferType.getShape()[0];
    int64_t g1Npt = attentionOutAccBufferType.getShape()[1];

    Value zero = rewriter.createOrFold<ConstantIndexOp>(loc, 0);

    auto loop = rewriter.create<TransformingForOp>(
        loc, ArrayRef<ValueRange>{{zero, zero}, {zero, zero}, {zero, zero}},
        ArrayRef<Attribute>{rewriter.getArrayAttr({}), gemm1OutTrs,
                            attentionOutAccBufferTrs},
        /*bounds=*/ArrayRef<int64_t>{g1Mpt, g1Npt},
        /*strides=*/ArrayRef<int64_t>{1, 1},
        /*useIndexDiffs=*/true, /*forceUnroll=*/true);
    {
      OpBuilder::InsertionGuard guard(rewriter);
      rewriter.setInsertionPointToStart(loop.getBody());

      Block::BlockArgListType upperCoords = loop.getLowerCoords(0);
      Block::BlockArgListType gemm1OutCoords = loop.getLowerCoords(1);
      Block::BlockArgListType attentionOutAccBufferCoords =
          loop.getLowerCoords(2);

      Type expMaxDiffRowBufferElemType =
          getElementTypeOrSelf(expMaxDiffRowBuffer.getType());
      Value maxRowDiffExp = rewriter.create<InBoundsLoadOp>(
          loc, expMaxDiffRowBufferElemType, expMaxDiffRowBuffer,
          ValueRange{upperCoords[0]});
      Value ldAttentionOutAccBuffer = rewriter.create<InBoundsLoadOp>(
          loc, outElemType, attentionOutAccBuffer, attentionOutAccBufferCoords);
      Value scaledldAttentionOutAccBuffer = rewriter.create<arith::MulFOp>(
          loc, ldAttentionOutAccBuffer, maxRowDiffExp);

      Value ldGemm1Out = rewriter.create<InBoundsLoadOp>(
          loc, outElemType, gemm1Out, gemm1OutCoords);
      Value stAttentionOutAccBuffer = rewriter.create<arith::AddFOp>(
          loc, scaledldAttentionOutAccBuffer, ldGemm1Out);
      rewriter.create<InBoundsStoreOp>(loc, stAttentionOutAccBuffer,
                                       attentionOutAccBuffer,
                                       attentionOutAccBufferCoords);
    }
  }

  // This function will take a view stack that has lower view as m x n.
  // Then append a view to make it : m x n --> m --> m x constDim(0, n).
  // This is used to get corresponding 0th col idx in between two matrices
  // that have same number of rows.
  ArrayAttr createNZeroBroadcastView(PatternRewriter &rewriter, Location loc,
                                     ArrayAttr subTileView,
                                     int64_t zeroNDimSize) const {
    ArrayRef<int64_t> lowerShape = getLowerShape(subTileView);
    bool hasGDim = lowerShape.size() == 3;
    SmallVector<StringRef> topNames{"m", "n"};
    int nDimIdx = 1;
    if (hasGDim) {
      topNames.insert(topNames.begin(), "g");
      nDimIdx = 2;
    }
    TopDownTMBuilder dropNTop(rewriter, topNames, lowerShape, loc);
    if (hasGDim) {
      dropNTop.passThrough("g");
    }
    dropNTop.passThrough("m");
    dropNTop.constDim("nzero", nDimIdx, 0, zeroNDimSize);
    TransformMapAttr mOnlyViewMap = dropNTop.get();
    return prependUpperViews(rewriter, subTileView,
                             rewriter.getArrayAttr({mOnlyViewMap}));
  }

  // This function will call makeNZeroSubTile on subtile views of registers
  // across grid, block and thread levels.
  RegsAsMatrixSubTiles makeNZeroSubTile(PatternRewriter &rewriter, Location loc,
                                        RegsAsMatrixSubTiles subTileViews,
                                        int64_t nLen, int64_t nPerBlock,
                                        int64_t nPerThread) const {
    RegsAsMatrixSubTiles ret;
    ret.gridSubTile =
        createNZeroBroadcastView(rewriter, loc, subTileViews.gridSubTile, nLen);
    ret.blockSubTile = createNZeroBroadcastView(
        rewriter, loc, subTileViews.blockSubTile, nPerBlock);
    ret.threadSubTile = createNZeroBroadcastView(
        rewriter, loc, subTileViews.threadSubTile, nPerThread);
    return ret;
  }

  // This function will create a grid subtile view that has the unpadded
  // coordinates if there were any padding involved in the gemm operands.
  RegsAsMatrixSubTiles unpadGridSubTileView(PatternRewriter &rewriter,
                                            Location loc,
                                            RegsAsMatrixSubTiles subtileViews,
                                            int64_t prePadDim1,
                                            int64_t prePadDim2) const {
    ArrayRef<int64_t> paddedShape = getLowerShape(subtileViews.gridSubTile);
    TopDownTMBuilder viewBuilder{
        rewriter, {"g", "paddedDim1", "paddedDim2"}, paddedShape, loc};
    viewBuilder.passThrough("g");
    // paddedShape is G x M x N
    viewBuilder.pad(
        {"paddedDim1", "paddedDim2"},
        {0, paddedShape[1] - prePadDim1, 0, paddedShape[2] - prePadDim2});
    TransformMapAttr padMap = viewBuilder.get();

    subtileViews.gridSubTile = prependUpperViews(
        rewriter, subtileViews.gridSubTile, rewriter.getArrayAttr({padMap}));
    return subtileViews;
  }

  // If padding is used in the kernel, this means the first gemm
  // will be done in a larger matrix. In typical, gemm kernels
  // the padded region in the output will just contain zeros. However,
  // attention kernel will perform softmax normalization on rows.
  // Therefore, having zeros -- zero not being the minimum representable
  // value in the element type -- going to affect all the values
  // post normalization. Therefore, this function creates a trasnforming
  // for loop that overwrites out of bounds values of first gemm output
  // to be negative infinity.
  void createFirstGemmNegInfPadding(
      PatternRewriter &rewriter, Location loc,
      layout::GridCoordinates gridCoords, Value gemm0OutBuffer,
      RegsAsMatrixSubTiles gemm0OutSubTileViews) const {
    MemRefType gemm0OutBufferType = cast<MemRefType>(gemm0OutBuffer.getType());
    auto negInfTyped = createConstantFloatOp(
        rewriter, loc, gemm0OutBufferType.getElementType(),
        gemm0OutBufferType.getElementType(),
        -std::numeric_limits<float>::infinity());
    // Get current workitem ID.
    auto tid = rewriter.create<WorkitemIdOp>(loc, rewriter.getIndexType());
    int64_t elementsInThreadBuffer = gemm0OutBufferType.getNumElements();
    Value zero = rewriter.createOrFold<ConstantIndexOp>(loc, 0);
    auto loop = rewriter.create<TransformingForOp>(
        loc,
        ArrayRef<ValueRange>{{gridCoords.g_block, gridCoords.m_block,
                              gridCoords.n_block, tid, zero},
                             {zero, zero, zero, zero, zero}},
        ArrayRef<Attribute>{gemm0OutSubTileViews.gridSubTile,
                            rewriter.getArrayAttr({})},
        /*bounds=*/ArrayRef<int64_t>{1, 1, 1, 1, elementsInThreadBuffer},
        /*strides=*/ArrayRef<int64_t>{1, 1, 1, 1, 1},
        /*useIndexDiffs=*/true, /*forceUnroll=*/true);
    {
      OpBuilder::InsertionGuard guard(rewriter);
      rewriter.setInsertionPointToStart(loop.getBody());

      Block::BlockArgListType upperCoords = loop.getLowerCoords(1);
      TypedValue<IntegerType> isValid = loop.getValidity(0);
      Value zeroBit = createConstantIntOp(rewriter, loc, isValid.getType(),
                                          isValid.getType(), 0);
      auto isInvalid = rewriter.create<arith::CmpIOp>(
          loc, arith::CmpIPredicate::eq, isValid, zeroBit);
      scf::IfOp ifb = rewriter.create<scf::IfOp>(loc, isInvalid,
                                                 /*withElseRegion=*/false);
      {
        OpBuilder thenb = ifb.getThenBodyBuilder();
        thenb.create<InBoundsStoreOp>(loc, negInfTyped, gemm0OutBuffer,
                                      ValueRange{upperCoords[4]});
      }
    }
  }

  template <typename ElementwiseOpType>
  void postProcessFirstGemmSplat(PatternRewriter &rewriter, Location loc,
                                 layout::GridCoordinates gridCoords,
                                 Value gemm0OutBuffer,
                                 RegsAsMatrixSubTiles gemm0OutViews,
                                 TypedAttr splatVal) const {
    MemRefType bufType = cast<MemRefType>(gemm0OutBuffer.getType());
    SmallVector<AffineMap, 2> indexingMaps{
        2, rewriter.getMultiDimIdentityMap(bufType.getRank())};
    SmallVector<utils::IteratorType> iteratorTypes(
        bufType.getRank(), utils::IteratorType::parallel);
    rewriter.create<linalg::GenericOp>(
        loc, ValueRange(gemm0OutBuffer), ValueRange(gemm0OutBuffer),
        indexingMaps, iteratorTypes,
        [&](OpBuilder &nestedBuilder, Location nestedLoc, ValueRange args) {
          Value splatScalarConst = nestedBuilder.create<arith::ConstantOp>(
              loc, bufType.getElementType(), splatVal);
          Value elementwiseOp;
          if (bufType.getElementType().isIntOrIndex()) {
            elementwiseOp =
                nestedBuilder.create<typename ElementwiseOpType::Int>(
                    loc, args[0], splatScalarConst);
          } else {
            elementwiseOp =
                nestedBuilder.create<typename ElementwiseOpType::Float>(
                    loc, args[0], splatScalarConst);
          }
          nestedBuilder.create<linalg::YieldOp>(nestedLoc, elementwiseOp);
        });
  }

  FailureOr<Value> postProcessFirstGemm(
      PatternRewriter &rewriter, Location loc, GridwiseAttentionAccelOp op,
      layout::GridCoordinates gridCoords, Value srcGemm0OutBuffer,
      Value destGemm0OutBuffer, RegsAsMatrixSubTiles gemm0OutViews) const {
    LogicalResult res = success();
    auto privateMemoryAddressSpace = rewriter.getAttr<gpu::AddressSpaceAttr>(
        gpu::GPUDialect::getPrivateAddressSpace());
    bool linalgOpFound = false;
    op.getPreSoftmaxBody().walk([&](linalg::GenericOp genOp) {
      linalgOpFound = true;
      auto tid = rewriter.create<WorkitemIdOp>(loc, rewriter.getIndexType());
<<<<<<< HEAD
      MemRefType srcBufType = srcGemm0OutBuffer.getType().cast<MemRefType>();
      SmallVector<Value> inputTileBuffers;
      Type laGemmSrcType =
          genOp.getInputs()[0].getType().cast<ShapedType>().getElementType();
      Type actualGemmSrcType =
          srcGemm0OutBuffer.getType().cast<ShapedType>().getElementType();
      Type laGemmDestType =
          genOp.getOutputs()[0].getType().cast<ShapedType>().getElementType();
      Type actualGemmDstType =
          destGemm0OutBuffer.getType().cast<ShapedType>().getElementType();
      auto dstBufTypeLaType =
          MemRefType::get(srcBufType.getShape(), laGemmDestType, AffineMap{},
                          privateMemoryAddressSpace);
      auto dstGemm0OutBufferLaTyped =
          rewriter.create<rock::GpuAllocOp>(loc, dstBufTypeLaType);
      if (actualGemmSrcType != laGemmSrcType) {
        auto srcBufLaType =
            MemRefType::get(srcBufType.getShape(), laGemmSrcType, AffineMap{},
                            privateMemoryAddressSpace);
        auto srcGemm0OutBufferLaTyped =
            rewriter.create<rock::GpuAllocOp>(loc, srcBufLaType);
        createTypeConversionStore(rewriter, loc, srcGemm0OutBuffer,
                                  srcGemm0OutBufferLaTyped);
        inputTileBuffers.push_back(srcGemm0OutBufferLaTyped);
        srcBufType = srcBufLaType;
      } else {
        inputTileBuffers.push_back(srcGemm0OutBuffer);
      }
=======
      SmallVector<Value> inputTileBuffers;
      inputTileBuffers.push_back(srcGemm0OutBuffer);
      MemRefType srcBufType = cast<MemRefType>(srcGemm0OutBuffer.getType());
>>>>>>> 279c28c7

      // Pull non-identiy index maps to rock transforms
      res = makeLinalgGenericWithIdentityAffMaps(rewriter, genOp);

      // Obtain transform stack from gemmOutput to linalg generic input.
      ArrayAttr linalgToGemmOutMaps;
      std::tie(std::ignore, linalgToGemmOutMaps, std::ignore) =
          untransform(rewriter, genOp.getInputs()[0]);
      // The obtained transforms will be linalg generic being the upperview
      // leading to gemmOutput being the lowerview. However, we need to
      // construct
      //  the following sequence :
      //  (bid, tid, iter) > ... > [gemmOutput: k x d]
      //                         > invertTr(linalg input to gemmOutput maps)
      //                         > (linalgOtherInput to op arg maps)
      ArrayAttr linalgGridSubTileMaps = gemm0OutViews.gridSubTile;
      ArrayAttr GemmOutToLinalgMaps =
          invertTransforms(rewriter, loc, linalgToGemmOutMaps);
      if (!GemmOutToLinalgMaps.empty()) {
        linalgGridSubTileMaps = prependUpperViews(
            rewriter, linalgGridSubTileMaps, GemmOutToLinalgMaps);
      }

      for (auto [idx, otherInput] :
           llvm::enumerate(op.getPreSoftmaxElemWiseInputs())) {
        MemRefType otherInputBufType = cast<MemRefType>(otherInput.getType());
        MemRefType tileBufType = MemRefType::get(
            srcBufType.getShape(), otherInputBufType.getElementType(),
            AffineMap{}, privateMemoryAddressSpace);
        auto tileBuffer = rewriter.create<rock::GpuAllocOp>(loc, tileBufType);
        auto genOpInput = genOp.getInputs()[idx + 1];
        ArrayAttr linalgToOtherInputMaps;
        std::tie(std::ignore, linalgToOtherInputMaps, std::ignore) =
            untransform(rewriter, genOpInput);
        ArrayAttr GemmOutToOtherInputMaps = linalgGridSubTileMaps;
        if (!linalgToOtherInputMaps.empty()) {
          GemmOutToOtherInputMaps = prependUpperViews(
              rewriter, linalgGridSubTileMaps, linalgToOtherInputMaps);
        }
        rewriter.create<ThreadwiseReadIntoOp>(
            loc, otherInput, tileBuffer, GemmOutToOtherInputMaps,
            ValueRange{gridCoords.g_block, gridCoords.m_block,
                       gridCoords.n_block, tid},
            true, true);
        inputTileBuffers.push_back(tileBuffer);
      }
      inputTileBuffers.push_back(destGemm0OutBuffer);
      linalg::GenericOp newLinalgOp;

      mlir::IRMapping mapper;
      for (auto [operand, tilebuffer] :
           llvm::zip(genOp->getOperands(), inputTileBuffers)) {
        mapper.map(operand, tilebuffer);
      }
      newLinalgOp = cast<linalg::GenericOp>(rewriter.clone(*genOp, mapper));
      SmallVector<AffineMap> indexingMaps;
      for (size_t i = 0; i < inputTileBuffers.size(); i++) {
        indexingMaps.push_back(rewriter.getMultiDimIdentityMap(1));
      }
      newLinalgOp.setIndexingMapsAttr(
          rewriter.getAffineMapArrayAttr(indexingMaps));
      SmallVector<Attribute, 5> iteratorTypes;
      iteratorTypes.resize(
          1, linalg::IteratorTypeAttr::get(rewriter.getContext(),
                                           utils::IteratorType::parallel));
      newLinalgOp.setIteratorTypesAttr(rewriter.getArrayAttr(iteratorTypes));

      if (actualGemmDstType != laGemmDestType) {
        newLinalgOp.getOutputsMutable().assign(dstGemm0OutBufferLaTyped);
        createTypeConversionStore(rewriter, loc, dstGemm0OutBufferLaTyped,
                                  destGemm0OutBuffer);
      }
    });
    if (failed(res)) {
      return op.emitError("pre softmax linalg regularization failed.\n");
    }
    if (!linalgOpFound) {
      return srcGemm0OutBuffer;
    }
    return destGemm0OutBuffer;
  }

  void loadGemmOperandsFromLDSToRegs(PatternRewriter &rewriter, Location loc,
                                     Value ldsTileBuffer,
                                     Value preAccelRegBuffer, StringRef dName,
                                     int64_t blockSize, int64_t inDPerThread,
                                     const accel::AccelEmitter &accelEmitterPtr,
                                     bool rotateDWithK) const {
    // Get current workitem ID.
    auto tid = rewriter.create<WorkitemIdOp>(loc, rewriter.getIndexType());
    rock::accel::AccelEmitterParams accelParams = accelEmitterPtr.getParams();
    Value wrappedLDSBufferForLoad = accelEmitterPtr.wrapLDSBufferForLoad(
        rewriter, loc, ldsTileBuffer, blockSize, inDPerThread, dName,
        rotateDWithK);
    int64_t repeats =
        dName == "m" ? accelParams.mRepeats : accelParams.nRepeats;
    affine::AffineForOp mRepeatsLoop =
        rewriter.create<affine::AffineForOp>(loc, 0, repeats, 1);
    {
      PatternRewriter::InsertionGuard guard(rewriter);
      rewriter.setInsertionPointToStart(mRepeatsLoop.getBody());
      Value mi = mRepeatsLoop.getInductionVar();
      Value subview = preAccelRegBuffer;
      if (repeats > 1) {
        subview = createSliceOfFirstDim(rewriter, loc, preAccelRegBuffer, mi);
      }
      rewriter.create<ThreadwiseReadIntoOp>(loc, wrappedLDSBufferForLoad,
                                            subview, rewriter.getArrayAttr({}),
                                            ValueRange{tid, mi}, true, true);
    }
  }

  Value transposeAttnOperand(PatternRewriter &rewriter, Location loc,
                             TypedValue<MemRefType> operand) const {
    BottomUpTMBuilder viewBuilder(rewriter, operand.getType().getShape(), loc);
    viewBuilder.passThrough({0, 1, 2}, {0, 2, 1});
    TransformMapAttr trMap = viewBuilder.get();
    return rewriter.create<TransformOp>(loc, operand, trMap);
  }

  /// Check whether the op can bypass LDS-based swizzling
  /// for the B operand of the second gemm.
  bool canBypassLDSForSecondGemm(GridwiseAttentionAccelOp op) const {
    Type elemTypeQ =
        cast<MemRefType>(op.getQueries().getType()).getElementType();
    Type elemTypeK = cast<MemRefType>(op.getKeys().getType()).getElementType();
    StringRef arch = op.getArch();
    RockAccelTuningParamAttrInterface gemm0TuningParams = op.getParams0();
    auto accelEmitterPtrGemm0 = accel::AccelEmitter::select(
        op.getFeatures(), elemTypeQ, elemTypeK, arch, gemm0TuningParams);
    if (auto mfmaEmitter =
            dyn_cast<accel::MfmaEmitter>(accelEmitterPtrGemm0.get())) {
      if (!mfmaEmitter->isKReduction()) {
        return false;
      }
      int64_t mWaves =
          gemm0TuningParams.getMPerBlock() / gemm0TuningParams.getMPerWave();
      if (mWaves != 1) {
        return false;
      }
      // TODO: explore if this could be relaxed
      // Right now, the way we load thins from
      // LDS for the other operand distributes
      // kPack set of values from K dim. Therefore
      // to match with the MFMA output the Kpack
      // has to match rowGroupSize if we are to
      // avoid LDS for the current operand.
      if (gemm0TuningParams.getKpack() != mfmaEmitter->getRowGroupSize()) {
        return false;
      }
      return true;
    }
    return false;
  }

  /// check whether the op can bypass LDS when loading
  /// Q tiles to accel_gemm layouts
  bool canBypassLDSForQ(GridwiseAttentionAccelOp op) const {
    ArrayRef<int64_t> qShape =
        cast<MemRefType>(op.getQueries().getType()).getShape();
    int64_t gemm0K = qShape[1];
    RockAccelTuningParamAttrInterface gemm0TuningParams = op.getParams0();
    int64_t gemm0kpack = gemm0TuningParams.getKpack();
    int64_t gemm0KpacksPerBlock = gemm0TuningParams.getKpackPerBlock();
    int64_t gemm0KPerBlock = gemm0kpack * gemm0KpacksPerBlock;
    bool enableQLDSBypass = !op.getDisableQBypassLDS();
    return enableQLDSBypass && (gemm0K == gemm0KPerBlock);
  }

  TransformMapAttr getFlatToMiterMap(PatternRewriter &rewriter, int64_t gBlocks,
                                     int64_t mIterLen, int64_t nBlocks,
                                     int64_t blockSize,
                                     int64_t numElements) const {
    TopDownTMBuilder viewBuilder(rewriter,
                                 {"g_block", "n_block", "tid", "flatiter"},
                                 {gBlocks, nBlocks, blockSize, numElements});
    viewBuilder.passThrough({"g_block", "n_block", "tid"}, {0, 2, 3},
                            {"g_block", "n_block", "tid"});
    viewBuilder.merge({"mIter", "iter"}, {1, 4}, "flatiter",
                      {mIterLen, numElements / mIterLen});
    return viewBuilder.get();
  }

  LogicalResult matchAndRewrite(GridwiseAttentionAccelOp op,
                                PatternRewriter &rewriter) const override {
    Location loc = op.getLoc();
    StringRef arch = op.getArch();
    uint32_t blockSize = op.getBlockSize();
    uint32_t gridSize = op.getGridSize();

    TypedValue<MemRefType> inQ = op.getQueries();
    ArrayRef<int64_t> qShape = cast<MemRefType>(inQ.getType()).getShape();
    Type elemTypeQ = cast<MemRefType>(inQ.getType()).getElementType();

    TypedValue<MemRefType> inK = op.getKeys();
    ArrayRef<int64_t> kShape = cast<MemRefType>(inK.getType()).getShape();
    Type elemTypeK = cast<MemRefType>(inK.getType()).getElementType();

    TypedValue<MemRefType> inV = op.getValues();
    Type elemTypeV = inV.getType().getElementType();

    TypedValue<MemRefType> out = op.getOut();
    Value trOut = transposeAttnOperand(rewriter, loc, out);
    ArrayRef<int64_t> outShape = cast<MemRefType>(trOut.getType()).getShape();
    Type elemTypeOut = cast<MemRefType>(trOut.getType()).getElementType();

    // It is defaulted to F32.
    Type elemTypeQxK = op.getQkType().value_or(rewriter.getF32Type());

    auto privateMemoryAddressSpace = rewriter.getAttr<gpu::AddressSpaceAttr>(
        gpu::GPUDialect::getPrivateAddressSpace());

    int64_t gemm0G = qShape[0];
    int64_t gemm0K = qShape[1];
    int64_t gemm0N = qShape[2];
    int64_t gemm0M = kShape[2];

    int64_t gemm1M = outShape[1];
    int64_t gemm1N = outShape[2];

    RockAccelTuningParamAttrInterface gemm0TuningParams = op.getParams0();
    RockAccelTuningParamAttrInterface gemm1TuningParams = op.getParams1();
    int64_t gemm0kpack = gemm0TuningParams.getKpack();
    int64_t gemm0KpacksPerBlock = gemm0TuningParams.getKpackPerBlock();
    int64_t gemm0MPerBlock = gemm0TuningParams.getMPerBlock();
    int64_t gemm0NPerBlock = gemm0TuningParams.getNPerBlock();
    bool forceUnroll = gemm0TuningParams.getForceUnroll();
    int64_t gemm0MBlocks = gemm0M / gemm0MPerBlock;
    int64_t gemm0NBlocks = gemm0N / gemm0NPerBlock;
    int64_t gemm1kpack = gemm1TuningParams.getKpack();

    auto accelEmitterPtrGemm0 = accel::AccelEmitter::select(
        op.getFeatures(), elemTypeQ, elemTypeK, arch, gemm0TuningParams);
    if (!accelEmitterPtrGemm0)
      return op.emitOpError("Unable to emit accelerator code.");
    bool doBypassLDSSecondGemm = canBypassLDSForSecondGemm(op);
    bool doBypassLDSForQ = canBypassLDSForQ(op);
    rock::accel::AccelEmitterParams accelParamsGemm0 =
        accelEmitterPtrGemm0->getParams();
    auto accelEmitterPtrGemm1 = accel::AccelEmitter::select(
        op.getFeatures(), elemTypeV, elemTypeV, arch, gemm1TuningParams);
    if (!accelEmitterPtrGemm1)
      return op.emitOpError("Unable to emit accelerator code.");
    rock::accel::AccelEmitterParams accelParamsGemm1 =
        accelEmitterPtrGemm1->getParams();

    // Get current workgroup ID.
    auto bid = rewriter.create<WorkgroupIdOp>(loc, rewriter.getIndexType());
    // Get current workitem ID.
    auto tid = rewriter.create<WorkitemIdOp>(loc, rewriter.getIndexType());

    // Calculate different size derivations
    int64_t gemm0KPerBlock = gemm0kpack * gemm0KpacksPerBlock;
    int64_t gemm1KPerBlock = gemm0MPerBlock;
    int64_t gemm1MPerBlock = gemm1TuningParams.getMPerBlock();
    int64_t gemm1NPerBlock = gemm1TuningParams.getNPerBlock();
    // Note that kPerBlock for Gemm1B is mPerBlock of Gemm0 out
    // Note that mPerBlock for Gemm1A is mPerBlock of Gemm0 out
    // Note that nPerBlock for Gemm1B is nPerBlock of Gemm0 out
    int64_t gemm1MBlocks = gemm1M / gemm1MPerBlock;
    int64_t gemm1NBlocks = gemm1N / gemm1NPerBlock;
    assert(gemm0NPerBlock % gemm0kpack == 0 &&
           "nPerBlock should be divisible by kpack");
    int64_t gemm1KpacksPerBlock = gemm1KPerBlock / gemm1kpack;
    SmallVector<int64_t, 3> gemm0BidGridLengths = {gemm0G, gemm0MBlocks,
                                                   gemm0NBlocks};
    FailureOr<VectorDimInfo> maybeVectorDimInfoQ =
        getVectorDim(rewriter, loc, inQ, elemTypeQ, blockSize, gemm0KPerBlock,
                     gemm0NPerBlock, gemm0kpack);
    if (failed(maybeVectorDimInfoQ)) {
      return failure();
    }
    LDSLayoutConfigDim ldsLayoutCfgNG0 = getLDSLayoutConfigDim(
        elemTypeQ, gemm0kpack, maybeVectorDimInfoQ.value());
    FailureOr<VectorDimInfo> maybeVectorDimInfoK =
        getVectorDim(rewriter, loc, inK, elemTypeK, blockSize, gemm0KPerBlock,
                     gemm0MPerBlock, gemm0kpack);
    if (failed(maybeVectorDimInfoK)) {
      return failure();
    }
    LDSLayoutConfigDim ldsLayoutCfgMG0 = getLDSLayoutConfigDim(
        elemTypeK, gemm0kpack, maybeVectorDimInfoK.value());
    ldsLayoutCfgMG0.doRotateWithK = false;
    if (doBypassLDSSecondGemm) {
      ldsLayoutCfgMG0.doSwapThreadIterSubDims = false;
    }
    int64_t gemm0InMPerThread = maybeVectorDimInfoK->inDPerThread;
    int64_t gemm0InNPerThread = maybeVectorDimInfoQ->inDPerThread;
    FailureOr<RegsAsMatrixSubTiles> maybeGemm0OutSubTileViews =
        accelEmitterPtrGemm0->computeOutputTransforms(
            rewriter, loc, gemm0M, gemm0N, blockSize, gemm0BidGridLengths,
            gemm0InMPerThread, gemm0InNPerThread,
            ldsLayoutCfgMG0.doSwapThreadIterSubDims,
            ldsLayoutCfgNG0.doSwapThreadIterSubDims);
    if (failed(maybeGemm0OutSubTileViews)) {
      return failure();
    }
    auto gemm0OutSubTileViews = maybeGemm0OutSubTileViews.value();
    RegsAsMatrixSubTiles gemm0OutSubTileViewsTr =
        transposeSubTileViews(rewriter, loc, gemm0OutSubTileViews);
    int64_t gemm0MPerThread =
        getLowerShape(gemm0OutSubTileViews.threadSubTile)[0];
    int64_t gemm0NPerThread =
        getLowerShape(gemm0OutSubTileViews.threadSubTile)[1];
    int64_t gemm1InNPerThread = gemm0NPerThread;

    // Create shared buffers accross gemms and reductions
    int64_t ldsByteBufferQSize = gemm0KPerBlock * gemm0NPerBlock;
    if (doBypassLDSForQ) {
      ldsByteBufferQSize = 0;
    }
    int64_t reductionWorkspaceSize =
        (gemm0MPerBlock / gemm0MPerThread) * gemm0NPerBlock;
    int64_t gemm1LDSByteBufferBSize = gemm1KPerBlock * gemm1NPerBlock;
    if (doBypassLDSSecondGemm) {
      gemm1LDSByteBufferBSize = 0;
    }
    auto [sharedBuffersGemmsB, ldsSizeB] = createSharedLDSByteBufferRefs(
        rewriter, loc,
        {ldsByteBufferQSize, reductionWorkspaceSize, gemm1LDSByteBufferBSize},
        {elemTypeQ, elemTypeQxK, elemTypeV});
    Value ldsByteBufferQ = sharedBuffersGemmsB[0];
    Value ldsReductionWorkspaceByteBuffer = sharedBuffersGemmsB[1];
    Value gemm1LDSByteBufferB = sharedBuffersGemmsB[2];
    auto [sharedBuffersGemmsA, ldsSizeA] = createSharedLDSByteBufferRefs(
        rewriter, loc,
        {gemm0KPerBlock * gemm0MPerBlock, gemm1KPerBlock * gemm1MPerBlock},
        {elemTypeK, elemTypeV});
    Value ldsByteBufferK = sharedBuffersGemmsA[0];
    Value ldsByteBufferV = sharedBuffersGemmsA[1];
    const int64_t maxLdsSize =
        rock::lookupArchInfo(op.getArch()).maxSharedMemPerWG;
    if (ldsSizeB + ldsSizeA > maxLdsSize) {
      return op.emitError() << "totalLDSSize (" << ldsSizeB + ldsSizeA
                            << ") exceeds " << maxLdsSize << "KB\n";
    }

    // Bufers for Gemm0
    Value fromGlobalRegBufferQ;
    Value toLDSRegBufferQ;
    if (doBypassLDSForQ) {
      Type loadBufferType =
          MemRefType::get({accelParamsGemm0.nRepeats *
                           accelParamsGemm0.kpackPerThread * gemm0kpack},
                          elemTypeQ, AffineMap{}, privateMemoryAddressSpace);
      fromGlobalRegBufferQ = rewriter.create<GpuAllocOp>(loc, loadBufferType);
    } else {
      std::tie(fromGlobalRegBufferQ, toLDSRegBufferQ) =
          createRegBuffersForGemmIn(loc, gemm0KPerBlock, blockSize, elemTypeQ,
                                    gemm0NPerBlock, rewriter);
    }
    auto [fromGlobalRegBufferK, toLDSRegBufferK] = createRegBuffersForGemmIn(
        loc, gemm0KPerBlock, blockSize, elemTypeK, gemm0MPerBlock, rewriter);
    // Note that we dont provide nRepeats because we dont want
    // nRepeats times reg buffer to be created for B of gemm0
    // because we wont be prefetching that.
    auto [preAccelRegBufferK, preAccelRegBuffersQ] =
        createRegInterrimBufferForAccel(loc, accelParamsGemm0, rewriter, 1,
                                        accelParamsGemm0.nRepeats);
    Value accRegBufferGemm0 =
        createBufferForAccelGemmOut(loc, accelParamsGemm0, rewriter);
    // Currently, there is a working assumption that this kernel is meant
    // support fp32/fp16 This should be guranteed by op verifiers.
    Type gemmOutElemType = elemTypeQxK;
    Type softmaxInElemType = elemTypeQxK;
    if (elemTypeQ == rewriter.getI8Type()) {
      gemmOutElemType = rewriter.getI32Type();
    }
    Value gemm0OutBuffer = createBufferForGemmOut(loc, gemmOutElemType,
                                                  accelParamsGemm0, rewriter);
    Value softmaxInBuffer = createBufferForGemmOut(loc, softmaxInElemType,
                                                   accelParamsGemm0, rewriter);

    // Buffers for reductions
    SmallVector<StringRef, 3> bidGridOrder = {"g_block", "m_block", "n_block"};
    TypedValue<MemRefType> ldsReductionWorkspaceBuffer =
        viewBufferAs(rewriter, ldsReductionWorkspaceByteBuffer, elemTypeQxK);

    Value gemm0OutBufferMax =
        createBufferForGemmOut(loc, elemTypeQxK, accelParamsGemm0, rewriter);
    Value gemm0OutBufferExp =
        createBufferForGemmOut(loc, elemTypeQxK, accelParamsGemm0, rewriter);
    Value gemm0OutBufferSum =
        createBufferForGemmOut(loc, elemTypeQxK, accelParamsGemm0, rewriter);

    // Buffers for gemm 1
    Value gemm1RegBufferB = gemm0OutBufferExp;
#ifdef ROCK_DEBUG_ATTENTION_REMOVE_SOFTMAX
    llvm::errs() << "Lowering attention op as a gemm-gemm op...\n";
    gemm1RegBufferB = gemm0OutBuffer;
#endif
    if (elemTypeV != elemTypeQxK) {
      gemm1RegBufferB =
          createBufferForGemmOut(loc, elemTypeV, accelParamsGemm0, rewriter);
    }
    Value gemm0ExpOutBufferToLDS =
        createBufferForGemmOut(loc, elemTypeV, accelParamsGemm0, rewriter);
    auto [preAccelRegBufferV, preAccelRegBufferQxK] =
        createRegInterrimBufferForAccel(loc, accelParamsGemm1, rewriter);
    Value accRegBufferGemm1 =
        createBufferForAccelGemmOut(loc, accelParamsGemm1, rewriter);
#ifdef ROCK_DEBUG_ATTENTION_REMOVE_SOFTMAX
    accRegBufferGemm1 = createBufferForAccelGemmOut(loc, accelParamsGemm1,
                                                    rewriter, gemm1MBlocks);
#endif
    Value gemm1OutBuffer =
        createBufferForGemmOut(loc, elemTypeQxK, accelParamsGemm1, rewriter);
#ifdef ROCK_DEBUG_ATTENTION_REMOVE_SOFTMAX
    gemm1OutBuffer = createBufferForGemmOut(loc, elemTypeQxK, accelParamsGemm1,
                                            rewriter, gemm1MBlocks);
#endif

    SmallVector<int64_t, 3> gemm1BidGridLengths = {gemm0G, gemm1MBlocks,
                                                   gemm1NBlocks};
    FailureOr<VectorDimInfo> maybeVectorDimInfoV =
        getVectorDim(rewriter, loc, inV, elemTypeV, blockSize, gemm1KPerBlock,
                     gemm1MPerBlock, gemm1kpack);
    if (failed(maybeVectorDimInfoV)) {
      return failure();
    }
    LDSLayoutConfigDim ldsLayoutCfgMG1 = getLDSLayoutConfigDim(
        elemTypeV, gemm1kpack, maybeVectorDimInfoV.value());
    int64_t gemm1InMPerThread = maybeVectorDimInfoV->inDPerThread;
    FailureOr<RegsAsMatrixSubTiles> maybeGemm1OutSubTileViews =
        accelEmitterPtrGemm1->computeOutputTransforms(
            rewriter, loc, gemm1M, gemm1N, blockSize, gemm1BidGridLengths,
            gemm1InMPerThread, gemm1InNPerThread,
            ldsLayoutCfgMG1.doSwapThreadIterSubDims);
    if (failed(maybeGemm1OutSubTileViews)) {
      return failure();
    }
    auto gemm1OutSubTileViews = maybeGemm1OutSubTileViews.value();
    RegsAsMatrixSubTiles gemm1OutSubTileViewsTr =
        transposeSubTileViews(rewriter, loc, gemm1OutSubTileViews);
    auto [fromGlobalRegBufferV, toLDSRegBufferV] = createRegBuffersForGemmIn(
        loc, gemm1KPerBlock, blockSize, elemTypeV, gemm1MPerBlock, rewriter);
    int64_t gemm1MPerThread =
        getLowerShape(gemm1OutSubTileViewsTr.threadSubTile)[0];

    // Buffers for running row state

    // o buffer; this is exactly same as gemm1OutBuffer;
    // we just need another buffer to do the special accumulation
    Value attentionOutAccBuffer = createBufferForGemmOut(
        loc, elemTypeQxK, accelParamsGemm1, rewriter, gemm1MBlocks);
    Value attentionOutAccBufferOutTyped = attentionOutAccBuffer;
    if (elemTypeQxK != elemTypeOut) {
      attentionOutAccBufferOutTyped = createBufferForGemmOut(
          loc, elemTypeOut, accelParamsGemm1, rewriter, gemm1MBlocks);
    }
    ArrayAttr attentionOutAccBufferThreadSubTileViewMaps =
        invertTransforms(rewriter, loc, gemm1OutSubTileViewsTr.threadSubTile);
    // m buffer; this only contains a reduced single value per row
    auto reducedBufferType =
        MemRefType::get({gemm1MPerThread}, elemTypeQxK, AffineMap{},
                        /*memorySpace=*/privateMemoryAddressSpace);
    auto negInfSumTyped =
        createConstantFloatOp(rewriter, loc, reducedBufferType.getElementType(),
                              reducedBufferType.getElementType(),
                              -std::numeric_limits<float>::infinity());
    auto maxRowBuffer =
        rewriter.create<rock::GpuAllocOp>(loc, reducedBufferType);
    auto expMaxDiffRowBuffer =
        rewriter.create<rock::GpuAllocOp>(loc, reducedBufferType);
    rewriter.create<FillOp>(loc, maxRowBuffer, negInfSumTyped);
    // l buffer; this only contains a reduced single value per row
    Value sumRowBuffer =
        rewriter.create<rock::GpuAllocOp>(loc, reducedBufferType);
    rewriter.create<FillOp>(loc, sumRowBuffer,
                            createZeroConstantOp(rewriter, loc, elemTypeQxK));

    zeroAccBuffer(rewriter, loc, attentionOutAccBuffer);
#ifdef ROCK_DEBUG_ATTENTION_REMOVE_SOFTMAX
    zeroAccBuffer(rewriter, loc, accRegBufferGemm1);
#endif
    TypedValue<MemRefType> ldsTileBufferQ;
    // If gemm0K is equal to gemm0KPerBlock that means
    // effectively there is no K loop. Therefore, we
    // can prefetch the Q tile into regs outside of the
    // loop.
    if (gemm0K == gemm0KPerBlock) {
      LLVM_DEBUG(llvm::dbgs()
                 << "rock.attention: gemm0K is equal to gemm0KPerBlock\n");
      LLVM_DEBUG(llvm::dbgs()
                 << "rock.attention: Prefetching Q tile into regs...\n");
      Value zero = rewriter.createOrFold<ConstantIndexOp>(loc, 0);
      // it is fine m iteration to be zero as it irrelevant to Q tensor
      // as the first gemm is Kt x Qt.
      auto gridCoordsGemm0LoadQ = layout::makeGxNGridLayout(
          rewriter, loc, bid, zero, gemm0NBlocks, gridSize, arch);
      if (doBypassLDSForQ) {
        LogicalResult statusLoadQTile = loadAndStoreGemmInputTile(
            loc, inQ, /*kiter=*/zero, gridCoordsGemm0LoadQ,
            fromGlobalRegBufferQ, toLDSRegBufferQ, preAccelRegBuffersQ, "n",
            gemm0kpack, gemm0KpacksPerBlock, gemm0NPerBlock, blockSize,
            gridSize, bidGridOrder, gemm0BidGridLengths, forceUnroll, rewriter,
            *accelEmitterPtrGemm0.get(), ldsLayoutCfgNG0);
        if (failed(statusLoadQTile)) {
          return failure();
        }
      } else {
        LogicalResult statusLoadQ = loadAndStoreGemmInputTile(
            loc, inQ, /*kiter=*/zero, gridCoordsGemm0LoadQ,
            fromGlobalRegBufferQ, toLDSRegBufferQ, ldsByteBufferQ, "n",
            gemm0kpack, gemm0KpacksPerBlock, gemm0NPerBlock, blockSize,
            gridSize, bidGridOrder, gemm0BidGridLengths, forceUnroll, rewriter,
            *accelEmitterPtrGemm0.get(), ldsLayoutCfgNG0);
        if (failed(statusLoadQ)) {
          return failure();
        }
        ldsTileBufferQ = viewBufferAs(rewriter, ldsByteBufferQ,
                                      vectorTypeOrSelf(elemTypeQ, gemm0kpack));
        loadGemmOperandsFromLDSToRegs(
            rewriter, loc, ldsTileBufferQ, preAccelRegBuffersQ, "n", blockSize,
            gemm0InMPerThread, *accelEmitterPtrGemm0.get(),
            ldsLayoutCfgNG0.doRotateWithK);
      }
    }

    bool isReverseGrid = succeeded(rock::getReverseGrid(op));
    affine::AffineForOp mLoopOp =
        rewriter.create<affine::AffineForOp>(loc, 0, gemm0MBlocks, 1);
    {
      PatternRewriter::InsertionGuard guard(rewriter);
      rewriter.setInsertionPointToStart(mLoopOp.getBody());
      int64_t kIterationsGemm0 = gemm0K / gemm0KPerBlock;
      Value kIterationsGemm0Val =
          rewriter.createOrFold<arith::ConstantIndexOp>(loc, kIterationsGemm0);
      Value mIterationsGemm0Val =
          rewriter.createOrFold<arith::ConstantIndexOp>(loc, gemm0MBlocks);
      Value mLoopIV = mLoopOp.getInductionVar();
      if (isReverseGrid) {
        AffineMap reverseMap = rock::getIdxReversalMap(rewriter);
        mLoopIV = rewriter.createOrFold<affine::AffineApplyOp>(
            loc, reverseMap, ValueRange{mLoopIV, mIterationsGemm0Val});
      }
      zeroAccBuffer(rewriter, loc, accRegBufferGemm0);
      layout::GridCoordinates gridCoordsGemm0 = layout::makeGxNGridLayout(
          rewriter, loc, bid, mLoopIV, gemm0NBlocks, gridSize, arch);
      affine::AffineForOp kLoopOp =
          rewriter.create<affine::AffineForOp>(loc, 0, kIterationsGemm0, 1);
      {
        PatternRewriter::InsertionGuard guard(rewriter);
        rewriter.setInsertionPointToStart(kLoopOp.getBody());
        Value kLoopIV = kLoopOp.getInductionVar();
        // Purpose of reversing the grid is to exploit
        // (if any) temporal locality between producers
        // and consumers of data between kernels.
        // Towards that goal, the kLoop has to be reversed
        // to use latest producer.
        if (isReverseGrid) {
          AffineMap reverseMap = rock::getIdxReversalMap(rewriter);
          kLoopIV = rewriter.createOrFold<affine::AffineApplyOp>(
              loc, reverseMap, ValueRange{kLoopIV, kIterationsGemm0Val});
        }
        // if gemm0K is equal to gemm0KPerBlock, the Q tile
        // is already prefetched into regs. See above.
        if (gemm0K != gemm0KPerBlock) {
          LogicalResult statusLoadQ = loadAndStoreGemmInputTile(
              loc, inQ, kLoopIV, gridCoordsGemm0, fromGlobalRegBufferQ,
              toLDSRegBufferQ, ldsByteBufferQ, "n", gemm0kpack,
              gemm0KpacksPerBlock, gemm0NPerBlock, blockSize, gridSize,
              bidGridOrder, gemm0BidGridLengths, forceUnroll, rewriter,
              *accelEmitterPtrGemm0.get(), ldsLayoutCfgNG0);
          if (failed(statusLoadQ)) {
            return failure();
          }
          ldsTileBufferQ =
              viewBufferAs(rewriter, ldsByteBufferQ,
                           vectorTypeOrSelf(elemTypeQ, gemm0kpack));
        }
        LogicalResult statusLoadKTile = loadAndStoreGemmInputTile(
            loc, inK, kLoopIV, gridCoordsGemm0, fromGlobalRegBufferK,
            toLDSRegBufferK, ldsByteBufferK, "m", gemm0kpack,
            gemm0KpacksPerBlock, gemm0MPerBlock, blockSize, gridSize,
            bidGridOrder, gemm0BidGridLengths, forceUnroll, rewriter,
            *accelEmitterPtrGemm0.get(), ldsLayoutCfgMG0);
        if (failed(statusLoadKTile)) {
          return failure();
        }
        TypedValue<MemRefType> ldsTileBufferK = viewBufferAs(
            rewriter, ldsByteBufferK, vectorTypeOrSelf(elemTypeK, gemm0kpack));
        // LDS barrier.
        rewriter.create<LDSBarrierOp>(loc);
        // if gemm0K is equal to gemm0KPerBlock, the Q tile
        // is already prefetched into regs. See above.
        if (gemm0K != gemm0KPerBlock) {
          loadGemmOperandsFromLDSToRegs(
              rewriter, loc, ldsTileBufferQ, preAccelRegBuffersQ, "n",
              blockSize, gemm0InNPerThread, *accelEmitterPtrGemm0.get(),
              ldsLayoutCfgNG0.doRotateWithK);
        }
        // Emit lowered blockwise GEMM 0.

        // Here we cannot use the full blockwise gemm operation
        // because it expects the operands to be present in the LDS.
        // That limits our ability to prefetch Q tile into regs outside
        // the attention loop. Therefore, we directly do AccelGemmOp as
        // if blockwise gemm would have been lowered to except the Q tile
        // fetching is lifted out.
        Value wrappedLDSBufferForLoadA =
            accelEmitterPtrGemm0->wrapLDSBufferForLoad(
                rewriter, loc, ldsTileBufferK, op.getBlockSize(),
                gemm0InMPerThread, "m", false);
        affine::AffineForOp nRepeatsLoop = rewriter.create<affine::AffineForOp>(
            loc, 0, accelParamsGemm0.nRepeats, 1);
        {
          PatternRewriter::InsertionGuard guard(rewriter);
          rewriter.setInsertionPointToStart(nRepeatsLoop.getBody());
          Value ni = nRepeatsLoop.getInductionVar();
          Value preAccelRegBufferQ = preAccelRegBuffersQ;
          if (accelParamsGemm0.nRepeats > 1) {
            preAccelRegBufferQ =
                createSliceOfFirstDim(rewriter, loc, preAccelRegBuffersQ, ni);
          }
          auto mLoop = rewriter.create<affine::AffineForOp>(
              loc, 0, accelParamsGemm0.mRepeats);
          {
            OpBuilder::InsertionGuard guard(rewriter);
            rewriter.setInsertionPointToStart(mLoop.getBody());
            Value mi = mLoop.getInductionVar();
            // regsB = read B from LDS
            rewriter.create<ThreadwiseReadIntoOp>(
                loc, wrappedLDSBufferForLoadA, preAccelRegBufferK,
                rewriter.getArrayAttr({}), ValueRange{tid, mi}, true, true);
            // regsC += regsA * regsB
            auto kLoop = rewriter.create<affine::AffineForOp>(
                loc, 0, accelParamsGemm0.kBasePerThread);
            {
              OpBuilder::InsertionGuard guard(rewriter);
              rewriter.setInsertionPointToStart(kLoop.getBody());
              Value viewA = accelEmitterPtrGemm0->generateThreadwiseViewBufferA(
                  rewriter, loc, preAccelRegBufferK);
              Value viewB = accelEmitterPtrGemm0->generateThreadwiseViewBufferB(
                  rewriter, loc, preAccelRegBufferQ);
              Value viewC = accelEmitterPtrGemm0->generateThreadwiseViewBufferC(
                  rewriter, loc, accRegBufferGemm0);
              Value ki = kLoop.getInductionVar();
              rewriter.create<ThreadwiseAccelGemmOp>(
                  loc, viewA, viewB, viewC, ValueRange{mi, ni, ki},
                  op.getArchAttr(), op.getFeaturesAttr(), op.getParams0Attr());
            }
          }
        }
      }
      accelEmitterPtrGemm0->computeOutputConversion(
          rewriter, loc, accRegBufferGemm0, gemm0OutBuffer, forceUnroll);

      int64_t prePadG0M = gemm0M;
      if (op.getPrePadG0M().has_value()) {
        prePadG0M = op.getPrePadG0M().value().getSExtValue();
      }
      int64_t prePadG0N = gemm0N;
      if (op.getPrePadG0N().has_value()) {
        prePadG0N = op.getPrePadG0N().value().getSExtValue();
      }
      RegsAsMatrixSubTiles gemm0OutSubTileViewsTrUnPadded =
          unpadGridSubTileView(rewriter, loc, gemm0OutSubTileViewsTr, prePadG0N,
                               prePadG0M);

      // Align the preSoftmaxElementWise (if any) linalg.generic to
      // be performed on the output of the first gemm.
      FailureOr<Value> maybeSoftmaxInBuffer = postProcessFirstGemm(
          rewriter, loc, op, gridCoordsGemm0, gemm0OutBuffer, softmaxInBuffer,
          gemm0OutSubTileViewsTrUnPadded);
      if (failed(maybeSoftmaxInBuffer)) {
        return op.emitError("post processing first gemm failed.\n");
      }
      gemm0OutBuffer = maybeSoftmaxInBuffer.value();
      // Scale gemm0 output by (1/ln2)
      // So that we can use exp2 instead of exp.
#ifndef ROCK_DEBUG_ATTENTION_REMOVE_SOFTMAX
      Value ln2Recip = createConstantFloatOp(rewriter, loc, elemTypeQxK,
                                             elemTypeQxK, 1.44269504);
      postProcessFirstGemmSplat<ElementwiseMultOp>(
          rewriter, loc, gridCoordsGemm0, gemm0OutBuffer, gemm0OutSubTileViews,
          ln2Recip.getDefiningOp<arith::ConstantOp>().getValue());
#endif

      // Handle padding
      bool hasPadding =
          op.getPrePadG0M().has_value() || op.getPrePadG0N().has_value();
      if (hasPadding) {
        createFirstGemmNegInfPadding(rewriter, loc, gridCoordsGemm0,
                                     gemm0OutBuffer,
                                     gemm0OutSubTileViewsTrUnPadded);
      }

      APInt reductionAxis = APInt(64, 1);
      APInt nrDimPerThread = APInt(64, gemm0MPerBlock / gemm0MPerThread);
      // LDS barrier.
      rewriter.create<LDSBarrierOp>(loc);
      rewriter.create<BlockwiseBroadcastReduceOp>(
          loc, gemm0OutBuffer, ldsReductionWorkspaceBuffer, gemm0OutBufferMax,
          /*extraOut=*/nullptr, reductionAxis, rock::ReduceMethod::Max,
          gemm0OutSubTileViewsTr.blockSubTile,
          gemm0OutSubTileViewsTr.blockSubTileTidSlice.value(),
          gemm0OutSubTileViewsTr.threadSubTile, /*extraViews=*/nullptr,
          blockSize);
      // softmax normalization.
      Value gemm0MNThreadwiseView =
          transform(rewriter, gemm0OutBuffer,
                    invertTransforms(rewriter, loc,
                                     gemm0OutSubTileViewsTr.threadSubTile));
      Value gemm0MNExpThreadwiseView =
          transform(rewriter, gemm0OutBufferExp,
                    invertTransforms(rewriter, loc,
                                     gemm0OutSubTileViewsTr.threadSubTile));
      Value gemm0MNMaxThreadwiseView =
          transform(rewriter, gemm0OutBufferMax,
                    invertTransforms(rewriter, loc,
                                     gemm0OutSubTileViewsTr.threadSubTile));
      expSubstractMaxFromGemm0(rewriter, loc, gemm0MNThreadwiseView,
                               gemm0MNExpThreadwiseView,
                               gemm0MNMaxThreadwiseView, maxRowBuffer);
      // LDS barrier is needed because
      // of the LDS workspace reuse.
      rewriter.create<LDSBarrierOp>(loc);
      rewriter.create<BlockwiseBroadcastReduceOp>(
          loc, gemm0OutBufferExp, ldsReductionWorkspaceBuffer,
          gemm0OutBufferSum, /*extraOut=*/nullptr, reductionAxis,
          rock::ReduceMethod::Sum, gemm0OutSubTileViewsTr.blockSubTile,
          gemm0OutSubTileViewsTr.blockSubTileTidSlice.value(),
          gemm0OutSubTileViewsTr.threadSubTile,
          /*extraViews=*/nullptr, blockSize);
      // LDS barrier.
      rewriter.create<LDSBarrierOp>(loc);
      Value gemm0SumThreadwiseView =
          transform(rewriter, gemm0OutBufferSum,
                    invertTransforms(rewriter, loc,
                                     gemm0OutSubTileViewsTr.threadSubTile));
      Value gemm0MaxThreadwiseView =
          transform(rewriter, gemm0OutBufferMax,
                    invertTransforms(rewriter, loc,
                                     gemm0OutSubTileViewsTr.threadSubTile));
      updateRowSum(rewriter, loc, gemm0SumThreadwiseView,
                   gemm0MaxThreadwiseView, sumRowBuffer, maxRowBuffer,
                   expMaxDiffRowBuffer);

      // Emit blockwise GEMM 1.
      {
        if (elemTypeV != elemTypeQxK) {
          createTypeConversionStore(rewriter, loc, gemm0OutBufferExp,
                                    gemm1RegBufferB);
        }
        Value wrappedLDSBufferForLoadB;
        if (!doBypassLDSSecondGemm) {
          // The output RegsAsSubTile views are N x M where N is reduction dim
          RegsAsMatrixSubTiles gemm0OutSubTileNxMViews = gemm0OutSubTileViews;
          ArrayAttr gemm0ThreadwiseSubtileViewNxMMaps = invertTransforms(
              rewriter, loc, gemm0OutSubTileNxMViews.threadSubTile);
          Value gemm0ExpNMThreadwiseView = transform(
              rewriter, gemm1RegBufferB, gemm0ThreadwiseSubtileViewNxMMaps);
          // Correct the below toLDSViews to be max LDS vectorizable
          // (For now just hacked in the existing view)
          // Copy copyKPerThread is set to 1 because
          // K is not packed as kpack vectors. Therefore, setting
          // copyKPerThread to be 1 will always make the LDS write
          // to be scalars -- which makes the following layout agnostic.
          // We should get rid of storing to LDS altogether with
          // the transposed layout for this gemm.
          LogicalResult storeGemm1ATileStatus = storeGemmInputTile(
              rewriter, loc, gemm1kpack, gemm0ExpNMThreadwiseView,
              gemm0OutSubTileNxMViews, gemm0ExpOutBufferToLDS,
              gemm1LDSByteBufferB, gemm1KpacksPerBlock, "n", gemm1KPerBlock,
              gemm1NPerBlock, /*copyKPerThread=*/1, gemm1InNPerThread,
              forceUnroll, false);
          if (failed(storeGemm1ATileStatus)) {
            return failure();
          }
          TypedValue<MemRefType> gemm1LDSBufferB =
              viewBufferAs(rewriter, gemm1LDSByteBufferB,
                           vectorTypeOrSelf(elemTypeV, gemm1kpack));
          wrappedLDSBufferForLoadB = accelEmitterPtrGemm1->wrapLDSBufferForLoad(
              rewriter, loc, gemm1LDSBufferB, op.getBlockSize(),
              gemm1InNPerThread, "n", false);
        }

        affine::AffineForOp g1MLoopOp =
            rewriter.create<affine::AffineForOp>(loc, 0, gemm1MBlocks, 1);
        {
          OpBuilder::InsertionGuard guard(rewriter);
          rewriter.setInsertionPointToStart(g1MLoopOp.getBody());
          Value g1MLoopIndVar = g1MLoopOp.getInductionVar();
#ifndef ROCK_DEBUG_ATTENTION_REMOVE_SOFTMAX
          zeroAccBuffer(rewriter, loc, accRegBufferGemm1);
#else
          if (gemm1MBlocks > 1) {
            accRegBufferGemm1 = createSliceOfFirstDim(
                rewriter, loc, accRegBufferGemm1, g1MLoopIndVar);
          }
#endif
          auto gridCoordsGemm1 = layout::makeGxNGridLayout(
              rewriter, loc, bid, g1MLoopIndVar, gemm1NBlocks, gridSize, arch);

          LogicalResult statusLoadVTile = loadAndStoreGemmInputTile(
              loc, inV,
              /*kIter=*/mLoopIV, gridCoordsGemm1, fromGlobalRegBufferV,
              toLDSRegBufferV, ldsByteBufferV, "m", gemm1kpack,
              gemm1KpacksPerBlock, gemm1MPerBlock, blockSize, gridSize,
              bidGridOrder, gemm1BidGridLengths, forceUnroll, rewriter,
              *accelEmitterPtrGemm1.get(), ldsLayoutCfgMG1);
          if (failed(statusLoadVTile)) {
            return failure();
          }
          TypedValue<MemRefType> ldsTileBufferV =
              viewBufferAs(rewriter, ldsByteBufferV,
                           vectorTypeOrSelf(elemTypeV, gemm1kpack));
          // LDS barrier.
          rewriter.create<LDSBarrierOp>(loc);
          // Emit GEMM 1.
          Value wrappedLDSBufferForLoadA =
              accelEmitterPtrGemm1->wrapLDSBufferForLoad(
                  rewriter, loc, ldsTileBufferV, op.getBlockSize(),
                  gemm1InMPerThread, "m", ldsLayoutCfgMG1.doRotateWithK,
                  doBypassLDSSecondGemm);
          ArrayAttr gemm1ThreadwiseSubtileViewDxKMaps = invertTransforms(
              rewriter, loc, gemm0OutSubTileViewsTr.threadSubTile);
          Value gemm1BDxKThreadwiseView = transform(
              rewriter, gemm1RegBufferB, gemm1ThreadwiseSubtileViewDxKMaps);
          affine::AffineForOp nRepeatsLoop =
              rewriter.create<affine::AffineForOp>(
                  loc, 0, accelParamsGemm1.nRepeats, 1);
          {
            PatternRewriter::InsertionGuard guard(rewriter);
            rewriter.setInsertionPointToStart(nRepeatsLoop.getBody());
            affine::AffineForOp mRepeatsLoop =
                rewriter.create<affine::AffineForOp>(
                    loc, 0, accelParamsGemm1.mRepeats, 1);
            {
              PatternRewriter::InsertionGuard guard(rewriter);
              rewriter.setInsertionPointToStart(mRepeatsLoop.getBody());
              Value ni = nRepeatsLoop.getInductionVar();
              Value mi = mRepeatsLoop.getInductionVar();

              // regsA = read A from LDS
              rewriter.create<ThreadwiseReadIntoOp>(
                  loc, wrappedLDSBufferForLoadA, preAccelRegBufferV,
                  rewriter.getArrayAttr({}), ValueRange{tid, mi}, true, true);
              // regsB = read B from LDS
              if (!doBypassLDSSecondGemm) {
                rewriter.create<ThreadwiseReadIntoOp>(
                    loc, wrappedLDSBufferForLoadB, preAccelRegBufferQxK,
                    rewriter.getArrayAttr({}), ValueRange{tid, ni}, true, true);
              } else {
                rewriter.create<ThreadwiseReadIntoOp>(
                    loc, gemm1BDxKThreadwiseView, preAccelRegBufferQxK,
                    rewriter.getArrayAttr({}), ValueRange{ni}, true, true);
              }

              affine::AffineForOp kBasePerThreadLoop =
                  rewriter.create<affine::AffineForOp>(
                      loc, 0, accelParamsGemm1.kBasePerThread, 1);
              {
                PatternRewriter::InsertionGuard guard(rewriter);
                rewriter.setInsertionPointToStart(kBasePerThreadLoop.getBody());
                Value ki = kBasePerThreadLoop.getInductionVar();

                Value viewA =
                    accelEmitterPtrGemm1->generateThreadwiseViewBufferA(
                        rewriter, loc, preAccelRegBufferV);
                Value viewB =
                    accelEmitterPtrGemm1->generateThreadwiseViewBufferB(
                        rewriter, loc, preAccelRegBufferQxK);
                Value viewC =
                    accelEmitterPtrGemm1->generateThreadwiseViewBufferC(
                        rewriter, loc, accRegBufferGemm1);

                // regsC += regsA * regsB
                rewriter.create<ThreadwiseAccelGemmOp>(
                    loc, viewA, viewB, viewC, ValueRange{mi, ni, ki},
                    op.getArchAttr(), op.getFeaturesAttr(),
                    op.getParams1Attr());
              }
            }
          }

          // There is no second k-loop
          // Therefore can get the output straight away
          Value gemm1OutBufferPerG1MBlock = gemm1OutBuffer;
#ifdef ROCK_DEBUG_ATTENTION_REMOVE_SOFTMAX
          if (gemm1MBlocks > 1) {
            gemm1OutBufferPerG1MBlock = createSliceOfFirstDim(
                rewriter, loc, gemm1OutBuffer, g1MLoopIndVar);
          }
#endif
          accelEmitterPtrGemm1->computeOutputConversion(
              rewriter, loc, accRegBufferGemm1, gemm1OutBufferPerG1MBlock,
              forceUnroll);
          Value attentionOutAccBufferPerG1MBlock = attentionOutAccBuffer;
          if (gemm1MBlocks > 1) {
            attentionOutAccBufferPerG1MBlock = createSliceOfFirstDim(
                rewriter, loc, attentionOutAccBuffer, g1MLoopIndVar);
          }
          ArrayAttr invertedGemm1threadSubTileMaps = invertTransforms(
              rewriter, loc, gemm1OutSubTileViewsTr.threadSubTile);
          Value gemm1MNThreadwiseView =
              transform(rewriter, gemm1OutBufferPerG1MBlock,
                        invertedGemm1threadSubTileMaps);
          // Rescale/correct output, rowMax and rowSums
          Value attentionOutAccBufferView =
              transform(rewriter, attentionOutAccBufferPerG1MBlock,
                        attentionOutAccBufferThreadSubTileViewMaps);
          createAttentionRowStateCorrections(
              rewriter, loc, gemm1MNThreadwiseView, attentionOutAccBufferView,
              expMaxDiffRowBuffer);
        }
      }
    }
    {
      affine::AffineForOp g1MLoopOp =
          rewriter.create<affine::AffineForOp>(loc, 0, gemm1MBlocks, 1);
      {
        OpBuilder::InsertionGuard guard(rewriter);
        rewriter.setInsertionPointToStart(g1MLoopOp.getBody());
        Value g1MLoopIndVar = g1MLoopOp.getInductionVar();
        Value attentionOutAccBufferPerG1MBlock = attentionOutAccBuffer;
        if (gemm1MBlocks > 1) {
          attentionOutAccBufferPerG1MBlock = createSliceOfFirstDim(
              rewriter, loc, attentionOutAccBuffer, g1MLoopIndVar);
        }
        Value attentionOutAccBufferView =
            transform(rewriter, attentionOutAccBufferPerG1MBlock,
                      attentionOutAccBufferThreadSubTileViewMaps);
        scaleFinalOutput(rewriter, loc, attentionOutAccBufferView,
                         sumRowBuffer);
      }
    }
    // We flatten output buffer in case gemm1MBlocks > 1
    // where those are iterated.
    if (elemTypeQxK != elemTypeOut) {
      createTypeConversionStore(rewriter, loc, attentionOutAccBuffer,
                                attentionOutAccBufferOutTyped);
    }
#ifdef ROCK_DEBUG_ATTENTION_REMOVE_SOFTMAX
    attentionOutAccBufferOutTyped = gemm1OutBuffer;
#endif
    MemRefType attentionOutAccBufferOutType =
        cast<MemRefType>(attentionOutAccBufferOutTyped.getType());
    int64_t numElementsAttnOut = attentionOutAccBufferOutType.getNumElements();
    // This map will create an upper view [gblock, nblock, flatiter] -> [gblock,
    // miter, nblock, iter]
    TransformMapAttr flatToMiterMap =
        getFlatToMiterMap(rewriter, gemm0G, gemm1MBlocks, gemm1NBlocks,
                          blockSize, numElementsAttnOut);
    ArrayAttr outGridSubTile =
        prependUpperViews(rewriter, rewriter.getArrayAttr({flatToMiterMap}),
                          gemm1OutSubTileViews.gridSubTile);
    Value zero = rewriter.createOrFold<ConstantIndexOp>(loc, 0);
<<<<<<< HEAD
    auto gridCoordsGemm1 =
        layout::makeGxNGridLayout(rewriter, loc, bid, zero, gemm1NBlocks);
    Value attentionOutAccBufferOutTypedFlat =
        getFlattenedMemref(rewriter, attentionOutAccBufferOutTyped);
=======
    auto gridCoordsGemm1 = layout::makeGxNGridLayout(
        rewriter, loc, bid, zero, gemm1NBlocks, gridSize, arch);
>>>>>>> 279c28c7
    rewriter.create<ThreadwiseWriteAllOp>(
        loc, attentionOutAccBufferOutTypedFlat, trOut, outGridSubTile,
        /*extraIndices=*/
        ValueRange{gridCoordsGemm1.g_block, gridCoordsGemm1.n_block, tid},
        op.getFeatures(), rock::StoreMethod::Set, forceUnroll,
        /*useIndexDiffs=*/true);
    rewriter.eraseOp(op);
    return success();
  }
};

//===----------------------------------------------------------------------===//
// GridwiseGemmAccel lowering.
//===----------------------------------------------------------------------===//

struct GridwiseGemmAccelRewritePattern
    : public OpRewritePattern<GridwiseGemmAccelOp> {
  using OpRewritePattern<GridwiseGemmAccelOp>::OpRewritePattern;

  LogicalResult matchAndRewrite(GridwiseGemmAccelOp op,
                                PatternRewriter &b) const override {
    Location loc = op.getLoc();

    // Obtain data types of inputs.
    auto elementTypeA = op.getA().getType().getElementType();
    auto elementTypeB = op.getB().getType().getElementType();
    auto destType = op.getC().getType().getElementType();

    // Prepare some useful constants.
    Value matA = op.getA();
    Value matB = op.getB();

    // Obtain critical matrix dimensions.
    ArrayRef<int64_t> aShape, bShape, cShape;
    aShape = op.getA().getType().getShape();
    bShape = op.getB().getType().getShape();
    cShape = op.getC().getType().getShape();
    // Obtain critical matrix dimensions.
    int64_t G = aShape[0];
    int64_t K = aShape[1];
    int64_t M = aShape[2];
    int64_t N = bShape[2];

    // Obtain critical tuning parameters.
    StringRef arch = op.getArch();
    uint32_t blockSize = op.getBlockSize();
    uint32_t gridSize = op.getGridSize();
    RockAccelTuningParamAttrInterface tuningParams = op.getParams();
    int64_t kpack = tuningParams.getKpack();
    // TODO: kPerBlock, as defined in parameter selection etc,
    // is in units of kPack, not individual k. This should be changed
    // at some future point, but it'll be worked around for now.
    int64_t kpacksPerBlock = tuningParams.getKpackPerBlock();
    int64_t mPerBlock = tuningParams.getMPerBlock();
    int64_t nPerBlock = tuningParams.getNPerBlock();
    int64_t mBlocks = M / mPerBlock;
    int64_t nBlocks = N / nPerBlock;
    bool forceUnroll = tuningParams.getForceUnroll();
    int64_t kPerBlock = kpacksPerBlock * kpack;

    if (!isValidBlockSize(blockSize, kPerBlock, mPerBlock, nPerBlock)) {
      return emitError(loc) << "Block size too large, rejecting as invalid.\n";
    }

    int64_t aCopyPerThread = (kPerBlock * mPerBlock) / blockSize;
    int64_t bCopyPerThread = (kPerBlock * nPerBlock) / blockSize;

    int64_t aCopyKpacksPerThread =
        math_util::integer_divide_ceil(aCopyPerThread, kpack);
    int64_t bCopyKpacksPerThread =
        math_util::integer_divide_ceil(bCopyPerThread, kpack);

    // Get the vector copy layout for A and B
    FailureOr<VectorDimInfo> maybeVecDimInfoA = getVectorDim(
        b, loc, matA, elementTypeA, blockSize, kPerBlock, mPerBlock, kpack);
    if (failed(maybeVecDimInfoA)) {
      return failure();
    }
    FailureOr<VectorDimInfo> maybeVecDimInfoB = getVectorDim(
        b, loc, matB, elementTypeB, blockSize, kPerBlock, nPerBlock, kpack);
    if (failed(maybeVecDimInfoB)) {
      return failure();
    }
    LLVM_DEBUG(llvm::dbgs()
               << "gridSize: " << gridSize << "\n"
               << "blockSize: " << blockSize << "\n"
               << "aCopyPerThread: " << aCopyPerThread << "\n"
               << "bCopyPerThread: " << bCopyPerThread << "\n"
               << "aCopyKpacksPerThread: " << aCopyKpacksPerThread << "\n"
               << "bCopyKpacksPerThread: " << bCopyKpacksPerThread << "\n"
               << "aVectorDim: " << maybeVecDimInfoA->vectorDim << "\n"
               << "aVectorLen: " << maybeVecDimInfoA->vectorLen << "\n"
               << "bVectorDim: " << maybeVecDimInfoB->vectorDim << "\n"
               << "bVectorLen: " << maybeVecDimInfoB->vectorLen << "\n"
               << "vectorTiebreaker: " << maybeVecDimInfoA->vectorTiebreaker
               << "\n"
               << "kPerBlock: " << kPerBlock << "\n"
               << "mPerBlock: " << mPerBlock << "\n"
               << "nPerBlock: " << nPerBlock << "\n"
               << "aCopyKPerThread: " << maybeVecDimInfoA->inKPerThread << "\n"
               << "bCopyKPerThread: " << maybeVecDimInfoB->inKPerThread << "\n"
               << "copyMPerThread: " << maybeVecDimInfoA->inDPerThread << "\n"
               << "copyNPerThread: " << maybeVecDimInfoB->inDPerThread << "\n");
    SmallVector<int64_t, 3> bidGridLengths = {G, mBlocks, nBlocks};
    SmallVector<StringRef, 3> bidGridOrder = {"g_block", "m_block", "n_block"};
    FailureOr<RegsAsMatrixSubTiles> maybeABufferViews = getLoadRegsAsTileViews(
        b, loc, matA, "m", bidGridOrder, bidGridLengths, blockSize, kPerBlock,
        mPerBlock, maybeVecDimInfoA->inKPerThread,
        maybeVecDimInfoA->inDPerThread,
        maybeVecDimInfoA->vectorDim == GemmDimension::K);
    if (failed(maybeABufferViews)) {
      return failure();
    }
    Value wrappedA = transform(b, matA, maybeABufferViews->gridSubTile);
    FailureOr<RegsAsMatrixSubTiles> maybeBBufferViews = getLoadRegsAsTileViews(
        b, loc, matB, "n", bidGridOrder, bidGridLengths, blockSize, kPerBlock,
        nPerBlock, maybeVecDimInfoB->inKPerThread,
        maybeVecDimInfoB->inDPerThread,
        maybeVecDimInfoB->vectorDim == GemmDimension::K);
    if (failed(maybeBBufferViews)) {
      return failure();
    }
    Value wrappedB = transform(b, matB, maybeBBufferViews->gridSubTile);

    // Get current workgroup ID.
    auto bid = b.create<WorkgroupIdOp>(loc, b.getIndexType());
    // Get current workitem ID.
    auto tid = b.create<WorkitemIdOp>(loc, b.getIndexType());

    auto loadBufferA =
        gpuAlloc(b, loc, aCopyPerThread, elementTypeA, AddressSpace::Private);
    auto loadBufferB =
        gpuAlloc(b, loc, bCopyPerThread, elementTypeB, AddressSpace::Private);

    auto zeroConstantOp = b.create<ConstantIndexOp>(loc, 0);
    // Compute grid coordinates
    auto gridCoords = layout::makeGroupedGridLayout(
        b, loc, bid,
        {G, mBlocks, nBlocks, op.getNumCU(), elementTypeA, destType}, arch);

    Value storeBufferA =
        gpuAlloc(b, loc, aCopyPerThread, elementTypeA, AddressSpace::Private);
    Value storeBufferB =
        gpuAlloc(b, loc, bCopyPerThread, elementTypeB, AddressSpace::Private);

    bool isKContiguousDimA = maybeVecDimInfoA->vectorDim == GemmDimension::K;
    bool isKContiguousDimB = maybeVecDimInfoB->vectorDim == GemmDimension::K;
    LDSLayoutConfigDim ldsLayoutConfigA =
        getLDSLayoutConfigDim(elementTypeA, kpack, maybeVecDimInfoA.value());
    LDSLayoutConfigDim ldsLayoutConfigB =
        getLDSLayoutConfigDim(elementTypeB, kpack, maybeVecDimInfoB.value());

    // We invert the transforms that are iter --> K x D slice of the tensor
    // so that we can view loadBuffer as a K x D tensor
    ArrayAttr loadBufferAViews =
        invertTransforms(b, loc, maybeABufferViews->threadSubTile);
    Value viewLoadBufferA = transform(b, loadBufferA, loadBufferAViews);
    // Prior to LDS store, we need re-arrange register buffer to maxmize LDS
    // vectorization Hence, creating the view w.r.t global that correspond to
    // such re-arranged register buffer
    FailureOr<RegsAsMatrixSubTiles> maybeALdsStoreViews =
        getPackedRegsAsTileViews(
            b, loc, matA, "m", bidGridOrder, bidGridLengths, blockSize,
            kPerBlock, mPerBlock, maybeVecDimInfoA->inKPerThread,
            maybeVecDimInfoA->inDPerThread, kpack, isKContiguousDimA,
            ldsLayoutConfigA.doSwapThreadIterSubDims);
    if (failed(maybeALdsStoreViews)) {
      return failure();
    }
    ArrayAttr storeBufferAViews =
        invertTransforms(b, loc, maybeALdsStoreViews->threadSubTile);
    Value viewStoreBufferA = transform(b, storeBufferA, storeBufferAViews);
    ArrayAttr loadBufferBViews =
        invertTransforms(b, loc, maybeBBufferViews->threadSubTile);
    Value viewLoadBufferB = transform(b, loadBufferB, loadBufferBViews);
    // Prior to LDS store, we need re-arrange register buffer to maxmize LDS
    // vectorization Hence, creating the view w.r.t global that correspond to
    // such re-arranged register buffer
    FailureOr<RegsAsMatrixSubTiles> maybeBLdsStoreViews =
        getPackedRegsAsTileViews(
            b, loc, matB, "n", bidGridOrder, bidGridLengths, blockSize,
            kPerBlock, nPerBlock, maybeVecDimInfoB->inKPerThread,
            maybeVecDimInfoB->inDPerThread, kpack, isKContiguousDimB,
            ldsLayoutConfigB.doSwapThreadIterSubDims);
    if (failed(maybeBLdsStoreViews)) {
      return failure();
    }
    ArrayAttr storeBufferBViews =
        invertTransforms(b, loc, maybeBLdsStoreViews->threadSubTile);
    Value viewStoreBufferB = transform(b, storeBufferB, storeBufferBViews);
    // Obtain Accelerator-related attributes.
    int64_t mPerWave = tuningParams.getMPerWave();
    int64_t nPerWave = tuningParams.getNPerWave();

    auto accelEmitterPtr = accel::AccelEmitter::select(
        op.getFeatures(), elementTypeA, elementTypeB, arch, tuningParams);

    if (!accelEmitterPtr)
      return op.emitOpError("Unable to emit accelerator code.");

    // Extract relevant accelerator parameters
    rock::accel::AccelEmitterParams params = accelEmitterPtr->getParams();
    int64_t nResultVectors = params.nResultVectors;
    int64_t mRepeats = params.mRepeats;
    int64_t nRepeats = params.nRepeats;
    int64_t kBasePerThread = params.kBasePerThread;
    Type argTypeA = params.argTypeA;
    Type argTypeB = params.argTypeB;
    VectorType accVectorType = params.accVectorType;
    int64_t numOutputVectorElements = params.numOutputVectorElements();
    bool useIndexDiffs = true;

    LLVM_DEBUG(llvm::dbgs()
               << "M: " << M << "\n"
               << "N: " << N << "\n"
               << "K: " << K << "\n"
               << "G: " << G << "\n"
               << "mPerBlock: " << mPerBlock << "\n"
               << "nPerBlock: " << nPerBlock << "\n"
               << "kPerBlock: " << kPerBlock << "\n"
               << "kpack: " << kpack << "\n"
               << "mBlocks = M / mPerBlock: " << mBlocks << "\n"
               << "nBlocks = N / nPerBlock: " << nBlocks << "\n"
               << "mPerWave: " << mPerWave << "\n"
               << "nPerWave: " << nPerWave << "\n"
               << "aVectorLen: " << maybeVecDimInfoA->vectorLen << "\n"
               << "bVectorLen: " << maybeVecDimInfoB->vectorLen << "\n"
               << "aVectorDim: " << maybeVecDimInfoA->vectorDim << "\n"
               << "bVectorDim: " << maybeVecDimInfoB->vectorDim << "\n");

    // Alocate LDS and create subviews.

    // Compute required LDS sizes.
    int64_t ldsBlockASize =
        kpacksPerBlock * mPerBlock * kpack * getByteWidth(elementTypeA);
    int64_t ldsBlockBSize =
        kpacksPerBlock * nPerBlock * kpack * getByteWidth(elementTypeB);
    LLVM_DEBUG(llvm::dbgs() << "LDS block sizes (bytes): " << ldsBlockASize
                            << " " << ldsBlockBSize << "\n");
    if (failed(checkLDSSize(op, ldsBlockASize, ldsBlockBSize)))
      return op.emitOpError("requires too much LDS");

    // Allocate LDS.
    auto workgroupMemoryAddressSpace = b.getAttr<gpu::AddressSpaceAttr>(
        gpu::GPUDialect::getWorkgroupAddressSpace());
    auto ldsMemRefAType =
        MemRefType::get({ldsBlockASize}, b.getI8Type(), AffineMap{},
                        workgroupMemoryAddressSpace);
    auto ldsByteBufferA = b.create<GpuAllocOp>(loc, ldsMemRefAType);
    auto ldsMemRefBType =
        MemRefType::get({ldsBlockBSize}, b.getI8Type(), AffineMap{},
                        workgroupMemoryAddressSpace);
    auto ldsByteBufferB = b.create<GpuAllocOp>(loc, ldsMemRefBType);

    Type ldsReadTypeA = vectorTypeOrSelf(elementTypeA, kpack);
    FailureOr<Value> maybeWrappedLdsA = wrapLDSBufferForStore(
        b, loc, ldsByteBufferA, ldsReadTypeA, kpacksPerBlock, "m", mPerBlock,
        maybeVecDimInfoA->inKPerThread, maybeVecDimInfoA->inDPerThread,
        ldsLayoutConfigA.doRotateWithK);
    if (failed(maybeWrappedLdsA))
      return maybeWrappedLdsA;
    // This is KxD view of the flat LDS buffer
    Value wrappedLdsA = std::move(*maybeWrappedLdsA);
    // This will produce a (tid, iter) --> flat LDS view
    wrappedLdsA = transform(b, wrappedLdsA, maybeALdsStoreViews->blockSubTile);

    Type ldsReadTypeB = vectorTypeOrSelf(elementTypeB, kpack);
    FailureOr<Value> maybeWrappedLdsB = wrapLDSBufferForStore(
        b, loc, ldsByteBufferB, ldsReadTypeB, kpacksPerBlock, "n", nPerBlock,
        maybeVecDimInfoB->inKPerThread, maybeVecDimInfoB->inDPerThread,
        ldsLayoutConfigB.doRotateWithK);
    if (failed(maybeWrappedLdsB))
      return maybeWrappedLdsB;
    // This is KxD view of the flat LDS buffer
    Value wrappedLdsB = std::move(*maybeWrappedLdsB);
    // This will produce a (tid, iter) --> flat LDS view
    wrappedLdsB = transform(b, wrappedLdsB, maybeBLdsStoreViews->blockSubTile);

    Value ldsViewForGemmA = viewBufferAs(b, ldsByteBufferA, ldsReadTypeA);
    Value ldsViewForGemmB = viewBufferAs(b, ldsByteBufferB, ldsReadTypeB);
    int64_t nOutputVectors = nResultVectors * mRepeats * nRepeats;

    // Logic to setup buffers for blockwise_gemm_accel.
    auto arrayA =
        gpuAlloc(b, loc, kBasePerThread, argTypeA, AddressSpace::Private);
    auto arrayB =
        gpuAlloc(b, loc, kBasePerThread, argTypeB, AddressSpace::Private);
    auto regCAllocOp =
        gpuAlloc(b, loc, nOutputVectors, accVectorType, AddressSpace::Private);

    Value zeroConstantCOp = createZeroConstantOp(b, loc, accVectorType);
    b.create<FillOp>(loc, regCAllocOp, zeroConstantCOp);

    // Emit loop.
    Value nIterations = b.create<ConstantIndexOp>(loc, K / kPerBlock);
    Value step = b.create<ConstantIndexOp>(loc, 1);
    BlockwiseGemmAccelOp blockwiseGemmAccelOp;

    auto loopOp = b.create<scf::ForOp>(loc, zeroConstantOp, nIterations, step);
    loopOp->setAttr(PipelineAttr::getMnemonic(),
                    rock::PipelineAttr::get(b.getContext(), 2));
    {
      PatternRewriter::InsertionGuard guard(b);
      b.setInsertionPointToStart(loopOp.getBody());
      Value iv = loopOp.getInductionVar();
      auto stage0 = b.create<StageOp>(loc, "GlobalRead");
      {
        PatternRewriter::InsertionGuard guard(b);
        b.setInsertionPointToStart(&stage0.getRegion().emplaceBlock());
        bool isReverseGrid = succeeded(rock::getReverseGrid(op));
        // Purpose of reversing the grid is to exploit
        // (if any) temporal locality between producers
        // and consumers of data between kernels.
        // Towards that goal, the kLoop has to be reversed
        // to use latest producer.
        if (isReverseGrid) {
          AffineMap reverseMap = rock::getIdxReversalMap(b);
          iv = b.createOrFold<affine::AffineApplyOp>(
              loc, reverseMap, ValueRange{iv, nIterations});
        }
        b.create<ThreadwiseReadIntoOp>(
            loc, wrappedA, loadBufferA, /*extraViews=*/b.getArrayAttr({}),
            /*extraIndices=*/
            ValueRange{/*kIter=*/iv, gridCoords.g_block, gridCoords.m_block,
                       gridCoords.n_block, tid},
            true, true);
        b.create<ThreadwiseReadIntoOp>(
            loc, wrappedB, loadBufferB, /*extraViews=*/b.getArrayAttr({}),
            /*extraIndices=*/
            ValueRange{/*kIter=*/iv, gridCoords.g_block, gridCoords.m_block,
                       gridCoords.n_block, tid},
            true, true);
        b.create<ThreadwiseCopyOp>(loc, viewLoadBufferA, ValueRange{},
                                   viewStoreBufferA, ValueRange{}, false,
                                   false);
        b.create<ThreadwiseCopyOp>(loc, viewLoadBufferB, ValueRange{},
                                   viewStoreBufferB, ValueRange{}, false,
                                   false);
        b.create<rock::YieldOp>(loc);
      }

      auto stage1 = b.create<StageOp>(loc, "LDSWrite");
      {
        PatternRewriter::InsertionGuard guard(b);
        b.setInsertionPointToStart(&stage1.getRegion().emplaceBlock());

        // Emit blockwise stores
        b.create<ThreadwiseWriteAllOp>(loc, storeBufferA, wrappedLdsA,
                                       /*extraViews=*/b.getArrayAttr({}),
                                       /*extraIndices=*/ValueRange{tid},
                                       op.getFeatures(), StoreMethod::Set,
                                       /*forceUnroll=*/forceUnroll,
                                       /*useIndexDiffs=*/true);
        b.create<ThreadwiseWriteAllOp>(loc, storeBufferB, wrappedLdsB,
                                       /*extraViews=*/b.getArrayAttr({}),
                                       /*extraIndices=*/ValueRange{tid},
                                       op.getFeatures(), StoreMethod::Set,
                                       /*forceUnroll=*/forceUnroll,
                                       /*useIndexDiffs=*/true);
        b.create<rock::YieldOp>(loc);
      }

      // Emit blockwise GEMM.
      auto stage2 = b.create<StageOp>(loc, "MMA");
      {
        PatternRewriter::InsertionGuard guard(b);
        b.setInsertionPointToStart(&stage2.getRegion().emplaceBlock());
        blockwiseGemmAccelOp = b.create<BlockwiseGemmAccelOp>(
            loc, ldsViewForGemmA, ldsViewForGemmB,
            b.getI32IntegerAttr(maybeVecDimInfoA->inDPerThread),
            b.getI32IntegerAttr(maybeVecDimInfoB->inDPerThread),
            (ldsLayoutConfigA.doRotateWithK ? b.getUnitAttr() : nullptr),
            (ldsLayoutConfigB.doRotateWithK ? b.getUnitAttr() : nullptr),
            arrayA, arrayB, regCAllocOp, op.getArchAttr(), op.getFeaturesAttr(),
            op.getBlockSizeAttr(), op.getParamsAttr());
        b.create<rock::YieldOp>(loc);
      }
    }

    // Matrix C write out logic.
    Value convertedC = gpuAlloc(b, loc, numOutputVectorElements, destType,
                                AddressSpace::Private);

    FailureOr<RegsAsMatrixSubTiles> maybeIdToMatrixCMaps =
        accelEmitterPtr->computeOutputTransforms(
            b, loc, M, N, blockSize, bidGridLengths,
            maybeVecDimInfoA->inDPerThread, maybeVecDimInfoB->inDPerThread,
            ldsLayoutConfigA.doSwapThreadIterSubDims,
            ldsLayoutConfigB.doSwapThreadIterSubDims);
    if (failed(maybeIdToMatrixCMaps)) {
      return failure();
    }
    ArrayAttr idToMatrixCMaps = maybeIdToMatrixCMaps.value().gridSubTile;

    accelEmitterPtr->computeOutputConversion(b, loc, regCAllocOp, convertedC,
                                             forceUnroll);

    b.create<ThreadwiseWriteAllOp>(
        loc, convertedC, op.getC(), idToMatrixCMaps,
        /*extraIndices=*/
        ValueRange{gridCoords.g_block, gridCoords.m_block, gridCoords.n_block,
                   tid},
        op.getFeatures(), op.getStoreMethod(), forceUnroll, useIndexDiffs);
    b.eraseOp(op);
    return success();
  }
};

} // end anonymous namespace

void RockGridwiseGemmToBlockwisePass::runOnOperation() {
  MLIRContext *ctx = &getContext();
  ConversionTarget target(*ctx);
  target.addIllegalOp<rock::GridwiseGemmOp, rock::GridwiseGemmAccelOp,
                      GridwiseAttentionAccelOp>();
  target.addLegalDialect<arith::ArithDialect, rock::RockDialect,
                         memref::MemRefDialect, affine::AffineDialect,
                         vector::VectorDialect, linalg::LinalgDialect,
                         scf::SCFDialect, math::MathDialect>();
  target.addLegalOp<gpu::PrintfOp>();

  RewritePatternSet patterns(ctx);
  patterns.add<GridwiseGemmRewritePattern, GridwiseGemmAccelRewritePattern,
               GridwiseAttentionAccelRewritePattern>(ctx);
  if (failed(applyPartialConversion(getOperation(), target,
                                    std::move(patterns)))) {
    signalPassFailure();
  }
}<|MERGE_RESOLUTION|>--- conflicted
+++ resolved
@@ -1462,7 +1462,6 @@
     op.getPreSoftmaxBody().walk([&](linalg::GenericOp genOp) {
       linalgOpFound = true;
       auto tid = rewriter.create<WorkitemIdOp>(loc, rewriter.getIndexType());
-<<<<<<< HEAD
       MemRefType srcBufType = srcGemm0OutBuffer.getType().cast<MemRefType>();
       SmallVector<Value> inputTileBuffers;
       Type laGemmSrcType =
@@ -1491,11 +1490,6 @@
       } else {
         inputTileBuffers.push_back(srcGemm0OutBuffer);
       }
-=======
-      SmallVector<Value> inputTileBuffers;
-      inputTileBuffers.push_back(srcGemm0OutBuffer);
-      MemRefType srcBufType = cast<MemRefType>(srcGemm0OutBuffer.getType());
->>>>>>> 279c28c7
 
       // Pull non-identiy index maps to rock transforms
       res = makeLinalgGenericWithIdentityAffMaps(rewriter, genOp);
@@ -2445,15 +2439,10 @@
         prependUpperViews(rewriter, rewriter.getArrayAttr({flatToMiterMap}),
                           gemm1OutSubTileViews.gridSubTile);
     Value zero = rewriter.createOrFold<ConstantIndexOp>(loc, 0);
-<<<<<<< HEAD
     auto gridCoordsGemm1 =
-        layout::makeGxNGridLayout(rewriter, loc, bid, zero, gemm1NBlocks);
+        layout::makeGxNGridLayout(rewriter, loc, bid, zero, gemm1NBlocks, gridSize, arch);
     Value attentionOutAccBufferOutTypedFlat =
         getFlattenedMemref(rewriter, attentionOutAccBufferOutTyped);
-=======
-    auto gridCoordsGemm1 = layout::makeGxNGridLayout(
-        rewriter, loc, bid, zero, gemm1NBlocks, gridSize, arch);
->>>>>>> 279c28c7
     rewriter.create<ThreadwiseWriteAllOp>(
         loc, attentionOutAccBufferOutTypedFlat, trOut, outGridSubTile,
         /*extraIndices=*/
