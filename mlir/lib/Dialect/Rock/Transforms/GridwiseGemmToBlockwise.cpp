--- conflicted
+++ resolved
@@ -1851,17 +1851,8 @@
             Value mi = mLoop.getInductionVar();
             // regsB = read B from LDS
             rewriter.create<ThreadwiseReadIntoOp>(
-<<<<<<< HEAD
                 loc, wrappedLDSBufferForLoadA, preAccelRegBufferK,
                 rewriter.getArrayAttr({}), ValueRange{tid, mi}, true, true);
-            // regsC += regsA * regsB
-            rewriter.create<AccelGemmOp>(loc, mi, ni, preAccelRegBufferK,
-                                         preAccelRegBufferQ, accRegBufferGemm0,
-                                         op.getArchAttr(), op.getFeaturesAttr(),
-                                         op.getParams0Attr());
-=======
-                loc, wrappedLDSBufferForLoadB, preAccelRegBufferK,
-                rewriter.getArrayAttr({}), ValueRange{tid, n_i}, true, true);
             int64_t kBasePerThread = accelParamsGemm0.kBasePerThread;
             int64_t mRepeats = accelParamsGemm0.mRepeats;
             int64_t nRepeats = accelParamsGemm0.nRepeats;
@@ -1871,7 +1862,7 @@
             bufferAikTransform.ignore("i");
             bufferAikTransform.passThrough({"k"}, 0, {"k"});
             auto bufferA =
-                rock::transform(rewriter, preAccelRegBufferQ,
+                rock::transform(rewriter, preAccelRegBufferK,
                                 rewriter.getArrayAttr(SmallVector<Attribute>{
                                     bufferAikTransform.get()}));
 
@@ -1880,7 +1871,7 @@
             bufferBjkTransform.ignore("j");
             bufferBjkTransform.passThrough({"k"}, 0, {"k"});
             auto bufferB =
-                rock::transform(rewriter, preAccelRegBufferK,
+                rock::transform(rewriter, preAccelRegBufferQ,
                                 rewriter.getArrayAttr(SmallVector<Attribute>{
                                     bufferBjkTransform.get()}));
 
@@ -1898,9 +1889,8 @@
 
             // regsC += regsA * regsB
             rewriter.create<ThreadwiseAccelGemmOp>(
-                loc, bufferA, bufferB, bufferC, ValueRange{mi, n_i},
-                op.getArchAttr(), op.getFeaturesAttr(), op.getParamsAttr());
->>>>>>> 0d0553bd
+                loc, bufferA, bufferB, bufferC, ValueRange{mi, ni},
+                op.getArchAttr(), op.getFeaturesAttr(), op.getParams0Attr());
           }
         }
       }
