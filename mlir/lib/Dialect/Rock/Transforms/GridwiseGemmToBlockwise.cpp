//===- GridwiseGemmToBlockwise - MLIR Rock ops lowering passes -----===//
//
// Copyright 2020 The MLIR Authors.
//
// Licensed under the Apache License, Version 2.0 (the "License");
// you may not use this file except in compliance with the License.
// You may obtain a copy of the License at
//
//   http://www.apache.org/licenses/LICENSE-2.0
//
// Unless required by applicable law or agreed to in writing, software
// distributed under the License is distributed on an "AS IS" BASIS,
// WITHOUT WARRANTIES OR CONDITIONS OF ANY KIND, either express or implied.
// See the License for the specific language governing permissions and
// limitations under the License.
// ============================================================
//
// This pass converts rock.gridwise_gemm[_v2] into block- and threadwise ops
//
//===-----------------------------------------------------===//
#include "mlir/Dialect/Rock/IR/Rock.h"
#include "mlir/Dialect/Rock/IR/TransformMapBuilder.h"
#include "mlir/Dialect/Rock/Passes.h"
#include "mlir/Dialect/Rock/Tuning/GeneralGemmBlockStructure.h"
#include "mlir/Dialect/Rock/Tuning/GridwiseGemmParams.h"
#include "mlir/Dialect/Rock/utility/AmdArchDb.h"
#include "mlir/Dialect/Rock/utility/builderUtils.h"
#include "mlir/Dialect/Rock/utility/loweringUtils.h"
#include "mlir/Dialect/Rock/utility/math.h"
#include "mlir/Dialect/Rock/utility/transformMapUtils.h"

#include "mlir/Dialect/Affine/IR/AffineOps.h"
#include "mlir/Dialect/Arith/IR/Arith.h"
#include "mlir/Dialect/Func/IR/FuncOps.h"
#include "mlir/Dialect/GPU/IR/GPUDialect.h"
#include "mlir/Dialect/Linalg/IR/Linalg.h"
#include "mlir/Dialect/Math/IR/Math.h"
#include "mlir/Dialect/MemRef/IR/MemRef.h"
#include "mlir/Dialect/SCF/IR/SCF.h"
#include "mlir/Dialect/SCF/Transforms/Transforms.h"
#include "mlir/Dialect/Utils/IndexingUtils.h"
#include "mlir/Dialect/Vector/IR/VectorOps.h"
#include "mlir/IR/Diagnostics.h"
#include "mlir/IR/IRMapping.h"
#include "mlir/IR/Value.h"
#include "mlir/Pass/PassManager.h"
#include "mlir/Transforms/DialectConversion.h"
#include "mlir/Transforms/Passes.h"
#include "mlir/Transforms/RegionUtils.h"

#include "AccelEmitter.h"
#include "GridLayoutEmitter.h"
#include "llvm/Support/Debug.h"
#include "llvm/Support/FormatVariadic.h"

namespace mlir {
namespace rock {
#define GEN_PASS_DEF_ROCKGRIDWISEGEMMTOBLOCKWISEPASS
#include "mlir/Dialect/Rock/Passes.h.inc"
} // namespace rock
} // namespace mlir

#define DEBUG_TYPE "rock-gridwise-to-blockwise"

using namespace mlir;
using namespace mlir::arith;
using namespace mlir::rock;
using mlir::gpu::AddressSpace;

namespace {
struct RockGridwiseGemmToBlockwisePass
    : public rock::impl::RockGridwiseGemmToBlockwisePassBase<
          RockGridwiseGemmToBlockwisePass> {
  void runOnOperation() override;
};

/// Construct a `memref.view` operation that interprets the buffer `buffer`,
/// whose elements are bytes, as a buffer of `type`.
static TypedValue<MemRefType> viewBufferAs(OpBuilder &b, Value buffer,
                                           Type type) {
  Location loc = buffer.getLoc();
  Value zeroByteOffset = b.createOrFold<arith::ConstantIndexOp>(loc, 0);
  auto bufferType = buffer.getType().cast<MemRefType>();
  int64_t byteWidth = getByteWidth(type);
  int64_t numBytes = bufferType.getShape()[0];
  assert(numBytes % byteWidth == 0 && "Can't evenly fit type into buffer");
  int64_t length = numBytes / byteWidth;
  auto newBufferType = bufferType.cloneWith({length}, type);
  auto view =
      b.create<memref::ViewOp>(loc, newBufferType, buffer, zeroByteOffset,
                               /*dynamic dim sizes=*/ValueRange{});
  return TypedValue<MemRefType>(view.getResult());
}
} // end anonymous namespace

/// Given a copy layout <copyDPerThread, copyKPerThread>, come up with the best
/// vectorization strategy for the layout. For instance, if the layout is <D,K>
/// = <2,16> and K is contiguous, we will vectorize by 16 along K and we will
/// loop over the other dimension
static std::pair<GemmDimension, int64_t>
bestGlobalVectorization(OpBuilder &b, Value matrix, int64_t copyDPerThread,
                        int64_t copyKPerThread, GemmDimension tiebreaker,
                        int64_t kPerBlock, int64_t dPerBlock,
                        Type elementType) {
  Value tensor;
  ArrayAttr transforms;
  std::tie(tensor, transforms, std::ignore) = untransform(b, matrix);
  ArrayRef<int64_t> tensorShape =
      tensor.getType().cast<MemRefType>().getShape();
  int64_t kVectorLen = getMaxVectorizationForDatatype(
      transforms, static_cast<uint32_t>(GemmDimension::K),
      math_util::gcd(copyKPerThread * copyDPerThread, kPerBlock), tensorShape,
      elementType);

  int64_t dVectorLen = getMaxVectorizationForDatatype(
      transforms, static_cast<uint32_t>(GemmDimension::MorN),
      math_util::gcd(copyDPerThread * copyKPerThread, dPerBlock), tensorShape,
      elementType);

  if (kVectorLen > dVectorLen) {
    kVectorLen = math_util::gcd(kVectorLen, copyKPerThread);
    return {GemmDimension::K, kVectorLen};
  }

  if (dVectorLen > kVectorLen) {
    dVectorLen = math_util::gcd(dVectorLen, copyDPerThread);
    return {GemmDimension::MorN, dVectorLen};
  }

  return {tiebreaker, kVectorLen};
}

/// Compute a thread copy layout, i.e., how many elements a single thread (or
/// workitem) reads along K and M (independently on how we vectorize the reads)
static FailureOr<std::pair<int64_t, int64_t>>
computeCopyPerThread(Type elementType, int64_t copyPerThread, int64_t kPerBlock,
                     int64_t dPerBlock, int64_t kpack, Location loc) {

  // By default, we try to maximize the LDS store vectorization. So we will try
  // to read as many elements as possible along the contiguous dimension in LDS
  // and `copyPerThread/elements` in the other dimension
  int64_t maxVlen = 128 / elementType.getIntOrFloatBitWidth();
  int64_t copyKPerThread = 0;
  int64_t copyDPerThread = 0;

  if (kpack == 1) {
    copyDPerThread = math_util::gcd(maxVlen, copyPerThread);
    copyKPerThread = copyPerThread / copyDPerThread;
  } else {
    copyKPerThread =
        math_util::gcd(maxVlen, math_util::gcd(kpack, copyPerThread));
    copyDPerThread = copyPerThread / copyKPerThread;
  }

  if (copyKPerThread == 0 || copyDPerThread == 0) {
    return emitError(loc) << "gemmA copy size too small,"
                          << " copyKPerThread: " << copyKPerThread
                          << " copyDPerThread: " << copyDPerThread << "\n";
  }
  if (kPerBlock < copyKPerThread || dPerBlock < copyDPerThread) {
    return mlir::emitError(loc)
           << "gemmA per thread copy smaller than per"
           << " block copy, incohereant tuning parameters\n";
  }
  return std::make_pair(copyKPerThread, copyDPerThread);
}

/// Wraps the LDS buffer "buffer", which is <kOuter * d * kpack *
/// sizeof(T) x i8> into a tid x iter view, where `iter` iterates over nominal
/// scalar indices into a buffer of type T. `buffer` will be reinterpreted as a
/// buffer with element type vector<kpackPerThread x T> (with kpackPerThread ==
/// 1 meaning just T). The resulting view must be iterated over with a stride of
/// no less than min(kPerThread, kpack). Also note that the `d` dimension
/// might be rotated to minimize bank conflicts (i.e., depending on
/// `rotateDWithK`
// we can apply a transformation similar to `d=(d+kOuter)%D`)
static FailureOr<Value> wrapLDSBufferForStore(OpBuilder &b, Location loc,
                                              Value buffer, Type ldsReadType,
                                              int64_t kOuter, StringRef dName,
                                              int64_t d, int64_t kPerThread,
                                              int64_t dPerThread,
                                              bool rotateDWithK = false) {
  MemRefType bufferType = buffer.getType().cast<MemRefType>();
  ArrayRef<int64_t> bufferShape = bufferType.getShape();
  Type dataType = ldsReadType;
  if (bufferShape.size() != 1)
    return emitError(loc, "Expected a flat buffer");
  int64_t kpack = 1;
  if (auto vectorDataType = dataType.dyn_cast<VectorType>()) {
    kpack = vectorDataType.getNumElements();
    dataType = vectorDataType.getElementType();
  }

  if (bufferShape[0] != kOuter * d * kpack * getByteWidth(dataType)) {
    assert(false);
    return emitError(loc, "LDS buffer should have ")
           << kOuter * d * kpack * getByteWidth(dataType)
           << " elements but has " << bufferShape[0];
  }
  int64_t kpackPerThread = std::min(kPerThread, kpack);
  int64_t threadsPerKpack = kpack / kpackPerThread;

  Type ldsWriteType = vectorTypeOrSelf(dataType, kpackPerThread);
  auto typedBuffer = viewBufferAs(b, buffer, ldsWriteType);

  TopDownTMBuilder mergeKpack{
      b, {"k", "d"}, {kOuter * threadsPerKpack * kpackPerThread, d}};
  mergeKpack.merge({"k_outer", "kpack_idx", "kpack_vec"}, {0, 2, 3}, "k",
                   {kOuter, threadsPerKpack, kpackPerThread});
  mergeKpack.merge({dName}, {1}, "d", {d});

  TransformMapAttr mergeKpackAttr = mergeKpack.get();
  SmallVector<Attribute> transformAttrs{mergeKpackAttr};

  // Rotate the buffer if necessary to minimize bank conflicts. Rotating the
  // buffer has the benefit of minimizing bank conflicts when we are transposing
  // the matrix from global to LDS. I.e., instead of storing different items in
  // position (0,0), (1,0), (2,0), ... we store it in (0,0), (1,1), (2, 2), ...
  int64_t stride = (kpack == 1 ? dPerThread : 1);
  TopDownTMBuilder reshapeBuf = rotateIf(
      rotateDWithK, mergeKpack, mergeKpackAttr, stride, dName, d, 1, "k_outer",
      kOuter, {"k_outer"}, {"kpack_idx", "kpack_vec"}, transformAttrs);

  reshapeBuf.unmerge("raw", 0, {"k_outer", dName, "kpack_idx"},
                     {kOuter, d, threadsPerKpack});
  reshapeBuf.ignore("kpack_vec");
  TransformMapAttr reshapeBufAttr = reshapeBuf.get();
  transformAttrs.push_back(reshapeBufAttr);

  ArrayAttr asMatrix = b.getArrayAttr(transformAttrs);
  return transform(b, typedBuffer, asMatrix);
}

static LogicalResult checkLDSSize(Operation *op, int64_t aBufferBytes,
                                  int64_t bBufferBytes) {
  auto func = op->getParentOfType<func::FuncOp>();

  int64_t ldsBytes = aBufferBytes + bBufferBytes;
  // Set sharedMemSize attribute for this kernel
  int64_t totalLDS = ldsBytes;
  if (auto ldsAttr =
          func->getAttrOfType<IntegerAttr>("rock.shared_buffer_size")) {
    totalLDS += ldsAttr.getInt();
  }
  auto intTy = IntegerType::get(func->getContext(), 32);
  func->setAttr("rock.shared_buffer_size", IntegerAttr::get(intTy, totalLDS));

  // Check for arch limitations exceeded
  StringAttr arch = op->getAttrOfType<StringAttr>("arch");
  if (!arch)
    arch = func->getAttrOfType<StringAttr>("mhal.arch");
  if (!arch) {
    auto mod = func->getParentOfType<ModuleOp>();
    arch = mod->getAttrOfType<StringAttr>("mhal.arch");
  }

  if (arch) {
    const int64_t ldsSize = rock::lookupArchInfo(arch).maxSharedMemPerWG;

    return success(ldsBytes <= ldsSize);
  }
  return success();
}

Value gpuAlloc(OpBuilder &b, Location loc, int64_t bufferDim, Type elementType,
               AddressSpace memoryAddressSpace) {
  auto memoryAddressSpaceAttr =
      b.getAttr<gpu::AddressSpaceAttr>(memoryAddressSpace);

  auto rawMemType =
      MemRefType::get({bufferDim * getByteWidth(elementType)}, b.getI8Type(),
                      AffineMap{}, memoryAddressSpaceAttr);
  auto buffer = b.create<GpuAllocOp>(loc, rawMemType);

  return viewBufferAs(b, buffer, elementType);
}

//===----------------------------------------------------------------------===//
// GridwiseGemm lowering.
//===----------------------------------------------------------------------===//

namespace {
struct GridwiseGemmRewritePattern : public OpRewritePattern<GridwiseGemmOp> {
  using OpRewritePattern<GridwiseGemmOp>::OpRewritePattern;

  LogicalResult matchAndRewrite(GridwiseGemmOp op,
                                PatternRewriter &b) const override {
    Location loc = op.getLoc();

    // Obtain data type.
    Type elementTypeA = op.getA().getType().getElementType();
    Type elementTypeB = op.getB().getType().getElementType();
    Type destType = op.getC().getType().getElementType();

    // Prepare some useful constants.
    Value zeroConstantFloatOp = createZeroConstantOp(b, loc, destType);
    auto zeroConstantOp = b.create<ConstantIndexOp>(loc, 0);

    ArrayRef<int64_t> aShape, bShape, cShape;
    aShape = op.getA().getType().getShape();
    bShape = op.getB().getType().getShape();
    cShape = op.getC().getType().getShape();
    // Obtain critical matrix dimensions.
    int64_t G = aShape[0];
    int64_t K = aShape[1];
    int64_t M = aShape[2];
    int64_t N = bShape[2];

    if (bShape[0] != G || cShape[0] != G) {
      return op.emitOpError("Mismatched G dimensions in matrix multiply;")
             << " A[0] = " << G << " b[0] = " << bShape[0]
             << " C[0] = " << cShape[0];
    }
    if (cShape[1] != M) {
      return op.emitOpError("Mismatched M dimensions in matrix multiply:")
             << " A[2] = " << M << " C[1] = " << cShape[1];
    }
    if (bShape[1] != K) {
      return op.emitOpError("Mismatched K dimensions in matrix multiply:")
             << " A[1] = " << K << " B[1] = " << bShape[1];
    }

    if (cShape[2] != N) {
      return op.emitOpError("Mismatched N dimensions in matrix multiply:")
             << " B[2] = " << N << " C[2] = " << cShape[2];
    }

    // Obtain critical tuning parameters.
    uint32_t gridSize = op.getGridSize();
    GeneralGemmParamsAttr tuningParams = op.getParams();
    int64_t kpack = tuningParams.getKpack();
    // TODO: kPerBlock, as defined in parameter selection etc,
    // is in units of kPack, not individual k. This should be changed
    // at some future point, but it'll be worked around for now.
    uint32_t blockSize = tuningParams.getBlockSize();
    int64_t kpacksPerBlock = tuningParams.getKPerBlock();
    int64_t mPerBlock = tuningParams.getMPerBlock();
    int64_t nPerBlock = tuningParams.getNPerBlock();
    int64_t mPerThread = tuningParams.getMPerThread();
    int64_t nPerThread = tuningParams.getNPerThread();

    GeneralGemmBlockStructure blockStructure =
        *deriveGeneralGemmBlockStructure(blockSize);
    int64_t mThreadsPerCuwave = blockStructure.mThreadsPerCuwave;
    int64_t nThreadsPerCuwave = blockStructure.nThreadsPerCuwave;
    int64_t mCuwavesPerBlock = blockStructure.mCuwavesPerBlock;
    int64_t nCuwavesPerBlock = blockStructure.nCuwavesPerBlock;

    int64_t kPerBlock = kpacksPerBlock * kpack;

    bool useIndexDiffs = true;

    int64_t mBlocks = M / mPerBlock;
    int64_t nBlocks = N / nPerBlock;

    LLVM_DEBUG(llvm::dbgs() << "\ngridwise_gemm op:\n");
    LLVM_DEBUG(op.print(llvm::dbgs()));
    LLVM_DEBUG(llvm::dbgs() << "\n");

    LLVM_DEBUG(llvm::dbgs()
               << "M: " << M << "\n"
               << "N: " << N << "\n"
               << "K: " << K << "\n"
               << "G: " << G << "\n"
               << "blockSize: " << blockSize << "\n"
               << "mPerBlock: " << mPerBlock << "\n"
               << "mBlocks = M / mPerBlock: " << mBlocks << "\n"
               << "nPerBlock: " << nPerBlock << "\n"
               << "nBlocks = N / nPerBlock: " << nBlocks << "\n"
               << "kPerBlock: " << kPerBlock << "\n"
               << "kpack: " << kpack << "\n"
               << "mPerThread: " << mPerThread << "\n"
               << "nPerThread: " << nPerThread << "\n"
               << "mThreadsPerCuwave: " << mThreadsPerCuwave << "\n"
               << "mCuwavesPerBlock: " << mCuwavesPerBlock << "\n"
               << "nThreadsPerCuwave: " << nThreadsPerCuwave << "\n"
               << "nCuwavesPerBlock: " << nCuwavesPerBlock << "\n");

    // Compute required LDS sizes.
    int64_t ldsBlockASize =
        kpacksPerBlock * mPerBlock * kpack * getByteWidth(elementTypeA);
    int64_t ldsBlockBSize =
        kpacksPerBlock * nPerBlock * kpack * getByteWidth(elementTypeB);
    LLVM_DEBUG(llvm::dbgs() << "LDS block size (in bytes):" << ldsBlockASize
                            << " " << ldsBlockBSize << "\n");
    if (failed(checkLDSSize(op, ldsBlockASize, ldsBlockBSize)))
      return op.emitOpError("requires too much LDS");

    // Allocate LDS.
    auto workgroupMemoryAddressSpace = b.getAttr<gpu::AddressSpaceAttr>(
        gpu::GPUDialect::getWorkgroupAddressSpace());
    auto ldsMemRefAType =
        MemRefType::get({ldsBlockASize}, b.getI8Type(), AffineMap{},
                        workgroupMemoryAddressSpace);
    auto ldsByteBufferA = b.create<GpuAllocOp>(loc, ldsMemRefAType);
    auto ldsMemRefBType =
        MemRefType::get({ldsBlockBSize}, b.getI8Type(), AffineMap{},
                        workgroupMemoryAddressSpace);
    auto ldsByteBufferB = b.create<GpuAllocOp>(loc, ldsMemRefBType);

    // Alloc for Matrix C on registers.
    // Compute register size from attributes.

    int64_t gemmMRepeat =
        mPerBlock / (mPerThread * mThreadsPerCuwave * mCuwavesPerBlock);
    int64_t gemmNRepeat =
        nPerBlock / (nPerThread * nThreadsPerCuwave * nCuwavesPerBlock);

    LLVM_DEBUG(llvm::dbgs() << "GemmMRepeat: " << gemmMRepeat << "\n");
    LLVM_DEBUG(llvm::dbgs() << "GemmNRepeat: " << gemmNRepeat << "\n");

    int64_t threadCNumM = gemmMRepeat * mPerThread;
    int64_t threadCNumN = gemmNRepeat * nPerThread;
    int64_t threadCNumRegisters = threadCNumM * threadCNumN;
    auto privateMemoryAddressSpace = b.getAttr<gpu::AddressSpaceAttr>(
        gpu::GPUDialect::getPrivateAddressSpace());
    auto threadCRegisterMemRefType =
        MemRefType::get({threadCNumRegisters}, destType, AffineMap{},
                        privateMemoryAddressSpace);
    Value registerMatrixCAllocOp =
        b.create<GpuAllocOp>(loc, threadCRegisterMemRefType);
    Value registerMatrixCViewOp = reshapeBuffer(
        b, loc, registerMatrixCAllocOp, {"m", "n"}, {threadCNumM, threadCNumN});

    // Zero init Matrix C on registers.
    b.create<FillOp>(loc, registerMatrixCAllocOp, zeroConstantFloatOp);

    // Get current workgroup ID.
    auto bid = b.create<WorkgroupIdOp>(loc, b.getIndexType());
    // Get current workitem ID.
    auto tid = b.create<WorkitemIdOp>(loc, b.getIndexType());

    int64_t aCopyPerThread = (kPerBlock * mPerBlock) / blockSize;
    int64_t bCopyPerThread = (kPerBlock * nPerBlock) / blockSize;
    if (aCopyPerThread == 0 || bCopyPerThread == 0) {
      return emitError(loc) << "Block size too large, rejecting as invalid.\n";
    }

    auto maybeCopyAPerThread = computeCopyPerThread(
        elementTypeA, aCopyPerThread, kPerBlock, mPerBlock, kpack, loc);
    if (failed(maybeCopyAPerThread))
      return maybeCopyAPerThread;
    int64_t aCopyKPerThread = (*maybeCopyAPerThread).first;
    int64_t copyMPerThread = (*maybeCopyAPerThread).second;

    auto maybeCopyBPerThread = computeCopyPerThread(
        elementTypeB, bCopyPerThread, kPerBlock, nPerBlock, kpack, loc);
    if (failed(maybeCopyBPerThread))
      return maybeCopyBPerThread;
    int64_t bCopyKPerThread = (*maybeCopyBPerThread).first;
    int64_t copyNPerThread = (*maybeCopyBPerThread).second;

    GemmDimension vectorTiebreaker =
        (kpack > 1) ? GemmDimension::K : GemmDimension::MorN;
    int64_t aVectorLen, bVectorLen;
    GemmDimension aVectorDim, bVectorDim;
    std::tie(aVectorDim, aVectorLen) = bestGlobalVectorization(
        b, op.getA(), copyMPerThread, aCopyKPerThread, vectorTiebreaker,
        kPerBlock, mPerBlock, elementTypeA);
    std::tie(bVectorDim, bVectorLen) = bestGlobalVectorization(
        b, op.getB(), copyNPerThread, bCopyKPerThread, vectorTiebreaker,
        kPerBlock, nPerBlock, elementTypeB);

    LLVM_DEBUG(llvm::dbgs()
               << "aCopyPerThread: " << aCopyPerThread << "\n"
               << "bCopyPerThread: " << bCopyPerThread << "\n"
               << "aVectorDim: " << aVectorDim << "\n"
               << "aVectorLen: " << aVectorLen << "\n"
               << "bVectorDim: " << bVectorDim << "\n"
               << "bVectorLen: " << bVectorLen << "\n"
               << "vectorTiebreaker: " << vectorTiebreaker << "\n");
    SmallVector<int64_t, 3> bidGridLengths = {G, mBlocks, nBlocks};
    SmallVector<StringRef, 3> bidGridOrder = {"g_block", "m_block", "n_block"};
    FailureOr<RegsAsMatrixSubTiles> maybeABufferViews = getLoadRegsAsTileViews(
        b, loc, op.getA(), "m", bidGridOrder, bidGridLengths, blockSize,
        kPerBlock, mPerBlock, aCopyKPerThread, copyMPerThread,
        aVectorDim == GemmDimension::K);
    if (failed(maybeABufferViews)) {
      return failure();
    }
    Value wrappedA = transform(b, op.getA(), maybeABufferViews->gridSubTile);
    FailureOr<RegsAsMatrixSubTiles> maybeBBufferViews = getLoadRegsAsTileViews(
        b, loc, op.getB(), "n", bidGridOrder, bidGridLengths, blockSize,
        kPerBlock, nPerBlock, bCopyKPerThread, copyNPerThread,
        bVectorDim == GemmDimension::K);
    if (failed(maybeBBufferViews)) {
      return failure();
    }
    Value wrappedB = transform(b, op.getB(), maybeBBufferViews->gridSubTile);

    Type loadBufferAType, loadBufferBType;
    loadBufferAType = MemRefType::get({aCopyPerThread}, elementTypeA,
                                      AffineMap{}, privateMemoryAddressSpace);
    loadBufferBType = MemRefType::get({bCopyPerThread}, elementTypeB,
                                      AffineMap{}, privateMemoryAddressSpace);

    auto loadBufferA = b.create<GpuAllocOp>(loc, loadBufferAType);
    auto loadBufferB = b.create<GpuAllocOp>(loc, loadBufferBType);

    // Compute grid coordinates
    auto gridCoords = layout::makeGroupedGridLayout(
        b, loc, bid, {mBlocks, nBlocks, op.getNumCU(), elementTypeA, destType});
    b.create<ThreadwiseReadIntoOp>(
        loc, wrappedA, loadBufferA, /*extraViews=*/b.getArrayAttr({}),
        /*extraIndices=*/
        ValueRange{/*kIter=*/zeroConstantOp, gridCoords.g_block,
                   gridCoords.m_block, gridCoords.n_block, tid},
        true, true);
    b.create<ThreadwiseReadIntoOp>(
        loc, wrappedB, loadBufferB, /*extraViews=*/b.getArrayAttr({}),
        /*extraIndices=*/
        ValueRange{/*kIter=*/zeroConstantOp, gridCoords.g_block,
                   gridCoords.m_block, gridCoords.n_block, tid},
        true, true);

    Value storeBufferA = b.create<GpuAllocOp>(loc, loadBufferA.getType());
    Value storeBufferB = b.create<GpuAllocOp>(loc, loadBufferB.getType());

    bool isKContiguousDimA = (aVectorDim == GemmDimension::K);
    bool isKContiguousDimB = (bVectorDim == GemmDimension::K);

    // LDS bank conflicts parameters
    int64_t maxVlenA = 128 / elementTypeA.getIntOrFloatBitWidth();
    int64_t maxVlenB = 128 / elementTypeB.getIntOrFloatBitWidth();
    // If kpack is less than the hardware max vector length, and we are
    // writing more contiguous kpack elements, there is a possibility to
    // vectorize that we want to preserve (i.e., we favour vectorization over
    // bank conflicts resolution)
    bool isPossibleToVectorizeA = (kpack < maxVlenA && copyMPerThread > 1);
    bool isPossibleToVectorizeB = (kpack < maxVlenB && copyNPerThread > 1);
    bool rotateMWithK = isKContiguousDimA && !isPossibleToVectorizeA;
    bool rotateNWithK = isKContiguousDimB && !isPossibleToVectorizeB;
    bool doSwapThreadIterSubDimsForM =
        !isKContiguousDimA && !isPossibleToVectorizeA;
    bool doSwapThreadIterSubDimsForN =
        !isKContiguousDimB && !isPossibleToVectorizeB;
    LLVM_DEBUG(llvm::dbgs()
               << "rotateMWithK: " << rotateMWithK << "\n"
               << "rotateNWithK: " << rotateNWithK << "\n"
               << "doSwapThreadIterSubDimsForM: " << doSwapThreadIterSubDimsForM
               << "\n"
               << "doSwapThreadIterSubDimsForN: " << doSwapThreadIterSubDimsForN
               << "\n");

    // We invert the transforms that are iter --> K x D slice of the tensor
    // so that we can view loadBuffer as a K x D tensor
    ArrayAttr loadBufferAViews =
        invertTransforms(b, loc, maybeABufferViews->threadSubTile);
    Value viewLoadBufferA = transform(b, loadBufferA, loadBufferAViews);
    // Prior to LDS store, we need re-arrange register buffer to maxmize LDS
    // vectorization Hence, creating the view w.r.t global that correspond to
    // such re-arranged register buffer
    FailureOr<RegsAsMatrixSubTiles> maybeALdsStoreViews =
        getPackedRegsAsTileViews(
            b, loc, op.getA(), "m", bidGridOrder, bidGridLengths, blockSize,
            kPerBlock, mPerBlock, aCopyKPerThread, copyMPerThread, kpack,
            isKContiguousDimA, doSwapThreadIterSubDimsForM);
    if (failed(maybeALdsStoreViews)) {
      return failure();
    }
    ArrayAttr storeBufferAViews =
        invertTransforms(b, loc, maybeALdsStoreViews->threadSubTile);
    Value viewStoreBufferA = transform(b, storeBufferA, storeBufferAViews);
    auto packALoop = b.create<ThreadwiseCopyOp>(
        loc, viewLoadBufferA, ValueRange{}, viewStoreBufferA, ValueRange{},
        useIndexDiffs, true);
    ArrayAttr loadBufferBViews =
        invertTransforms(b, loc, maybeBBufferViews->threadSubTile);
    Value viewLoadBufferB = transform(b, loadBufferB, loadBufferBViews);
    // Prior to LDS store, we need re-arrange register buffer to maxmize LDS
    // vectorization Hence, creating the view w.r.t global that correspond to
    // such re-arranged register buffer
    FailureOr<RegsAsMatrixSubTiles> maybeBLdsStoreViews =
        getPackedRegsAsTileViews(
            b, loc, op.getB(), "n", bidGridOrder, bidGridLengths, blockSize,
            kPerBlock, nPerBlock, bCopyKPerThread, copyNPerThread, kpack,
            isKContiguousDimB, doSwapThreadIterSubDimsForN);
    if (failed(maybeBLdsStoreViews)) {
      return failure();
    }
    ArrayAttr storeBufferBViews =
        invertTransforms(b, loc, maybeBLdsStoreViews->threadSubTile);
    Value viewStoreBufferB = transform(b, storeBufferB, storeBufferBViews);
    auto packBLoop = b.create<ThreadwiseCopyOp>(
        loc, viewLoadBufferB, ValueRange{}, viewStoreBufferB, ValueRange{},
        useIndexDiffs, true);

    Type ldsReadTypeA = vectorTypeOrSelf(elementTypeA, kpack);
    FailureOr<Value> maybeWrappedLdsA = wrapLDSBufferForStore(
        b, loc, ldsByteBufferA, ldsReadTypeA, kpacksPerBlock, "m", mPerBlock,
        aCopyKPerThread, copyMPerThread, rotateMWithK);
    if (failed(maybeWrappedLdsA))
      return maybeWrappedLdsA;
    // This is KxD view of the flat LDS buffer
    Value wrappedLdsA = std::move(*maybeWrappedLdsA);
    // This will produce a (tid, iter) --> flat LDS view
    wrappedLdsA = transform(b, wrappedLdsA, maybeALdsStoreViews->blockSubTile);

    Type ldsReadTypeB = vectorTypeOrSelf(elementTypeB, kpack);
    FailureOr<Value> maybeWrappedLdsB = wrapLDSBufferForStore(
        b, loc, ldsByteBufferB, ldsReadTypeB, kpacksPerBlock, "n", nPerBlock,
        bCopyKPerThread, copyNPerThread, rotateNWithK);
    if (failed(maybeWrappedLdsB))
      return maybeWrappedLdsB;
    // This is KxD view of the flat LDS buffer
    Value wrappedLdsB = std::move(*maybeWrappedLdsB);
    // This will produce a (tid, iter) --> flat LDS view
    wrappedLdsB = transform(b, wrappedLdsB, maybeBLdsStoreViews->blockSubTile);

    ThreadwiseWriteAllOp blockwiseStoreA = b.create<ThreadwiseWriteAllOp>(
        loc, storeBufferA, wrappedLdsA,
        /*extraViews=*/b.getArrayAttr({}),
        /*extraIndices=*/ValueRange{tid}, op.getFeatures(), StoreMethod::Set,
        /*forceUnroll=*/true, /*useIndexDiffs=*/true);
    ThreadwiseWriteAllOp blockwiseStoreB = b.create<ThreadwiseWriteAllOp>(
        loc, storeBufferB, wrappedLdsB,
        /*extraViews=*/b.getArrayAttr({}),
        /*extraIndices=*/ValueRange{tid}, op.getFeatures(), StoreMethod::Set,
        /*forceUnroll=*/true, /*useIndexDiffs=*/true);

    // The blockwise gemm isn't set up for vector-of-kpack loads and so expects
    // a scalar kpacksPerBlock x dPerBlock x kpack x T buffer unconditionally.
    Value ldsMatrixA = viewBufferAs(b, ldsByteBufferA, elementTypeA);
    ldsMatrixA = reshapeBuffer(b, loc, ldsMatrixA, {"k", "m", "kpack"},
                               {kpacksPerBlock, mPerBlock, kpack});
    Value ldsMatrixB = viewBufferAs(b, ldsByteBufferB, elementTypeB);
    ldsMatrixB = reshapeBuffer(b, loc, ldsMatrixB, {"k", "n", "kpack"},
                               {kpacksPerBlock, nPerBlock, kpack});

    // Emit loop.
    int64_t nIterations = K / kPerBlock;
    BlockwiseGemmOp blockwiseGemmOp;
    // Start at 1 to make it clearer we have performed software pipelining.
    auto loopOp = b.create<affine::AffineForOp>(loc, 1, nIterations, 1);
    {
      // inside the loop.
      PatternRewriter::InsertionGuard guard(b);
      b.setInsertionPointToStart(loopOp.getBody());

      Value iv = loopOp.getInductionVar();
      b.create<ThreadwiseReadIntoOp>(
          loc, wrappedA, loadBufferA, /*extraViews=*/b.getArrayAttr({}),
          /*extraIndices=*/
          ValueRange{/*kIter=*/iv, gridCoords.g_block, gridCoords.m_block,
                     gridCoords.n_block, tid},
          true, true);
      b.create<ThreadwiseReadIntoOp>(
          loc, wrappedB, loadBufferB, /*extraViews=*/b.getArrayAttr({}),
          /*extraIndices=*/
          ValueRange{/*kIter=*/iv, gridCoords.g_block, gridCoords.m_block,
                     gridCoords.n_block, tid},
          true, true);

      // LDS barrier.
      b.create<LDSBarrierOp>(loc);

      // Emit blockwise GEMM.
      blockwiseGemmOp = b.create<BlockwiseGemmOp>(
          loc, ldsMatrixA, ldsMatrixB, registerMatrixCViewOp,
          b.getI32IntegerAttr(copyMPerThread),
          b.getI32IntegerAttr(copyNPerThread),
          rotateMWithK ? b.getUnitAttr() : nullptr,
          rotateNWithK ? b.getUnitAttr() : nullptr, op.getParamsAttr());

      // LDS barrier.
      // This barrier prevents halo part of outputs having weird values.
      b.create<LDSBarrierOp>(loc);

      // Packing step
      b.clone(*packALoop.getOperation());
      b.clone(*packBLoop.getOperation());

      // Emit blockwise stores
      b.clone(*blockwiseStoreA.getOperation());
      b.clone(*blockwiseStoreB.getOperation());
    }
    // outside the loop.

    // LDS barrier.
    b.create<LDSBarrierOp>(loc);

    // Emit blockwise GEMM for the loop tail.
    IRMapping tailGemmCloneMap;
    b.clone(*blockwiseGemmOp, tailGemmCloneMap);

    // Apparently, the canonicalizer doesn't get rid of empty loops without
    // results properly, remove them ourselves.
    if (nIterations <= 1)
      b.eraseOp(loopOp);

    SmallVector<Attribute> transformAttrs;

    // Threadwise copy from register (naive tensor) to global (generic tensor).
    TopDownTMBuilder splitMemoryCoords(
        b, {"g_block", "m_block", "n_block", "tid", "iter"},
        {gridSize, mBlocks, nBlocks, blockSize, threadCNumRegisters}, loc);
    splitMemoryCoords.passThrough({"g_block", "m_block", "n_block"});
    splitMemoryCoords.merge({"m_cuwaves", "n_cuwaves", "m_cuwave", "n_cuwave"},
                            {3, 4, 5, 6}, "tid",
                            {mCuwavesPerBlock, nCuwavesPerBlock,
                             mThreadsPerCuwave, nThreadsPerCuwave});
    splitMemoryCoords.merge({"m_repeat", "m_thread", "n_repeat", "n_thread"},
                            {7, 8, 9, 10}, "iter",
                            {gemmMRepeat, mPerThread, gemmNRepeat, nPerThread});
    TransformMapAttr splitMemoryCoordsAttr = splitMemoryCoords.get();
    transformAttrs.push_back(splitMemoryCoordsAttr);

    auto toMatrixC =
        TopDownTMBuilder::below(splitMemoryCoords, splitMemoryCoordsAttr);
    toMatrixC.passThrough({"gemmG"}, {0}, {"g_block"});
    toMatrixC.unmerge(
        "gemmM", 1,
        {"m_block", "m_repeat", "m_cuwaves", "m_cuwave", "m_thread"},
        {M / mPerBlock, gemmMRepeat, mCuwavesPerBlock, mThreadsPerCuwave,
         mPerThread});
    toMatrixC.unmerge(
        "gemmN", 2,
        {"n_block", "n_repeat", "n_cuwaves", "n_cuwave", "n_thread"},
        {N / nPerBlock, gemmNRepeat, nCuwavesPerBlock, nThreadsPerCuwave,
         nPerThread});

    swapThreadIdAndIteration(toMatrixC, /*mBlocks=*/bidGridLengths[1],
                             /*nBlocks=*/bidGridLengths[2], copyMPerThread,
                             copyNPerThread, mPerBlock, nPerBlock,
                             doSwapThreadIterSubDimsForM,
                             doSwapThreadIterSubDimsForN,
                             /*isBlockwise=*/false, transformAttrs);

    Value registerC = registerMatrixCAllocOp;
    ArrayAttr idToMatrixCMaps = b.getArrayAttr(transformAttrs);
    b.create<ThreadwiseWriteAllOp>(loc, registerC, op.getC(), idToMatrixCMaps,
                                   /*extraIndices=*/
                                   ValueRange{gridCoords.g_block,
                                              gridCoords.m_block,
                                              gridCoords.n_block, tid},
                                   op.getFeatures(), StoreMethod::Set,
                                   /*forceUnroll=*/true, useIndexDiffs);
    b.eraseOp(op);

    return success();
  }
};

//===----------------------------------------------------------------------===//
// GridwiseAttentionAccel lowering.
//===----------------------------------------------------------------------===//
struct ElementwiseMultOp {
  using Float = arith::MulFOp;
  using Int = arith::MulIOp;
};

struct ElementwiseAddOp {
  using Float = arith::AddFOp;
  using Int = arith::AddIOp;
};

struct GridwiseAttentionAccelRewritePattern
    : public OpRewritePattern<GridwiseAttentionAccelOp> {
  using OpRewritePattern<GridwiseAttentionAccelOp>::OpRewritePattern;

  LogicalResult storeGemmInputTile(
      PatternRewriter &rewriter, Location loc, int64_t kpack, Value regBuffer,
      RegsAsMatrixSubTiles toLDSViews, Value storeBuffer,
      Value ldsTileByteBuffer, int64_t kpacksPerBlock, StringRef nonKDimName,
      int64_t kPerBlock, int64_t dPerBlock, int64_t copyKPerThread,
      int64_t copyDPerThread, bool forceUnroll) const {
    Type elemType = regBuffer.getType().cast<MemRefType>().getElementType();
    ArrayAttr storeBufferViews =
        invertTransforms(rewriter, loc, toLDSViews.threadSubTile);
    Value viewStoreBuffer = transform(rewriter, storeBuffer, storeBufferViews);
    // The following is fine for software pipelining optimization as it could be
    // considered "compute". In future, consider refactoring the following loop
    // to be a single reg->reg op avoid verbose IR at this level.
    rewriter.create<ThreadwiseCopyOp>(loc, regBuffer, ValueRange{},
                                      viewStoreBuffer, ValueRange{}, false,
                                      false);
    Type ldsReadType = vectorTypeOrSelf(elemType, kpack);
    FailureOr<Value> maybeWrappedLds = wrapLDSBufferForStore(
        rewriter, loc, ldsTileByteBuffer, ldsReadType, kpacksPerBlock,
        nonKDimName, dPerBlock, copyKPerThread, copyDPerThread);
    if (failed(maybeWrappedLds)) {
      return failure();
    }
    // This is KxD view of the flat LDS buffer
    Value wrappedLds = std::move(*maybeWrappedLds);
    // This will produce a (tid, iter) --> flat LDS view
    wrappedLds = transform(rewriter, wrappedLds, toLDSViews.blockSubTile);
    auto tid = rewriter.create<WorkitemIdOp>(loc, rewriter.getIndexType());
    rewriter.create<ThreadwiseWriteAllOp>(
        loc, storeBuffer, wrappedLds, /*extraViews=*/rewriter.getArrayAttr({}),
        /*extraIndices=*/ValueRange{tid}, GemmFeatures::none, StoreMethod::Set,
        forceUnroll, true);
    return success();
  }

  // This function will process a tile of gemm input into LDS buffer
  // in a way it could be fed to blockwise_gemm_accel op
  LogicalResult loadAndStoreGemmInputTile(
      Location loc, Value in, Value kIter,
      rock::layout::GridCoordinates gridCoords, Value fromGlobalRegBuffer,
      Value toLDSRegBuffer, Value destBuffer, StringRef nonKDimName,
      int64_t kpack, int64_t kpacksPerBlock, int64_t dPerBlock,
      uint32_t blockSize, uint32_t gridSize, ArrayRef<StringRef> bidGridOrder,
      ArrayRef<int64_t> bidGridLengths, bool forceUnroll,
      PatternRewriter &rewriter, const accel::AccelEmitter &accelEmitter,
      std::optional<int64_t> forceKPerThread = std::nullopt) const {

    MemRefType destBufferType = destBuffer.getType().cast<MemRefType>();
    mlir::gpu::AddressSpace destBufferAddrSpace =
        destBufferType.getMemorySpace()
            .cast<gpu::AddressSpaceAttr>()
            .getValue();
    bool isDestBufferLDS = destBufferAddrSpace == gpu::AddressSpace::Workgroup;
    if (!isDestBufferLDS && destBufferAddrSpace != gpu::AddressSpace::Private) {
      return emitError(loc) << "the destination buffer to load global input "
                               "tile should either be LDS or Regs.\n";
    }

    int64_t kPerBlock = kpacksPerBlock * kpack;
    int64_t copyPerThread = (kPerBlock * dPerBlock) / blockSize;
    Type elemType = in.getType().cast<MemRefType>().getElementType();
    if (copyPerThread == 0) {
      return emitError(loc) << "Block size too large, rejecting as invalid.\n";
    }
    auto maybeCopyDPerThread = computeCopyPerThread(
        elemType, copyPerThread, kPerBlock, dPerBlock, kpack, loc);
    if (failed(maybeCopyDPerThread))
      return failure();

    int64_t copyKPerThread = (*maybeCopyDPerThread).first;
    int64_t copyDPerThread = (*maybeCopyDPerThread).second;
    if (forceKPerThread.has_value()) {
      copyKPerThread = forceKPerThread.value();
      copyDPerThread = copyPerThread / copyKPerThread;
    }

    // Find the best way of vectorizing the layout
    GemmDimension vectorTiebreaker =
        (kpack > 1) ? GemmDimension::K : GemmDimension::MorN;
    int64_t vectorLen;
    GemmDimension vectorDim;
    std::tie(vectorDim, vectorLen) = bestGlobalVectorization(
        rewriter, in, copyDPerThread, copyKPerThread, vectorTiebreaker,
        kPerBlock, dPerBlock, elemType);
    FailureOr<RegsAsMatrixSubTiles> maybeInBufferViews;
    if (!isDestBufferLDS) {
      maybeInBufferViews = accelEmitter.createAccelGemmOperandTransforms(
          rewriter, loc, in, bidGridLengths, blockSize, copyDPerThread,
          nonKDimName, vectorDim == GemmDimension::K, false);
    } else {
      maybeInBufferViews = getLoadRegsAsTileViews(
          rewriter, loc, in, nonKDimName, bidGridOrder, bidGridLengths,
          blockSize, kPerBlock, dPerBlock, copyKPerThread, copyDPerThread,
          vectorDim == GemmDimension::K);
    }
    if (failed(maybeInBufferViews)) {
      return failure();
    }
    Value viewIn = transform(rewriter, in, maybeInBufferViews->gridSubTile);
    auto tid = rewriter.create<WorkitemIdOp>(loc, rewriter.getIndexType());
    rewriter.create<ThreadwiseReadIntoOp>(
        loc, viewIn, fromGlobalRegBuffer,
        /*extraViews=*/rewriter.getArrayAttr({}),
        ValueRange{kIter, gridCoords.g_block, gridCoords.m_block,
                   gridCoords.n_block, tid},
        forceUnroll, true);
    if (isDestBufferLDS) {
      // threadwiseView is iter --> K,D
      // Hence we invert to create the reg buffer to be viewed
      // as K x D memref
      ArrayAttr loadBufferViews =
          invertTransforms(rewriter, loc, maybeInBufferViews->threadSubTile);
      Value viewLoadBuffer =
          transform(rewriter, fromGlobalRegBuffer, loadBufferViews);

      FailureOr<RegsAsMatrixSubTiles> maybeLdsStoreViews =
          getPackedRegsAsTileViews(rewriter, loc, in, nonKDimName, bidGridOrder,
                                   bidGridLengths, blockSize, kPerBlock,
                                   dPerBlock, copyKPerThread, copyDPerThread,
                                   kpack, vectorDim == GemmDimension::K);
      if (failed(maybeLdsStoreViews)) {
        return failure();
      }
      LogicalResult storeGemmTileStatus = storeGemmInputTile(
          rewriter, loc, kpack, viewLoadBuffer, maybeLdsStoreViews.value(),
          toLDSRegBuffer, destBuffer, kpacksPerBlock, nonKDimName, kPerBlock,
          dPerBlock, copyKPerThread, copyDPerThread, forceUnroll);
      if (failed(storeGemmTileStatus)) {
        return failure();
      }
    } else {
      accel::AccelEmitterParams accelEmitterParams = accelEmitter.getParams();
      int64_t dRepeats = (nonKDimName == "m" ? accelEmitterParams.mRepeats
                                             : accelEmitterParams.nRepeats);
      affine::AffineForOp dRepeatsLoop =
          rewriter.create<affine::AffineForOp>(loc, 0, dRepeats, 1);
      {
        PatternRewriter::InsertionGuard guard(rewriter);
        rewriter.setInsertionPointToStart(dRepeatsLoop.getBody());
        Value di = dRepeatsLoop.getInductionVar();
        Value subview = destBuffer;
        if (dRepeats > 1) {
          subview = createSliceOfFirstDim(rewriter, loc, destBuffer, di);
        }
        // InBufferViews provide --> K x D subtile views.
        // Since we are iterating on D dimension, we need to transpose it.
        RegsAsMatrixSubTiles inBufferViewsTr =
            transposeSubTileViews(rewriter, loc, maybeInBufferViews.value());
        Value viewLoadedBuffer = transform(
            rewriter, fromGlobalRegBuffer,
            invertTransforms(rewriter, loc, inBufferViewsTr.threadSubTile));
        rewriter.create<ThreadwiseReadIntoOp>(loc, viewLoadedBuffer, subview,
                                              rewriter.getArrayAttr({}),
                                              ValueRange{di}, true, true);
      }
    }
    return success();
  }

  Value createLDSByteBuffer(PatternRewriter &rewriter, Location loc,
                            int64_t numElements, Type elemType) const {
    auto workgroupMemoryAddressSpace = rewriter.getAttr<gpu::AddressSpaceAttr>(
        gpu::GPUDialect::getWorkgroupAddressSpace());
    int64_t ldsBlockSize = numElements * getByteWidth(elemType);
    auto ldsMemRefType =
        MemRefType::get({ldsBlockSize}, rewriter.getI8Type(), AffineMap{},
                        workgroupMemoryAddressSpace);
    Value ldsByteBuffer = rewriter.create<GpuAllocOp>(loc, ldsMemRefType);
    return ldsByteBuffer;
  }

  SmallVector<Value>
  createSharedLDSByteBufferRefs(PatternRewriter &rewriter, Location loc,
                                ArrayRef<int64_t> numElementsArr,
                                ArrayRef<Type> elemTypeArr) const {
    auto workgroupMemoryAddressSpace = rewriter.getAttr<gpu::AddressSpaceAttr>(
        gpu::GPUDialect::getWorkgroupAddressSpace());
    int64_t maxSizeBytes = 0;
    SmallVector<int64_t, 4> byteSizes;
    for (auto [numElements, elemType] :
         llvm::zip(numElementsArr, elemTypeArr)) {
      int64_t sizeBytes = numElements * getByteWidth(elemType);
      if (sizeBytes > maxSizeBytes) {
        maxSizeBytes = sizeBytes;
      }
      byteSizes.push_back(sizeBytes);
    }
    auto ldsMemRefType =
        MemRefType::get({maxSizeBytes}, rewriter.getI8Type(), AffineMap{},
                        workgroupMemoryAddressSpace);
    Value ldsByteBuffer = rewriter.create<GpuAllocOp>(loc, ldsMemRefType);

    SmallVector<Value> ret;
    for (int64_t byteSize : byteSizes) {
      if (byteSize == maxSizeBytes) {
        ret.push_back(ldsByteBuffer);
        continue;
      }
      auto byteBufferType =
          MemRefType::get({byteSize}, rewriter.getI8Type(), AffineMap{},
                          workgroupMemoryAddressSpace);
      Value ldsByteBufferSubView = rewriter.create<memref::SubViewOp>(
          loc, byteBufferType, ldsByteBuffer, ArrayRef<int64_t>{0},
          ArrayRef<int64_t>{byteSize}, ArrayRef<int64_t>{1});
      ret.push_back(ldsByteBufferSubView);
    }
    return ret;
  }

  // This function will create fromGlobalRegsBuffer, toLDSRegBuffer and
  // ldsTileBuffer for a gemm input
  std::tuple<Value, Value>
  createRegBuffersForGemmIn(Location loc, int64_t kPerBlock, int64_t blockSize,
                            Type elemType, int64_t dPerBlock,
                            PatternRewriter &rewriter) const {
    auto privateMemoryAddressSpace = rewriter.getAttr<gpu::AddressSpaceAttr>(
        gpu::GPUDialect::getPrivateAddressSpace());
    int64_t copyPerThread = (kPerBlock * dPerBlock) / blockSize;
    Type loadBufferType = MemRefType::get(
        {copyPerThread}, elemType, AffineMap{}, privateMemoryAddressSpace);
    Value fromGlobalRegBuffer =
        rewriter.create<GpuAllocOp>(loc, loadBufferType);
    Value toLDSRegBuffer = rewriter.create<GpuAllocOp>(loc, loadBufferType);
    return {fromGlobalRegBuffer, toLDSRegBuffer};
  }

  void zeroAccBuffer(PatternRewriter &rewriter, Location loc,
                     Value accBuffer) const {
    MemRefType accBufferType = accBuffer.getType().cast<MemRefType>();
    Value zeroConstantCOp =
        createZeroConstantOp(rewriter, loc, accBufferType.getElementType());
    rewriter.create<FillOp>(loc, accBuffer, zeroConstantCOp);
  }

  // This function creates the accumulator register buffer
  Value createBufferForAccelGemmOut(Location loc,
                                    rock::accel::AccelEmitterParams params,
                                    PatternRewriter &rewriter) const {
    auto privateMemoryAddressSpace = rewriter.getAttr<gpu::AddressSpaceAttr>(
        gpu::GPUDialect::getPrivateAddressSpace());
    int64_t nResultVectors = params.nResultVectors;
    int64_t mRepeats = params.mRepeats;
    int64_t nRepeats = params.nRepeats;
    VectorType accVectorType = params.accVectorType;
    int64_t nOutputVectors = nResultVectors * mRepeats * nRepeats;
    MemRefType regCAllocType =
        MemRefType::get(nOutputVectors, accVectorType, AffineMap{},
                        /*memorySpace=*/privateMemoryAddressSpace);
    Value regCAllocOp = rewriter.create<rock::GpuAllocOp>(loc, regCAllocType);
    return regCAllocOp;
  }

  // This function creates a simple scalar reg buffer (i.e. without vectors)
  Value createBufferForGemmOut(Location loc, Type gemmOutElemType,
                               rock::accel::AccelEmitterParams params,
                               PatternRewriter &rewriter) const {
    auto privateMemoryAddressSpace = rewriter.getAttr<gpu::AddressSpaceAttr>(
        gpu::GPUDialect::getPrivateAddressSpace());
    int64_t numOutputElements = params.numOutputVectorElements();
    auto gemmOutScalarBufferType =
        MemRefType::get(numOutputElements, gemmOutElemType, AffineMap{},
                        /*memorySpace=*/privateMemoryAddressSpace);
    Value gemmOutScalarBuffer =
        rewriter.create<rock::GpuAllocOp>(loc, gemmOutScalarBufferType);
    return gemmOutScalarBuffer;
  }

  // This fuction creates interrim register buffers to store data in once
  // loaded from the LDS before accelerator intrinsics are called
  std::tuple<Value, Value> createRegInterrimBufferForAccel(
      Location loc, rock::accel::AccelEmitterParams params,
      PatternRewriter &rewriter, int64_t mRepeats = 1,
      int64_t nRepeats = 1) const {
    auto privateMemoryAddressSpace = rewriter.getAttr<gpu::AddressSpaceAttr>(
        gpu::GPUDialect::getPrivateAddressSpace());
    int64_t kBasePerThread = params.kBasePerThread;

    SmallVector<Value> arrayARegs;
    Type argTypeA = params.argTypeA;
    SmallVector<int64_t, 2> aShape{kBasePerThread};
    if (mRepeats > 1) {
      aShape.insert(aShape.begin(), mRepeats);
    }
    auto arrayAType = MemRefType::get(aShape, argTypeA, AffineMap{},
                                      privateMemoryAddressSpace);
    auto arrayA = rewriter.create<GpuAllocOp>(loc, arrayAType);

    SmallVector<Value> arrayBRegs;
    Type argTypeB = params.argTypeB;
    SmallVector<int64_t, 2> bShape{kBasePerThread};
    if (nRepeats > 1) {
      bShape.insert(bShape.begin(), nRepeats);
    }
    auto arrayBType = MemRefType::get(bShape, argTypeB, AffineMap{},
                                      privateMemoryAddressSpace);
    auto arrayB = rewriter.create<GpuAllocOp>(loc, arrayBType);
    return {arrayA, arrayB};
  }

  // This function computes exp(gemm0 - rowmax_j)
  void expSubstractMaxFromGemm0(PatternRewriter &rewriter, Location loc,
                                Value gemm0OutThreadwiseView,
                                Value gemm0OutExpThreadwiseView,
                                Value gemm0OutBufferMaxView,
                                Value maxRowBuffer) const {
    Value gemm0OutBufferMax, gemm0OutExp, gemm0Out;
    ArrayAttr gemm0OutBufferMaxTrs, gemm0OutExpTrs, gemm0OutTrs;
    std::tie(gemm0OutBufferMax, gemm0OutBufferMaxTrs, std::ignore) =
        untransform(rewriter, gemm0OutBufferMaxView);
    std::tie(gemm0OutExp, gemm0OutExpTrs, std::ignore) =
        untransform(rewriter, gemm0OutExpThreadwiseView);
    std::tie(gemm0Out, gemm0OutTrs, std::ignore) =
        untransform(rewriter, gemm0OutThreadwiseView);

    MemRefType gemm0OutViewType =
        gemm0OutThreadwiseView.getType().cast<MemRefType>();
    int64_t g0Mpt = gemm0OutViewType.getShape()[0];
    int64_t g0Npt = gemm0OutViewType.getShape()[1];

    Value zero = rewriter.createOrFold<ConstantIndexOp>(loc, 0);
    auto loop = rewriter.create<TransformingForOp>(
        loc,
        ArrayRef<ValueRange>{
            {zero, zero}, {zero, zero}, {zero, zero}, {zero, zero}},
        ArrayRef<Attribute>{rewriter.getArrayAttr({}), gemm0OutBufferMaxTrs,
                            gemm0OutExpTrs, gemm0OutTrs},
        /*bounds=*/ArrayRef<int64_t>{g0Mpt, g0Npt},
        /*strides=*/ArrayRef<int64_t>{1, 1},
        /*useIndexDiffs=*/true, /*forceUnroll=*/true);
    {
      OpBuilder::InsertionGuard guard(rewriter);
      rewriter.setInsertionPointToStart(loop.getBody());
      Block::BlockArgListType upperCoords = loop.getLowerCoords(0);
      Block::BlockArgListType gemm0OutBufferMaxCoords = loop.getLowerCoords(1);
      Block::BlockArgListType gemm0OutExpCoords = loop.getLowerCoords(2);
      Block::BlockArgListType gemm0OutCoords = loop.getLowerCoords(3);

      // maxRowBufferNew = max(maxRowBuffer, gemm0OutBufferMaxView[:,0])
      Type maxRowBufferElemType = getElementTypeOrSelf(maxRowBuffer.getType());
      Value ldMaxRowBuffer = rewriter.create<InBoundsLoadOp>(
          loc, maxRowBufferElemType, maxRowBuffer, ValueRange{upperCoords[0]});
      Value ldgemm0OutBufferMax = rewriter.create<InBoundsLoadOp>(
          loc, maxRowBufferElemType, gemm0OutBufferMax,
          gemm0OutBufferMaxCoords);
      Value maxRowBufferNew = rewriter.create<arith::MaxFOp>(
          loc, ldMaxRowBuffer, ldgemm0OutBufferMax);

      // ldGemm0OutSubMaxExp = exp(gemm0Out  -maxRowBufferNew)
      Type ldGemm0OutElemType = getElementTypeOrSelf(gemm0Out.getType());
      Value ldGemm0Out = rewriter.create<InBoundsLoadOp>(
          loc, ldGemm0OutElemType, gemm0Out, gemm0OutCoords);
      Value ldGemm0OutSubMax =
          rewriter.create<arith::SubFOp>(loc, ldGemm0Out, maxRowBufferNew);
      Value ldGemm0OutSubMaxExp =
          rewriter.create<math::Exp2Op>(loc, ldGemm0OutSubMax);

      // Store back to gemm0Out
      rewriter.create<InBoundsStoreOp>(loc, ldGemm0OutSubMaxExp, gemm0OutExp,
                                       gemm0OutExpCoords);
    }
  }

  // This updates the row sum according to the following
  // formula:
  // li = exp(m_{j-1} - m_{j}) * l_{j-1} + rowsum(Pij)
  // where
  // l is the rowsum accumulator
  // m is the rowmax accmulator
  // P is exp(gemm0 - rowmax_j)
  void updateRowSum(PatternRewriter &rewriter, Location loc,
                    Value gemm0OutBufferSumView, Value gemm0OutBufferMaxView,
                    Value sumRowBuffer, Value maxRowBuffer,
                    Value expMaxDiffRowBuffer) const {
    Value gemm0OutBufferSum, gemm0OutBufferMax;
    ArrayAttr gemm0OutBufferSumTrs, gemm0OutBufferMaxTrs;
    std::tie(gemm0OutBufferMax, gemm0OutBufferMaxTrs, std::ignore) =
        untransform(rewriter, gemm0OutBufferMaxView);
    std::tie(gemm0OutBufferSum, gemm0OutBufferSumTrs, std::ignore) =
        untransform(rewriter, gemm0OutBufferSumView);

    MemRefType gemm0OutViewType =
        gemm0OutBufferSumView.getType().cast<MemRefType>();
    int64_t g0Mpt = gemm0OutViewType.getShape()[0];
    Value zero = rewriter.createOrFold<ConstantIndexOp>(loc, 0);
    auto loop = rewriter.create<TransformingForOp>(
        loc, ArrayRef<ValueRange>{{zero, zero}, {zero, zero}, {zero, zero}},
        ArrayRef<Attribute>{rewriter.getArrayAttr({}), gemm0OutBufferSumTrs,
                            gemm0OutBufferMaxTrs},
        /*bounds=*/ArrayRef<int64_t>{g0Mpt, 1},
        /*strides=*/ArrayRef<int64_t>{1, 1},
        /*useIndexDiffs=*/true, /*forceUnroll=*/true);
    {
      OpBuilder::InsertionGuard guard(rewriter);
      rewriter.setInsertionPointToStart(loop.getBody());
      Block::BlockArgListType upperCoords = loop.getLowerCoords(0);
      Block::BlockArgListType gemm0OutBufferSumCoords = loop.getLowerCoords(1);
      Block::BlockArgListType gemm0OutBufferMaxCoords = loop.getLowerCoords(2);
      // sumRowBufferNew = exp(maxRowBuffer - maxRowBufferNew) * sumRowBuffer +
      // exp(gemm0OutBufferMaxView[:,0] - maxRowBufferNew) *
      // gemm0OutBufferSumView[:,0]
      Type sumRowBufferElemType = getElementTypeOrSelf(sumRowBuffer.getType());
      Value ldSumRowBuffer = rewriter.create<InBoundsLoadOp>(
          loc, sumRowBufferElemType, sumRowBuffer, ValueRange{upperCoords[0]});
      Value ldgemm0OutBufferSum = rewriter.create<InBoundsLoadOp>(
          loc, sumRowBufferElemType, gemm0OutBufferSum,
          gemm0OutBufferSumCoords);
      // sumRowBufferNew0 = exp(maxRowBuffer - maxRowBufferNew) * sumRowBuffer
      Type maxRowBufferElemType = getElementTypeOrSelf(maxRowBuffer.getType());
      Value ldMaxRowBuffer = rewriter.create<InBoundsLoadOp>(
          loc, maxRowBufferElemType, maxRowBuffer, ValueRange{upperCoords[0]});
      Value ldgemm0OutBufferMax = rewriter.create<InBoundsLoadOp>(
          loc, maxRowBufferElemType, gemm0OutBufferMax,
          gemm0OutBufferMaxCoords);
      Value maxRowBufferNew = rewriter.create<arith::MaxFOp>(
          loc, ldMaxRowBuffer, ldgemm0OutBufferMax);
      Value maxRowDiff =
          rewriter.create<arith::SubFOp>(loc, ldMaxRowBuffer, maxRowBufferNew);
      Value maxRowDiffExp = rewriter.create<math::Exp2Op>(loc, maxRowDiff);
      rewriter.create<InBoundsStoreOp>(loc, maxRowDiffExp, expMaxDiffRowBuffer,
                                       ValueRange{upperCoords[0]});
      Value sumRowBufferNew = maxRowDiffExp;
      sumRowBufferNew =
          rewriter.create<arith::MulFOp>(loc, sumRowBufferNew, ldSumRowBuffer);
      sumRowBufferNew = rewriter.create<arith::AddFOp>(loc, sumRowBufferNew,
                                                       ldgemm0OutBufferSum);
      rewriter.create<InBoundsStoreOp>(loc, sumRowBufferNew, sumRowBuffer,
                                       ValueRange{upperCoords[0]});
      rewriter.create<InBoundsStoreOp>(loc, maxRowBufferNew, maxRowBuffer,
                                       ValueRange{upperCoords[0]});
    }
  }

  // This is the out of loop scaling of attention output
  // where its divided by the accumulated rowsum
  void scaleFinalOutput(PatternRewriter &rewriter, Location loc,
                        Value attentionOutAccBufferView,
                        Value sumRowBuffer) const {
    Value attentionOutAccBuffer;
    ArrayAttr attentionOutAccTrs;
    std::tie(attentionOutAccBuffer, attentionOutAccTrs, std::ignore) =
        untransform(rewriter, attentionOutAccBufferView);
    MemRefType attentionOutAccViewType =
        attentionOutAccBufferView.getType().cast<MemRefType>();
    Type outElemType = attentionOutAccViewType.getElementType();
    int64_t g1Mpt = attentionOutAccViewType.getShape()[0];
    int64_t g1Npt = attentionOutAccViewType.getShape()[1];
    Value zero = rewriter.createOrFold<ConstantIndexOp>(loc, 0);
    auto loop = rewriter.create<TransformingForOp>(
        loc, ArrayRef<ValueRange>{{zero, zero}, {zero, zero}},
        ArrayRef<Attribute>{rewriter.getArrayAttr({}), attentionOutAccTrs},
        /*bounds=*/ArrayRef<int64_t>{g1Mpt, g1Npt},
        /*strides=*/ArrayRef<int64_t>{1, 1},
        /*useIndexDiffs=*/true, /*forceUnroll=*/true);
    {
      OpBuilder::InsertionGuard guard(rewriter);
      rewriter.setInsertionPointToStart(loop.getBody());
      Block::BlockArgListType upperCoords = loop.getLowerCoords(0);
      Block::BlockArgListType attentionOutAccBufferCoords =
          loop.getLowerCoords(1);
      Value ldAttentionOutAccBuffer = rewriter.create<InBoundsLoadOp>(
          loc, outElemType, attentionOutAccBuffer, attentionOutAccBufferCoords);
      Type sumRowBufferElemType = getElementTypeOrSelf(sumRowBuffer.getType());
      Value ldSumRowBuffer = rewriter.create<InBoundsLoadOp>(
          loc, sumRowBufferElemType, sumRowBuffer, ValueRange{upperCoords[0]});
      Value stAttentionOutAccBuffer = rewriter.create<arith::DivFOp>(
          loc, ldAttentionOutAccBuffer, ldSumRowBuffer);
      rewriter.create<InBoundsStoreOp>(loc, stAttentionOutAccBuffer,
                                       attentionOutAccBuffer,
                                       attentionOutAccBufferCoords);
    }
  }

  // This function does the corrections to row-based tiled reductions
  // according to flash attention 2 algorithm :
  // https://arxiv.org/pdf/2205.14135.pdf
  //
  // The shapes expected by the functions:
  // gemm0OutBufferMaxView.shape = [g0.Mpt, g0.Npt]
  // gemm1OutThreadwiseView.shape = [g1.Mpt=g0.Mpt, g1.Npt]
  // attentionOutAccBuffer.shape = [g1.Mpt=g0.Mpt, g1.Npt]
  //
  // This function will do the following logic :
  //
  // maxRowBufferNew = max(maxRowBuffer, gemm0OutBufferMaxView[:,0])
  // expMaxDiff = exp(maxRowBuffer - maxRowBufferNew)
  // attentionOutAccBufferMaxScaled = if not first iter ? attentionOutAccBuffer
  // / expMaxDiff : attentionOutAccBuffer attentionOutAccBufferMaxScaled +=
  // gemm1OutThreadwiseView [STORE] attentionOutAccBuffer =
  // attentionOutAccBufferMaxScaled
  void createAttentionRowStateCorrections(PatternRewriter &rewriter,
                                          Location loc,
                                          Value gemm1OutThreadwiseView,
                                          Value attentionOutAccBufferView,
                                          Value expMaxDiffRowBuffer) const {
    Value gemm1Out, attentionOutAccBuffer;
    ArrayAttr gemm1OutTrs, attentionOutAccBufferTrs;
    std::tie(gemm1Out, gemm1OutTrs, std::ignore) =
        untransform(rewriter, gemm1OutThreadwiseView);
    std::tie(attentionOutAccBuffer, attentionOutAccBufferTrs, std::ignore) =
        untransform(rewriter, attentionOutAccBufferView);

    MemRefType attentionOutAccBufferType =
        attentionOutAccBufferView.getType().cast<MemRefType>();
    Type outElemType = attentionOutAccBufferType.getElementType();
    int64_t g1Mpt = attentionOutAccBufferType.getShape()[0];
    int64_t g1Npt = attentionOutAccBufferType.getShape()[1];

    Value zero = rewriter.createOrFold<ConstantIndexOp>(loc, 0);

    auto loop = rewriter.create<TransformingForOp>(
        loc, ArrayRef<ValueRange>{{zero, zero}, {zero, zero}, {zero, zero}},
        ArrayRef<Attribute>{rewriter.getArrayAttr({}), gemm1OutTrs,
                            attentionOutAccBufferTrs},
        /*bounds=*/ArrayRef<int64_t>{g1Mpt, g1Npt},
        /*strides=*/ArrayRef<int64_t>{1, 1},
        /*useIndexDiffs=*/true, /*forceUnroll=*/true);
    {
      OpBuilder::InsertionGuard guard(rewriter);
      rewriter.setInsertionPointToStart(loop.getBody());

      Block::BlockArgListType upperCoords = loop.getLowerCoords(0);
      Block::BlockArgListType gemm1OutCoords = loop.getLowerCoords(1);
      Block::BlockArgListType attentionOutAccBufferCoords =
          loop.getLowerCoords(2);

      Type expMaxDiffRowBufferElemType =
          getElementTypeOrSelf(expMaxDiffRowBuffer.getType());
      Value maxRowDiffExp = rewriter.create<InBoundsLoadOp>(
          loc, expMaxDiffRowBufferElemType, expMaxDiffRowBuffer,
          ValueRange{upperCoords[0]});
      Value ldAttentionOutAccBuffer = rewriter.create<InBoundsLoadOp>(
          loc, outElemType, attentionOutAccBuffer, attentionOutAccBufferCoords);
      Value scaledldAttentionOutAccBuffer = rewriter.create<arith::MulFOp>(
          loc, ldAttentionOutAccBuffer, maxRowDiffExp);

      Value ldGemm1Out = rewriter.create<InBoundsLoadOp>(
          loc, outElemType, gemm1Out, gemm1OutCoords);
      Value stAttentionOutAccBuffer = rewriter.create<arith::AddFOp>(
          loc, scaledldAttentionOutAccBuffer, ldGemm1Out);
      rewriter.create<InBoundsStoreOp>(loc, stAttentionOutAccBuffer,
                                       attentionOutAccBuffer,
                                       attentionOutAccBufferCoords);
    }
  }

<<<<<<< HEAD
  // The rows and columns of subtile view needs to
  // be transposed depending on which operand of
  // gemm the view is going to be.
  RegsAsMatrixSubTiles
  transposeSubTileViews(PatternRewriter &rewriter, Location loc,
                        RegsAsMatrixSubTiles subTileViews) const {
    ArrayAttr threadSubTile = subTileViews.threadSubTile;
    SmallVector<Attribute, 4> threadSubTileMaps =
        llvm::to_vector<4>(threadSubTile.getAsRange<Attribute>());
    {
      ArrayRef<int64_t> subTileShape = getLowerShape(threadSubTile);
      TopDownTMBuilder viewBuilder(rewriter, subTileShape, loc);
      viewBuilder.passThrough({0, 1}, {1, 0});
      threadSubTileMaps.push_back(viewBuilder.get());
    }

    ArrayAttr blockSubTile = subTileViews.blockSubTile;
    SmallVector<Attribute, 4> blockSubTileMaps =
        llvm::to_vector<4>(blockSubTile.getAsRange<Attribute>());
    {
      ArrayRef<int64_t> subTileShape = getLowerShape(blockSubTile);
      TopDownTMBuilder viewBuilder(rewriter, subTileShape, loc);
      viewBuilder.passThrough({0, 1}, {1, 0});
      blockSubTileMaps.push_back(viewBuilder.get());
    }

    ArrayAttr gridSubTile = subTileViews.gridSubTile;
    SmallVector<Attribute, 4> gridSubTileMaps =
        llvm::to_vector<4>(gridSubTile.getAsRange<Attribute>());
    {
      ArrayRef<int64_t> subTileShape = getLowerShape(gridSubTile);
      TopDownTMBuilder viewBuilder(rewriter, subTileShape, loc);
      viewBuilder.passThrough({0, 1, 2}, {0, 2, 1});
      gridSubTileMaps.push_back(viewBuilder.get());
    }

    if (subTileViews.blockSubTileTidSlice.has_value()) {
      SmallVector<Attribute, 4> blockSubTileTidSliceMaps = llvm::to_vector<4>(
          subTileViews.blockSubTileTidSlice.value().getAsRange<Attribute>());
      {
        ArrayRef<int64_t> subTileShape =
            getLowerShape(subTileViews.blockSubTileTidSlice.value());
        TopDownTMBuilder viewBuilder(rewriter, subTileShape, loc);
        viewBuilder.passThrough({0, 1}, {1, 0});
        blockSubTileTidSliceMaps.push_back(viewBuilder.get());
      }
      return RegsAsMatrixSubTiles{
          rewriter.getArrayAttr(gridSubTileMaps),
          rewriter.getArrayAttr(blockSubTileMaps),
          rewriter.getArrayAttr(threadSubTileMaps),
          rewriter.getArrayAttr(blockSubTileTidSliceMaps)};
    } else {
      return RegsAsMatrixSubTiles{rewriter.getArrayAttr(gridSubTileMaps),
                                  rewriter.getArrayAttr(blockSubTileMaps),
                                  rewriter.getArrayAttr(threadSubTileMaps),
                                  std::nullopt};
    }
  }

=======
>>>>>>> a71bfe56
  // This function will take a view stack that has lower view as m x n.
  // Then append a view to make it : m x n --> m --> m x constDim(0, n).
  // This is used to get corresponding 0th col idx in between two matrices
  // that have same number of rows.
  ArrayAttr createNZeroBroadcastView(PatternRewriter &rewriter, Location loc,
                                     ArrayAttr subTileView,
                                     int64_t zeroNDimSize) const {
    ArrayRef<int64_t> lowerShape = getLowerShape(subTileView);
    bool hasGDim = lowerShape.size() == 3;
    SmallVector<StringRef> topNames{"m", "n"};
    int nDimIdx = 1;
    if (hasGDim) {
      topNames.insert(topNames.begin(), "g");
      nDimIdx = 2;
    }
    TopDownTMBuilder dropNTop(rewriter, topNames, lowerShape, loc);
    if (hasGDim) {
      dropNTop.passThrough("g");
    }
    dropNTop.passThrough("m");
    dropNTop.constDim("nzero", nDimIdx, 0, zeroNDimSize);
    TransformMapAttr mOnlyViewMap = dropNTop.get();
    return prependUpperViews(rewriter, subTileView,
                             rewriter.getArrayAttr({mOnlyViewMap}));
  }

  // This function will call makeNZeroSubTile on subtile views of registers
  // across grid, block and thread levels.
  RegsAsMatrixSubTiles makeNZeroSubTile(PatternRewriter &rewriter, Location loc,
                                        RegsAsMatrixSubTiles subTileViews,
                                        int64_t nLen, int64_t nPerBlock,
                                        int64_t nPerThread) const {
    RegsAsMatrixSubTiles ret;
    ret.gridSubTile =
        createNZeroBroadcastView(rewriter, loc, subTileViews.gridSubTile, nLen);
    ret.blockSubTile = createNZeroBroadcastView(
        rewriter, loc, subTileViews.blockSubTile, nPerBlock);
    ret.threadSubTile = createNZeroBroadcastView(
        rewriter, loc, subTileViews.threadSubTile, nPerThread);
    return ret;
  }

  // This function will create a linalg generic block to perform cast
  // and copy to another memref.
  void createTypeConversionLaGeneric(PatternRewriter &rewriter, Location loc,
                                     Value src, Value dst) const {
    MemRefType dstType = dst.getType().cast<MemRefType>();
    SmallVector<AffineMap, 2> indexingMaps{
        2, rewriter.getMultiDimIdentityMap(dstType.getRank())};
    SmallVector<utils::IteratorType> iteratorTypes(
        dstType.getRank(), utils::IteratorType::parallel);
    rewriter.create<linalg::GenericOp>(
        loc, ValueRange(src), ValueRange(dst), indexingMaps, iteratorTypes,
        [&](OpBuilder &nestedBuilder, Location nestedLoc, ValueRange args) {
          Value cast = createTypeConversionOp(rewriter, loc, args[0],
                                              dstType.getElementType());
          nestedBuilder.create<linalg::YieldOp>(nestedLoc, cast);
        });
  }

  // If padding is used in the kernel, this means the first gemm
  // will be done in a larger matrix. In typical, gemm kernels
  // the padded region in the output will just contain zeros. However,
  // attention kernel will perform softmax normalization on rows.
  // Therefore, having zeros -- zero not being the minimum representable
  // value in the element type -- going to affect all the values
  // post normalization. Therefore, this function creates a trasnforming
  // for loop that overwrites out of bounds values of first gemm output
  // to be negative infinity.
  void createFirstGemmNegInfPadding(PatternRewriter &rewriter, Location loc,
                                    layout::GridCoordinates gridCoords,
                                    Value gemm0OutBuffer,
                                    RegsAsMatrixSubTiles gemm0OutSubTileViews,
                                    int64_t prePadGemmM,
                                    int64_t prePadGemmN) const {
    // Append a pad rock.transform to be able query validity
    // later to insert the special padded value
    ArrayRef<int64_t> paddedShape =
        getLowerShape(gemm0OutSubTileViews.gridSubTile);
    TopDownTMBuilder viewBuilder{
        rewriter, {"g", "paddedM", "paddedN"}, paddedShape, loc};
    viewBuilder.passThrough("g");
    // paddedShape is G x M x N
    viewBuilder.pad({"paddedM", "paddedN"}, {0, paddedShape[1] - prePadGemmM, 0,
                                             paddedShape[2] - prePadGemmN});
    TransformMapAttr padMap = viewBuilder.get();

    ArrayAttr transforms =
        prependUpperViews(rewriter, gemm0OutSubTileViews.gridSubTile,
                          rewriter.getArrayAttr({padMap}));

    MemRefType gemm0OutBufferType = gemm0OutBuffer.getType().cast<MemRefType>();
    auto negInfTyped = createConstantFloatOp(
        rewriter, loc, gemm0OutBufferType.getElementType(),
        gemm0OutBufferType.getElementType(),
        -std::numeric_limits<float>::infinity());
    // Get current workitem ID.
    auto tid = rewriter.create<WorkitemIdOp>(loc, rewriter.getIndexType());
    int64_t elementsInThreadBuffer = gemm0OutBufferType.getNumElements();
    Value zero = rewriter.createOrFold<ConstantIndexOp>(loc, 0);
    auto loop = rewriter.create<TransformingForOp>(
        loc,
        ArrayRef<ValueRange>{{gridCoords.g_block, gridCoords.m_block,
                              gridCoords.n_block, tid, zero},
                             {zero, zero, zero, zero, zero}},
        ArrayRef<Attribute>{transforms, rewriter.getArrayAttr({})},
        /*bounds=*/ArrayRef<int64_t>{1, 1, 1, 1, elementsInThreadBuffer},
        /*strides=*/ArrayRef<int64_t>{1, 1, 1, 1, 1},
        /*useIndexDiffs=*/true, /*forceUnroll=*/true);
    {
      OpBuilder::InsertionGuard guard(rewriter);
      rewriter.setInsertionPointToStart(loop.getBody());

      Block::BlockArgListType upperCoords = loop.getLowerCoords(1);
      TypedValue<IntegerType> isValid = loop.getValidity(0);
      Value zeroBit = createConstantIntOp(rewriter, loc, isValid.getType(),
                                          isValid.getType(), 0);
      auto isInvalid = rewriter.create<arith::CmpIOp>(
          loc, arith::CmpIPredicate::eq, isValid, zeroBit);
      scf::IfOp ifb = rewriter.create<scf::IfOp>(loc, isInvalid,
                                                 /*withElseRegion=*/false);
      {
        OpBuilder thenb = ifb.getThenBodyBuilder();
        thenb.create<InBoundsStoreOp>(loc, negInfTyped, gemm0OutBuffer,
                                      ValueRange{upperCoords[4]});
      }
    }
  }

  template <linalg::BinaryFn BinaryFnEnumValue>
  void postProcessFirstGemm(PatternRewriter &rewriter, Location loc,
                            layout::GridCoordinates gridCoords,
                            Value gemm0OutBuffer,
                            RegsAsMatrixSubTiles gemm0OutViews, Value inBuffer,
                            Value input) const {
    // Get current workitem ID.
    auto tid = rewriter.create<WorkitemIdOp>(loc, rewriter.getIndexType());
    rewriter.create<ThreadwiseReadIntoOp>(
        loc, input, inBuffer, gemm0OutViews.gridSubTile,
        ValueRange{gridCoords.g_block, gridCoords.m_block, gridCoords.n_block,
                   tid},
        true, true);
    rewriter.create<linalg::ElemwiseBinaryOp>(
        loc, ValueRange{gemm0OutBuffer, inBuffer}, ValueRange{gemm0OutBuffer},
        ArrayRef<NamedAttribute>{
            rewriter.getNamedAttr("fun", rewriter.getAttr<linalg::BinaryFnAttr>(
                                             BinaryFnEnumValue)),
            rewriter.getNamedAttr("cast", rewriter.getAttr<linalg::TypeFnAttr>(
                                              linalg::TypeFn::cast_signed))});
  }

  FailureOr<TypedAttr>
  getSplatGlobalConstant(memref::GetGlobalOp getGlobalOp) const {
    auto global = SymbolTable::lookupNearestSymbolFrom<memref::GlobalOp>(
        getGlobalOp, getGlobalOp.getNameAttr());
    if (!global)
      return failure();
    auto cstAttr = llvm::dyn_cast_or_null<DenseElementsAttr>(
        global.getConstantInitValue());
    if (!cstAttr)
      return failure();
    if (auto splatAttr = llvm::dyn_cast<SplatElementsAttr>(cstAttr))
      return splatAttr.getSplatValue<TypedAttr>();
    return failure();
  }

  template <typename ElementwiseOpType>
  void postProcessFirstGemmSplat(PatternRewriter &rewriter, Location loc,
                                 layout::GridCoordinates gridCoords,
                                 Value gemm0OutBuffer,
                                 RegsAsMatrixSubTiles gemm0OutViews,
                                 TypedAttr splatVal) const {
    MemRefType bufType = gemm0OutBuffer.getType().cast<MemRefType>();
    SmallVector<AffineMap, 2> indexingMaps{
        2, rewriter.getMultiDimIdentityMap(bufType.getRank())};
    SmallVector<utils::IteratorType> iteratorTypes(
        bufType.getRank(), utils::IteratorType::parallel);
    rewriter.create<linalg::GenericOp>(
        loc, ValueRange(gemm0OutBuffer), ValueRange(gemm0OutBuffer),
        indexingMaps, iteratorTypes,
        [&](OpBuilder &nestedBuilder, Location nestedLoc, ValueRange args) {
          Value splatScalarConst = nestedBuilder.create<arith::ConstantOp>(
              loc, bufType.getElementType(), splatVal);
          Value elementwiseOp;
          if (bufType.getElementType().isIntOrIndex()) {
            elementwiseOp =
                nestedBuilder.create<typename ElementwiseOpType::Int>(
                    loc, args[0], splatScalarConst);
          } else {
            elementwiseOp =
                nestedBuilder.create<typename ElementwiseOpType::Float>(
                    loc, args[0], splatScalarConst);
          }
          nestedBuilder.create<linalg::YieldOp>(nestedLoc, elementwiseOp);
        });
  }

  void loadGemmOperandsFromLDSToRegs(
      PatternRewriter &rewriter, Location loc, Value ldsTileBuffer,
      Value preAccelRegBuffer, StringRef dName, int64_t blockSize,
      int64_t inDPerThread, const accel::AccelEmitter &accelEmitterPtr) const {
    // Get current workitem ID.
    auto tid = rewriter.create<WorkitemIdOp>(loc, rewriter.getIndexType());
    rock::accel::AccelEmitterParams accelParams = accelEmitterPtr.getParams();
    Value wrappedLDSBufferForLoad = accelEmitterPtr.wrapLDSBufferForLoad(
        rewriter, loc, ldsTileBuffer, blockSize, inDPerThread, dName, false);
    int64_t repeats =
        dName == "m" ? accelParams.mRepeats : accelParams.nRepeats;
    affine::AffineForOp mRepeatsLoop =
        rewriter.create<affine::AffineForOp>(loc, 0, repeats, 1);
    {
      PatternRewriter::InsertionGuard guard(rewriter);
      rewriter.setInsertionPointToStart(mRepeatsLoop.getBody());
      Value mi = mRepeatsLoop.getInductionVar();
      Value subview = preAccelRegBuffer;
      if (repeats > 1) {
        subview = createSliceOfFirstDim(rewriter, loc, preAccelRegBuffer, mi);
      }
      rewriter.create<ThreadwiseReadIntoOp>(loc, wrappedLDSBufferForLoad,
                                            subview, rewriter.getArrayAttr({}),
                                            ValueRange{tid, mi}, true, true);
    }
  }

  Value transposeAttnOperand(PatternRewriter &rewriter, Location loc,
                             TypedValue<MemRefType> operand) const {
    BottomUpTMBuilder viewBuilder(rewriter, operand.getType().getShape(), loc);
    viewBuilder.passThrough({0, 1, 2}, {0, 2, 1});
    TransformMapAttr trMap = viewBuilder.get();
    return rewriter.create<TransformOp>(loc, operand, trMap);
  }

  LogicalResult matchAndRewrite(GridwiseAttentionAccelOp op,
                                PatternRewriter &rewriter) const override {
    Location loc = op.getLoc();
    StringRef arch = op.getArch();
    uint32_t blockSize = op.getBlockSize();
    uint32_t gridSize = op.getGridSize();

    TypedValue<MemRefType> inQ = op.getQueries();
    ArrayRef<int64_t> qShape = inQ.getType().cast<MemRefType>().getShape();
    Type elemTypeQ = inQ.getType().cast<MemRefType>().getElementType();

    TypedValue<MemRefType> inK = op.getKeys();
    ArrayRef<int64_t> kShape = inK.getType().cast<MemRefType>().getShape();
    Type elemTypeK = inK.getType().cast<MemRefType>().getElementType();

    TypedValue<MemRefType> inV = op.getValues();
    Type elemTypeV = inV.getType().getElementType();

    TypedValue<MemRefType> out = op.getOut();
    Value trOut = transposeAttnOperand(rewriter, loc, out);
    ArrayRef<int64_t> outShape = trOut.getType().cast<MemRefType>().getShape();
    Type elemTypeOut = trOut.getType().cast<MemRefType>().getElementType();

    // Gemm0 out is casted to be elemTypeV
    Type elemTypeQxK = elemTypeV;

    auto privateMemoryAddressSpace = rewriter.getAttr<gpu::AddressSpaceAttr>(
        gpu::GPUDialect::getPrivateAddressSpace());

    int64_t gemm0G = qShape[0];
    int64_t gemm0K = qShape[1];
    int64_t gemm0N = qShape[2];
    int64_t gemm0M = kShape[2];

    int64_t gemm1M = outShape[1];
    int64_t gemm1N = outShape[2];

    RockAccelTuningParamAttrInterface gemm0TuningParams = op.getParams0();
    RockAccelTuningParamAttrInterface gemm1TuningParams = op.getParams1();
    int64_t gemm0kpack = gemm0TuningParams.getKpack();
    int64_t gemm0KpacksPerBlock = gemm0TuningParams.getKpackPerBlock();
    int64_t gemm0MPerBlock = gemm0TuningParams.getMPerBlock();
    int64_t gemm0NPerBlock = gemm0TuningParams.getNPerBlock();
    bool forceUnroll = gemm0TuningParams.getForceUnroll();
    int64_t gemm0MBlocks = gemm0M / gemm0MPerBlock;
    int64_t gemm0NBlocks = gemm0N / gemm0NPerBlock;

    int64_t gemm1kpack = gemm1TuningParams.getKpack();

    auto accelEmitterPtrGemm0 = accel::AccelEmitter::select(
        op.getFeatures(), elemTypeQ, elemTypeK, arch, gemm0TuningParams);
    if (!accelEmitterPtrGemm0)
      return op.emitOpError("Unable to emit accelerator code.");
    rock::accel::AccelEmitterParams accelParamsGemm0 =
        accelEmitterPtrGemm0->getParams();
    auto accelEmitterPtrGemm1 = accel::AccelEmitter::select(
        op.getFeatures(), elemTypeV, elemTypeV, arch, gemm1TuningParams);
    if (!accelEmitterPtrGemm1)
      return op.emitOpError("Unable to emit accelerator code.");
    rock::accel::AccelEmitterParams accelParamsGemm1 =
        accelEmitterPtrGemm1->getParams();

    // Get current workgroup ID.
    auto bid = rewriter.create<WorkgroupIdOp>(loc, rewriter.getIndexType());
    // Get current workitem ID.
    auto tid = rewriter.create<WorkitemIdOp>(loc, rewriter.getIndexType());

    // Calculate different size derivations
    int64_t gemm0KPerBlock = gemm0kpack * gemm0KpacksPerBlock;
    int64_t gemm1KPerBlock = gemm0MPerBlock;
    int64_t gemm1MPerBlock = gemm0MPerBlock;
    int64_t gemm1NPerBlock = gemm0NPerBlock;
<<<<<<< HEAD
    SmallVector<Value> sharedBuffersGemmsB = createSharedLDSByteBufferRefs(
        rewriter, loc,
        {gemm0KPerBlock * gemm0NPerBlock, gemm0MPerBlock * gemm0NPerBlock,
=======
    // Note that kPerBlock for Gemm1B is mPerBlock of Gemm0 out
    // Note that mPerBlock for Gemm1A is mPerBlock of Gemm0 out
    // Note that nPerBlock for Gemm1B is nPerBlock of Gemm0 out
    int64_t gemm1MBlocks = gemm1M / gemm1MPerBlock;
    int64_t gemm1NBlocks = gemm1N / gemm1NPerBlock;
    assert(gemm0NPerBlock % gemm0kpack == 0 &&
           "nPerBlock should be divisible by kpack");
    int64_t gemm1KpacksPerBlock = gemm1KPerBlock / gemm1kpack;
    int64_t gemm0InMPerThread = gemm0MPerBlock / blockSize;
    int64_t gemm0InNPerThread = gemm0NPerBlock / blockSize;
    SmallVector<int64_t, 3> gemm0BidGridLengths = {gemm0G, gemm0MBlocks,
                                                   gemm0NBlocks};
    RegsAsMatrixSubTiles gemm0OutSubTileViews =
        accelEmitterPtrGemm0->computeOutputTransforms(
            rewriter, loc, gemm0MPerBlock, gemm0NPerBlock, blockSize,
            gemm0BidGridLengths, gemm0InMPerThread, gemm0InNPerThread);
    RegsAsMatrixSubTiles gemm0OutSubTileViewsTr =
        transposeSubTileViews(rewriter, loc, gemm0OutSubTileViews);
    int64_t gemm0MPerThread =
        getLowerShape(gemm0OutSubTileViews.threadSubTile)[0];
    int64_t gemm0NPerThread =
        getLowerShape(gemm0OutSubTileViews.threadSubTile)[1];
    int64_t gemm1InMPerThread = gemm0MPerThread;
    int64_t gemm1InNPerThread = gemm0NPerThread;

    // Create shared buffers accross gemms and reductions
    int64_t ldsByteBufferQSize = gemm0KPerBlock * gemm0NPerBlock;
    bool enableQLDSBypass = !op.getDisableQBypassLDS();
    if (gemm0K == gemm0KPerBlock && enableQLDSBypass) {
      ldsByteBufferQSize = 1;
    }
    int64_t reductionWorkspaceSize =
        (gemm0MPerBlock / gemm0MPerThread) * gemm0NPerBlock;
    SmallVector<Value> sharedBuffersGemmsB = createSharedLDSByteBufferRefs(
        rewriter, loc,
        {ldsByteBufferQSize, reductionWorkspaceSize,
>>>>>>> a71bfe56
         gemm1KPerBlock * gemm1NPerBlock},
        {elemTypeQ, elemTypeQxK, elemTypeV});
    Value ldsByteBufferQ = sharedBuffersGemmsB[0];
    Value ldsReductionWorkspaceByteBuffer = sharedBuffersGemmsB[1];
    Value gemm1LDSByteBufferB = sharedBuffersGemmsB[2];
    SmallVector<Value> sharedBuffersGemmsA = createSharedLDSByteBufferRefs(
        rewriter, loc,
        {gemm0KPerBlock * gemm0MPerBlock, gemm1KPerBlock * gemm1MPerBlock},
        {elemTypeK, elemTypeV});
    Value ldsByteBufferK = sharedBuffersGemmsA[0];
    Value ldsByteBufferV = sharedBuffersGemmsA[1];

    // Bufers for Gemm0
<<<<<<< HEAD
    auto [fromGlobalRegBufferQ, toLDSRegBufferQ] = createRegBuffersForGemmIn(
        loc, gemm0KPerBlock, blockSize, elemTypeQ, gemm0NPerBlock, rewriter);
=======
    Value fromGlobalRegBufferQ;
    Value toLDSRegBufferQ;
    if (gemm0K == gemm0KPerBlock && enableQLDSBypass) {
      Type loadBufferType =
          MemRefType::get({accelParamsGemm0.nRepeats *
                           accelParamsGemm0.kpackPerThread * gemm0kpack},
                          elemTypeQ, AffineMap{}, privateMemoryAddressSpace);
      fromGlobalRegBufferQ = rewriter.create<GpuAllocOp>(loc, loadBufferType);
    } else {
      std::tie(fromGlobalRegBufferQ, toLDSRegBufferQ) =
          createRegBuffersForGemmIn(loc, gemm0KPerBlock, blockSize, elemTypeQ,
                                    gemm0NPerBlock, rewriter);
    }
>>>>>>> a71bfe56
    auto [fromGlobalRegBufferK, toLDSRegBufferK] = createRegBuffersForGemmIn(
        loc, gemm0KPerBlock, blockSize, elemTypeK, gemm0MPerBlock, rewriter);
    // Note that we dont provide nRepeats because we dont want
    // nRepeats times reg buffer to be created for B of gemm0
    // because we wont be prefetching that.
    auto [preAccelRegBufferK, preAccelRegBuffersQ] =
        createRegInterrimBufferForAccel(loc, accelParamsGemm0, rewriter, 1,
                                        accelParamsGemm0.nRepeats);
    Value accRegBufferGemm0 =
        createBufferForAccelGemmOut(loc, accelParamsGemm0, rewriter);
    // Currently, there is a working assumption that this kernel is meant
    // support fp32/fp16 This should be guranteed by op verifiers.
    Value gemm0OutBuffer =
        createBufferForGemmOut(loc, elemTypeQxK, accelParamsGemm0, rewriter);
    Value scaleInBuffer;
    if (TypedValue<MemRefType> scaleIn = op.getScale()) {
      scaleInBuffer = createBufferForGemmOut(
          loc, scaleIn.getType().getElementType(), accelParamsGemm0, rewriter);
    }
    Value biasInBuffer;
    if (TypedValue<MemRefType> biasIn = op.getBias()) {
      biasInBuffer = createBufferForGemmOut(
          loc, biasIn.getType().getElementType(), accelParamsGemm0, rewriter);
    }

    // Buffers for reductions
    SmallVector<StringRef, 3> bidGridOrder = {"g_block", "m_block", "n_block"};
    TypedValue<MemRefType> ldsReductionWorkspaceBuffer =
        viewBufferAs(rewriter, ldsReductionWorkspaceByteBuffer, elemTypeQxK);

    Value gemm0OutBufferMax =
        createBufferForGemmOut(loc, elemTypeQxK, accelParamsGemm0, rewriter);
    Value gemm0OutBufferExp =
        createBufferForGemmOut(loc, elemTypeQxK, accelParamsGemm0, rewriter);
    Value gemm0OutBufferSum =
        createBufferForGemmOut(loc, elemTypeQxK, accelParamsGemm0, rewriter);

    // Buffers for gemm 1
    Value gemm1RegBufferB = gemm0OutBufferExp;
#ifdef ROCK_DEBUG_ATTENTION_REMOVE_SOFTMAX
    llvm::errs() << "Lowering attention op as a gemm-gemm op...\n";
    gemm1RegBufferB = gemm0OutBuffer;
#endif
    if (elemTypeV != elemTypeQxK) {
      gemm1RegBufferB =
          createBufferForGemmOut(loc, elemTypeV, accelParamsGemm0, rewriter);
    }
    Value gemm0ExpOutBufferToLDS =
        createBufferForGemmOut(loc, elemTypeV, accelParamsGemm0, rewriter);
    auto [preAccelRegBufferV, preAccelRegBufferQxK] =
        createRegInterrimBufferForAccel(loc, accelParamsGemm1, rewriter);
    Value accRegBufferGemm1 =
        createBufferForAccelGemmOut(loc, accelParamsGemm1, rewriter);
    Value gemm1OutBuffer =
        createBufferForGemmOut(loc, elemTypeQxK, accelParamsGemm1, rewriter);
<<<<<<< HEAD
    // Note that kPerBlock for Gemm1B is mPerBlock of Gemm0 out
    // Note that mPerBlock for Gemm1A is mPerBlock of Gemm0 out
    // Note that nPerBlock for Gemm1B is nPerBlock of Gemm0 out
    int64_t gemm1MBlocks = gemm1M / gemm1MPerBlock;
    int64_t gemm1NBlocks = gemm1N / gemm1NPerBlock;
    assert(gemm0NPerBlock % gemm0kpack == 0 &&
           "nPerBlock should be divisible by kpack");
    int64_t gemm1KpacksPerBlock = gemm1KPerBlock / gemm1kpack;
    int64_t gemm0InMPerThread = gemm0MPerBlock / blockSize;
    int64_t gemm0InNPerThread = gemm0NPerBlock / blockSize;
    RegsAsMatrixSubTiles gemm0OutSubTileViews =
        accelEmitterPtrGemm0->computeOutputTransforms(
            rewriter, loc, gemm0MPerBlock, gemm0NPerBlock, blockSize,
            gemm0BidGridLengths, gemm0InMPerThread, gemm0InNPerThread);
    RegsAsMatrixSubTiles gemm0OutSubTileViewsTr =
        transposeSubTileViews(rewriter, loc, gemm0OutSubTileViews);
    int64_t gemm0MPerThread =
        getLowerShape(gemm0OutSubTileViews.threadSubTile)[0];
    int64_t gemm0NPerThread =
        getLowerShape(gemm0OutSubTileViews.threadSubTile)[1];
    int64_t gemm1InMPerThread = gemm0MPerThread;
    int64_t gemm1InNPerThread = gemm0NPerThread;
=======
>>>>>>> a71bfe56

    SmallVector<int64_t, 3> gemm1BidGridLengths = {gemm0G, gemm1MBlocks,
                                                   gemm1NBlocks};
    RegsAsMatrixSubTiles gemm1OutSubTileViews =
        accelEmitterPtrGemm1->computeOutputTransforms(
            rewriter, loc, gemm1MPerBlock, gemm1NPerBlock, blockSize,
            gemm1BidGridLengths, gemm1InMPerThread, gemm1InNPerThread);
    RegsAsMatrixSubTiles gemm1OutSubTileViewsTr =
        transposeSubTileViews(rewriter, loc, gemm1OutSubTileViews);
    auto [fromGlobalRegBufferV, toLDSRegBufferV] = createRegBuffersForGemmIn(
        loc, gemm1KPerBlock, blockSize, elemTypeV, gemm1MPerBlock, rewriter);
    int64_t gemm1MPerThread =
        getLowerShape(gemm1OutSubTileViewsTr.threadSubTile)[0];

    // Buffers for running row state

    // o buffer; this is exactly same as gemm1OutBuffer;
    // we just need another buffer to do the special accumulation
    Value attentionOutAccBuffer =
        createBufferForGemmOut(loc, elemTypeQxK, accelParamsGemm1, rewriter);
    Value attentionOutAccBufferOutTyped = attentionOutAccBuffer;
    if (elemTypeQxK != elemTypeOut) {
      attentionOutAccBufferOutTyped =
          createBufferForGemmOut(loc, elemTypeOut, accelParamsGemm1, rewriter);
    }
    ArrayAttr attentionOutAccBufferThreadSubTileViewMaps =
        invertTransforms(rewriter, loc, gemm1OutSubTileViewsTr.threadSubTile);
    Value attentionOutAccBufferView =
        transform(rewriter, attentionOutAccBuffer,
                  attentionOutAccBufferThreadSubTileViewMaps);
    // m buffer; this only contains a reduced single value per row
    auto reducedBufferType =
        MemRefType::get({gemm1MPerThread}, elemTypeQxK, AffineMap{},
                        /*memorySpace=*/privateMemoryAddressSpace);
    auto negInfSumTyped =
        createConstantFloatOp(rewriter, loc, reducedBufferType.getElementType(),
                              reducedBufferType.getElementType(),
                              -std::numeric_limits<float>::infinity());
    auto maxRowBuffer =
        rewriter.create<rock::GpuAllocOp>(loc, reducedBufferType);
    auto expMaxDiffRowBuffer =
        rewriter.create<rock::GpuAllocOp>(loc, reducedBufferType);
    rewriter.create<FillOp>(loc, maxRowBuffer, negInfSumTyped);
    // l buffer; this only contains a reduced single value per row
    Value sumRowBuffer =
        rewriter.create<rock::GpuAllocOp>(loc, reducedBufferType);
    rewriter.create<FillOp>(loc, sumRowBuffer,
                            createZeroConstantOp(rewriter, loc, elemTypeQxK));

    auto gridCoordsGemm1 = layout::makeGxMxNGridLayout(
        rewriter, loc, bid,
        {gemm1MBlocks, gemm1NBlocks, /*op.getNumCU()=*/20, elemTypeV,
         elemTypeOut});

    zeroAccBuffer(rewriter, loc, attentionOutAccBuffer);
#ifdef ROCK_DEBUG_ATTENTION_REMOVE_SOFTMAX
    zeroAccBuffer(rewriter, loc, accRegBufferGemm1);
#endif
    TypedValue<MemRefType> ldsTileBufferQ;
    // If gemm0K is equal to gemm0KPerBlock that means
    // effectively there is no K loop. Therefore, we
    // can prefetch the Q tile into regs outside of the
    // loop.
    if (gemm0K == gemm0KPerBlock) {
      LLVM_DEBUG(llvm::dbgs()
                 << "rock.attention: gemm0K is equal to gemm0KPerBlock\n");
      LLVM_DEBUG(llvm::dbgs()
                 << "rock.attention: Prefetching Q tile into regs...\n");
      Value zero = rewriter.createOrFold<ConstantIndexOp>(loc, 0);
<<<<<<< HEAD
      LogicalResult statusLoadQTile = loadAndStoreGemmInputTile(
          loc, inQ, /*kiter=*/zero, gridCoordsGemm1, fromGlobalRegBufferQ,
          toLDSRegBufferQ, ldsByteBufferQ, "n", gemm0kpack, gemm0KpacksPerBlock,
          gemm0NPerBlock, blockSize, gridSize, bidGridOrder,
          gemm0BidGridLengths, forceUnroll, rewriter);
      if (failed(statusLoadQTile)) {
        return failure();
      }
      ldsTileBufferQ = viewBufferAs(rewriter, ldsByteBufferQ,
                                    vectorTypeOrSelf(elemTypeQ, gemm0kpack));
      // LDS barrier.
      rewriter.create<LDSBarrierOp>(loc);
      loadGemmOperandsFromLDSToRegs(
          rewriter, loc, ldsTileBufferQ, preAccelRegBuffersQ, "n", blockSize,
          gemm0InNPerThread, *accelEmitterPtrGemm0.get());
=======
      if (enableQLDSBypass) {
        LogicalResult statusLoadQTile = loadAndStoreGemmInputTile(
            loc, inQ, /*kiter=*/zero, gridCoordsGemm1, fromGlobalRegBufferQ,
            toLDSRegBufferQ, preAccelRegBuffersQ, "n", gemm0kpack,
            gemm0KpacksPerBlock, gemm0NPerBlock, blockSize, gridSize,
            bidGridOrder, gemm0BidGridLengths, forceUnroll, rewriter,
            *accelEmitterPtrGemm0.get());
        if (failed(statusLoadQTile)) {
          return failure();
        }
      } else {
        LogicalResult statusLoadQTile = loadAndStoreGemmInputTile(
            loc, inQ, /*kiter=*/zero, gridCoordsGemm1, fromGlobalRegBufferQ,
            toLDSRegBufferQ, ldsByteBufferQ, "n", gemm0kpack,
            gemm0KpacksPerBlock, gemm0NPerBlock, blockSize, gridSize,
            bidGridOrder, gemm0BidGridLengths, forceUnroll, rewriter,
            *accelEmitterPtrGemm0.get());
        ldsTileBufferQ = viewBufferAs(rewriter, ldsByteBufferQ,
                                      vectorTypeOrSelf(elemTypeQ, gemm0kpack));
        loadGemmOperandsFromLDSToRegs(
            rewriter, loc, ldsTileBufferQ, preAccelRegBuffersQ, "n", blockSize,
            gemm0InMPerThread, *accelEmitterPtrGemm0.get());
        if (failed(statusLoadQTile)) {
          return failure();
        }
      }
>>>>>>> a71bfe56
    }

    affine::AffineForOp mLoopOp =
        rewriter.create<affine::AffineForOp>(loc, 0, gemm0MBlocks, 1);
    {
      PatternRewriter::InsertionGuard guard(rewriter);
      rewriter.setInsertionPointToStart(mLoopOp.getBody());
      int64_t kIterationsGemm0 = gemm0K / gemm0KPerBlock;
      Value mLoopIV = mLoopOp.getInductionVar();
      zeroAccBuffer(rewriter, loc, accRegBufferGemm0);
#ifndef ROCK_DEBUG_ATTENTION_REMOVE_SOFTMAX
      zeroAccBuffer(rewriter, loc, accRegBufferGemm1);
#endif
      // The grid coordinates for gemm0 is almost simliar
      // to gemm1 except the n_block should be read iteratively
      // from gemm0's N axis. Hence, the replacement is done as
      // follows:
      layout::GridCoordinates gridCoordsGemm0 = gridCoordsGemm1;
      gridCoordsGemm0.m_block = mLoopIV;
      affine::AffineForOp kLoopOp =
          rewriter.create<affine::AffineForOp>(loc, 0, kIterationsGemm0, 1);
      {
        PatternRewriter::InsertionGuard guard(rewriter);
        rewriter.setInsertionPointToStart(kLoopOp.getBody());
        Value kLoopIV = kLoopOp.getInductionVar();
        // if gemm0K is equal to gemm0KPerBlock, the Q tile
        // is already prefetched into regs. See above.
        if (gemm0K != gemm0KPerBlock) {
          LogicalResult statusLoadQTile = loadAndStoreGemmInputTile(
              loc, inQ, kLoopIV, gridCoordsGemm0, fromGlobalRegBufferQ,
              toLDSRegBufferQ, ldsByteBufferQ, "n", gemm0kpack,
              gemm0KpacksPerBlock, gemm0NPerBlock, blockSize, gridSize,
<<<<<<< HEAD
              bidGridOrder, gemm0BidGridLengths, forceUnroll, rewriter);
=======
              bidGridOrder, gemm0BidGridLengths, forceUnroll, rewriter,
              *accelEmitterPtrGemm0.get());
>>>>>>> a71bfe56
          if (failed(statusLoadQTile)) {
            return failure();
          }
          ldsTileBufferQ =
              viewBufferAs(rewriter, ldsByteBufferQ,
                           vectorTypeOrSelf(elemTypeQ, gemm0kpack));
        }
        LogicalResult statusLoadKTile = loadAndStoreGemmInputTile(
            loc, inK, kLoopIV, gridCoordsGemm0, fromGlobalRegBufferK,
            toLDSRegBufferK, ldsByteBufferK, "m", gemm0kpack,
            gemm0KpacksPerBlock, gemm0MPerBlock, blockSize, gridSize,
<<<<<<< HEAD
            bidGridOrder, gemm0BidGridLengths, forceUnroll, rewriter);
=======
            bidGridOrder, gemm0BidGridLengths, forceUnroll, rewriter,
            *accelEmitterPtrGemm0.get());
>>>>>>> a71bfe56
        if (failed(statusLoadKTile)) {
          return failure();
        }
        TypedValue<MemRefType> ldsTileBufferK = viewBufferAs(
            rewriter, ldsByteBufferK, vectorTypeOrSelf(elemTypeK, gemm0kpack));
        // LDS barrier.
        rewriter.create<LDSBarrierOp>(loc);
        // if gemm0K is equal to gemm0KPerBlock, the Q tile
        // is already prefetched into regs. See above.
        if (gemm0K != gemm0KPerBlock) {
          loadGemmOperandsFromLDSToRegs(
              rewriter, loc, ldsTileBufferQ, preAccelRegBuffersQ, "n",
              blockSize, gemm0InNPerThread, *accelEmitterPtrGemm0.get());
        }
        // Emit lowered blockwise GEMM 0.

        // Here we cannot use the full blockwise gemm operation
        // because it expects the operands to be present in the LDS.
        // That limits our ability to prefetch Q tile into regs outside
        // the attention loop. Therefore, we directly do AccelGemmOp as
        // if blockwise gemm would have been lowered to except the Q tile
        // fetching is lifted out.
        Value wrappedLDSBufferForLoadA =
            accelEmitterPtrGemm0->wrapLDSBufferForLoad(
                rewriter, loc, ldsTileBufferK, op.getBlockSize(),
                gemm0InMPerThread, "m", false);
        affine::AffineForOp nRepeatsLoop = rewriter.create<affine::AffineForOp>(
            loc, 0, accelParamsGemm0.nRepeats, 1);
        {
          PatternRewriter::InsertionGuard guard(rewriter);
          rewriter.setInsertionPointToStart(nRepeatsLoop.getBody());
          Value ni = nRepeatsLoop.getInductionVar();
          Value preAccelRegBufferQ = preAccelRegBuffersQ;
          if (accelParamsGemm0.nRepeats > 1) {
            preAccelRegBufferQ =
                createSliceOfFirstDim(rewriter, loc, preAccelRegBuffersQ, ni);
          }
          auto mLoop = rewriter.create<affine::AffineForOp>(
              loc, 0, accelParamsGemm0.mRepeats);
          {
            OpBuilder::InsertionGuard guard(rewriter);
            rewriter.setInsertionPointToStart(mLoop.getBody());
            Value mi = mLoop.getInductionVar();
            // regsB = read B from LDS
            rewriter.create<ThreadwiseReadIntoOp>(
                loc, wrappedLDSBufferForLoadA, preAccelRegBufferK,
                rewriter.getArrayAttr({}), ValueRange{tid, mi}, true, true);
<<<<<<< HEAD
            int64_t kBasePerThread = accelParamsGemm0.kBasePerThread;
            int64_t mRepeats = accelParamsGemm0.mRepeats;
            int64_t nRepeats = accelParamsGemm0.nRepeats;

            TopDownTMBuilder bufferAikTransform(rewriter, {"i", "k"},
                                                {1, kBasePerThread}, loc);
            bufferAikTransform.ignore("i");
            bufferAikTransform.passThrough({"k"}, 0, {"k"});
            auto bufferA =
                rock::transform(rewriter, preAccelRegBufferK,
                                rewriter.getArrayAttr(SmallVector<Attribute>{
                                    bufferAikTransform.get()}));

            TopDownTMBuilder bufferBjkTransform(rewriter, {"j", "k"},
                                                {1, kBasePerThread}, loc);
            bufferBjkTransform.ignore("j");
            bufferBjkTransform.passThrough({"k"}, 0, {"k"});
            auto bufferB =
                rock::transform(rewriter, preAccelRegBufferQ,
                                rewriter.getArrayAttr(SmallVector<Attribute>{
                                    bufferBjkTransform.get()}));

            TopDownTMBuilder bufferCijTransform(
                rewriter, {"ci", "cj", "i", "j"}, {mRepeats, nRepeats, 1, 1},
                loc);
            bufferCijTransform.ignore("i");
            bufferCijTransform.ignore("j");
            bufferCijTransform.unmerge("offset", 0, {"ci", "cj"},
                                       {mRepeats, nRepeats});
            auto bufferC =
                rock::transform(rewriter, accRegBufferGemm0,
                                rewriter.getArrayAttr(SmallVector<Attribute>{
                                    bufferCijTransform.get()}));

            // regsC += regsA * regsB
            rewriter.create<ThreadwiseAccelGemmOp>(
                loc, bufferA, bufferB, bufferC, ValueRange{mi, ni},
                op.getArchAttr(), op.getFeaturesAttr(), op.getParams0Attr());
=======

            Value viewA = accelEmitterPtrGemm0->generateThreadwiseViewBufferA(
                rewriter, loc, preAccelRegBufferK);
            Value viewB = accelEmitterPtrGemm0->generateThreadwiseViewBufferB(
                rewriter, loc, preAccelRegBufferQ);
            Value viewC = accelEmitterPtrGemm0->generateThreadwiseViewBufferC(
                rewriter, loc, accRegBufferGemm0);

            // regsC += regsA * regsB
            rewriter.create<ThreadwiseAccelGemmOp>(
                loc, viewA, viewB, viewC, ValueRange{mi, ni}, op.getArchAttr(),
                op.getFeaturesAttr(), op.getParams0Attr());
>>>>>>> a71bfe56
          }
        }
      }
      accelEmitterPtrGemm0->computeOutputConversion(
          rewriter, loc, accRegBufferGemm0, gemm0OutBuffer, forceUnroll);
      // Handle the first gemm scaling if present
      if (Value scaleIn = op.getScale()) {
        Value rawBuffer;
        std::tie(rawBuffer, std::ignore, std::ignore) =
            untransform(rewriter, scaleIn);
        if (memref::GetGlobalOp constScale =
                rawBuffer.getDefiningOp<memref::GetGlobalOp>()) {
          FailureOr<TypedAttr> maybeSplatAttr =
              getSplatGlobalConstant(constScale);
          if (failed(maybeSplatAttr)) {
            return op.emitError(
                "Only splat scale constant input is supported.");
          }
<<<<<<< HEAD
          scaleFirstGemmSplat(rewriter, loc, gridCoordsGemm0, gemm0OutBuffer,
                              gemm0OutSubTileViewsTr, maybeSplatAttr.value());
        } else {
          scaleFirstGemm(rewriter, loc, gridCoordsGemm0, gemm0OutBuffer,
                         gemm0OutSubTileViewsTr, scaleInBuffer, scaleIn);
=======
          postProcessFirstGemmSplat<ElementwiseMultOp>(
              rewriter, loc, gridCoordsGemm0, gemm0OutBuffer,
              gemm0OutSubTileViewsTr, maybeSplatAttr.value());
        } else {
          postProcessFirstGemm<linalg::BinaryFn::mul>(
              rewriter, loc, gridCoordsGemm0, gemm0OutBuffer,
              gemm0OutSubTileViewsTr, scaleInBuffer, scaleIn);
        }
      }

      if (Value biasIn = op.getBias()) {
        Value rawBuffer;
        std::tie(rawBuffer, std::ignore, std::ignore) =
            untransform(rewriter, biasIn);
        if (memref::GetGlobalOp constScale =
                rawBuffer.getDefiningOp<memref::GetGlobalOp>()) {
          FailureOr<TypedAttr> maybeSplatAttr =
              getSplatGlobalConstant(constScale);
          if (failed(maybeSplatAttr)) {
            return op.emitError(
                "Only splat scale constant input is supported.");
          }
          postProcessFirstGemmSplat<ElementwiseAddOp>(
              rewriter, loc, gridCoordsGemm0, gemm0OutBuffer,
              gemm0OutSubTileViewsTr, maybeSplatAttr.value());
        } else {
          postProcessFirstGemm<linalg::BinaryFn::add>(
              rewriter, loc, gridCoordsGemm0, gemm0OutBuffer,
              gemm0OutSubTileViewsTr, biasInBuffer, biasIn);
>>>>>>> a71bfe56
        }
      }

      // Scale gemm0 output by (1/ln2)
      // So that we can use exp2 instead of exp.
#ifndef ROCK_DEBUG_ATTENTION_REMOVE_SOFTMAX
      Value ln2Recip = createConstantFloatOp(rewriter, loc, elemTypeQxK,
                                             elemTypeQxK, 1.44269504);
      postProcessFirstGemmSplat<ElementwiseMultOp>(
          rewriter, loc, gridCoordsGemm0, gemm0OutBuffer, gemm0OutSubTileViews,
          ln2Recip.getDefiningOp<arith::ConstantOp>().getValue());
#endif

      // Handle padding
      bool hasPadding =
          op.getPrePadG0M().has_value() || op.getPrePadG0N().has_value();
      if (hasPadding) {
        int64_t prePadG0M = gemm0M;
        if (op.getPrePadG0M().has_value()) {
          prePadG0M = op.getPrePadG0M().value().getSExtValue();
        }
        int64_t prePadG0N = gemm0N;
        if (op.getPrePadG0N().has_value()) {
          prePadG0N = op.getPrePadG0N().value().getSExtValue();
        }
        createFirstGemmNegInfPadding(rewriter, loc, gridCoordsGemm0,
                                     gemm0OutBuffer, gemm0OutSubTileViewsTr,
                                     prePadG0M, prePadG0N);
      }

      APInt reductionAxis = APInt(64, 1);
      APInt nrDimPerThread = APInt(64, gemm0MPerBlock / gemm0MPerThread);
      // LDS barrier.
      rewriter.create<LDSBarrierOp>(loc);
      rewriter.create<BlockwiseBroadcastReduceOp>(
          loc, gemm0OutBuffer, ldsReductionWorkspaceBuffer, gemm0OutBufferMax,
          /*extraOut=*/nullptr, reductionAxis, rock::ReduceMethod::Max,
          gemm0OutSubTileViewsTr.blockSubTile,
          gemm0OutSubTileViewsTr.blockSubTileTidSlice.value(),
          gemm0OutSubTileViewsTr.threadSubTile, /*extraViews=*/nullptr,
          blockSize);
      // softmax normalization.
      Value gemm0MNThreadwiseView =
          transform(rewriter, gemm0OutBuffer,
                    invertTransforms(rewriter, loc,
                                     gemm0OutSubTileViewsTr.threadSubTile));
      Value gemm0MNExpThreadwiseView =
          transform(rewriter, gemm0OutBufferExp,
                    invertTransforms(rewriter, loc,
                                     gemm0OutSubTileViewsTr.threadSubTile));
      Value gemm0MNMaxThreadwiseView =
          transform(rewriter, gemm0OutBufferMax,
                    invertTransforms(rewriter, loc,
                                     gemm0OutSubTileViewsTr.threadSubTile));
      expSubstractMaxFromGemm0(rewriter, loc, gemm0MNThreadwiseView,
                               gemm0MNExpThreadwiseView,
                               gemm0MNMaxThreadwiseView, maxRowBuffer);
      // LDS barrier is needed because
      // of the LDS workspace reuse.
      rewriter.create<LDSBarrierOp>(loc);
      rewriter.create<BlockwiseBroadcastReduceOp>(
          loc, gemm0OutBufferExp, ldsReductionWorkspaceBuffer,
          gemm0OutBufferSum, /*extraOut=*/nullptr, reductionAxis,
          rock::ReduceMethod::Sum, gemm0OutSubTileViewsTr.blockSubTile,
          gemm0OutSubTileViewsTr.blockSubTileTidSlice.value(),
          gemm0OutSubTileViewsTr.threadSubTile,
          /*extraViews=*/nullptr, blockSize);
      // LDS barrier.
      rewriter.create<LDSBarrierOp>(loc);
      Value gemm0SumThreadwiseView =
          transform(rewriter, gemm0OutBufferSum,
                    invertTransforms(rewriter, loc,
                                     gemm0OutSubTileViewsTr.threadSubTile));
      Value gemm0MaxThreadwiseView =
          transform(rewriter, gemm0OutBufferMax,
                    invertTransforms(rewriter, loc,
                                     gemm0OutSubTileViewsTr.threadSubTile));
      updateRowSum(rewriter, loc, gemm0SumThreadwiseView,
                   gemm0MaxThreadwiseView, sumRowBuffer, maxRowBuffer,
                   expMaxDiffRowBuffer);

      // Emit blockwise GEMM 1.
      {
        if (elemTypeV != elemTypeQxK) {
          createTypeConversionLaGeneric(rewriter, loc, gemm0OutBufferExp,
                                        gemm1RegBufferB);
        }
        // The output RegsAsSubTile views are N x M where N is reduction dim
        RegsAsMatrixSubTiles gemm0OutSubTileNxMViews = gemm0OutSubTileViews;
        // transposeSubTileViews(rewriter, loc, gemm0OutSubTileViews);
        ArrayAttr gemm0ThreadwiseSubtileViewNxMMaps = invertTransforms(
            rewriter, loc, gemm0OutSubTileNxMViews.threadSubTile);
        Value gemm0ExpNMThreadwiseView = transform(
            rewriter, gemm1RegBufferB, gemm0ThreadwiseSubtileViewNxMMaps);
        // Correct the below toLDSViews to be max LDS vectorizable
        // (For now just hacked in the existing view)
        // Copy copyKPerThread is set to 1 because
        // K is not packed as kpack vectors. Therefore, setting
        // copyKPerThread to be 1 will always make the LDS write
        // to be scalars -- which makes the following layout agnostic.
        // We should get rid of storing to LDS altogether with
        // the transposed layout for this gemm.
        LogicalResult storeGemm1ATileStatus = storeGemmInputTile(
            rewriter, loc, gemm1kpack, gemm0ExpNMThreadwiseView,
            gemm0OutSubTileNxMViews, gemm0ExpOutBufferToLDS,
            gemm1LDSByteBufferB, gemm1KpacksPerBlock, "n", gemm1KPerBlock,
            gemm1NPerBlock, /*copyKPerThread=*/1, gemm1InNPerThread,
            forceUnroll);
        if (failed(storeGemm1ATileStatus)) {
          return failure();
        }
        TypedValue<MemRefType> gemm1LDSBufferB =
            viewBufferAs(rewriter, gemm1LDSByteBufferB,
                         vectorTypeOrSelf(elemTypeQ, gemm1kpack));

        LogicalResult statusLoadVTile = loadAndStoreGemmInputTile(
            loc, inV,
            /*kIter=*/mLoopIV, gridCoordsGemm1, fromGlobalRegBufferV,
            toLDSRegBufferV, ldsByteBufferV, "m", gemm1kpack,
            gemm1KpacksPerBlock, gemm1MPerBlock, blockSize, gridSize,
<<<<<<< HEAD
            bidGridOrder, gemm1BidGridLengths, forceUnroll, rewriter);
=======
            bidGridOrder, gemm1BidGridLengths, forceUnroll, rewriter,
            *accelEmitterPtrGemm1.get());
>>>>>>> a71bfe56
        if (failed(statusLoadVTile)) {
          return failure();
        }
        TypedValue<MemRefType> ldsTileBufferV = viewBufferAs(
            rewriter, ldsByteBufferV, vectorTypeOrSelf(elemTypeV, gemm1kpack));
        // LDS barrier.
        rewriter.create<LDSBarrierOp>(loc);
<<<<<<< HEAD
        // Emit blockwise GEMM 1.
        rewriter.create<BlockwiseGemmAccelOp>(
            loc, ldsTileBufferV, gemm1LDSBufferB,
            rewriter.getI32IntegerAttr(gemm1InMPerThread),
            rewriter.getI32IntegerAttr(gemm1InNPerThread),
            /*rotateMWithK=*/nullptr,
            /*rotateNWithK=*/nullptr, preAccelRegBufferV, preAccelRegBufferQxK,
            accRegBufferGemm1, op.getArchAttr(), op.getFeaturesAttr(),
            op.getBlockSizeAttr(), gemm1TuningParams);
=======
        // Emit GEMM 1.
        Value wrappedLDSBufferForLoadA =
            accelEmitterPtrGemm1->wrapLDSBufferForLoad(
                rewriter, loc, ldsTileBufferV, op.getBlockSize(),
                gemm1InMPerThread, "m", false);
        Value wrappedLDSBufferForLoadB =
            accelEmitterPtrGemm1->wrapLDSBufferForLoad(
                rewriter, loc, gemm1LDSBufferB, op.getBlockSize(),
                gemm1InNPerThread, "n", false);
        affine::AffineForOp nRepeatsLoop = rewriter.create<affine::AffineForOp>(
            loc, 0, accelParamsGemm1.nRepeats, 1);
        {
          PatternRewriter::InsertionGuard guard(rewriter);
          rewriter.setInsertionPointToStart(nRepeatsLoop.getBody());
          affine::AffineForOp mRepeatsLoop =
              rewriter.create<affine::AffineForOp>(
                  loc, 0, accelParamsGemm1.mRepeats, 1);
          {
            PatternRewriter::InsertionGuard guard(rewriter);
            rewriter.setInsertionPointToStart(mRepeatsLoop.getBody());
            Value ni = nRepeatsLoop.getInductionVar();
            Value mi = mRepeatsLoop.getInductionVar();

            // regsA = read A from LDS
            rewriter.create<ThreadwiseReadIntoOp>(
                loc, wrappedLDSBufferForLoadA, preAccelRegBufferV,
                rewriter.getArrayAttr({}), ValueRange{tid, mi}, true, true);
            // regsB = read B from LDS
            rewriter.create<ThreadwiseReadIntoOp>(
                loc, wrappedLDSBufferForLoadB, preAccelRegBufferQxK,
                rewriter.getArrayAttr({}), ValueRange{tid, ni}, true, true);

            Value viewA = accelEmitterPtrGemm1->generateThreadwiseViewBufferA(
                rewriter, loc, preAccelRegBufferV);
            Value viewB = accelEmitterPtrGemm1->generateThreadwiseViewBufferB(
                rewriter, loc, preAccelRegBufferQxK);
            Value viewC = accelEmitterPtrGemm1->generateThreadwiseViewBufferC(
                rewriter, loc, accRegBufferGemm1);

            // regsC += regsA * regsB
            rewriter.create<ThreadwiseAccelGemmOp>(
                loc, viewA, viewB, viewC, ValueRange{mi, ni}, op.getArchAttr(),
                op.getFeaturesAttr(), op.getParams1Attr());
          }
        }

>>>>>>> a71bfe56
        // There is no second k-loop
        // Therefore can get the output straight away
        accelEmitterPtrGemm1->computeOutputConversion(
            rewriter, loc, accRegBufferGemm1, gemm1OutBuffer, forceUnroll);
        ArrayAttr invertedGemm1threadSubTileMaps = invertTransforms(
            rewriter, loc, gemm1OutSubTileViewsTr.threadSubTile);
        Value gemm1MNThreadwiseView =
            transform(rewriter, gemm1OutBuffer, invertedGemm1threadSubTileMaps);
        // Rescale/correct output, rowMax and rowSums
        createAttentionRowStateCorrections(rewriter, loc, gemm1MNThreadwiseView,
                                           attentionOutAccBufferView,
                                           expMaxDiffRowBuffer);
      }
    }
    scaleFinalOutput(rewriter, loc, attentionOutAccBufferView, sumRowBuffer);
    if (elemTypeQxK != elemTypeOut) {
      createTypeConversionLaGeneric(rewriter, loc, attentionOutAccBuffer,
                                    attentionOutAccBufferOutTyped);
    }
#ifdef ROCK_DEBUG_ATTENTION_REMOVE_SOFTMAX
    attentionOutAccBufferOutTyped = gemm1OutBuffer;
#endif
    rewriter.create<ThreadwiseWriteAllOp>(
        loc, attentionOutAccBufferOutTyped, trOut,
        gemm1OutSubTileViews.gridSubTile,
        /*extraIndices=*/
        ValueRange{gridCoordsGemm1.g_block, gridCoordsGemm1.m_block,
                   gridCoordsGemm1.n_block, tid},
        op.getFeatures(), rock::StoreMethod::Set, forceUnroll,
        /*useIndexDiffs=*/true);
    rewriter.eraseOp(op);
    return success();
  }
};

//===----------------------------------------------------------------------===//
// GridwiseGemmAccel lowering.
//===----------------------------------------------------------------------===//

struct GridwiseGemmAccelRewritePattern
    : public OpRewritePattern<GridwiseGemmAccelOp> {
  using OpRewritePattern<GridwiseGemmAccelOp>::OpRewritePattern;

  LogicalResult matchAndRewrite(GridwiseGemmAccelOp op,
                                PatternRewriter &b) const override {
    Location loc = op.getLoc();

    // Obtain data types of inputs.
    auto elementTypeA = op.getA().getType().getElementType();
    auto elementTypeB = op.getB().getType().getElementType();
    auto destType = op.getC().getType().getElementType();

    // Prepare some useful constants.
    Value matA = op.getA();
    Value matB = op.getB();

    // Obtain critical matrix dimensions.
    ArrayRef<int64_t> aShape, bShape, cShape;
    aShape = op.getA().getType().getShape();
    bShape = op.getB().getType().getShape();
    cShape = op.getC().getType().getShape();
    // Obtain critical matrix dimensions.
    int64_t G = aShape[0];
    int64_t K = aShape[1];
    int64_t M = aShape[2];
    int64_t N = bShape[2];

    // Obtain critical tuning parameters.
    StringRef arch = op.getArch();
    uint32_t blockSize = op.getBlockSize();
    uint32_t gridSize = op.getGridSize();
    RockAccelTuningParamAttrInterface tuningParams = op.getParams();
    int64_t kpack = tuningParams.getKpack();
    // TODO: kPerBlock, as defined in parameter selection etc,
    // is in units of kPack, not individual k. This should be changed
    // at some future point, but it'll be worked around for now.
    int64_t kpacksPerBlock = tuningParams.getKpackPerBlock();
    int64_t mPerBlock = tuningParams.getMPerBlock();
    int64_t nPerBlock = tuningParams.getNPerBlock();
    int64_t mBlocks = M / mPerBlock;
    int64_t nBlocks = N / nPerBlock;
    bool forceUnroll = tuningParams.getForceUnroll();

    int64_t kPerBlock = kpacksPerBlock * kpack;

    int64_t aVectorLen = 0;
    int64_t bVectorLen = 0;
    GemmDimension aVectorDim;
    GemmDimension bVectorDim;

    int64_t aCopyPerThread = (kPerBlock * mPerBlock) / blockSize;
    int64_t bCopyPerThread = (kPerBlock * nPerBlock) / blockSize;
    if (aCopyPerThread == 0 || bCopyPerThread == 0) {
      return emitError(loc) << "Block size too large, rejecting as invalid.\n";
    }
    int64_t aCopyKpacksPerThread =
        math_util::integer_divide_ceil(aCopyPerThread, kpack);
    int64_t bCopyKpacksPerThread =
        math_util::integer_divide_ceil(bCopyPerThread, kpack);

    // Get the vector copy layout for A and B
    auto maybeCopyAPerThread = computeCopyPerThread(
        elementTypeA, aCopyPerThread, kPerBlock, mPerBlock, kpack, loc);
    if (failed(maybeCopyAPerThread))
      return maybeCopyAPerThread;
    int64_t aCopyKPerThread = (*maybeCopyAPerThread).first;
    int64_t copyMPerThread = (*maybeCopyAPerThread).second;

    auto maybeCopyBPerThread = computeCopyPerThread(
        elementTypeB, bCopyPerThread, kPerBlock, nPerBlock, kpack, loc);
    if (failed(maybeCopyBPerThread))
      return maybeCopyBPerThread;
    int64_t bCopyKPerThread = (*maybeCopyBPerThread).first;
    int64_t copyNPerThread = (*maybeCopyBPerThread).second;

    // Find the best way of vectorizing the layout
    GemmDimension vectorTiebreaker =
        (kpack > 1) ? GemmDimension::K : GemmDimension::MorN;
    std::tie(aVectorDim, aVectorLen) = bestGlobalVectorization(
        b, matA, copyMPerThread, aCopyKPerThread, vectorTiebreaker, kPerBlock,
        mPerBlock, elementTypeA);
    std::tie(bVectorDim, bVectorLen) = bestGlobalVectorization(
        b, matB, copyNPerThread, bCopyKPerThread, vectorTiebreaker, kPerBlock,
        nPerBlock, elementTypeB);

    LLVM_DEBUG(llvm::dbgs()
               << "gridSize: " << gridSize << "\n"
               << "blockSize: " << blockSize << "\n"
               << "aCopyPerThread: " << aCopyPerThread << "\n"
               << "bCopyPerThread: " << bCopyPerThread << "\n"
               << "aCopyKpacksPerThread: " << aCopyKpacksPerThread << "\n"
               << "bCopyKpacksPerThread: " << bCopyKpacksPerThread << "\n"
               << "aVectorDim: " << aVectorDim << "\n"
               << "aVectorLen: " << aVectorLen << "\n"
               << "bVectorDim: " << bVectorDim << "\n"
               << "bVectorLen: " << bVectorLen << "\n"
               << "vectorTiebreaker: " << vectorTiebreaker << "\n"
               << "kPerBlock: " << kPerBlock << "\n"
               << "mPerBlock: " << mPerBlock << "\n"
               << "nPerBlock: " << nPerBlock << "\n"
               << "aCopyKPerThread: " << aCopyKPerThread << "\n"
               << "bCopyKPerThread: " << bCopyKPerThread << "\n"
               << "copyMPerThread: " << copyMPerThread << "\n"
               << "copyNPerThread: " << copyNPerThread << "\n");
    SmallVector<int64_t, 3> bidGridLengths = {G, mBlocks, nBlocks};
    SmallVector<StringRef, 3> bidGridOrder = {"g_block", "m_block", "n_block"};
    FailureOr<RegsAsMatrixSubTiles> maybeABufferViews = getLoadRegsAsTileViews(
        b, loc, op.getA(), "m", bidGridOrder, bidGridLengths, blockSize,
        kPerBlock, mPerBlock, aCopyKPerThread, copyMPerThread,
        aVectorDim == GemmDimension::K);
    if (failed(maybeABufferViews)) {
      return failure();
    }
    Value wrappedA = transform(b, op.getA(), maybeABufferViews->gridSubTile);
    FailureOr<RegsAsMatrixSubTiles> maybeBBufferViews = getLoadRegsAsTileViews(
        b, loc, op.getB(), "n", bidGridOrder, bidGridLengths, blockSize,
        kPerBlock, nPerBlock, bCopyKPerThread, copyNPerThread,
        bVectorDim == GemmDimension::K);
    if (failed(maybeBBufferViews)) {
      return failure();
    }
    Value wrappedB = transform(b, op.getB(), maybeBBufferViews->gridSubTile);

    // Get current workgroup ID.
    auto bid = b.create<WorkgroupIdOp>(loc, b.getIndexType());
    // Get current workitem ID.
    auto tid = b.create<WorkitemIdOp>(loc, b.getIndexType());

    auto loadBufferA =
        gpuAlloc(b, loc, aCopyPerThread, elementTypeA, AddressSpace::Private);
    auto loadBufferB =
        gpuAlloc(b, loc, bCopyPerThread, elementTypeB, AddressSpace::Private);

    auto zeroConstantOp = b.create<ConstantIndexOp>(loc, 0);
    // Compute grid coordinates
    auto gridCoords = layout::makeGroupedGridLayout(
        b, loc, bid, {mBlocks, nBlocks, op.getNumCU(), elementTypeA, destType});

    Value storeBufferA =
        gpuAlloc(b, loc, aCopyPerThread, elementTypeA, AddressSpace::Private);
    Value storeBufferB =
        gpuAlloc(b, loc, bCopyPerThread, elementTypeB, AddressSpace::Private);

    bool isKContiguousDimA = aVectorDim == GemmDimension::K;
    bool isKContiguousDimB = bVectorDim == GemmDimension::K;

    // LDS bank conflicts parameters
    int64_t maxVlenA = 128 / elementTypeA.getIntOrFloatBitWidth();
    int64_t maxVlenB = 128 / elementTypeB.getIntOrFloatBitWidth();
    // If kpack is less than the hardware max vector length, and we are
    // writing more contiguous kpack elements, there is a possibility to
    // vectorize that we want to preserve (i.e., we favour vectorization over
    // bank conflicts resolution)
    bool isPossibleToVectorizeA = (kpack < maxVlenA && copyMPerThread > 1);
    bool isPossibleToVectorizeB = (kpack < maxVlenB && copyNPerThread > 1);
    bool rotateMWithK = isKContiguousDimA && !isPossibleToVectorizeA;
    bool rotateNWithK = isKContiguousDimB && !isPossibleToVectorizeB;
    bool doSwapThreadIterSubDimsForM =
        !isKContiguousDimA && !isPossibleToVectorizeA;
    bool doSwapThreadIterSubDimsForN =
        !isKContiguousDimB && !isPossibleToVectorizeB;
    LLVM_DEBUG(llvm::dbgs()
               << "rotateMWithK: " << rotateMWithK << "\n"
               << "rotateNWithK: " << rotateNWithK << "\n"
               << "doSwapThreadIterSubDimsForM: " << doSwapThreadIterSubDimsForM
               << "\n"
               << "doSwapThreadIterSubDimsForN: " << doSwapThreadIterSubDimsForN
               << "\n");

    // We invert the transforms that are iter --> K x D slice of the tensor
    // so that we can view loadBuffer as a K x D tensor
    ArrayAttr loadBufferAViews =
        invertTransforms(b, loc, maybeABufferViews->threadSubTile);
    Value viewLoadBufferA = transform(b, loadBufferA, loadBufferAViews);
    // Prior to LDS store, we need re-arrange register buffer to maxmize LDS
    // vectorization Hence, creating the view w.r.t global that correspond to
    // such re-arranged register buffer
    FailureOr<RegsAsMatrixSubTiles> maybeALdsStoreViews =
        getPackedRegsAsTileViews(
            b, loc, op.getA(), "m", bidGridOrder, bidGridLengths, blockSize,
            kPerBlock, mPerBlock, aCopyKPerThread, copyMPerThread, kpack,
            isKContiguousDimA, doSwapThreadIterSubDimsForM);
    if (failed(maybeALdsStoreViews)) {
      return failure();
    }
    ArrayAttr storeBufferAViews =
        invertTransforms(b, loc, maybeALdsStoreViews->threadSubTile);
    Value viewStoreBufferA = transform(b, storeBufferA, storeBufferAViews);
    ArrayAttr loadBufferBViews =
        invertTransforms(b, loc, maybeBBufferViews->threadSubTile);
    Value viewLoadBufferB = transform(b, loadBufferB, loadBufferBViews);
    // Prior to LDS store, we need re-arrange register buffer to maxmize LDS
    // vectorization Hence, creating the view w.r.t global that correspond to
    // such re-arranged register buffer
    FailureOr<RegsAsMatrixSubTiles> maybeBLdsStoreViews =
        getPackedRegsAsTileViews(
            b, loc, op.getB(), "n", bidGridOrder, bidGridLengths, blockSize,
            kPerBlock, nPerBlock, bCopyKPerThread, copyNPerThread, kpack,
            isKContiguousDimB, doSwapThreadIterSubDimsForN);
    if (failed(maybeBLdsStoreViews)) {
      return failure();
    }
    ArrayAttr storeBufferBViews =
        invertTransforms(b, loc, maybeBLdsStoreViews->threadSubTile);
    Value viewStoreBufferB = transform(b, storeBufferB, storeBufferBViews);
    // Obtain Accelerator-related attributes.
    int64_t mPerWave = tuningParams.getMPerWave();
    int64_t nPerWave = tuningParams.getNPerWave();

    auto accelEmitterPtr = accel::AccelEmitter::select(
        op.getFeatures(), elementTypeA, elementTypeB, arch, tuningParams);

    if (!accelEmitterPtr)
      return op.emitOpError("Unable to emit accelerator code.");

    // Extract relevant accelerator parameters
    rock::accel::AccelEmitterParams params = accelEmitterPtr->getParams();
    int64_t nResultVectors = params.nResultVectors;
    int64_t mRepeats = params.mRepeats;
    int64_t nRepeats = params.nRepeats;
    int64_t kBasePerThread = params.kBasePerThread;
    Type argTypeA = params.argTypeA;
    Type argTypeB = params.argTypeB;
    VectorType accVectorType = params.accVectorType;
    int64_t numOutputVectorElements = params.numOutputVectorElements();
    bool useIndexDiffs = true;

    LLVM_DEBUG(llvm::dbgs() << "M: " << M << "\n"
                            << "N: " << N << "\n"
                            << "K: " << K << "\n"
                            << "G: " << G << "\n"
                            << "mPerBlock: " << mPerBlock << "\n"
                            << "nPerBlock: " << nPerBlock << "\n"
                            << "kPerBlock: " << kPerBlock << "\n"
                            << "kpack: " << kpack << "\n"
                            << "mBlocks = M / mPerBlock: " << mBlocks << "\n"
                            << "nBlocks = N / nPerBlock: " << nBlocks << "\n"
                            << "mPerWave: " << mPerWave << "\n"
                            << "nPerWave: " << nPerWave << "\n"
                            << "aVectorLen: " << aVectorLen << "\n"
                            << "bVectorLen: " << bVectorLen << "\n"
                            << "aVectorDim: " << aVectorDim << "\n"
                            << "bVectorDim: " << bVectorDim << "\n");

    // Alocate LDS and create subviews.

    // Compute required LDS sizes.
    int64_t ldsBlockASize =
        kpacksPerBlock * mPerBlock * kpack * getByteWidth(elementTypeA);
    int64_t ldsBlockBSize =
        kpacksPerBlock * nPerBlock * kpack * getByteWidth(elementTypeB);
    LLVM_DEBUG(llvm::dbgs() << "LDS block sizes (bytes): " << ldsBlockASize
                            << " " << ldsBlockBSize << "\n");
    if (failed(checkLDSSize(op, ldsBlockASize, ldsBlockBSize)))
      return op.emitOpError("requires too much LDS");

    // Allocate LDS.
    auto workgroupMemoryAddressSpace = b.getAttr<gpu::AddressSpaceAttr>(
        gpu::GPUDialect::getWorkgroupAddressSpace());
    auto ldsMemRefAType =
        MemRefType::get({ldsBlockASize}, b.getI8Type(), AffineMap{},
                        workgroupMemoryAddressSpace);
    auto ldsByteBufferA = b.create<GpuAllocOp>(loc, ldsMemRefAType);
    auto ldsMemRefBType =
        MemRefType::get({ldsBlockBSize}, b.getI8Type(), AffineMap{},
                        workgroupMemoryAddressSpace);
    auto ldsByteBufferB = b.create<GpuAllocOp>(loc, ldsMemRefBType);

    Type ldsReadTypeA = vectorTypeOrSelf(elementTypeA, kpack);
    FailureOr<Value> maybeWrappedLdsA = wrapLDSBufferForStore(
        b, loc, ldsByteBufferA, ldsReadTypeA, kpacksPerBlock, "m", mPerBlock,
        aCopyKPerThread, copyMPerThread, rotateMWithK);
    if (failed(maybeWrappedLdsA))
      return maybeWrappedLdsA;
    // This is KxD view of the flat LDS buffer
    Value wrappedLdsA = std::move(*maybeWrappedLdsA);
    // This will produce a (tid, iter) --> flat LDS view
    wrappedLdsA = transform(b, wrappedLdsA, maybeALdsStoreViews->blockSubTile);

    Type ldsReadTypeB = vectorTypeOrSelf(elementTypeB, kpack);
    FailureOr<Value> maybeWrappedLdsB = wrapLDSBufferForStore(
        b, loc, ldsByteBufferB, ldsReadTypeB, kpacksPerBlock, "n", nPerBlock,
        bCopyKPerThread, copyNPerThread, rotateNWithK);
    if (failed(maybeWrappedLdsB))
      return maybeWrappedLdsB;
    // This is KxD view of the flat LDS buffer
    Value wrappedLdsB = std::move(*maybeWrappedLdsB);
    // This will produce a (tid, iter) --> flat LDS view
    wrappedLdsB = transform(b, wrappedLdsB, maybeBLdsStoreViews->blockSubTile);

    Value ldsViewForGemmA = viewBufferAs(b, ldsByteBufferA, ldsReadTypeA);
    Value ldsViewForGemmB = viewBufferAs(b, ldsByteBufferB, ldsReadTypeB);
    int64_t nOutputVectors = nResultVectors * mRepeats * nRepeats;

    // Logic to setup buffers for blockwise_gemm_accel.
    auto arrayA =
        gpuAlloc(b, loc, kBasePerThread, argTypeA, AddressSpace::Private);
    auto arrayB =
        gpuAlloc(b, loc, kBasePerThread, argTypeB, AddressSpace::Private);
    auto regCAllocOp =
        gpuAlloc(b, loc, nOutputVectors, accVectorType, AddressSpace::Private);

    Value zeroConstantCOp = createZeroConstantOp(b, loc, accVectorType);
    b.create<FillOp>(loc, regCAllocOp, zeroConstantCOp);

    // Emit loop.
    Value nIterations = b.create<ConstantIndexOp>(loc, K / kPerBlock);
    Value step = b.create<ConstantIndexOp>(loc, 1);
    BlockwiseGemmAccelOp blockwiseGemmAccelOp;

    auto loopOp = b.create<scf::ForOp>(loc, zeroConstantOp, nIterations, step);
    loopOp->setAttr(PipelineAttr::getMnemonic(),
                    rock::PipelineAttr::get(b.getContext(), 2));
    {
      PatternRewriter::InsertionGuard guard(b);
      b.setInsertionPointToStart(loopOp.getBody());

      Value iv = loopOp.getInductionVar();
      auto stage0 = b.create<StageOp>(loc, "GlobalRead");
      {
        PatternRewriter::InsertionGuard guard(b);
        b.setInsertionPointToStart(&stage0.getRegion().emplaceBlock());
        b.create<ThreadwiseReadIntoOp>(
            loc, wrappedA, loadBufferA, /*extraViews=*/b.getArrayAttr({}),
            /*extraIndices=*/
            ValueRange{/*kIter=*/iv, gridCoords.g_block, gridCoords.m_block,
                       gridCoords.n_block, tid},
            true, true);
        b.create<ThreadwiseReadIntoOp>(
            loc, wrappedB, loadBufferB, /*extraViews=*/b.getArrayAttr({}),
            /*extraIndices=*/
            ValueRange{/*kIter=*/iv, gridCoords.g_block, gridCoords.m_block,
                       gridCoords.n_block, tid},
            true, true);
        b.create<ThreadwiseCopyOp>(loc, viewLoadBufferA, ValueRange{},
                                   viewStoreBufferA, ValueRange{}, false,
                                   false);
        b.create<ThreadwiseCopyOp>(loc, viewLoadBufferB, ValueRange{},
                                   viewStoreBufferB, ValueRange{}, false,
                                   false);
        b.create<rock::YieldOp>(loc);
      }

      auto stage1 = b.create<StageOp>(loc, "LDSWrite");
      {
        PatternRewriter::InsertionGuard guard(b);
        b.setInsertionPointToStart(&stage1.getRegion().emplaceBlock());

        // Emit blockwise stores
        b.create<ThreadwiseWriteAllOp>(loc, storeBufferA, wrappedLdsA,
                                       /*extraViews=*/b.getArrayAttr({}),
                                       /*extraIndices=*/ValueRange{tid},
                                       op.getFeatures(), StoreMethod::Set,
                                       /*forceUnroll=*/forceUnroll,
                                       /*useIndexDiffs=*/true);
        b.create<ThreadwiseWriteAllOp>(loc, storeBufferB, wrappedLdsB,
                                       /*extraViews=*/b.getArrayAttr({}),
                                       /*extraIndices=*/ValueRange{tid},
                                       op.getFeatures(), StoreMethod::Set,
                                       /*forceUnroll=*/forceUnroll,
                                       /*useIndexDiffs=*/true);
        b.create<rock::YieldOp>(loc);
      }

      // Emit blockwise GEMM.
      auto stage2 = b.create<StageOp>(loc, "MMA");
      {
        PatternRewriter::InsertionGuard guard(b);
        b.setInsertionPointToStart(&stage2.getRegion().emplaceBlock());
        blockwiseGemmAccelOp = b.create<BlockwiseGemmAccelOp>(
            loc, ldsViewForGemmA, ldsViewForGemmB,
            b.getI32IntegerAttr(copyMPerThread),
            b.getI32IntegerAttr(copyNPerThread),
            (rotateMWithK ? b.getUnitAttr() : nullptr),
            (rotateNWithK ? b.getUnitAttr() : nullptr), arrayA, arrayB,
            regCAllocOp, op.getArchAttr(), op.getFeaturesAttr(),
            op.getBlockSizeAttr(), op.getParamsAttr());
        b.create<rock::YieldOp>(loc);
      }
    }

    // Matrix C write out logic.
    Value convertedC = gpuAlloc(b, loc, numOutputVectorElements, destType,
                                AddressSpace::Private);

    ArrayAttr idToMatrixCMaps =
        accelEmitterPtr
            ->computeOutputTransforms(b, loc, M, N, blockSize, bidGridLengths,
                                      copyMPerThread, copyNPerThread,
                                      doSwapThreadIterSubDimsForM,
                                      doSwapThreadIterSubDimsForN)
            .gridSubTile;

    accelEmitterPtr->computeOutputConversion(b, loc, regCAllocOp, convertedC,
                                             forceUnroll);

    b.create<ThreadwiseWriteAllOp>(
        loc, convertedC, op.getC(), idToMatrixCMaps,
        /*extraIndices=*/
        ValueRange{gridCoords.g_block, gridCoords.m_block, gridCoords.n_block,
                   tid},
        op.getFeatures(), op.getStoreMethod(), forceUnroll, useIndexDiffs);
    b.eraseOp(op);
    return success();
  }
};

} // end anonymous namespace

void RockGridwiseGemmToBlockwisePass::runOnOperation() {
  MLIRContext *ctx = &getContext();
  ConversionTarget target(*ctx);
  target.addIllegalOp<rock::GridwiseGemmOp, rock::GridwiseGemmAccelOp,
                      GridwiseAttentionAccelOp>();
  target.addLegalDialect<arith::ArithDialect, rock::RockDialect,
                         memref::MemRefDialect, affine::AffineDialect,
                         vector::VectorDialect, linalg::LinalgDialect,
                         scf::SCFDialect, math::MathDialect>();
  target.addLegalOp<gpu::PrintfOp>();

  RewritePatternSet patterns(ctx);
  patterns.add<GridwiseGemmRewritePattern, GridwiseGemmAccelRewritePattern,
               GridwiseAttentionAccelRewritePattern>(ctx);
  if (failed(applyPartialConversion(getOperation(), target,
                                    std::move(patterns)))) {
    signalPassFailure();
  }
}<|MERGE_RESOLUTION|>--- conflicted
+++ resolved
@@ -1303,68 +1303,6 @@
     }
   }
 
-<<<<<<< HEAD
-  // The rows and columns of subtile view needs to
-  // be transposed depending on which operand of
-  // gemm the view is going to be.
-  RegsAsMatrixSubTiles
-  transposeSubTileViews(PatternRewriter &rewriter, Location loc,
-                        RegsAsMatrixSubTiles subTileViews) const {
-    ArrayAttr threadSubTile = subTileViews.threadSubTile;
-    SmallVector<Attribute, 4> threadSubTileMaps =
-        llvm::to_vector<4>(threadSubTile.getAsRange<Attribute>());
-    {
-      ArrayRef<int64_t> subTileShape = getLowerShape(threadSubTile);
-      TopDownTMBuilder viewBuilder(rewriter, subTileShape, loc);
-      viewBuilder.passThrough({0, 1}, {1, 0});
-      threadSubTileMaps.push_back(viewBuilder.get());
-    }
-
-    ArrayAttr blockSubTile = subTileViews.blockSubTile;
-    SmallVector<Attribute, 4> blockSubTileMaps =
-        llvm::to_vector<4>(blockSubTile.getAsRange<Attribute>());
-    {
-      ArrayRef<int64_t> subTileShape = getLowerShape(blockSubTile);
-      TopDownTMBuilder viewBuilder(rewriter, subTileShape, loc);
-      viewBuilder.passThrough({0, 1}, {1, 0});
-      blockSubTileMaps.push_back(viewBuilder.get());
-    }
-
-    ArrayAttr gridSubTile = subTileViews.gridSubTile;
-    SmallVector<Attribute, 4> gridSubTileMaps =
-        llvm::to_vector<4>(gridSubTile.getAsRange<Attribute>());
-    {
-      ArrayRef<int64_t> subTileShape = getLowerShape(gridSubTile);
-      TopDownTMBuilder viewBuilder(rewriter, subTileShape, loc);
-      viewBuilder.passThrough({0, 1, 2}, {0, 2, 1});
-      gridSubTileMaps.push_back(viewBuilder.get());
-    }
-
-    if (subTileViews.blockSubTileTidSlice.has_value()) {
-      SmallVector<Attribute, 4> blockSubTileTidSliceMaps = llvm::to_vector<4>(
-          subTileViews.blockSubTileTidSlice.value().getAsRange<Attribute>());
-      {
-        ArrayRef<int64_t> subTileShape =
-            getLowerShape(subTileViews.blockSubTileTidSlice.value());
-        TopDownTMBuilder viewBuilder(rewriter, subTileShape, loc);
-        viewBuilder.passThrough({0, 1}, {1, 0});
-        blockSubTileTidSliceMaps.push_back(viewBuilder.get());
-      }
-      return RegsAsMatrixSubTiles{
-          rewriter.getArrayAttr(gridSubTileMaps),
-          rewriter.getArrayAttr(blockSubTileMaps),
-          rewriter.getArrayAttr(threadSubTileMaps),
-          rewriter.getArrayAttr(blockSubTileTidSliceMaps)};
-    } else {
-      return RegsAsMatrixSubTiles{rewriter.getArrayAttr(gridSubTileMaps),
-                                  rewriter.getArrayAttr(blockSubTileMaps),
-                                  rewriter.getArrayAttr(threadSubTileMaps),
-                                  std::nullopt};
-    }
-  }
-
-=======
->>>>>>> a71bfe56
   // This function will take a view stack that has lower view as m x n.
   // Then append a view to make it : m x n --> m --> m x constDim(0, n).
   // This is used to get corresponding 0th col idx in between two matrices
@@ -1669,11 +1607,6 @@
     int64_t gemm1KPerBlock = gemm0MPerBlock;
     int64_t gemm1MPerBlock = gemm0MPerBlock;
     int64_t gemm1NPerBlock = gemm0NPerBlock;
-<<<<<<< HEAD
-    SmallVector<Value> sharedBuffersGemmsB = createSharedLDSByteBufferRefs(
-        rewriter, loc,
-        {gemm0KPerBlock * gemm0NPerBlock, gemm0MPerBlock * gemm0NPerBlock,
-=======
     // Note that kPerBlock for Gemm1B is mPerBlock of Gemm0 out
     // Note that mPerBlock for Gemm1A is mPerBlock of Gemm0 out
     // Note that nPerBlock for Gemm1B is nPerBlock of Gemm0 out
@@ -1710,7 +1643,6 @@
     SmallVector<Value> sharedBuffersGemmsB = createSharedLDSByteBufferRefs(
         rewriter, loc,
         {ldsByteBufferQSize, reductionWorkspaceSize,
->>>>>>> a71bfe56
          gemm1KPerBlock * gemm1NPerBlock},
         {elemTypeQ, elemTypeQxK, elemTypeV});
     Value ldsByteBufferQ = sharedBuffersGemmsB[0];
@@ -1724,10 +1656,6 @@
     Value ldsByteBufferV = sharedBuffersGemmsA[1];
 
     // Bufers for Gemm0
-<<<<<<< HEAD
-    auto [fromGlobalRegBufferQ, toLDSRegBufferQ] = createRegBuffersForGemmIn(
-        loc, gemm0KPerBlock, blockSize, elemTypeQ, gemm0NPerBlock, rewriter);
-=======
     Value fromGlobalRegBufferQ;
     Value toLDSRegBufferQ;
     if (gemm0K == gemm0KPerBlock && enableQLDSBypass) {
@@ -1741,7 +1669,6 @@
           createRegBuffersForGemmIn(loc, gemm0KPerBlock, blockSize, elemTypeQ,
                                     gemm0NPerBlock, rewriter);
     }
->>>>>>> a71bfe56
     auto [fromGlobalRegBufferK, toLDSRegBufferK] = createRegBuffersForGemmIn(
         loc, gemm0KPerBlock, blockSize, elemTypeK, gemm0MPerBlock, rewriter);
     // Note that we dont provide nRepeats because we dont want
@@ -1797,31 +1724,6 @@
         createBufferForAccelGemmOut(loc, accelParamsGemm1, rewriter);
     Value gemm1OutBuffer =
         createBufferForGemmOut(loc, elemTypeQxK, accelParamsGemm1, rewriter);
-<<<<<<< HEAD
-    // Note that kPerBlock for Gemm1B is mPerBlock of Gemm0 out
-    // Note that mPerBlock for Gemm1A is mPerBlock of Gemm0 out
-    // Note that nPerBlock for Gemm1B is nPerBlock of Gemm0 out
-    int64_t gemm1MBlocks = gemm1M / gemm1MPerBlock;
-    int64_t gemm1NBlocks = gemm1N / gemm1NPerBlock;
-    assert(gemm0NPerBlock % gemm0kpack == 0 &&
-           "nPerBlock should be divisible by kpack");
-    int64_t gemm1KpacksPerBlock = gemm1KPerBlock / gemm1kpack;
-    int64_t gemm0InMPerThread = gemm0MPerBlock / blockSize;
-    int64_t gemm0InNPerThread = gemm0NPerBlock / blockSize;
-    RegsAsMatrixSubTiles gemm0OutSubTileViews =
-        accelEmitterPtrGemm0->computeOutputTransforms(
-            rewriter, loc, gemm0MPerBlock, gemm0NPerBlock, blockSize,
-            gemm0BidGridLengths, gemm0InMPerThread, gemm0InNPerThread);
-    RegsAsMatrixSubTiles gemm0OutSubTileViewsTr =
-        transposeSubTileViews(rewriter, loc, gemm0OutSubTileViews);
-    int64_t gemm0MPerThread =
-        getLowerShape(gemm0OutSubTileViews.threadSubTile)[0];
-    int64_t gemm0NPerThread =
-        getLowerShape(gemm0OutSubTileViews.threadSubTile)[1];
-    int64_t gemm1InMPerThread = gemm0MPerThread;
-    int64_t gemm1InNPerThread = gemm0NPerThread;
-=======
->>>>>>> a71bfe56
 
     SmallVector<int64_t, 3> gemm1BidGridLengths = {gemm0G, gemm1MBlocks,
                                                    gemm1NBlocks};
@@ -1891,23 +1793,6 @@
       LLVM_DEBUG(llvm::dbgs()
                  << "rock.attention: Prefetching Q tile into regs...\n");
       Value zero = rewriter.createOrFold<ConstantIndexOp>(loc, 0);
-<<<<<<< HEAD
-      LogicalResult statusLoadQTile = loadAndStoreGemmInputTile(
-          loc, inQ, /*kiter=*/zero, gridCoordsGemm1, fromGlobalRegBufferQ,
-          toLDSRegBufferQ, ldsByteBufferQ, "n", gemm0kpack, gemm0KpacksPerBlock,
-          gemm0NPerBlock, blockSize, gridSize, bidGridOrder,
-          gemm0BidGridLengths, forceUnroll, rewriter);
-      if (failed(statusLoadQTile)) {
-        return failure();
-      }
-      ldsTileBufferQ = viewBufferAs(rewriter, ldsByteBufferQ,
-                                    vectorTypeOrSelf(elemTypeQ, gemm0kpack));
-      // LDS barrier.
-      rewriter.create<LDSBarrierOp>(loc);
-      loadGemmOperandsFromLDSToRegs(
-          rewriter, loc, ldsTileBufferQ, preAccelRegBuffersQ, "n", blockSize,
-          gemm0InNPerThread, *accelEmitterPtrGemm0.get());
-=======
       if (enableQLDSBypass) {
         LogicalResult statusLoadQTile = loadAndStoreGemmInputTile(
             loc, inQ, /*kiter=*/zero, gridCoordsGemm1, fromGlobalRegBufferQ,
@@ -1934,7 +1819,6 @@
           return failure();
         }
       }
->>>>>>> a71bfe56
     }
 
     affine::AffineForOp mLoopOp =
@@ -1967,12 +1851,8 @@
               loc, inQ, kLoopIV, gridCoordsGemm0, fromGlobalRegBufferQ,
               toLDSRegBufferQ, ldsByteBufferQ, "n", gemm0kpack,
               gemm0KpacksPerBlock, gemm0NPerBlock, blockSize, gridSize,
-<<<<<<< HEAD
-              bidGridOrder, gemm0BidGridLengths, forceUnroll, rewriter);
-=======
               bidGridOrder, gemm0BidGridLengths, forceUnroll, rewriter,
               *accelEmitterPtrGemm0.get());
->>>>>>> a71bfe56
           if (failed(statusLoadQTile)) {
             return failure();
           }
@@ -1984,12 +1864,8 @@
             loc, inK, kLoopIV, gridCoordsGemm0, fromGlobalRegBufferK,
             toLDSRegBufferK, ldsByteBufferK, "m", gemm0kpack,
             gemm0KpacksPerBlock, gemm0MPerBlock, blockSize, gridSize,
-<<<<<<< HEAD
-            bidGridOrder, gemm0BidGridLengths, forceUnroll, rewriter);
-=======
             bidGridOrder, gemm0BidGridLengths, forceUnroll, rewriter,
             *accelEmitterPtrGemm0.get());
->>>>>>> a71bfe56
         if (failed(statusLoadKTile)) {
           return failure();
         }
@@ -2037,46 +1913,6 @@
             rewriter.create<ThreadwiseReadIntoOp>(
                 loc, wrappedLDSBufferForLoadA, preAccelRegBufferK,
                 rewriter.getArrayAttr({}), ValueRange{tid, mi}, true, true);
-<<<<<<< HEAD
-            int64_t kBasePerThread = accelParamsGemm0.kBasePerThread;
-            int64_t mRepeats = accelParamsGemm0.mRepeats;
-            int64_t nRepeats = accelParamsGemm0.nRepeats;
-
-            TopDownTMBuilder bufferAikTransform(rewriter, {"i", "k"},
-                                                {1, kBasePerThread}, loc);
-            bufferAikTransform.ignore("i");
-            bufferAikTransform.passThrough({"k"}, 0, {"k"});
-            auto bufferA =
-                rock::transform(rewriter, preAccelRegBufferK,
-                                rewriter.getArrayAttr(SmallVector<Attribute>{
-                                    bufferAikTransform.get()}));
-
-            TopDownTMBuilder bufferBjkTransform(rewriter, {"j", "k"},
-                                                {1, kBasePerThread}, loc);
-            bufferBjkTransform.ignore("j");
-            bufferBjkTransform.passThrough({"k"}, 0, {"k"});
-            auto bufferB =
-                rock::transform(rewriter, preAccelRegBufferQ,
-                                rewriter.getArrayAttr(SmallVector<Attribute>{
-                                    bufferBjkTransform.get()}));
-
-            TopDownTMBuilder bufferCijTransform(
-                rewriter, {"ci", "cj", "i", "j"}, {mRepeats, nRepeats, 1, 1},
-                loc);
-            bufferCijTransform.ignore("i");
-            bufferCijTransform.ignore("j");
-            bufferCijTransform.unmerge("offset", 0, {"ci", "cj"},
-                                       {mRepeats, nRepeats});
-            auto bufferC =
-                rock::transform(rewriter, accRegBufferGemm0,
-                                rewriter.getArrayAttr(SmallVector<Attribute>{
-                                    bufferCijTransform.get()}));
-
-            // regsC += regsA * regsB
-            rewriter.create<ThreadwiseAccelGemmOp>(
-                loc, bufferA, bufferB, bufferC, ValueRange{mi, ni},
-                op.getArchAttr(), op.getFeaturesAttr(), op.getParams0Attr());
-=======
 
             Value viewA = accelEmitterPtrGemm0->generateThreadwiseViewBufferA(
                 rewriter, loc, preAccelRegBufferK);
@@ -2089,7 +1925,6 @@
             rewriter.create<ThreadwiseAccelGemmOp>(
                 loc, viewA, viewB, viewC, ValueRange{mi, ni}, op.getArchAttr(),
                 op.getFeaturesAttr(), op.getParams0Attr());
->>>>>>> a71bfe56
           }
         }
       }
@@ -2108,13 +1943,6 @@
             return op.emitError(
                 "Only splat scale constant input is supported.");
           }
-<<<<<<< HEAD
-          scaleFirstGemmSplat(rewriter, loc, gridCoordsGemm0, gemm0OutBuffer,
-                              gemm0OutSubTileViewsTr, maybeSplatAttr.value());
-        } else {
-          scaleFirstGemm(rewriter, loc, gridCoordsGemm0, gemm0OutBuffer,
-                         gemm0OutSubTileViewsTr, scaleInBuffer, scaleIn);
-=======
           postProcessFirstGemmSplat<ElementwiseMultOp>(
               rewriter, loc, gridCoordsGemm0, gemm0OutBuffer,
               gemm0OutSubTileViewsTr, maybeSplatAttr.value());
@@ -2144,7 +1972,6 @@
           postProcessFirstGemm<linalg::BinaryFn::add>(
               rewriter, loc, gridCoordsGemm0, gemm0OutBuffer,
               gemm0OutSubTileViewsTr, biasInBuffer, biasIn);
->>>>>>> a71bfe56
         }
       }
 
@@ -2265,12 +2092,8 @@
             /*kIter=*/mLoopIV, gridCoordsGemm1, fromGlobalRegBufferV,
             toLDSRegBufferV, ldsByteBufferV, "m", gemm1kpack,
             gemm1KpacksPerBlock, gemm1MPerBlock, blockSize, gridSize,
-<<<<<<< HEAD
-            bidGridOrder, gemm1BidGridLengths, forceUnroll, rewriter);
-=======
             bidGridOrder, gemm1BidGridLengths, forceUnroll, rewriter,
             *accelEmitterPtrGemm1.get());
->>>>>>> a71bfe56
         if (failed(statusLoadVTile)) {
           return failure();
         }
@@ -2278,17 +2101,6 @@
             rewriter, ldsByteBufferV, vectorTypeOrSelf(elemTypeV, gemm1kpack));
         // LDS barrier.
         rewriter.create<LDSBarrierOp>(loc);
-<<<<<<< HEAD
-        // Emit blockwise GEMM 1.
-        rewriter.create<BlockwiseGemmAccelOp>(
-            loc, ldsTileBufferV, gemm1LDSBufferB,
-            rewriter.getI32IntegerAttr(gemm1InMPerThread),
-            rewriter.getI32IntegerAttr(gemm1InNPerThread),
-            /*rotateMWithK=*/nullptr,
-            /*rotateNWithK=*/nullptr, preAccelRegBufferV, preAccelRegBufferQxK,
-            accRegBufferGemm1, op.getArchAttr(), op.getFeaturesAttr(),
-            op.getBlockSizeAttr(), gemm1TuningParams);
-=======
         // Emit GEMM 1.
         Value wrappedLDSBufferForLoadA =
             accelEmitterPtrGemm1->wrapLDSBufferForLoad(
@@ -2335,7 +2147,6 @@
           }
         }
 
->>>>>>> a71bfe56
         // There is no second k-loop
         // Therefore can get the output straight away
         accelEmitterPtrGemm1->computeOutputConversion(
