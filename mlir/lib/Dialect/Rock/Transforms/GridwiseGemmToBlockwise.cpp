--- conflicted
+++ resolved
@@ -1492,10 +1492,7 @@
     rock::accel::AccelEmitterParams accelParams = accelEmitterPtr.getParams();
     Value wrappedLDSBufferForLoad = accelEmitterPtr.wrapLDSBufferForLoad(
         rewriter, loc, ldsTileBuffer, blockSize, inDPerThread, dName, false);
-<<<<<<< HEAD
-=======
     MemRefType bufType = preAccelRegBuffer.getType().cast<MemRefType>();
->>>>>>> 4a5ca1a7
     int64_t repeats =
         dName == "m" ? accelParams.mRepeats : accelParams.nRepeats;
     affine::AffineForOp mRepeatsLoop =
@@ -1924,7 +1921,6 @@
           rock::ReduceMethod::Max, gemm0OutSubTileViews.blockSubTile,
           reductionOutSubTilesViews.blockSubTile, blockSize);
       // softmax normalization.
-<<<<<<< HEAD
       Value gemm0MNThreadwiseView = transform(
           rewriter, gemm0OutBuffer,
           invertTransforms(rewriter, loc, gemm0OutSubTileViews.threadSubTile));
@@ -1937,27 +1933,6 @@
       expSubstractMaxFromGemm0(rewriter, loc, gemm0MNThreadwiseView,
                                gemm0MNExpThreadwiseView,
                                gemm0MNMaxThreadwiseView, maxRowBuffer);
-=======
-      rewriter.create<linalg::ElemwiseBinaryOp>(
-          loc, ValueRange{gemm0OutBuffer, gemm0OutBufferMax},
-          ValueRange{gemm0OutBufferSub},
-          ArrayRef<NamedAttribute>{
-              rewriter.getNamedAttr("fun",
-                                    rewriter.getAttr<linalg::BinaryFnAttr>(
-                                        linalg::BinaryFn::sub)),
-              rewriter.getNamedAttr("cast",
-                                    rewriter.getAttr<linalg::TypeFnAttr>(
-                                        linalg::TypeFn::cast_signed))});
-      rewriter.create<linalg::ElemwiseUnaryOp>(
-          loc, ValueRange{gemm0OutBufferSub}, ValueRange{gemm0OutBufferExp},
-          ArrayRef<NamedAttribute>{
-              rewriter.getNamedAttr(
-                  "fun",
-                  rewriter.getAttr<linalg::UnaryFnAttr>(linalg::UnaryFn::exp)),
-              rewriter.getNamedAttr("cast",
-                                    rewriter.getAttr<linalg::TypeFnAttr>(
-                                        linalg::TypeFn::cast_signed))});
->>>>>>> 4a5ca1a7
       // LDS barrier is needed because
       // of the LDS workspace reuse.
       rewriter.create<LDSBarrierOp>(loc);
