//===- GridwiseGemmToBlockwise - MLIR Rock ops lowering passes -----===//
//
// Copyright 2020 The MLIR Authors.
//
// Licensed under the Apache License, Version 2.0 (the "License");
// you may not use this file except in compliance with the License.
// You may obtain a copy of the License at
//
//   http://www.apache.org/licenses/LICENSE-2.0
//
// Unless required by applicable law or agreed to in writing, software
// distributed under the License is distributed on an "AS IS" BASIS,
// WITHOUT WARRANTIES OR CONDITIONS OF ANY KIND, either express or implied.
// See the License for the specific language governing permissions and
// limitations under the License.
// ============================================================
//
// This pass converts rock.gridwise_gemm[_v2] into block- and threadwise ops
//
//===-----------------------------------------------------===//
#include "mlir/Dialect/Rock/IR/Rock.h"
#include "mlir/Dialect/Rock/IR/TransformMapBuilder.h"
#include "mlir/Dialect/Rock/Passes.h"
#include "mlir/Dialect/Rock/Tuning/GeneralGemmBlockStructure.h"
#include "mlir/Dialect/Rock/Tuning/GridwiseGemmParams.h"
#include "mlir/Dialect/Rock/utility/AmdArchDb.h"
#include "mlir/Dialect/Rock/utility/builderUtils.h"
#include "mlir/Dialect/Rock/utility/loweringUtils.h"
#include "mlir/Dialect/Rock/utility/math.h"
#include "mlir/Dialect/Rock/utility/transformMapUtils.h"

#include "mlir/Dialect/Affine/IR/AffineOps.h"
#include "mlir/Dialect/Arith/IR/Arith.h"
#include "mlir/Dialect/Func/IR/FuncOps.h"
#include "mlir/Dialect/GPU/IR/GPUDialect.h"
#include "mlir/Dialect/Linalg/IR/Linalg.h"
#include "mlir/Dialect/Linalg/Utils/IndexingUtils.h"
#include "mlir/Dialect/Math/IR/Math.h"
#include "mlir/Dialect/MemRef/IR/MemRef.h"
#include "mlir/Dialect/SCF/IR/SCF.h"
#include "mlir/Dialect/Vector/IR/VectorOps.h"
#include "mlir/IR/Diagnostics.h"
#include "mlir/IR/IRMapping.h"
#include "mlir/IR/Value.h"
#include "mlir/Pass/PassManager.h"
#include "mlir/Transforms/DialectConversion.h"
#include "mlir/Transforms/Passes.h"
#include "mlir/Transforms/RegionUtils.h"

#include "AccelEmitter.h"
#include "GridLayoutEmitter.h"
#include "llvm/Support/Debug.h"
#include "llvm/Support/FormatVariadic.h"

namespace mlir {
namespace rock {
#define GEN_PASS_DEF_ROCKGRIDWISEGEMMTOBLOCKWISEPASS
#include "mlir/Dialect/Rock/Passes.h.inc"
} // namespace rock
} // namespace mlir

#define DEBUG_TYPE "rock-gridwise-to-blockwise"

using namespace mlir;
using namespace mlir::arith;
using namespace mlir::rock;

namespace {
struct RockGridwiseGemmToBlockwisePass
    : public rock::impl::RockGridwiseGemmToBlockwisePassBase<
          RockGridwiseGemmToBlockwisePass> {
  void runOnOperation() override;
};

/// Construct a `memref.view` operation that interprets the buffer `buffer`,
/// whose elements are bytes, as a buffer of `type`.
static TypedValue<MemRefType> viewBufferAs(OpBuilder &b, Value buffer,
                                           Type type) {
  Location loc = buffer.getLoc();
  Value zeroByteOffset = b.createOrFold<arith::ConstantIndexOp>(loc, 0);
  auto bufferType = buffer.getType().cast<MemRefType>();
  int64_t byteWidth = getByteWidth(type);
  int64_t numBytes = bufferType.getShape()[0];
  assert(numBytes % byteWidth == 0 && "Can't evenly fit type into buffer");
  int64_t length = numBytes / byteWidth;
  auto newBufferType = bufferType.cloneWith({length}, type);
  auto view =
      b.create<memref::ViewOp>(loc, newBufferType, buffer, zeroByteOffset,
                               /*dynamic dim sizes=*/ValueRange{});
  return TypedValue<MemRefType>(view.getResult());
}
} // end anonymous namespace

/// Given a copy layout <copyDPerThread, copyKPerThread>, come up with the best
/// vectorization strategy for the layout. For instance, if the layout is <D,K>
/// = <2,16> and K is contiguous, we will vectorize by 16 along K and we will
/// loop over the other dimension
static std::pair<GemmDimension, int64_t>
bestGlobalVectorization(OpBuilder &b, Value matrix, int64_t copyDPerThread,
                        int64_t copyKPerThread, GemmDimension tiebreaker,
                        int64_t kPerBlock, int64_t dPerBlock,
                        Type elementType) {
  Value tensor;
  ArrayAttr transforms;
  std::tie(tensor, transforms, std::ignore) = untransform(b, matrix);
  ArrayRef<int64_t> tensorShape =
      tensor.getType().cast<MemRefType>().getShape();
  int64_t kVectorLen = getMaxVectorizationForDatatype(
      transforms, static_cast<uint32_t>(GemmDimension::K),
      math_util::gcd(copyKPerThread * copyDPerThread, kPerBlock), tensorShape,
      elementType);

  int64_t dVectorLen = getMaxVectorizationForDatatype(
      transforms, static_cast<uint32_t>(GemmDimension::MorN),
      math_util::gcd(copyDPerThread * copyKPerThread, dPerBlock), tensorShape,
      elementType);

  if (kVectorLen > dVectorLen) {
    kVectorLen = math_util::gcd(kVectorLen, copyKPerThread);
    return {GemmDimension::K, kVectorLen};
  }

  if (dVectorLen > kVectorLen) {
    dVectorLen = math_util::gcd(dVectorLen, copyDPerThread);
    return {GemmDimension::MorN, dVectorLen};
  }

  return {tiebreaker, kVectorLen};
}

/// Compute a thread copy layout, i.e., how many elements a single thread (or
/// workitem) reads along K and M (independently on how we vectorize the reads)
static FailureOr<std::pair<int64_t, int64_t>>
computeCopyPerThread(Type elementType, int64_t copyPerThread, int64_t kPerBlock,
                     int64_t dPerBlock, int64_t kpack, Location loc) {

  // By default, we try to maximize the LDS store vectorization. So we will try
  // to read as many elements as possible along the contiguous dimension in LDS
  // and `copyPerThread/elements` in the other dimension
  int64_t maxVlen = 128 / elementType.getIntOrFloatBitWidth();
  int64_t copyKPerThread = 0;
  int64_t copyDPerThread = 0;

  if (kpack == 1) {
    copyDPerThread = math_util::gcd(maxVlen, copyPerThread);
    copyKPerThread = copyPerThread / copyDPerThread;
  } else {
    copyKPerThread =
        math_util::gcd(maxVlen, math_util::gcd(kpack, copyPerThread));
    copyDPerThread = copyPerThread / copyKPerThread;
  }

  if (copyKPerThread == 0 || copyDPerThread == 0) {
    return emitError(loc) << "gemmA copy size too small,"
                          << " copyKPerThread: " << copyKPerThread
                          << " copyDPerThread: " << copyDPerThread << "\n";
  }
  if (kPerBlock < copyKPerThread || dPerBlock < copyDPerThread) {
    return mlir::emitError(loc)
           << "gemmA per thread copy smaller than per"
           << " block copy, incohereant tuning parameters\n";
  }
  return std::make_pair(copyKPerThread, copyDPerThread);
}

/// Wraps the LDS buffer "buffer", which is <kOuter * d * kpack *
/// sizeof(T) x i8> into a tid x iter view, where `iter` iterates over nominal
/// scalar indices into a buffer of type T. `buffer` will be reinterpreted as a
/// buffer with element type vector<kpackPerThread x T> (with kpackPerThread ==
/// 1 meaning just T). The resulting view must be iterated over with a stride of
/// no less than min(kPerThread, kpack). Also note that the `d` dimension
/// might be rotated to minimize bank conflicts (i.e., depending on
/// `rotateDWithK`
// we can apply a transformation similar to `d=(d+kOuter)%D`)
static FailureOr<Value> wrapLDSBufferForStore(OpBuilder &b, Location loc,
                                              Value buffer, Type ldsReadType,
                                              int64_t kOuter, StringRef dName,
                                              int64_t d, int64_t kPerThread,
                                              int64_t dPerThread,
                                              bool rotateDWithK = false) {
  MemRefType bufferType = buffer.getType().cast<MemRefType>();
  ArrayRef<int64_t> bufferShape = bufferType.getShape();
  Type dataType = ldsReadType;
  if (bufferShape.size() != 1)
    return emitError(loc, "Expected a flat buffer");
  int64_t kpack = 1;
  if (auto vectorDataType = dataType.dyn_cast<VectorType>()) {
    kpack = vectorDataType.getNumElements();
    dataType = vectorDataType.getElementType();
  }

  if (bufferShape[0] != kOuter * d * kpack * getByteWidth(dataType)) {
    return emitError(loc, "LDS buffer should have ")
           << kOuter * d * kpack * getByteWidth(dataType)
           << " elements but has " << bufferShape[0];
  }
  int64_t kpackPerThread = std::min(kPerThread, kpack);
  int64_t threadsPerKpack = kpack / kpackPerThread;

  Type ldsWriteType = vectorTypeOrSelf(dataType, kpackPerThread);
  auto typedBuffer = viewBufferAs(b, buffer, ldsWriteType);

  TopDownTMBuilder mergeKpack{
      b, {"k", "d"}, {kOuter * threadsPerKpack * kpackPerThread, d}};
  mergeKpack.merge({"k_outer", "kpack_idx", "kpack_vec"}, {0, 2, 3}, "k",
                   {kOuter, threadsPerKpack, kpackPerThread});
  mergeKpack.merge({dName}, {1}, "d", {d});

  TransformMapAttr mergeKpackAttr = mergeKpack.get();
  SmallVector<Attribute> transformAttrs{mergeKpackAttr};

  // Rotate the buffer if necessary to minimize bank conflicts. Rotating the
  // buffer has the benefit of minimizing bank conflicts when we are transposing
  // the matrix from global to LDS. I.e., instead of storing different items in
  // position (0,0), (1,0), (2,0), ... we store it in (0,0), (1,1), (2, 2), ...
  int64_t stride = (kpack == 1 ? dPerThread : 1);
  TopDownTMBuilder reshapeBuf = rotateIf(
      rotateDWithK, mergeKpack, mergeKpackAttr, stride, dName, d, 1, "k_outer",
      kOuter, {"k_outer"}, {"kpack_idx", "kpack_vec"}, transformAttrs);

  reshapeBuf.unmerge("raw", 0, {"k_outer", dName, "kpack_idx"},
                     {kOuter, d, threadsPerKpack});
  reshapeBuf.ignore("kpack_vec");
  TransformMapAttr reshapeBufAttr = reshapeBuf.get();
  transformAttrs.push_back(reshapeBufAttr);

  ArrayAttr asMatrix = b.getArrayAttr(transformAttrs);
  return transform(b, typedBuffer, asMatrix);
}

template <typename OpT>
static LogicalResult checkLDSSize(OpT op, int64_t aBufferBytes,
                                  int64_t bBufferBytes) {
  int64_t ldsBytes = aBufferBytes + bBufferBytes;
  return success(ldsBytes <= 64 * 1024);
}

//===----------------------------------------------------------------------===//
// GridwiseGemm lowering.
//===----------------------------------------------------------------------===//

namespace {
struct GridwiseGemmRewritePattern : public OpRewritePattern<GridwiseGemmOp> {
  using OpRewritePattern<GridwiseGemmOp>::OpRewritePattern;

  LogicalResult matchAndRewrite(GridwiseGemmOp op,
                                PatternRewriter &b) const override {
    Location loc = op.getLoc();

    // Obtain data type.
    Type elementTypeA = op.getA().getType().getElementType();
    Type elementTypeB = op.getB().getType().getElementType();
    Type destType = op.getC().getType().getElementType();

    // Prepare some useful constants.
    Value zeroConstantFloatOp = createZeroConstantOp(b, loc, destType);
    auto zeroConstantOp = b.create<ConstantIndexOp>(loc, 0);

    ArrayRef<int64_t> aShape, bShape, cShape;
    aShape = op.getA().getType().getShape();
    bShape = op.getB().getType().getShape();
    cShape = op.getC().getType().getShape();
    // Obtain critical matrix dimensions.
    int64_t G = aShape[0];
    int64_t K = aShape[1];
    int64_t M = aShape[2];
    int64_t N = bShape[2];

    if (bShape[0] != G || cShape[0] != G) {
      return op.emitOpError("Mismatched G dimensions in matrix multiply;")
             << " A[0] = " << G << " b[0] = " << bShape[0]
             << " C[0] = " << cShape[0];
    }
    if (cShape[1] != M) {
      return op.emitOpError("Mismatched M dimensions in matrix multiply:")
             << " A[2] = " << M << " C[1] = " << cShape[1];
    }
    if (bShape[1] != K) {
      return op.emitOpError("Mismatched K dimensions in matrix multiply:")
             << " A[1] = " << K << " B[1] = " << bShape[1];
    }

    if (cShape[2] != N) {
      return op.emitOpError("Mismatched N dimensions in matrix multiply:")
             << " B[2] = " << N << " C[2] = " << cShape[2];
    }

    // Obtain critical tuning parameters.
    uint32_t gridSize = op.getGridSize();
    GeneralGemmParamsAttr tuningParams = op.getParams();
    int64_t kpack = tuningParams.getKpack();
    // TODO: kPerBlock, as defined in parameter selection etc,
    // is in units of kPack, not individual k. This should be changed
    // at some future point, but it'll be worked around for now.
    uint32_t blockSize = tuningParams.getBlockSize();
    int64_t kpacksPerBlock = tuningParams.getKPerBlock();
    int64_t mPerBlock = tuningParams.getMPerBlock();
    int64_t nPerBlock = tuningParams.getNPerBlock();
    int64_t mPerThread = tuningParams.getMPerThread();
    int64_t nPerThread = tuningParams.getNPerThread();

    GeneralGemmBlockStructure blockStructure =
        *deriveGeneralGemmBlockStructure(blockSize);
    int64_t mThreadsPerCuwave = blockStructure.mThreadsPerCuwave;
    int64_t nThreadsPerCuwave = blockStructure.nThreadsPerCuwave;
    int64_t mCuwavesPerBlock = blockStructure.mCuwavesPerBlock;
    int64_t nCuwavesPerBlock = blockStructure.nCuwavesPerBlock;

    int64_t kPerBlock = kpacksPerBlock * kpack;

    bool useIndexDiffs = true;

    int64_t mBlocks = M / mPerBlock;
    int64_t nBlocks = N / nPerBlock;

    LLVM_DEBUG(llvm::dbgs() << "\ngridwise_gemm op:\n");
    LLVM_DEBUG(op.print(llvm::dbgs()));
    LLVM_DEBUG(llvm::dbgs() << "\n");

    LLVM_DEBUG(llvm::dbgs()
               << "M: " << M << "\n"
               << "N: " << N << "\n"
               << "K: " << K << "\n"
               << "G: " << G << "\n"
               << "blockSize: " << blockSize << "\n"
               << "mPerBlock: " << mPerBlock << "\n"
               << "mBlocks = M / mPerBlock: " << mBlocks << "\n"
               << "nPerBlock: " << nPerBlock << "\n"
               << "nBlocks = N / nPerBlock: " << nBlocks << "\n"
               << "kPerBlock: " << kPerBlock << "\n"
               << "kpack: " << kpack << "\n"
               << "mPerThread: " << mPerThread << "\n"
               << "nPerThread: " << nPerThread << "\n"
               << "mThreadsPerCuwave: " << mThreadsPerCuwave << "\n"
               << "mCuwavesPerBlock: " << mCuwavesPerBlock << "\n"
               << "nThreadsPerCuwave: " << nThreadsPerCuwave << "\n"
               << "nCuwavesPerBlock: " << nCuwavesPerBlock << "\n");

    // Compute required LDS sizes.
    int64_t ldsBlockASize =
        kpacksPerBlock * mPerBlock * kpack * getByteWidth(elementTypeA);
    int64_t ldsBlockBSize =
        kpacksPerBlock * nPerBlock * kpack * getByteWidth(elementTypeB);
    LLVM_DEBUG(llvm::dbgs() << "LDS block size (in bytes):" << ldsBlockASize
                            << " " << ldsBlockBSize << "\n");
    if (failed(checkLDSSize(op, ldsBlockASize, ldsBlockBSize)))
      return op.emitOpError("requires too much LDS");

    // Allocate LDS.
    auto workgroupMemoryAddressSpace = b.getAttr<gpu::AddressSpaceAttr>(
        gpu::GPUDialect::getWorkgroupAddressSpace());
    auto ldsMemRefAType =
        MemRefType::get({ldsBlockASize}, b.getI8Type(), AffineMap{},
                        workgroupMemoryAddressSpace);
    auto ldsByteBufferA = b.create<GpuAllocOp>(loc, ldsMemRefAType);
    auto ldsMemRefBType =
        MemRefType::get({ldsBlockBSize}, b.getI8Type(), AffineMap{},
                        workgroupMemoryAddressSpace);
    auto ldsByteBufferB = b.create<GpuAllocOp>(loc, ldsMemRefBType);

    // Alloc for Matrix C on registers.
    // Compute register size from attributes.

    int64_t gemmMRepeat =
        mPerBlock / (mPerThread * mThreadsPerCuwave * mCuwavesPerBlock);
    int64_t gemmNRepeat =
        nPerBlock / (nPerThread * nThreadsPerCuwave * nCuwavesPerBlock);

    LLVM_DEBUG(llvm::dbgs() << "GemmMRepeat: " << gemmMRepeat << "\n");
    LLVM_DEBUG(llvm::dbgs() << "GemmNRepeat: " << gemmNRepeat << "\n");

    int64_t threadCNumM = gemmMRepeat * mPerThread;
    int64_t threadCNumN = gemmNRepeat * nPerThread;
    int64_t threadCNumRegisters = threadCNumM * threadCNumN;
    auto privateMemoryAddressSpace = b.getAttr<gpu::AddressSpaceAttr>(
        gpu::GPUDialect::getPrivateAddressSpace());
    auto threadCRegisterMemRefType =
        MemRefType::get({threadCNumRegisters}, destType, AffineMap{},
                        privateMemoryAddressSpace);
    Value registerMatrixCAllocOp =
        b.create<GpuAllocOp>(loc, threadCRegisterMemRefType);
    Value registerMatrixCViewOp = reshapeBuffer(
        b, loc, registerMatrixCAllocOp, {"m", "n"}, {threadCNumM, threadCNumN});

    // Zero init Matrix C on registers.
    b.create<FillOp>(loc, registerMatrixCAllocOp, zeroConstantFloatOp);

    // Get current workgroup ID.
    auto bid = b.create<WorkgroupIdOp>(loc, b.getIndexType());
    // Get current workitem ID.
    auto tid = b.create<WorkitemIdOp>(loc, b.getIndexType());

    int64_t aCopyPerThread = (kPerBlock * mPerBlock) / blockSize;
    int64_t bCopyPerThread = (kPerBlock * nPerBlock) / blockSize;
    if (aCopyPerThread == 0 || bCopyPerThread == 0) {
      return emitError(loc) << "Block size too large, rejecting as invalid.\n";
    }

    auto maybeCopyAPerThread = computeCopyPerThread(
        elementTypeA, aCopyPerThread, kPerBlock, mPerBlock, kpack, loc);
    if (failed(maybeCopyAPerThread))
      return maybeCopyAPerThread;
    int64_t aCopyKPerThread = (*maybeCopyAPerThread).first;
    int64_t copyMPerThread = (*maybeCopyAPerThread).second;

    auto maybeCopyBPerThread = computeCopyPerThread(
        elementTypeB, bCopyPerThread, kPerBlock, nPerBlock, kpack, loc);
    if (failed(maybeCopyBPerThread))
      return maybeCopyBPerThread;
    int64_t bCopyKPerThread = (*maybeCopyBPerThread).first;
    int64_t copyNPerThread = (*maybeCopyBPerThread).second;

    GemmDimension vectorTiebreaker =
        (kpack > 1) ? GemmDimension::K : GemmDimension::MorN;
    int64_t aVectorLen, bVectorLen;
    GemmDimension aVectorDim, bVectorDim;
    std::tie(aVectorDim, aVectorLen) = bestGlobalVectorization(
        b, op.getA(), copyMPerThread, aCopyKPerThread, vectorTiebreaker,
        kPerBlock, mPerBlock, elementTypeA);
    std::tie(bVectorDim, bVectorLen) = bestGlobalVectorization(
        b, op.getB(), copyNPerThread, bCopyKPerThread, vectorTiebreaker,
        kPerBlock, nPerBlock, elementTypeB);

    LLVM_DEBUG(llvm::dbgs()
               << "aCopyPerThread: " << aCopyPerThread << "\n"
               << "bCopyPerThread: " << bCopyPerThread << "\n"
               << "aVectorDim: " << aVectorDim << "\n"
               << "aVectorLen: " << aVectorLen << "\n"
               << "bVectorDim: " << bVectorDim << "\n"
               << "bVectorLen: " << bVectorLen << "\n"
               << "vectorTiebreaker: " << vectorTiebreaker << "\n");
    SmallVector<int64_t, 3> bidGridLengths = {G, mBlocks, nBlocks};
    SmallVector<StringRef, 3> bidGridOrder = {"g_block", "m_block", "n_block"};
    FailureOr<RegsAsMatrixSubTiles> maybeABufferViews = getLoadRegsAsTileViews(
        b, loc, op.getA(), "m", bidGridOrder, bidGridLengths, blockSize,
        kPerBlock, mPerBlock, aCopyKPerThread, copyMPerThread,
        aVectorDim == GemmDimension::K);
    if (failed(maybeABufferViews)) {
      return failure();
    }
    Value wrappedA = transform(b, op.getA(), maybeABufferViews->gridSubTile);
    FailureOr<RegsAsMatrixSubTiles> maybeBBufferViews = getLoadRegsAsTileViews(
        b, loc, op.getB(), "n", bidGridOrder, bidGridLengths, blockSize,
        kPerBlock, nPerBlock, bCopyKPerThread, copyNPerThread,
        bVectorDim == GemmDimension::K);
    if (failed(maybeBBufferViews)) {
      return failure();
    }
    Value wrappedB = transform(b, op.getB(), maybeBBufferViews->gridSubTile);

    Type loadBufferAType, loadBufferBType;
    loadBufferAType = MemRefType::get({aCopyPerThread}, elementTypeA,
                                      AffineMap{}, privateMemoryAddressSpace);
    loadBufferBType = MemRefType::get({bCopyPerThread}, elementTypeB,
                                      AffineMap{}, privateMemoryAddressSpace);

    auto loadBufferA = b.create<GpuAllocOp>(loc, loadBufferAType);
    auto loadBufferB = b.create<GpuAllocOp>(loc, loadBufferBType);

    // Compute grid coordinates
    auto gridCoords = layout::makeGroupedGridLayout(
        b, loc, bid, {mBlocks, nBlocks, op.getNumCU(), elementTypeA, destType});
    b.create<ThreadwiseReadIntoOp>(
        loc, wrappedA, loadBufferA, /*extraViews=*/b.getArrayAttr({}),
        /*extraIndices=*/
        ValueRange{/*kIter=*/zeroConstantOp, gridCoords.g_block,
                   gridCoords.m_block, gridCoords.n_block, tid},
        true, true);
    b.create<ThreadwiseReadIntoOp>(
        loc, wrappedB, loadBufferB, /*extraViews=*/b.getArrayAttr({}),
        /*extraIndices=*/
        ValueRange{/*kIter=*/zeroConstantOp, gridCoords.g_block,
                   gridCoords.m_block, gridCoords.n_block, tid},
        true, true);

    Value storeBufferA = b.create<GpuAllocOp>(loc, loadBufferA.getType());
    Value storeBufferB = b.create<GpuAllocOp>(loc, loadBufferB.getType());

    bool isKContiguousDimA = (aVectorDim == GemmDimension::K);
    bool isKContiguousDimB = (bVectorDim == GemmDimension::K);

    // LDS bank conflicts parameters
    int64_t maxVlenA = 128 / elementTypeA.getIntOrFloatBitWidth();
    int64_t maxVlenB = 128 / elementTypeB.getIntOrFloatBitWidth();
    // If kpack is less than the hardware max vector length, and we are
    // writing more contiguous kpack elements, there is a possibility to
    // vectorize that we want to preserve (i.e., we favour vectorization over
    // bank conflicts resolution)
    bool isPossibleToVectorizeA = (kpack < maxVlenA && copyMPerThread > 1);
    bool isPossibleToVectorizeB = (kpack < maxVlenB && copyNPerThread > 1);
    bool rotateMWithK = isKContiguousDimA && !isPossibleToVectorizeA;
    bool rotateNWithK = isKContiguousDimB && !isPossibleToVectorizeB;
    bool doSwapThreadIterSubDimsForM =
        !isKContiguousDimA && !isPossibleToVectorizeA;
    bool doSwapThreadIterSubDimsForN =
        !isKContiguousDimB && !isPossibleToVectorizeB;
    LLVM_DEBUG(llvm::dbgs()
               << "rotateMWithK: " << rotateMWithK << "\n"
               << "rotateNWithK: " << rotateNWithK << "\n"
               << "doSwapThreadIterSubDimsForM: " << doSwapThreadIterSubDimsForM
               << "\n"
               << "doSwapThreadIterSubDimsForN: " << doSwapThreadIterSubDimsForN
               << "\n");

    // We invert the transforms that are iter --> K x D slice of the tensor
    // so that we can view loadBuffer as a K x D tensor
    ArrayAttr loadBufferAViews =
        invertTransforms(b, loc, maybeABufferViews->threadSubTile);
    Value viewLoadBufferA = transform(b, loadBufferA, loadBufferAViews);
    // Prior to LDS store, we need re-arrange register buffer to maxmize LDS
    // vectorization Hence, creating the view w.r.t global that correspond to
    // such re-arranged register buffer
    FailureOr<RegsAsMatrixSubTiles> maybeALdsStoreViews =
        getPackedRegsAsTileViews(
            b, loc, op.getA(), "m", bidGridOrder, bidGridLengths, blockSize,
            kPerBlock, mPerBlock, aCopyKPerThread, copyMPerThread, kpack,
            isKContiguousDimA, doSwapThreadIterSubDimsForM);
    if (failed(maybeALdsStoreViews)) {
      return failure();
    }
    ArrayAttr storeBufferAViews =
        invertTransforms(b, loc, maybeALdsStoreViews->threadSubTile);
    Value viewStoreBufferA = transform(b, storeBufferA, storeBufferAViews);
    auto packALoop = b.create<ThreadwiseCopyOp>(
        loc, viewLoadBufferA, viewStoreBufferA, useIndexDiffs, true);
    ArrayAttr loadBufferBViews =
        invertTransforms(b, loc, maybeBBufferViews->threadSubTile);
    Value viewLoadBufferB = transform(b, loadBufferB, loadBufferBViews);
    // Prior to LDS store, we need re-arrange register buffer to maxmize LDS
    // vectorization Hence, creating the view w.r.t global that correspond to
    // such re-arranged register buffer
    FailureOr<RegsAsMatrixSubTiles> maybeBLdsStoreViews =
        getPackedRegsAsTileViews(
            b, loc, op.getB(), "n", bidGridOrder, bidGridLengths, blockSize,
            kPerBlock, nPerBlock, bCopyKPerThread, copyNPerThread, kpack,
            isKContiguousDimB, doSwapThreadIterSubDimsForN);
    if (failed(maybeBLdsStoreViews)) {
      return failure();
    }
    ArrayAttr storeBufferBViews =
        invertTransforms(b, loc, maybeBLdsStoreViews->threadSubTile);
    Value viewStoreBufferB = transform(b, storeBufferB, storeBufferBViews);
    auto packBLoop = b.create<ThreadwiseCopyOp>(
        loc, viewLoadBufferB, viewStoreBufferB, useIndexDiffs, true);

    Type ldsReadTypeA = vectorTypeOrSelf(elementTypeA, kpack);
    FailureOr<Value> maybeWrappedLdsA = wrapLDSBufferForStore(
        b, loc, ldsByteBufferA, ldsReadTypeA, kpacksPerBlock, "m", mPerBlock,
        aCopyKPerThread, copyMPerThread, rotateMWithK);
    if (failed(maybeWrappedLdsA))
      return maybeWrappedLdsA;
    // This is KxD view of the flat LDS buffer
    Value wrappedLdsA = std::move(*maybeWrappedLdsA);
    // This will produce a (tid, iter) --> flat LDS view
    wrappedLdsA = transform(b, wrappedLdsA, maybeALdsStoreViews->blockSubTile);

    Type ldsReadTypeB = vectorTypeOrSelf(elementTypeB, kpack);
    FailureOr<Value> maybeWrappedLdsB = wrapLDSBufferForStore(
        b, loc, ldsByteBufferB, ldsReadTypeB, kpacksPerBlock, "n", nPerBlock,
        bCopyKPerThread, copyNPerThread, rotateNWithK);
    if (failed(maybeWrappedLdsB))
      return maybeWrappedLdsB;
    // This is KxD view of the flat LDS buffer
    Value wrappedLdsB = std::move(*maybeWrappedLdsB);
    // This will produce a (tid, iter) --> flat LDS view
    wrappedLdsB = transform(b, wrappedLdsB, maybeBLdsStoreViews->blockSubTile);

    ThreadwiseWriteAllOp blockwiseStoreA = b.create<ThreadwiseWriteAllOp>(
        loc, storeBufferA, wrappedLdsA,
        /*extraViews=*/b.getArrayAttr({}),
        /*extraIndices=*/ValueRange{tid}, op.getFeatures(), StoreMethod::Set,
        /*forceUnroll=*/true, /*useIndexDiffs=*/true);
    ThreadwiseWriteAllOp blockwiseStoreB = b.create<ThreadwiseWriteAllOp>(
        loc, storeBufferB, wrappedLdsB,
        /*extraViews=*/b.getArrayAttr({}),
        /*extraIndices=*/ValueRange{tid}, op.getFeatures(), StoreMethod::Set,
        /*forceUnroll=*/true, /*useIndexDiffs=*/true);

    // The blockwise gemm isn't set up for vector-of-kpack loads and so expects
    // a scalar kpacksPerBlock x dPerBlock x kpack x T buffer unconditionally.
    Value ldsMatrixA = viewBufferAs(b, ldsByteBufferA, elementTypeA);
    ldsMatrixA = reshapeBuffer(b, loc, ldsMatrixA, {"k", "m", "kpack"},
                               {kpacksPerBlock, mPerBlock, kpack});
    Value ldsMatrixB = viewBufferAs(b, ldsByteBufferB, elementTypeB);
    ldsMatrixB = reshapeBuffer(b, loc, ldsMatrixB, {"k", "n", "kpack"},
                               {kpacksPerBlock, nPerBlock, kpack});

    // Emit loop.
    int64_t nIterations = K / kPerBlock;
    BlockwiseGemmOp blockwiseGemmOp;
    // Start at 1 to make it clearer we have performed software pipelining.
    auto loopOp = b.create<affine::AffineForOp>(loc, 1, nIterations, 1);
    {
      // inside the loop.
      PatternRewriter::InsertionGuard guard(b);
      b.setInsertionPointToStart(loopOp.getBody());

      Value iv = loopOp.getInductionVar();
      b.create<ThreadwiseReadIntoOp>(
          loc, wrappedA, loadBufferA, /*extraViews=*/b.getArrayAttr({}),
          /*extraIndices=*/
          ValueRange{/*kIter=*/iv, gridCoords.g_block, gridCoords.m_block,
                     gridCoords.n_block, tid},
          true, true);
      b.create<ThreadwiseReadIntoOp>(
          loc, wrappedB, loadBufferB, /*extraViews=*/b.getArrayAttr({}),
          /*extraIndices=*/
          ValueRange{/*kIter=*/iv, gridCoords.g_block, gridCoords.m_block,
                     gridCoords.n_block, tid},
          true, true);

      // LDS barrier.
      b.create<LDSBarrierOp>(loc);

      // Emit blockwise GEMM.
      blockwiseGemmOp = b.create<BlockwiseGemmOp>(
          loc, ldsMatrixA, ldsMatrixB, registerMatrixCViewOp,
          b.getI32IntegerAttr(copyMPerThread),
          b.getI32IntegerAttr(copyNPerThread),
          rotateMWithK ? b.getUnitAttr() : nullptr,
          rotateNWithK ? b.getUnitAttr() : nullptr, op.getParamsAttr());

      // LDS barrier.
      // This barrier prevents halo part of outputs having weird values.
      b.create<LDSBarrierOp>(loc);

      // Packing step
      b.clone(*packALoop.getOperation());
      b.clone(*packBLoop.getOperation());

      // Emit blockwise stores
      b.clone(*blockwiseStoreA.getOperation());
      b.clone(*blockwiseStoreB.getOperation());
    }
    // outside the loop.

    // LDS barrier.
    b.create<LDSBarrierOp>(loc);

    // Emit blockwise GEMM for the loop tail.
    IRMapping tailGemmCloneMap;
    b.clone(*blockwiseGemmOp, tailGemmCloneMap);

    // Apparently, the canonicalizer doesn't get rid of empty loops without
    // results properly, remove them ourselves.
    if (nIterations <= 1)
      b.eraseOp(loopOp);

    SmallVector<Attribute> transformAttrs;

    // Threadwise copy from register (naive tensor) to global (generic tensor).
    TopDownTMBuilder splitMemoryCoords(
        b, {"g_block", "m_block", "n_block", "tid", "iter"},
        {gridSize, mBlocks, nBlocks, blockSize, threadCNumRegisters}, loc);
    splitMemoryCoords.passThrough({"g_block", "m_block", "n_block"});
    splitMemoryCoords.merge({"m_cuwaves", "n_cuwaves", "m_cuwave", "n_cuwave"},
                            {3, 4, 5, 6}, "tid",
                            {mCuwavesPerBlock, nCuwavesPerBlock,
                             mThreadsPerCuwave, nThreadsPerCuwave});
    splitMemoryCoords.merge({"m_repeat", "m_thread", "n_repeat", "n_thread"},
                            {7, 8, 9, 10}, "iter",
                            {gemmMRepeat, mPerThread, gemmNRepeat, nPerThread});
    TransformMapAttr splitMemoryCoordsAttr = splitMemoryCoords.get();
    transformAttrs.push_back(splitMemoryCoordsAttr);

    auto toMatrixC =
        TopDownTMBuilder::below(splitMemoryCoords, splitMemoryCoordsAttr);
    toMatrixC.passThrough({"gemmG"}, {0}, {"g_block"});
    toMatrixC.unmerge(
        "gemmM", 1,
        {"m_block", "m_repeat", "m_cuwaves", "m_cuwave", "m_thread"},
        {M / mPerBlock, gemmMRepeat, mCuwavesPerBlock, mThreadsPerCuwave,
         mPerThread});
    toMatrixC.unmerge(
        "gemmN", 2,
        {"n_block", "n_repeat", "n_cuwaves", "n_cuwave", "n_thread"},
        {N / nPerBlock, gemmNRepeat, nCuwavesPerBlock, nThreadsPerCuwave,
         nPerThread});

    swapThreadIdAndIteration(toMatrixC, /*mBlocks=*/bidGridLengths[1],
                             /*nBlocks=*/bidGridLengths[2], copyMPerThread,
                             copyNPerThread, mPerBlock, nPerBlock,
                             doSwapThreadIterSubDimsForM,
                             doSwapThreadIterSubDimsForN,
                             /*isBlockwise=*/false, transformAttrs);

    Value registerC = registerMatrixCAllocOp;
    ArrayAttr idToMatrixCMaps = b.getArrayAttr(transformAttrs);
    b.create<ThreadwiseWriteAllOp>(loc, registerC, op.getC(), idToMatrixCMaps,
                                   /*extraIndices=*/
                                   ValueRange{gridCoords.g_block,
                                              gridCoords.m_block,
                                              gridCoords.n_block, tid},
                                   op.getFeatures(), StoreMethod::Set,
                                   /*forceUnroll=*/true, useIndexDiffs);
    b.eraseOp(op);

    return success();
  }
};

//===----------------------------------------------------------------------===//
// GridwiseAttentionAccel lowering.
//===----------------------------------------------------------------------===//

struct GridwiseAttentionAccelRewritePattern
    : public OpRewritePattern<GridwiseAttentionAccelOp> {
  using OpRewritePattern<GridwiseAttentionAccelOp>::OpRewritePattern;

  LogicalResult storeGemmInputTile(
      PatternRewriter &rewriter, Location loc, int64_t kpack, Value regBuffer,
      RegsAsMatrixSubTiles toLDSViews, Value storeBuffer,
      Value ldsTileByteBuffer, int64_t kpacksPerBlock, StringRef nonKDimName,
      int64_t kPerBlock, int64_t dPerBlock, int64_t copyKPerThread,
      int64_t copyDPerThread, bool forceUnroll) const {
    Type elemType = regBuffer.getType().cast<MemRefType>().getElementType();
    ArrayAttr storeBufferViews =
        invertTransforms(rewriter, loc, toLDSViews.threadSubTile);
    Value viewStoreBuffer = transform(rewriter, storeBuffer, storeBufferViews);
    // The following is fine for software pipelining optimization as it could be
    // considered "compute". In future, consider refactoring the following loop
    // to be a single reg->reg op avoid verbose IR at this level.
    rewriter.create<ThreadwiseCopyOp>(loc, regBuffer, viewStoreBuffer, false,
                                      false);
    Type ldsReadType = vectorTypeOrSelf(elemType, kpack);
    FailureOr<Value> maybeWrappedLds = wrapLDSBufferForStore(
        rewriter, loc, ldsTileByteBuffer, ldsReadType, kpacksPerBlock,
        nonKDimName, dPerBlock, copyKPerThread, copyDPerThread);
    if (failed(maybeWrappedLds)) {
      return failure();
    }
    // This is KxD view of the flat LDS buffer
    Value wrappedLds = std::move(*maybeWrappedLds);
    // This will produce a (tid, iter) --> flat LDS view
    wrappedLds = transform(rewriter, wrappedLds, toLDSViews.blockSubTile);
    auto tid = rewriter.create<WorkitemIdOp>(loc, rewriter.getIndexType());
    rewriter.create<ThreadwiseWriteAllOp>(
        loc, storeBuffer, wrappedLds, /*extraViews=*/rewriter.getArrayAttr({}),
        /*extraIndices=*/ValueRange{tid}, GemmFeatures::none, StoreMethod::Set,
        forceUnroll, true);
    return success();
  }

  // This function will process a tile of gemm input into LDS buffer
  // in a way it could be fed to blockwise_gemm_accel op
  LogicalResult loadAndStoreGemmInputTile(
      Location loc, TypedValue<MemRefType> in, Value kIter,
      rock::layout::GridCoordinates gridCoords, Value fromGlobalRegBuffer,
      Value toLDSRegBuffer, Value ldsTileByteBuffer, StringRef nonKDimName,
      int64_t kpack, int64_t kpacksPerBlock, int64_t dPerBlock,
      uint32_t blockSize, uint32_t gridSize, ArrayRef<StringRef> bidGridOrder,
      ArrayRef<int64_t> bidGridLengths, bool forceUnroll,
      PatternRewriter &rewriter,
      std::optional<int64_t> forceKPerThread = std::nullopt) const {

    int64_t kPerBlock = kpacksPerBlock * kpack;
    int64_t copyPerThread = (kPerBlock * dPerBlock) / blockSize;
    Type elemType = in.getType().getElementType();
    if (copyPerThread == 0) {
      return emitError(loc) << "Block size too large, rejecting as invalid.\n";
    }
    auto maybeCopyDPerThread = computeCopyPerThread(
        elemType, copyPerThread, kPerBlock, dPerBlock, kpack, loc);
    if (failed(maybeCopyDPerThread))
      return failure();

    int64_t copyKPerThread = (*maybeCopyDPerThread).first;
    int64_t copyDPerThread = (*maybeCopyDPerThread).second;
    if (forceKPerThread.has_value()) {
      copyKPerThread = forceKPerThread.value();
      copyDPerThread = copyPerThread / copyKPerThread;
    }

    // Find the best way of vectorizing the layout
    GemmDimension vectorTiebreaker =
        (kpack > 1) ? GemmDimension::K : GemmDimension::MorN;
    int64_t vectorLen;
    GemmDimension vectorDim;
    std::tie(vectorDim, vectorLen) = bestGlobalVectorization(
        rewriter, in, copyDPerThread, copyKPerThread, vectorTiebreaker,
        kPerBlock, dPerBlock, elemType);
    FailureOr<RegsAsMatrixSubTiles> maybeInBufferViews = getLoadRegsAsTileViews(
        rewriter, loc, in, nonKDimName, bidGridOrder, bidGridLengths, blockSize,
        kPerBlock, dPerBlock, copyKPerThread, copyDPerThread,
        vectorDim == GemmDimension::K);
    if (failed(maybeInBufferViews)) {
      return failure();
    }
    Value viewIn = transform(rewriter, in, maybeInBufferViews->gridSubTile);
    auto tid = rewriter.create<WorkitemIdOp>(loc, rewriter.getIndexType());
    rewriter.create<ThreadwiseReadIntoOp>(
        loc, viewIn, fromGlobalRegBuffer,
        /*extraViews=*/rewriter.getArrayAttr({}),
        ValueRange{kIter, gridCoords.g_block, gridCoords.m_block,
                   gridCoords.n_block, tid},
        forceUnroll, true);
    // threadwiseView is iter --> K,D
    // Hence we invert to create the reg buffer to be viewed
    // as K x D memref
    ArrayAttr loadBufferViews =
        invertTransforms(rewriter, loc, maybeInBufferViews->threadSubTile);
    Value viewLoadBuffer =
        transform(rewriter, fromGlobalRegBuffer, loadBufferViews);

    FailureOr<RegsAsMatrixSubTiles> maybeLdsStoreViews =
        getPackedRegsAsTileViews(rewriter, loc, in, nonKDimName, bidGridOrder,
                                 bidGridLengths, blockSize, kPerBlock,
                                 dPerBlock, copyKPerThread, copyDPerThread,
                                 kpack, vectorDim == GemmDimension::K);
    if (failed(maybeLdsStoreViews)) {
      return failure();
    }
    LogicalResult storeGemmTileStatus = storeGemmInputTile(
        rewriter, loc, kpack, viewLoadBuffer, maybeLdsStoreViews.value(),
        toLDSRegBuffer, ldsTileByteBuffer, kpacksPerBlock, nonKDimName,
        kPerBlock, dPerBlock, copyKPerThread, copyDPerThread, forceUnroll);
    if (failed(storeGemmTileStatus)) {
      return failure();
    }
    return success();
  }

  Value createLDSByteBuffer(PatternRewriter &rewriter, Location loc,
                            int64_t numElements, Type elemType) const {
    auto workgroupMemoryAddressSpace = rewriter.getAttr<gpu::AddressSpaceAttr>(
        gpu::GPUDialect::getWorkgroupAddressSpace());
    int64_t ldsBlockSize = numElements * getByteWidth(elemType);
    auto ldsMemRefType =
        MemRefType::get({ldsBlockSize}, rewriter.getI8Type(), AffineMap{},
                        workgroupMemoryAddressSpace);
    Value ldsByteBuffer = rewriter.create<GpuAllocOp>(loc, ldsMemRefType);
    return ldsByteBuffer;
  }

  // This function will create fromGlobalRegsBuffer, toLDSRegBuffer and
  // ldsTileBuffer for a gemm input
  std::tuple<Value, Value, Value>
  createBuffersForGemmIn(Location loc, int64_t kPerBlock, int64_t blockSize,
                         Type elemType, int64_t dPerBlock,
                         PatternRewriter &rewriter) const {
    auto privateMemoryAddressSpace = rewriter.getAttr<gpu::AddressSpaceAttr>(
        gpu::GPUDialect::getPrivateAddressSpace());
    int64_t copyPerThread = (kPerBlock * dPerBlock) / blockSize;
    Type loadBufferType = MemRefType::get(
        {copyPerThread}, elemType, AffineMap{}, privateMemoryAddressSpace);
    Value fromGlobalRegBuffer =
        rewriter.create<GpuAllocOp>(loc, loadBufferType);
    Value toLDSRegBuffer = rewriter.create<GpuAllocOp>(loc, loadBufferType);
    Value ldsByteBuffer =
        createLDSByteBuffer(rewriter, loc, dPerBlock * kPerBlock, elemType);
    return {fromGlobalRegBuffer, toLDSRegBuffer, ldsByteBuffer};
  }

  void zeroAccBuffer(PatternRewriter &rewriter, Location loc,
                     Value accBuffer) const {
    MemRefType accBufferType = accBuffer.getType().cast<MemRefType>();
    Value zeroConstantCOp =
        createZeroConstantOp(rewriter, loc, accBufferType.getElementType());
    rewriter.create<FillOp>(loc, accBuffer, zeroConstantCOp);
  }

  // This function creates the accumulator register buffer
  Value createBufferForAccelGemmOut(Location loc,
                                    rock::accel::AccelEmitterParams params,
                                    PatternRewriter &rewriter) const {
    auto privateMemoryAddressSpace = rewriter.getAttr<gpu::AddressSpaceAttr>(
        gpu::GPUDialect::getPrivateAddressSpace());
    int64_t nResultVectors = params.nResultVectors;
    int64_t mRepeats = params.mRepeats;
    int64_t nRepeats = params.nRepeats;
    VectorType accVectorType = params.accVectorType;
    int64_t nOutputVectors = nResultVectors * mRepeats * nRepeats;
    MemRefType regCAllocType =
        MemRefType::get(nOutputVectors, accVectorType, AffineMap{},
                        /*memorySpace=*/privateMemoryAddressSpace);
    Value regCAllocOp = rewriter.create<rock::GpuAllocOp>(loc, regCAllocType);
    return regCAllocOp;
  }

  // This function creates a simple scalar reg buffer (i.e. without vectors)
  Value createBufferForGemmOut(Location loc, Type gemmOutElemType,
                               rock::accel::AccelEmitterParams params,
                               PatternRewriter &rewriter) const {
    auto privateMemoryAddressSpace = rewriter.getAttr<gpu::AddressSpaceAttr>(
        gpu::GPUDialect::getPrivateAddressSpace());
    int64_t numOutputElements = params.numOutputVectorElements();
    auto gemmOutScalarBufferType =
        MemRefType::get(numOutputElements, gemmOutElemType, AffineMap{},
                        /*memorySpace=*/privateMemoryAddressSpace);
    Value gemmOutScalarBuffer =
        rewriter.create<rock::GpuAllocOp>(loc, gemmOutScalarBufferType);
    return gemmOutScalarBuffer;
  }

  // Logic to setup blockwise_gemm_accel parameters.
  //
  // Original C++ logic:
  // index_t mMyWaveOffsetA;
  // index_t mMyWaveOffsetB;
  // const index_t waveId   = get_thread_local_1d_id() / WaveSize;
  // const index_t waveId_m = waveId / GemmNWaves;
  // const index_t waveId_n = waveId % GemmNWaves;
  // mMyWaveOffsetA = waveId_m * GemmMPerWave;
  // mMyWaveOffsetB = waveId_n * GemmNPerWave;
  std::tuple<Value, Value>
  createWaveOffsets(Location loc, const int64_t waveSize, int64_t nPerWave,
                    int64_t nPerBlock,
                    rock::accel::AccelEmitterParams accelParams, Value tid,
                    PatternRewriter &rewriter) const {
    ConstantIndexOp waveSizeConstantOp =
        rewriter.create<ConstantIndexOp>(loc, waveSize);
    int64_t nWaves = nPerBlock / nPerWave;
    auto nWavesConstantOp = rewriter.create<ConstantIndexOp>(loc, nWaves);
    auto waveId = rewriter.create<DivUIOp>(loc, tid, waveSizeConstantOp);
    auto waveId_m = rewriter.create<DivUIOp>(loc, waveId, nWavesConstantOp);
    auto waveId_n = rewriter.create<RemUIOp>(loc, waveId, nWavesConstantOp);

    Value mMyWaveOffsetA, mMyWaveOffsetB;
    Value waveOffsetAConstantOp =
        rewriter.create<ConstantIndexOp>(loc, accelParams.mPerAccel);
    Value waveOffsetBConstantOp =
        rewriter.create<ConstantIndexOp>(loc, accelParams.nPerAccel);
    mMyWaveOffsetA =
        rewriter.create<MulIOp>(loc, waveId_m, waveOffsetAConstantOp);
    mMyWaveOffsetB =
        rewriter.create<MulIOp>(loc, waveId_n, waveOffsetBConstantOp);
    return {mMyWaveOffsetA, mMyWaveOffsetB};
  }

  // This fuction creates interrim register buffers to store data in once
  // loaded from the LDS before accelerator intrinsics are called
  std::tuple<Value, Value>
  createRegInterrimBufferForAccel(Location loc,
                                  rock::accel::AccelEmitterParams params,
                                  PatternRewriter &rewriter) const {
    auto privateMemoryAddressSpace = rewriter.getAttr<gpu::AddressSpaceAttr>(
        gpu::GPUDialect::getPrivateAddressSpace());
    int64_t kBasePerThread = params.kBasePerThread;

    Type argTypeA = params.argTypeA;
    auto arrayAType = MemRefType::get({kBasePerThread}, argTypeA, AffineMap{},
                                      privateMemoryAddressSpace);
    auto arrayA = rewriter.create<GpuAllocOp>(loc, arrayAType);

    Type argTypeB = params.argTypeB;
    auto arrayBType = MemRefType::get({kBasePerThread}, argTypeB, AffineMap{},
                                      privateMemoryAddressSpace);
    auto arrayB = rewriter.create<GpuAllocOp>(loc, arrayBType);
    return {arrayA, arrayB};
  }

  // This function does the corrections to row-based tiled reductions
  // according to flash attention algorithm : https://arxiv.org/abs/2205.14135
  //
  // The shapes expected by the functions:
  // gemm0OutBufferMaxView.shape = [g0.Mpt, g0.Npt]
  // gemm0OutBufferSumView.shape = [g0.Mpt, g0.Npt]
  // gemm1OutThreadwiseView.shape = [g1.Mpt=g0.Mpt, g1.Npt]
  // attentionOutAccBuffer.shape = [g1.Mpt=g0.Mpt, g1.Npt]
  // maxRowBuffer.shape = [g1.Mpt=g0.Mpt]
  // sumRowBuffer.shape = [g1.Mpt=g0.Mpt]
  //
  // This function will do the following logic :
  //
  // maxRowBufferNew = max(maxRowBuffer, gemm0OutBufferMaxView[:,0])
  //
  // sumRowBufferNew = exp(maxRowBuffer - maxRowBufferNew) * sumRowBuffer +
  // exp(gemm0OutBufferMaxView[:,0] - maxRowBufferNew) *
  // gemm0OutBufferSumView[:,0]
  //
  // attentionOutAccBufferMaxScaled =
  // exp(maxRowBuffer - maxRowBufferNew) * attentionOutAccBuffer
  //
  // attentionOutAccBufferMaxScaledNoSumDiv = attentionOutAccBufferMaxScaled *
  // sumRowBuffer
  //
  // gemm1OutThreadwiseViewMaxScaled  =
  // exp(gemm0OutBufferMaxView[:,0] - maxRowBufferNew) * gemm1OutThreadwiseView
  //
  // [STORE] attentionOutAccBuffer = (attentionOutAccBufferMaxScaledNoSumDiv +
  // gemm1OutThreadwiseViewMaxScaled ) / sumRowBufferNew
  //
  // [STORE] maxRowBuffer = maxRowBufferNew
  //
  // [STORE] sumRowBuffer = sumRowBufferNew
  void createAttentionRowStateCorrections(
      PatternRewriter &rewriter, Location loc, Value gemm0OutBufferMaxView,
      Value gemm0OutBufferSumView, Value gemm1OutThreadwiseView,
      Value attentionOutAccBufferView, Value maxRowBuffer,
      Value sumRowBuffer) const {
    Value gemm0OutBufferMax, gemm0OutBufferSum, gemm1Out, attentionOutAccBuffer;
    ArrayAttr gemm0OutBufferMaxTrs, gemm0OutBufferSumTrs, gemm1OutTrs,
        attentionOutAccBufferTrs;
    std::tie(gemm0OutBufferMax, gemm0OutBufferMaxTrs, std::ignore) =
        untransform(rewriter, gemm0OutBufferMaxView);
    std::tie(gemm0OutBufferSum, gemm0OutBufferSumTrs, std::ignore) =
        untransform(rewriter, gemm0OutBufferSumView);
    std::tie(gemm1Out, gemm1OutTrs, std::ignore) =
        untransform(rewriter, gemm1OutThreadwiseView);
    std::tie(attentionOutAccBuffer, attentionOutAccBufferTrs, std::ignore) =
        untransform(rewriter, attentionOutAccBufferView);

    MemRefType attentionOutAccBufferType =
        attentionOutAccBufferView.getType().cast<MemRefType>();
    Type outElemType = attentionOutAccBufferType.getElementType();
    int64_t g1Mpt = attentionOutAccBufferType.getShape()[0];
    int64_t g1Npt = attentionOutAccBufferType.getShape()[1];

    Value zero = rewriter.createOrFold<ConstantIndexOp>(loc, 0);
    Value lastNptIdx = rewriter.createOrFold<ConstantIndexOp>(loc, g1Npt - 1);

    auto loop = rewriter.create<TransformingForOp>(
        loc,
        ArrayRef<ValueRange>{{zero, zero},
                             {zero, zero},
                             {zero, zero},
                             {zero, zero},
                             {zero, zero}},
        ArrayRef<Attribute>{rewriter.getArrayAttr({}), gemm0OutBufferMaxTrs,
                            gemm0OutBufferSumTrs, gemm1OutTrs,
                            attentionOutAccBufferTrs},
        /*bounds=*/ArrayRef<int64_t>{g1Mpt, g1Npt},
        /*strides=*/ArrayRef<int64_t>{1, 1},
        /*useIndexDiffs=*/true, /*forceUnroll=*/true);
    {
      OpBuilder::InsertionGuard guard(rewriter);
      rewriter.setInsertionPointToStart(loop.getBody());

      Block::BlockArgListType upperCoords = loop.getLowerCoords(0);
      Block::BlockArgListType gemm0OutBufferMaxCoords = loop.getLowerCoords(1);
      Block::BlockArgListType gemm0OutBufferSumCoords = loop.getLowerCoords(2);
      Block::BlockArgListType gemm1OutCoords = loop.getLowerCoords(3);
      Block::BlockArgListType attentionOutAccBufferCoords =
          loop.getLowerCoords(4);

      // maxRowBufferNew = max(maxRowBuffer, gemm0OutBufferMaxView[:,0])
      Type maxRowBufferElemType = getElementTypeOrSelf(maxRowBuffer.getType());
      Value ldMaxRowBuffer = rewriter.create<InBoundsLoadOp>(
          loc, maxRowBufferElemType, maxRowBuffer, ValueRange{upperCoords[0]});
      Value ldgemm0OutBufferMax = rewriter.create<InBoundsLoadOp>(
          loc, maxRowBufferElemType, gemm0OutBufferMax,
          gemm0OutBufferMaxCoords);
      Value maxRowBufferNew = rewriter.create<arith::MaxFOp>(
          loc, ldMaxRowBuffer, ldgemm0OutBufferMax);

      // sumRowBufferNew = exp(maxRowBuffer - maxRowBufferNew) * sumRowBuffer +
      // exp(gemm0OutBufferMaxView[:,0] - maxRowBufferNew) *
      // gemm0OutBufferSumView[:,0]
      Type sumRowBufferElemType = getElementTypeOrSelf(sumRowBuffer.getType());
      Value ldSumRowBuffer = rewriter.create<InBoundsLoadOp>(
          loc, sumRowBufferElemType, sumRowBuffer, ValueRange{upperCoords[0]});
      Value ldgemm0OutBufferSum = rewriter.create<InBoundsLoadOp>(
          loc, sumRowBufferElemType, gemm0OutBufferSum,
          gemm0OutBufferSumCoords);
      // sumRowBufferNew0 = exp(maxRowBuffer - maxRowBufferNew) * sumRowBuffer
      Value maxRowDiff =
          rewriter.create<arith::SubFOp>(loc, ldMaxRowBuffer, maxRowBufferNew);
      Value maxRowDiffExp = rewriter.create<math::ExpOp>(loc, maxRowDiff);
      Value sumRowBufferNew0 = maxRowDiffExp;
      sumRowBufferNew0 =
          rewriter.create<arith::MulFOp>(loc, sumRowBufferNew0, ldSumRowBuffer);
      // sumRowBufferNew1 = exp(gemm0OutBufferMaxView[:,0] - maxRowBufferNew) *
      // gemm0OutBufferSumView[:,0]
      Value tileMaxRowDiff = rewriter.create<arith::SubFOp>(
          loc, ldgemm0OutBufferMax, maxRowBufferNew);
      Value tileMaxRowDiffExp =
          rewriter.create<math::ExpOp>(loc, tileMaxRowDiff);
      Value sumRowBufferNew1 = tileMaxRowDiffExp;
      sumRowBufferNew1 = rewriter.create<arith::MulFOp>(loc, sumRowBufferNew1,
                                                        ldgemm0OutBufferSum);
      // sumRowBufferNew = sumRowBufferNew0 + sumRowBufferNew1
      Value sumRowBufferNew = rewriter.create<arith::AddFOp>(
          loc, sumRowBufferNew0, sumRowBufferNew1);

      // attentionOutAccBufferMaxScaled = exp(maxRowBuffer - maxRowBufferNew) *
      // attentionOutAccBuffer
      Value ldAttentionOutAccBuffer = rewriter.create<InBoundsLoadOp>(
          loc, outElemType, attentionOutAccBuffer, attentionOutAccBufferCoords);
      Value attentionOutAccBufferMaxScaled = maxRowDiffExp;
      attentionOutAccBufferMaxScaled = rewriter.create<arith::MulFOp>(
          loc, attentionOutAccBufferMaxScaled, ldAttentionOutAccBuffer);

      // attentionOutAccBufferMaxScaledNoSumDiv = attentionOutAccBufferMaxScaled
      // * sumRowBuffer
      Value attentionOutAccBufferMaxScaledNoSumDiv =
          rewriter.create<arith::MulFOp>(loc, attentionOutAccBufferMaxScaled,
                                         ldSumRowBuffer);

      // gemm1OutThreadwiseViewMaxScaled  = exp(gemm0OutBufferMaxView[:,0] -
      // maxRowBufferNew) * gemm1OutThreadwiseView
      Value gemm1OutThreadwiseViewMaxScaled = tileMaxRowDiffExp;
      Value ldGemm1Out = rewriter.create<InBoundsLoadOp>(
          loc, outElemType, gemm1Out, gemm1OutCoords);
      gemm1OutThreadwiseViewMaxScaled = rewriter.create<arith::MulFOp>(
          loc, gemm1OutThreadwiseViewMaxScaled, ldGemm1Out);

      // [STORE] attentionOutAccBuffer = (attentionOutAccBufferMaxScaledNoSumDiv
      // + gemm1OutThreadwiseViewMaxScaled ) / sumRowBufferNew
      Value stAttentionOutAccBuffer = rewriter.create<arith::AddFOp>(
          loc, attentionOutAccBufferMaxScaledNoSumDiv,
          gemm1OutThreadwiseViewMaxScaled);
      stAttentionOutAccBuffer = rewriter.create<arith::DivFOp>(
          loc, stAttentionOutAccBuffer, sumRowBufferNew);
      rewriter.create<InBoundsStoreOp>(loc, stAttentionOutAccBuffer,
                                       attentionOutAccBuffer,
                                       attentionOutAccBufferCoords);

      // [STORE] maxRowBuffer = maxRowBufferNew
      // [STORE] sumRowBuffer = sumRowBufferNew
      // We only need to do with once per row
      Value isNptLastIdx = rewriter.create<arith::CmpIOp>(
          loc, arith::CmpIPredicate::eq, upperCoords[1], lastNptIdx);
      scf::IfOp ifb = rewriter.create<scf::IfOp>(loc, isNptLastIdx,
                                                 /*withElseRegion=*/false);
      {
        OpBuilder thenb = ifb.getThenBodyBuilder();
        thenb.create<InBoundsStoreOp>(loc, maxRowBufferNew, maxRowBuffer,
                                      ValueRange{upperCoords[0]});
        thenb.create<InBoundsStoreOp>(loc, sumRowBufferNew, sumRowBuffer,
                                      ValueRange{upperCoords[0]});
      }
    }
  }

  RockAccelTuningParamAttrInterface deriveGemm1TuningParams(
      PatternRewriter &rewriter,
      RockAccelTuningParamAttrInterface gemm0TuningParams) const {
    return rewriter.getAttr<XdlopsGemmParamsAttr>(
        /*gemmKpackPerBlock=*/gemm0TuningParams.getNPerBlock() /
            gemm0TuningParams.getKpack(),
        /*gemmMPerBlock=*/gemm0TuningParams.getMPerBlock(),
        /*gemmNPerBlock=*/gemm0TuningParams.getNPerBlock(),
        /*gemmKPack=*/gemm0TuningParams.getKpack(),
        /*gemmMPerWave=*/gemm0TuningParams.getMPerWave(),
        /*gemmNPerWave=*/gemm0TuningParams.getNPerWave(),
        /*forceUnroll=*/gemm0TuningParams.getForceUnroll());
  }

  // The rows and columns of subtile view needs to
  // be transposed depending on which operand of
  // gemm the view is going to be.
  RegsAsMatrixSubTiles
  transposeSubTileViews(PatternRewriter &rewriter, Location loc,
                        RegsAsMatrixSubTiles subTileViews) const {
    ArrayAttr threadSubTile = subTileViews.threadSubTile;
    SmallVector<Attribute, 4> threadSubTileMaps =
        llvm::to_vector<4>(threadSubTile.getAsRange<Attribute>());
    {
      ArrayRef<int64_t> subTileShape = getLowerShape(threadSubTile);
      TopDownTMBuilder viewBuilder(rewriter, subTileShape, loc);
      viewBuilder.passThrough({0, 1}, {1, 0});
      threadSubTileMaps.push_back(viewBuilder.get());
    }

    ArrayAttr blockSubTile = subTileViews.blockSubTile;
    SmallVector<Attribute, 4> blockSubTileMaps =
        llvm::to_vector<4>(blockSubTile.getAsRange<Attribute>());
    {
      ArrayRef<int64_t> subTileShape = getLowerShape(blockSubTile);
      TopDownTMBuilder viewBuilder(rewriter, subTileShape, loc);
      viewBuilder.passThrough({0, 1}, {1, 0});
      blockSubTileMaps.push_back(viewBuilder.get());
    }

    ArrayAttr gridSubTile = subTileViews.gridSubTile;
    SmallVector<Attribute, 4> gridSubTileMaps =
        llvm::to_vector<4>(gridSubTile.getAsRange<Attribute>());
    {
      ArrayRef<int64_t> subTileShape = getLowerShape(gridSubTile);
      TopDownTMBuilder viewBuilder(rewriter, subTileShape, loc);
      viewBuilder.passThrough({0, 1, 2}, {0, 2, 1});
      gridSubTileMaps.push_back(viewBuilder.get());
    }

    return RegsAsMatrixSubTiles{rewriter.getArrayAttr(gridSubTileMaps),
                                rewriter.getArrayAttr(blockSubTileMaps),
                                rewriter.getArrayAttr(threadSubTileMaps)};
  }

  // This function will take a view stack that has lower view as m x n.
  // Then append a view to make it : m x n --> m --> m x constDim(0, n).
  // This is used to get corresponding 0th col idx in between two matrices
  // that have same number of rows.
  ArrayAttr createNZeroBroadcastView(PatternRewriter &rewriter, Location loc,
                                     ArrayAttr subTileView,
                                     int64_t zeroNDimSize) const {
    ArrayRef<int64_t> lowerShape = getLowerShape(subTileView);
    bool hasGDim = lowerShape.size() == 3;
    SmallVector<StringRef> topNames{"m", "n"};
    int nDimIdx = 1;
    if (hasGDim) {
      topNames.insert(topNames.begin(), "g");
      nDimIdx = 2;
    }
    TopDownTMBuilder dropNTop(rewriter, topNames, lowerShape, loc);
    if (hasGDim) {
      dropNTop.passThrough("g");
    }
    dropNTop.passThrough("m");
    dropNTop.constDim("nzero", nDimIdx, 0, zeroNDimSize);
    TransformMapAttr mOnlyViewMap = dropNTop.get();
    return prependUpperViews(rewriter, subTileView,
                             rewriter.getArrayAttr({mOnlyViewMap}));
  }

  // This function will call makeNZeroSubTile on subtile views of registers
  // across grid, block and thread levels.
  RegsAsMatrixSubTiles makeNZeroSubTile(PatternRewriter &rewriter, Location loc,
                                        RegsAsMatrixSubTiles subTileViews,
                                        int64_t nLen, int64_t nPerBlock,
                                        int64_t nPerThread) const {
    RegsAsMatrixSubTiles ret;
    ret.gridSubTile =
        createNZeroBroadcastView(rewriter, loc, subTileViews.gridSubTile, nLen);
    ret.blockSubTile = createNZeroBroadcastView(
        rewriter, loc, subTileViews.blockSubTile, nPerBlock);
    ret.threadSubTile = createNZeroBroadcastView(
        rewriter, loc, subTileViews.threadSubTile, nPerThread);
    return ret;
  }

  // This function will create a linalg generic block to perform cast
  // and copy to another memref.
  void createTypeConversionLaGeneric(PatternRewriter &rewriter, Location loc,
                                     Value src, Value dst) const {
    MemRefType dstType = dst.getType().cast<MemRefType>();
    SmallVector<AffineMap, 2> indexingMaps{
        2, rewriter.getMultiDimIdentityMap(dstType.getRank())};
    SmallVector<utils::IteratorType> iteratorTypes(
        dstType.getRank(), utils::IteratorType::parallel);
    rewriter.create<linalg::GenericOp>(
        loc, ValueRange(src), ValueRange(dst), indexingMaps, iteratorTypes,
        [&](OpBuilder &nestedBuilder, Location nestedLoc, ValueRange args) {
          Value cast = createTypeConversionOp(rewriter, loc, args[0],
                                              dstType.getElementType());
          nestedBuilder.create<linalg::YieldOp>(nestedLoc, cast);
        });
  }

  // If padding is used in the kernel, this means the first gemm
  // will be done in a larger matrix. In typical, gemm kernels
  // the padded region in the output will just contain zeros. However,
  // attention kernel will perform softmax normalization on rows.
  // Therefore, having zeros -- zero not being the minimum representable
  // value in the element type -- going to affect all the values
  // post normalization. Therefore, this function creates a trasnforming
  // for loop that overwrites out of bounds values of first gemm output
  // to be negative infinity.
  void createFirstGemmNegInfPadding(PatternRewriter &rewriter, Location loc,
                                    layout::GridCoordinates gridCoords,
                                    Value gemm0OutBuffer,
                                    RegsAsMatrixSubTiles gemm0OutSubTileViews,
                                    int64_t prePadGemmM,
                                    int64_t prePadGemmN) const {
    // Append a pad rock.transform to be able query validity
    // later to insert the special padded value
    ArrayRef<int64_t> paddedShape =
        getLowerShape(gemm0OutSubTileViews.gridSubTile);
    TopDownTMBuilder viewBuilder{
        rewriter, {"g", "paddedM", "paddedN"}, paddedShape, loc};
    viewBuilder.passThrough("g");
    viewBuilder.pad({"paddedM", "paddedN"}, {0, paddedShape[0] - prePadGemmM, 0,
                                             paddedShape[1] - prePadGemmN});
    ArrayAttr transforms =
        prependUpperViews(rewriter, gemm0OutSubTileViews.gridSubTile,
                          rewriter.getArrayAttr({viewBuilder.get()}));

    MemRefType gemm0OutBufferType = gemm0OutBuffer.getType().cast<MemRefType>();
    auto negInfTyped = createConstantFloatOp(
        rewriter, loc, gemm0OutBufferType.getElementType(),
        gemm0OutBufferType.getElementType(),
        -std::numeric_limits<float>::infinity());
    // Get current workitem ID.
    auto tid = rewriter.create<WorkitemIdOp>(loc, rewriter.getIndexType());
    int64_t elementsInThreadBuffer = gemm0OutBufferType.getNumElements();
    Value zero = rewriter.createOrFold<ConstantIndexOp>(loc, 0);
    auto loop = rewriter.create<TransformingForOp>(
        loc,
        ArrayRef<ValueRange>{{gridCoords.g_block, gridCoords.m_block,
                              gridCoords.n_block, tid, zero},
                             {zero, zero, zero, zero, zero}},
        ArrayRef<Attribute>{transforms, rewriter.getArrayAttr({})},
        /*bounds=*/ArrayRef<int64_t>{1, 1, 1, 1, elementsInThreadBuffer},
        /*strides=*/ArrayRef<int64_t>{1, 1, 1, 1, 1},
        /*useIndexDiffs=*/true, /*forceUnroll=*/true);
    {
      OpBuilder::InsertionGuard guard(rewriter);
      rewriter.setInsertionPointToStart(loop.getBody());

      Block::BlockArgListType upperCoords = loop.getLowerCoords(1);
      TypedValue<IntegerType> isValid = loop.getValidity(0);
      Value zeroBit = createConstantIntOp(rewriter, loc, isValid.getType(),
                                          isValid.getType(), 0);
      auto isInvalid = rewriter.create<arith::CmpIOp>(
          loc, arith::CmpIPredicate::eq, isValid, zeroBit);
      scf::IfOp ifb = rewriter.create<scf::IfOp>(loc, isInvalid,
                                                 /*withElseRegion=*/false);
      {
        OpBuilder thenb = ifb.getThenBodyBuilder();
        thenb.create<InBoundsStoreOp>(loc, negInfTyped, gemm0OutBuffer,
                                      ValueRange{upperCoords[4]});
      }
    }
  }

  void scaleFirstGemm(PatternRewriter &rewriter, Location loc,
                      layout::GridCoordinates gridCoords, Value gemm0OutBuffer,
                      RegsAsMatrixSubTiles gemm0OutViews, Value scaleInBuffer,
                      Value scaleInput) const {
    // Get current workitem ID.
    auto tid = rewriter.create<WorkitemIdOp>(loc, rewriter.getIndexType());
    rewriter.create<ThreadwiseReadIntoOp>(
        loc, scaleInput, scaleInBuffer, gemm0OutViews.gridSubTile,
        ValueRange{gridCoords.g_block, gridCoords.m_block, gridCoords.n_block,
                   tid},
        true, true);
    rewriter.create<linalg::ElemwiseBinaryOp>(
        loc, ValueRange{gemm0OutBuffer, scaleInBuffer},
        ValueRange{gemm0OutBuffer},
        ArrayRef<NamedAttribute>{
            rewriter.getNamedAttr("fun", rewriter.getAttr<linalg::BinaryFnAttr>(
                                             linalg::BinaryFn::mul)),
            rewriter.getNamedAttr("cast", rewriter.getAttr<linalg::TypeFnAttr>(
                                              linalg::TypeFn::cast_signed))});
  }

  FailureOr<TypedAttr>
  getSplatGlobalConstant(memref::GetGlobalOp getGlobalOp) const {
<<<<<<< HEAD
    auto *symbolTableOp =
        getGlobalOp->getParentWithTrait<OpTrait::SymbolTable>();
    if (!symbolTableOp)
      return failure();
    auto global = dyn_cast_or_null<memref::GlobalOp>(
        SymbolTable::lookupSymbolIn(symbolTableOp, getGlobalOp.getNameAttr()));
=======
    auto global = SymbolTable::lookupNearestSymbolFrom<memref::GlobalOp>(
        getGlobalOp, getGlobalOp.getNameAttr());
>>>>>>> 96e045ff
    if (!global)
      return failure();
    auto cstAttr = llvm::dyn_cast_or_null<DenseElementsAttr>(
        global.getConstantInitValue());
    if (!cstAttr)
      return failure();
    if (auto splatAttr = llvm::dyn_cast<SplatElementsAttr>(cstAttr))
      return splatAttr.getSplatValue<TypedAttr>();
    return failure();
  }

  void scaleFirstGemmSplat(PatternRewriter &rewriter, Location loc,
                           layout::GridCoordinates gridCoords,
                           Value gemm0OutBuffer,
                           RegsAsMatrixSubTiles gemm0OutViews,
                           TypedAttr splatVal) const {
    MemRefType bufType = gemm0OutBuffer.getType().cast<MemRefType>();
    SmallVector<AffineMap, 2> indexingMaps{
        2, rewriter.getMultiDimIdentityMap(bufType.getRank())};
    SmallVector<utils::IteratorType> iteratorTypes(
        bufType.getRank(), utils::IteratorType::parallel);
    rewriter.create<linalg::GenericOp>(
        loc, ValueRange(gemm0OutBuffer), ValueRange(gemm0OutBuffer),
        indexingMaps, iteratorTypes,
        [&](OpBuilder &nestedBuilder, Location nestedLoc, ValueRange args) {
          Value splatScalarConst = nestedBuilder.create<arith::ConstantOp>(
              loc, bufType.getElementType(), splatVal);
          Value mul;
          if (bufType.getElementType().isIntOrIndex()) {
            mul = nestedBuilder.create<arith::MulIOp>(loc, args[0],
                                                      splatScalarConst);
          } else {
            mul = nestedBuilder.create<arith::MulFOp>(loc, args[0],
                                                      splatScalarConst);
          }
          nestedBuilder.create<linalg::YieldOp>(nestedLoc, mul);
        });
  }

  LogicalResult matchAndRewrite(GridwiseAttentionAccelOp op,
                                PatternRewriter &rewriter) const override {
    Location loc = op.getLoc();
    StringRef arch = op.getArch();
    uint32_t blockSize = op.getBlockSize();
    uint32_t gridSize = op.getGridSize();
    const int64_t waveSize = rock::lookupArchInfo(arch).waveSize;

    TypedValue<MemRefType> inQ = op.getQueries();
    ArrayRef<int64_t> qShape = inQ.getType().getShape();
    Type elemTypeQ = inQ.getType().getElementType();

    TypedValue<MemRefType> inK = op.getKeys();
    ArrayRef<int64_t> kShape = op.getKeys().getType().getShape();
    Type elemTypeK = inK.getType().getElementType();

    TypedValue<MemRefType> inV = op.getValues();
    Type elemTypeV = inV.getType().getElementType();

    TypedValue<MemRefType> out = op.getOut();
    ArrayRef<int64_t> outShape = op.getOut().getType().getShape();
    Type elemTypeOut = out.getType().getElementType();

    // Gemm0 out is casted to be elemTypeV
    Type elemTypeQxK = elemTypeV;

    auto privateMemoryAddressSpace = rewriter.getAttr<gpu::AddressSpaceAttr>(
        gpu::GPUDialect::getPrivateAddressSpace());
    auto workgroupMemoryAddressSpace = rewriter.getAttr<gpu::AddressSpaceAttr>(
        gpu::GPUDialect::getWorkgroupAddressSpace());

    int64_t gemm0G = qShape[0];
    int64_t gemm0K = qShape[1];
    int64_t gemm0M = qShape[2];
    int64_t gemm0N = kShape[2];

    int64_t gemm1M = outShape[1];
    int64_t gemm1N = outShape[2];

    RockAccelTuningParamAttrInterface gemm0TuningParams = op.getParams();
    int64_t gemm0kpack = gemm0TuningParams.getKpack();
    int64_t gemm0KpacksPerBlock = gemm0TuningParams.getKpackPerBlock();
    int64_t gemm0MPerBlock = gemm0TuningParams.getMPerBlock();
    int64_t gemm0NPerBlock = gemm0TuningParams.getNPerBlock();
    bool forceUnroll = gemm0TuningParams.getForceUnroll();
    int64_t gemm0MBlocks = gemm0M / gemm0MPerBlock;
    int64_t gemm0NBlocks = gemm0N / gemm0NPerBlock;

    RockAccelTuningParamAttrInterface gemm1TuningParams =
        deriveGemm1TuningParams(rewriter, gemm0TuningParams);
    int64_t gemm1kpack = gemm1TuningParams.getKpack();

    auto accelEmitterPtrGemm0 = accel::AccelEmitter::select(
        op.getFeatures(), elemTypeQ, elemTypeK, arch, gemm0TuningParams);
    if (!accelEmitterPtrGemm0)
      return op.emitOpError("Unable to emit accelerator code.");
    rock::accel::AccelEmitterParams accelParamsGemm0 =
        accelEmitterPtrGemm0->getParams();
    auto accelEmitterPtrGemm1 = accel::AccelEmitter::select(
        op.getFeatures(), elemTypeV, elemTypeV, arch, gemm1TuningParams);
    if (!accelEmitterPtrGemm1)
      return op.emitOpError("Unable to emit accelerator code.");
    rock::accel::AccelEmitterParams accelParamsGemm1 =
        accelEmitterPtrGemm1->getParams();

    // Get current workgroup ID.
    auto bid = rewriter.create<WorkgroupIdOp>(loc, rewriter.getIndexType());
    // Get current workitem ID.
    auto tid = rewriter.create<WorkitemIdOp>(loc, rewriter.getIndexType());

    // Bufers for Gemm0
    int64_t gemm0KPerBlock = gemm0kpack * gemm0KpacksPerBlock;
    auto [fromGlobalRegBufferQ, toLDSRegBufferQ, ldsByteBufferQ] =
        createBuffersForGemmIn(loc, gemm0KPerBlock, blockSize, elemTypeQ,
                               gemm0MPerBlock, rewriter);
    auto [fromGlobalRegBufferK, toLDSRegBufferK, ldsByteBufferK] =
        createBuffersForGemmIn(loc, gemm0KPerBlock, blockSize, elemTypeK,
                               gemm0NPerBlock, rewriter);
    auto [preAccelRegBufferQ, preAccelRegBufferK] =
        createRegInterrimBufferForAccel(loc, accelParamsGemm0, rewriter);
    Value accRegBufferGemm0 =
        createBufferForAccelGemmOut(loc, accelParamsGemm0, rewriter);
    // Currently, there is a working assumption that this kernel is meant
    // support fp32/fp16 This should be guranteed by op verifiers.
    Value gemm0OutBuffer =
        createBufferForGemmOut(loc, elemTypeQxK, accelParamsGemm0, rewriter);
    Value scaleInBuffer;
    if (TypedValue<MemRefType> scaleIn = op.getScale()) {
      scaleInBuffer = createBufferForGemmOut(
          loc, scaleIn.getType().getElementType(), accelParamsGemm0, rewriter);
    }

    // Buffers for reductions
    SmallVector<StringRef, 3> bidGridOrder = {"g_block", "m_block", "n_block"};
    SmallVector<int64_t, 3> gemm0BidGridLengths = {gemm0G, gemm0MBlocks,
                                                   gemm0NBlocks};

    Value ldsReductionWorkspaceByteBuffer = createLDSByteBuffer(
        rewriter, loc, gemm0MPerBlock * gemm0NPerBlock, elemTypeQxK);
    TypedValue<MemRefType> ldsReductionWorkspaceBuffer =
        viewBufferAs(rewriter, ldsReductionWorkspaceByteBuffer, elemTypeQxK);

    Value gemm0OutBufferMax =
        createBufferForGemmOut(loc, elemTypeQxK, accelParamsGemm0, rewriter);
    // This is same (maybe sparse) version of gemm0OutBufferMax but in the
    // layout of gemm1
    Value gemm0OutBufferMaxInGemm1Layout =
        createBufferForGemmOut(loc, elemTypeQxK, accelParamsGemm1, rewriter);
    Value gemm0OutBufferSub =
        createBufferForGemmOut(loc, elemTypeQxK, accelParamsGemm0, rewriter);
    Value gemm0OutBufferExp =
        createBufferForGemmOut(loc, elemTypeQxK, accelParamsGemm0, rewriter);
    Value gemm0OutBufferSum =
        createBufferForGemmOut(loc, elemTypeQxK, accelParamsGemm0, rewriter);
    // This is same (maybe sparse) version of gemm0OutBufferSum but in the
    // layout of gemm1
    Value gemm0OutBufferSumInGemm1Layout =
        createBufferForGemmOut(loc, elemTypeQxK, accelParamsGemm1, rewriter);

    // Buffers for gemm 1
    Value gemm1RegBufferA = gemm0OutBufferExp;
    if (elemTypeV != elemTypeQxK) {
      gemm1RegBufferA =
          createBufferForGemmOut(loc, elemTypeV, accelParamsGemm0, rewriter);
    }
    Value gemm0ExpOutBufferToLDS =
        createBufferForGemmOut(loc, elemTypeV, accelParamsGemm0, rewriter);
    // gemm1 will happen after reductions are done;
    // Therefore, we re-use that LDS buffer.
    // The reduction buffer being larger is still
    // acceptable; we just need a subview of that.
    int64_t gemm1LDSByteBufferSize =
        gemm0MPerBlock * gemm0NPerBlock * getByteWidth(elemTypeV);
    if (ldsReductionWorkspaceByteBuffer.getType()
            .cast<MemRefType>()
            .getNumElements() < gemm1LDSByteBufferSize) {
      return op.emitError("ldsReductionWorkspaceByteBuffer should not be less "
                          "than gemm1LDSByteBufferSize.");
    }
    auto gemm1LDSByteBufferAType =
        MemRefType::get({gemm1LDSByteBufferSize}, rewriter.getI8Type(),
                        AffineMap{}, workgroupMemoryAddressSpace);
    Value gemm1LDSByteBufferA = rewriter.create<memref::SubViewOp>(
        loc, gemm1LDSByteBufferAType, ldsReductionWorkspaceByteBuffer,
        ArrayRef<int64_t>{0}, ArrayRef<int64_t>{gemm1LDSByteBufferSize},
        ArrayRef<int64_t>{1});
<<<<<<< HEAD
    // Value gemm1LDSByteBufferA = ldsReductionWorkspaceByteBuffer;
=======
>>>>>>> 96e045ff
    auto [preAccelRegBufferQxK, preAccelRegBufferV] =
        createRegInterrimBufferForAccel(loc, accelParamsGemm1, rewriter);
    Value accRegBufferGemm1 =
        createBufferForAccelGemmOut(loc, accelParamsGemm1, rewriter);
    Value gemm1OutBuffer =
        createBufferForGemmOut(loc, elemTypeQxK, accelParamsGemm1, rewriter);
    // Note that kPerBlock for Gemm1B is nPerBlock of Gemm0 out
    // Note that mPerBlock for Gemm1A is mPerBlock of Gemm0 out
    // Note that nPerBlock for Gemm1B is whole width = gemm1N (head dimension)
    int64_t gemm1KPerBlock = gemm0NPerBlock;
    int64_t gemm1MPerBlock = gemm0MPerBlock;
    int64_t gemm1MBlocks = gemm1M / gemm1MPerBlock;
    int64_t gemm1NPerBlock = gemm0NPerBlock;
    int64_t gemm1NBlocks = gemm1N / gemm1NPerBlock;
    assert(gemm0NPerBlock % gemm0kpack == 0 &&
           "nPerBlock should be divisible by kpack");
    int64_t gemm1KpacksPerBlock = gemm1KPerBlock / gemm1kpack;
    int64_t gemm0InMPerThread = gemm0MPerBlock / blockSize;
    int64_t gemm0InNPerThread = gemm0NPerBlock / blockSize;
    RegsAsMatrixSubTiles gemm0OutSubTileViews =
        accelEmitterPtrGemm0->computeOutputTransforms(
            rewriter, loc, gemm0MPerBlock, gemm0NPerBlock, blockSize,
            gemm0BidGridLengths, gemm0InMPerThread, gemm0InNPerThread);
    int64_t gemm0MPerThread =
        getLowerShape(gemm0OutSubTileViews.threadSubTile)[0];
    int64_t gemm0NPerThread =
        getLowerShape(gemm0OutSubTileViews.threadSubTile)[1];
    int64_t gemm1InMPerThread = gemm0MPerThread;
    int64_t gemm1InNPerThread = gemm0NPerThread;

    SmallVector<int64_t, 3> gemm1BidGridLengths = {gemm0G, gemm1MBlocks,
                                                   gemm1NBlocks};
    RegsAsMatrixSubTiles gemm1OutSubTileViews =
        accelEmitterPtrGemm1->computeOutputTransforms(
            rewriter, loc, gemm1MPerBlock, gemm1NPerBlock, blockSize,
            gemm1BidGridLengths, gemm1InMPerThread, gemm1InNPerThread);
    auto [fromGlobalRegBufferV, toLDSRegBufferV, ldsByteBufferV] =
        createBuffersForGemmIn(loc, gemm1KPerBlock, blockSize, elemTypeV,
                               gemm1NPerBlock, rewriter);
    int64_t gemm1KPerThread = gemm0NPerThread;
    int64_t gemm1MPerThread =
        getLowerShape(gemm1OutSubTileViews.threadSubTile)[0];

    // Buffers for running row state

    // o buffer; this is exactly same as gemm1OutBuffer;
    // we just need another buffer to do the special accumulation
    Value attentionOutAccBuffer =
        createBufferForGemmOut(loc, elemTypeQxK, accelParamsGemm1, rewriter);
    Value attentionOutAccBufferOutTyped = attentionOutAccBuffer;
    if (elemTypeQxK != elemTypeOut) {
      attentionOutAccBufferOutTyped =
          createBufferForGemmOut(loc, elemTypeOut, accelParamsGemm1, rewriter);
    }
    ArrayAttr attentionOutAccBufferThreadSubTileViewMaps =
        invertTransforms(rewriter, loc, gemm1OutSubTileViews.threadSubTile);
    Value attentionOutAccBufferView =
        transform(rewriter, attentionOutAccBuffer,
                  attentionOutAccBufferThreadSubTileViewMaps);
    // m buffer; this only contains a reduced single value per row
    auto reducedBufferType =
        MemRefType::get({gemm1MPerThread}, elemTypeQxK, AffineMap{},
                        /*memorySpace=*/privateMemoryAddressSpace);
    auto negInfSumTyped =
        createConstantFloatOp(rewriter, loc, reducedBufferType.getElementType(),
                              reducedBufferType.getElementType(),
                              -std::numeric_limits<float>::infinity());
    auto maxRowBuffer =
        rewriter.create<rock::GpuAllocOp>(loc, reducedBufferType);
    rewriter.create<FillOp>(loc, maxRowBuffer, negInfSumTyped);
    // l buffer; this only contains a reduced single value per row
    Value sumRowBuffer =
        rewriter.create<rock::GpuAllocOp>(loc, reducedBufferType);
    rewriter.create<FillOp>(loc, sumRowBuffer,
                            createZeroConstantOp(rewriter, loc, elemTypeQxK));

    auto gridCoordsGemm1 = layout::makeGxMxNGridLayout(
        rewriter, loc, bid,
        {gemm1MBlocks, gemm1NBlocks, /*op.getNumCU()=*/20, elemTypeV,
         elemTypeOut});

    zeroAccBuffer(rewriter, loc, attentionOutAccBuffer);
    affine::AffineForOp nLoopOp =
        rewriter.create<affine::AffineForOp>(loc, 0, gemm0NBlocks, 1);
    {
      PatternRewriter::InsertionGuard guard(rewriter);
      rewriter.setInsertionPointToStart(nLoopOp.getBody());
      int64_t kIterationsGemm0 = gemm0K / gemm0KPerBlock;
      Value nLoopIV = nLoopOp.getInductionVar();
      zeroAccBuffer(rewriter, loc, accRegBufferGemm0);
      zeroAccBuffer(rewriter, loc, accRegBufferGemm1);
      // The grid coordinates for gemm0 is almost simliar
      // to gemm1 except the n_block should be read iteratively
      // from gemm0's N axis. Hence, the replacement is done as
      // follows:
      layout::GridCoordinates gridCoordsGemm0 = gridCoordsGemm1;
      gridCoordsGemm0.n_block = nLoopIV;
      affine::AffineForOp kLoopOp =
          rewriter.create<affine::AffineForOp>(loc, 0, kIterationsGemm0, 1);
      {
        PatternRewriter::InsertionGuard guard(rewriter);
        rewriter.setInsertionPointToStart(kLoopOp.getBody());
        Value kLoopIV = kLoopOp.getInductionVar();
        LogicalResult statusLoadQTile = loadAndStoreGemmInputTile(
            loc, inQ, kLoopIV, gridCoordsGemm0, fromGlobalRegBufferQ,
            toLDSRegBufferQ, ldsByteBufferQ, "m", gemm0kpack,
            gemm0KpacksPerBlock, gemm0MPerBlock, blockSize, gridSize,
            bidGridOrder, gemm0BidGridLengths, forceUnroll, rewriter);
        if (failed(statusLoadQTile)) {
          return failure();
        }
        TypedValue<MemRefType> ldsTileBufferQ = viewBufferAs(
            rewriter, ldsByteBufferQ, vectorTypeOrSelf(elemTypeQ, gemm0kpack));
        LogicalResult statusLoadKTile = loadAndStoreGemmInputTile(
            loc, inK, kLoopIV, gridCoordsGemm0, fromGlobalRegBufferK,
            toLDSRegBufferK, ldsByteBufferK, "n", gemm0kpack,
            gemm0KpacksPerBlock, gemm0NPerBlock, blockSize, gridSize,
            bidGridOrder, gemm0BidGridLengths, forceUnroll, rewriter);
        if (failed(statusLoadKTile)) {
          return failure();
        }
        TypedValue<MemRefType> ldsTileBufferK = viewBufferAs(
            rewriter, ldsByteBufferK, vectorTypeOrSelf(elemTypeK, gemm0kpack));
        // LDS barrier.
        rewriter.create<LDSBarrierOp>(loc);
        // Emit blockwise GEMM 0.
        auto [mMyWaveOffsetQ, mMyWaveOffsetK] =
            createWaveOffsets(loc, waveSize, gemm0TuningParams.getNPerWave(),
                              gemm0NPerBlock, accelParamsGemm0, tid, rewriter);
        rewriter.create<BlockwiseGemmAccelOp>(
            loc, ldsTileBufferQ, ldsTileBufferK,
            rewriter.getI32IntegerAttr(gemm0InMPerThread),
            rewriter.getI32IntegerAttr(gemm0InNPerThread),
            /*rotateMWithK=*/nullptr,
            /*rotateNWithK=*/nullptr, mMyWaveOffsetQ, mMyWaveOffsetK,
            preAccelRegBufferQ, preAccelRegBufferK, accRegBufferGemm0,
            op.getArchAttr(), op.getFeaturesAttr(), op.getBlockSizeAttr(),
            op.getParamsAttr());
      }
      accelEmitterPtrGemm0->computeOutputConversion(
          rewriter, loc, accRegBufferGemm0, gemm0OutBuffer, forceUnroll);
      // Handle the first gemm scaling if present
      if (Value scaleIn = op.getScale()) {
        Value rawBuffer;
        std::tie(rawBuffer, std::ignore, std::ignore) =
            untransform(rewriter, scaleIn);
        if (memref::GetGlobalOp constScale =
                rawBuffer.getDefiningOp<memref::GetGlobalOp>()) {
          FailureOr<TypedAttr> maybeSplatAttr =
              getSplatGlobalConstant(constScale);
          if (failed(maybeSplatAttr)) {
            return op.emitError(
                "Only splat scale constant input is supported.");
          }
          scaleFirstGemmSplat(rewriter, loc, gridCoordsGemm0, gemm0OutBuffer,
                              gemm0OutSubTileViews, maybeSplatAttr.value());
        } else {
          scaleFirstGemm(rewriter, loc, gridCoordsGemm0, gemm0OutBuffer,
                         gemm0OutSubTileViews, scaleInBuffer, scaleIn);
        }
      }
      // Handle padding
      bool hasPadding =
          op.getPrePadG0M().has_value() || op.getPrePadG0N().has_value();
      if (hasPadding) {
        int64_t prePadG0M = gemm0M;
        if (op.getPrePadG0M().has_value()) {
          prePadG0M = op.getPrePadG0M().value().getSExtValue();
        }
        int64_t prePadG0N = gemm0N;
        if (op.getPrePadG0N().has_value()) {
          prePadG0N = op.getPrePadG0N().value().getSExtValue();
        }
        createFirstGemmNegInfPadding(rewriter, loc, gridCoordsGemm0,
                                     gemm0OutBuffer, gemm0OutSubTileViews,
                                     prePadG0M, prePadG0N);
      }

      APInt reductionAxis = APInt(64, 1);
      int64_t reductionOutNLen =
          getLowerShape(gemm0OutSubTileViews.gridSubTile)[2];
      int64_t reductionOutNPerBlock =
          getLowerShape(gemm0OutSubTileViews.blockSubTile)[1];
      int64_t reductionOutNPerThread =
          getLowerShape(gemm0OutSubTileViews.threadSubTile)[1];
      RegsAsMatrixSubTiles reductionOutSubTilesViews = makeNZeroSubTile(
          rewriter, loc, gemm1OutSubTileViews, reductionOutNLen,
          reductionOutNPerBlock, reductionOutNPerThread);
      rewriter.create<BlockwiseBroadcastReduceOp>(
          loc, gemm0OutBuffer, ldsReductionWorkspaceBuffer, gemm0OutBufferMax,
          gemm0OutBufferMaxInGemm1Layout, reductionAxis,
          rock::ReduceMethod::Max, gemm0OutSubTileViews.blockSubTile,
          reductionOutSubTilesViews.blockSubTile, blockSize);
      // softmax normalization.
      rewriter.create<linalg::ElemwiseBinaryOp>(
          loc, ValueRange{gemm0OutBuffer, gemm0OutBufferMax},
          ValueRange{gemm0OutBufferSub},
          ArrayRef<NamedAttribute>{
              rewriter.getNamedAttr("fun",
                                    rewriter.getAttr<linalg::BinaryFnAttr>(
                                        linalg::BinaryFn::sub)),
              rewriter.getNamedAttr("cast",
                                    rewriter.getAttr<linalg::TypeFnAttr>(
                                        linalg::TypeFn::cast_signed))});
      rewriter.create<linalg::ElemwiseUnaryOp>(
          loc, ValueRange{gemm0OutBufferSub}, ValueRange{gemm0OutBufferExp},
          ArrayRef<NamedAttribute>{
              rewriter.getNamedAttr(
                  "fun",
                  rewriter.getAttr<linalg::UnaryFnAttr>(linalg::UnaryFn::exp)),
              rewriter.getNamedAttr("cast",
                                    rewriter.getAttr<linalg::TypeFnAttr>(
                                        linalg::TypeFn::cast_signed))});
      rewriter.create<BlockwiseBroadcastReduceOp>(
          loc, gemm0OutBufferExp, ldsReductionWorkspaceBuffer,
          gemm0OutBufferSum, gemm0OutBufferSumInGemm1Layout, reductionAxis,
          rock::ReduceMethod::Sum, gemm0OutSubTileViews.blockSubTile,
          reductionOutSubTilesViews.blockSubTile, blockSize);

      // Emit blockwise GEMM 1.
      {
        if (elemTypeV != elemTypeQxK) {
          createTypeConversionLaGeneric(rewriter, loc, gemm0OutBufferExp,
                                        gemm1RegBufferA);
        }
        // The output RegsAsSubTile views are M x N
        // The first input of GEMM1, GEMM0's N would be GEMM1's K dim
        // Therefore we need a transpose of the views here.
        RegsAsMatrixSubTiles gemm0OutSubTileNxMViews =
            transposeSubTileViews(rewriter, loc, gemm0OutSubTileViews);
        ArrayAttr gemm0ThreadwiseSubtileViewNxMMaps = invertTransforms(
            rewriter, loc, gemm0OutSubTileNxMViews.threadSubTile);
        Value gemm0ExpNMThreadwiseView = transform(
            rewriter, gemm1RegBufferA, gemm0ThreadwiseSubtileViewNxMMaps);
        // Correct the below toLDSViews to be max LDS vectorizable
        // (For now just hacked in the existing view)
        LogicalResult storeGemm1ATileStatus = storeGemmInputTile(
            rewriter, loc, gemm1kpack, gemm0ExpNMThreadwiseView,
            gemm0OutSubTileNxMViews, gemm0ExpOutBufferToLDS,
            gemm1LDSByteBufferA, gemm1KpacksPerBlock, "m", gemm1KPerBlock,
            gemm1MPerBlock, gemm1KPerThread, gemm1InMPerThread, forceUnroll);
        if (failed(storeGemm1ATileStatus)) {
          return failure();
        }
        TypedValue<MemRefType> gemm1LDSBufferA =
            viewBufferAs(rewriter, gemm1LDSByteBufferA,
                         vectorTypeOrSelf(elemTypeQ, gemm1kpack));

        LogicalResult statusLoadVTile = loadAndStoreGemmInputTile(
            loc, inV,
            /*kIter=*/nLoopIV, gridCoordsGemm1, fromGlobalRegBufferV,
            toLDSRegBufferV, ldsByteBufferV, "n", gemm1kpack,
            gemm1KpacksPerBlock, gemm1NPerBlock, blockSize, gridSize,
            bidGridOrder, gemm1BidGridLengths, forceUnroll, rewriter);
        if (failed(statusLoadVTile)) {
          return failure();
        }
        TypedValue<MemRefType> ldsTileBufferV = viewBufferAs(
            rewriter, ldsByteBufferV, vectorTypeOrSelf(elemTypeV, gemm1kpack));
        // LDS barrier.
        rewriter.create<LDSBarrierOp>(loc);
        // Emit blockwise GEMM 1.
        auto [mMyWaveOffsetQxK, mMyWaveOffsetV] =
            createWaveOffsets(loc, waveSize, gemm1TuningParams.getNPerWave(),
                              gemm1NPerBlock, accelParamsGemm1, tid, rewriter);
        rewriter.create<BlockwiseGemmAccelOp>(
            loc, gemm1LDSBufferA, ldsTileBufferV,
            rewriter.getI32IntegerAttr(gemm1InMPerThread),
            rewriter.getI32IntegerAttr(gemm1InNPerThread),
            /*rotateMWithK=*/nullptr,
            /*rotateNWithK=*/nullptr, mMyWaveOffsetQxK, mMyWaveOffsetV,
            preAccelRegBufferQxK, preAccelRegBufferV, accRegBufferGemm1,
            op.getArchAttr(), op.getFeaturesAttr(), op.getBlockSizeAttr(),
            gemm1TuningParams);
        // There is no second k-loop
        // Therefore can get the output straight away
        accelEmitterPtrGemm1->computeOutputConversion(
            rewriter, loc, accRegBufferGemm1, gemm1OutBuffer, forceUnroll);

        ArrayAttr invertedGemm1threadSubTileMaps =
            invertTransforms(rewriter, loc, gemm1OutSubTileViews.threadSubTile);
        Value gemm1MNThreadwiseView =
            transform(rewriter, gemm1OutBuffer, invertedGemm1threadSubTileMaps);
        // Rescale/correct output, rowMax and rowSums
        Value gemm0MaxMNThreadwiseView =
            transform(rewriter, gemm0OutBufferMaxInGemm1Layout,
                      invertedGemm1threadSubTileMaps);
        Value gemm0SumMNThreadwiseView =
            transform(rewriter, gemm0OutBufferSumInGemm1Layout,
                      invertedGemm1threadSubTileMaps);
        createAttentionRowStateCorrections(
            rewriter, loc, gemm0MaxMNThreadwiseView, gemm0SumMNThreadwiseView,
            gemm1MNThreadwiseView, attentionOutAccBufferView, maxRowBuffer,
            sumRowBuffer);
      }
    }
    if (elemTypeQxK != elemTypeOut) {
      createTypeConversionLaGeneric(rewriter, loc, attentionOutAccBuffer,
                                    attentionOutAccBufferOutTyped);
    }
    rewriter.create<ThreadwiseWriteAllOp>(
        loc, attentionOutAccBufferOutTyped, out,
        gemm1OutSubTileViews.gridSubTile,
        /*extraIndices=*/
        ValueRange{gridCoordsGemm1.g_block, gridCoordsGemm1.m_block,
                   gridCoordsGemm1.n_block, tid},
        op.getFeatures(), rock::StoreMethod::Set, forceUnroll,
        /*useIndexDiffs=*/true);
    rewriter.eraseOp(op);
    return success();
  }
};

//===----------------------------------------------------------------------===//
// GridwiseGemmAccel lowering.
//===----------------------------------------------------------------------===//

struct GridwiseGemmAccelRewritePattern
    : public OpRewritePattern<GridwiseGemmAccelOp> {
  using OpRewritePattern<GridwiseGemmAccelOp>::OpRewritePattern;

  LogicalResult matchAndRewrite(GridwiseGemmAccelOp op,
                                PatternRewriter &b) const override {
    Location loc = op.getLoc();

    // Obtain data types of inputs.
    auto elementTypeA = op.getA().getType().getElementType();
    auto elementTypeB = op.getB().getType().getElementType();
    auto destType = op.getC().getType().getElementType();

    // Prepare some useful constants.
    Value matA = op.getA();
    Value matB = op.getB();

    // Obtain critical matrix dimensions.
    ArrayRef<int64_t> aShape, bShape, cShape;
    aShape = op.getA().getType().getShape();
    bShape = op.getB().getType().getShape();
    cShape = op.getC().getType().getShape();
    // Obtain critical matrix dimensions.
    int64_t G = aShape[0];
    int64_t K = aShape[1];
    int64_t M = aShape[2];
    int64_t N = bShape[2];

    // Obtain critical tuning parameters.
    StringRef arch = op.getArch();
    uint32_t blockSize = op.getBlockSize();
    uint32_t gridSize = op.getGridSize();
    RockAccelTuningParamAttrInterface tuningParams = op.getParams();
    int64_t kpack = tuningParams.getKpack();
    // TODO: kPerBlock, as defined in parameter selection etc,
    // is in units of kPack, not individual k. This should be changed
    // at some future point, but it'll be worked around for now.
    int64_t kpacksPerBlock = tuningParams.getKpackPerBlock();
    int64_t mPerBlock = tuningParams.getMPerBlock();
    int64_t nPerBlock = tuningParams.getNPerBlock();
    int64_t mBlocks = M / mPerBlock;
    int64_t nBlocks = N / nPerBlock;
    bool forceUnroll = tuningParams.getForceUnroll();

    int64_t kPerBlock = kpacksPerBlock * kpack;

    int64_t aVectorLen = 0;
    int64_t bVectorLen = 0;
    GemmDimension aVectorDim;
    GemmDimension bVectorDim;

    int64_t aCopyPerThread = (kPerBlock * mPerBlock) / blockSize;
    int64_t bCopyPerThread = (kPerBlock * nPerBlock) / blockSize;
    if (aCopyPerThread == 0 || bCopyPerThread == 0) {
      return emitError(loc) << "Block size too large, rejecting as invalid.\n";
    }
    int64_t aCopyKpacksPerThread =
        math_util::integer_divide_ceil(aCopyPerThread, kpack);
    int64_t bCopyKpacksPerThread =
        math_util::integer_divide_ceil(bCopyPerThread, kpack);

    // Get the vector copy layout for A and B
    auto maybeCopyAPerThread = computeCopyPerThread(
        elementTypeA, aCopyPerThread, kPerBlock, mPerBlock, kpack, loc);
    if (failed(maybeCopyAPerThread))
      return maybeCopyAPerThread;
    int64_t aCopyKPerThread = (*maybeCopyAPerThread).first;
    int64_t copyMPerThread = (*maybeCopyAPerThread).second;

    auto maybeCopyBPerThread = computeCopyPerThread(
        elementTypeB, bCopyPerThread, kPerBlock, nPerBlock, kpack, loc);
    if (failed(maybeCopyBPerThread))
      return maybeCopyBPerThread;
    int64_t bCopyKPerThread = (*maybeCopyBPerThread).first;
    int64_t copyNPerThread = (*maybeCopyBPerThread).second;

    // Find the best way of vectorizing the layout
    GemmDimension vectorTiebreaker =
        (kpack > 1) ? GemmDimension::K : GemmDimension::MorN;
    std::tie(aVectorDim, aVectorLen) = bestGlobalVectorization(
        b, matA, copyMPerThread, aCopyKPerThread, vectorTiebreaker, kPerBlock,
        mPerBlock, elementTypeA);
    std::tie(bVectorDim, bVectorLen) = bestGlobalVectorization(
        b, matB, copyNPerThread, bCopyKPerThread, vectorTiebreaker, kPerBlock,
        nPerBlock, elementTypeB);

    LLVM_DEBUG(llvm::dbgs()
               << "gridSize: " << gridSize << "\n"
               << "blockSize: " << blockSize << "\n"
               << "aCopyPerThread: " << aCopyPerThread << "\n"
               << "bCopyPerThread: " << bCopyPerThread << "\n"
               << "aCopyKpacksPerThread: " << aCopyKpacksPerThread << "\n"
               << "bCopyKpacksPerThread: " << bCopyKpacksPerThread << "\n"
               << "aVectorDim: " << aVectorDim << "\n"
               << "aVectorLen: " << aVectorLen << "\n"
               << "bVectorDim: " << bVectorDim << "\n"
               << "bVectorLen: " << bVectorLen << "\n"
               << "vectorTiebreaker: " << vectorTiebreaker << "\n"
               << "kPerBlock: " << kPerBlock << "\n"
               << "mPerBlock: " << mPerBlock << "\n"
               << "nPerBlock: " << nPerBlock << "\n"
               << "aCopyKPerThread: " << aCopyKPerThread << "\n"
               << "bCopyKPerThread: " << bCopyKPerThread << "\n"
               << "copyMPerThread: " << copyMPerThread << "\n"
               << "copyNPerThread: " << copyNPerThread << "\n");
    SmallVector<int64_t, 3> bidGridLengths = {G, mBlocks, nBlocks};
    SmallVector<StringRef, 3> bidGridOrder = {"g_block", "m_block", "n_block"};
    FailureOr<RegsAsMatrixSubTiles> maybeABufferViews = getLoadRegsAsTileViews(
        b, loc, op.getA(), "m", bidGridOrder, bidGridLengths, blockSize,
        kPerBlock, mPerBlock, aCopyKPerThread, copyMPerThread,
        aVectorDim == GemmDimension::K);
    if (failed(maybeABufferViews)) {
      return failure();
    }
    Value wrappedA = transform(b, op.getA(), maybeABufferViews->gridSubTile);
    FailureOr<RegsAsMatrixSubTiles> maybeBBufferViews = getLoadRegsAsTileViews(
        b, loc, op.getB(), "n", bidGridOrder, bidGridLengths, blockSize,
        kPerBlock, nPerBlock, bCopyKPerThread, copyNPerThread,
        bVectorDim == GemmDimension::K);
    if (failed(maybeBBufferViews)) {
      return failure();
    }
    Value wrappedB = transform(b, op.getB(), maybeBBufferViews->gridSubTile);

    // Get current workgroup ID.
    auto bid = b.create<WorkgroupIdOp>(loc, b.getIndexType());
    // Get current workitem ID.
    auto tid = b.create<WorkitemIdOp>(loc, b.getIndexType());

    Type loadBufferAType, loadBufferBType;
    auto privateMemoryAddressSpace = b.getAttr<gpu::AddressSpaceAttr>(
        gpu::GPUDialect::getPrivateAddressSpace());
    loadBufferAType = MemRefType::get({aCopyPerThread}, elementTypeA,
                                      AffineMap{}, privateMemoryAddressSpace);
    loadBufferBType = MemRefType::get({bCopyPerThread}, elementTypeB,
                                      AffineMap{}, privateMemoryAddressSpace);

    auto loadBufferA = b.create<GpuAllocOp>(loc, loadBufferAType);
    auto loadBufferB = b.create<GpuAllocOp>(loc, loadBufferBType);

    auto zeroConstantOp = b.create<ConstantIndexOp>(loc, 0);
    // Compute grid coordinates
    auto gridCoords = layout::makeGroupedGridLayout(
        b, loc, bid, {mBlocks, nBlocks, op.getNumCU(), elementTypeA, destType});
    b.create<ThreadwiseReadIntoOp>(
        loc, wrappedA, loadBufferA, /*extraViews=*/b.getArrayAttr({}),
        /*extraIndices=*/
        ValueRange{/*kIter=*/zeroConstantOp, gridCoords.g_block,
                   gridCoords.m_block, gridCoords.n_block, tid},
        true, true);
    b.create<ThreadwiseReadIntoOp>(
        loc, wrappedB, loadBufferB, /*extraViews=*/b.getArrayAttr({}),
        /*extraIndices=*/
        ValueRange{/*kIter=*/zeroConstantOp, gridCoords.g_block,
                   gridCoords.m_block, gridCoords.n_block, tid},
        true, true);

    Value storeBufferA = b.create<GpuAllocOp>(loc, loadBufferA.getType());
    Value storeBufferB = b.create<GpuAllocOp>(loc, loadBufferB.getType());

    bool isKContiguousDimA = aVectorDim == GemmDimension::K;
    bool isKContiguousDimB = bVectorDim == GemmDimension::K;

    // LDS bank conflicts parameters
    int64_t maxVlenA = 128 / elementTypeA.getIntOrFloatBitWidth();
    int64_t maxVlenB = 128 / elementTypeB.getIntOrFloatBitWidth();
    // If kpack is less than the hardware max vector length, and we are
    // writing more contiguous kpack elements, there is a possibility to
    // vectorize that we want to preserve (i.e., we favour vectorization over
    // bank conflicts resolution)
    bool isPossibleToVectorizeA = (kpack < maxVlenA && copyMPerThread > 1);
    bool isPossibleToVectorizeB = (kpack < maxVlenB && copyNPerThread > 1);
    bool rotateMWithK = isKContiguousDimA && !isPossibleToVectorizeA;
    bool rotateNWithK = isKContiguousDimB && !isPossibleToVectorizeB;
    bool doSwapThreadIterSubDimsForM =
        !isKContiguousDimA && !isPossibleToVectorizeA;
    bool doSwapThreadIterSubDimsForN =
        !isKContiguousDimB && !isPossibleToVectorizeB;
    LLVM_DEBUG(llvm::dbgs()
               << "rotateMWithK: " << rotateMWithK << "\n"
               << "rotateNWithK: " << rotateNWithK << "\n"
               << "doSwapThreadIterSubDimsForM: " << doSwapThreadIterSubDimsForM
               << "\n"
               << "doSwapThreadIterSubDimsForN: " << doSwapThreadIterSubDimsForN
               << "\n");

    // We invert the transforms that are iter --> K x D slice of the tensor
    // so that we can view loadBuffer as a K x D tensor
    ArrayAttr loadBufferAViews =
        invertTransforms(b, loc, maybeABufferViews->threadSubTile);
    Value viewLoadBufferA = transform(b, loadBufferA, loadBufferAViews);
    // Prior to LDS store, we need re-arrange register buffer to maxmize LDS
    // vectorization Hence, creating the view w.r.t global that correspond to
    // such re-arranged register buffer
    FailureOr<RegsAsMatrixSubTiles> maybeALdsStoreViews =
        getPackedRegsAsTileViews(
            b, loc, op.getA(), "m", bidGridOrder, bidGridLengths, blockSize,
            kPerBlock, mPerBlock, aCopyKPerThread, copyMPerThread, kpack,
            isKContiguousDimA, doSwapThreadIterSubDimsForM);
    if (failed(maybeALdsStoreViews)) {
      return failure();
    }
    ArrayAttr storeBufferAViews =
        invertTransforms(b, loc, maybeALdsStoreViews->threadSubTile);
    Value viewStoreBufferA = transform(b, storeBufferA, storeBufferAViews);
    auto packALoop = b.create<ThreadwiseCopyOp>(loc, viewLoadBufferA,
                                                viewStoreBufferA, false, false);
    ArrayAttr loadBufferBViews =
        invertTransforms(b, loc, maybeBBufferViews->threadSubTile);
    Value viewLoadBufferB = transform(b, loadBufferB, loadBufferBViews);
    // Prior to LDS store, we need re-arrange register buffer to maxmize LDS
    // vectorization Hence, creating the view w.r.t global that correspond to
    // such re-arranged register buffer
    FailureOr<RegsAsMatrixSubTiles> maybeBLdsStoreViews =
        getPackedRegsAsTileViews(
            b, loc, op.getB(), "n", bidGridOrder, bidGridLengths, blockSize,
            kPerBlock, nPerBlock, bCopyKPerThread, copyNPerThread, kpack,
            isKContiguousDimB, doSwapThreadIterSubDimsForN);
    if (failed(maybeBLdsStoreViews)) {
      return failure();
    }
    ArrayAttr storeBufferBViews =
        invertTransforms(b, loc, maybeBLdsStoreViews->threadSubTile);
    Value viewStoreBufferB = transform(b, storeBufferB, storeBufferBViews);
    auto packBLoop = b.create<ThreadwiseCopyOp>(loc, viewLoadBufferB,
                                                viewStoreBufferB, false, false);
    // Obtain Accelerator-related attributes.
    int64_t mPerWave = tuningParams.getMPerWave();
    int64_t nPerWave = tuningParams.getNPerWave();
    int64_t nWaves = nPerBlock / nPerWave;

    auto nWavesConstantOp = b.create<ConstantIndexOp>(loc, nWaves);

    auto accelEmitterPtr = accel::AccelEmitter::select(
        op.getFeatures(), elementTypeA, elementTypeB, arch, tuningParams);

    if (!accelEmitterPtr)
      return op.emitOpError("Unable to emit accelerator code.");

    // Extract relevant accelerator parameters
    rock::accel::AccelEmitterParams params = accelEmitterPtr->getParams();
    int64_t nResultVectors = params.nResultVectors;
    int64_t mRepeats = params.mRepeats;
    int64_t nRepeats = params.nRepeats;
    int64_t kBasePerThread = params.kBasePerThread;
    Type argTypeA = params.argTypeA;
    Type argTypeB = params.argTypeB;
    VectorType accVectorType = params.accVectorType;
    int64_t numOutputVectorElements = params.numOutputVectorElements();

    const int64_t waveSize = rock::lookupArchInfo(arch).waveSize;
    auto waveSizeConstantOp = b.create<ConstantIndexOp>(loc, waveSize);

    bool useIndexDiffs = true;

    LLVM_DEBUG(llvm::dbgs() << "M: " << M << "\n"
                            << "N: " << N << "\n"
                            << "K: " << K << "\n"
                            << "G: " << G << "\n"
                            << "mPerBlock: " << mPerBlock << "\n"
                            << "nPerBlock: " << nPerBlock << "\n"
                            << "kPerBlock: " << kPerBlock << "\n"
                            << "kpack: " << kpack << "\n"
                            << "mBlocks = M / mPerBlock: " << mBlocks << "\n"
                            << "nBlocks = N / nPerBlock: " << nBlocks << "\n"
                            << "mPerWave: " << mPerWave << "\n"
                            << "nPerWave: " << nPerWave << "\n"
                            << "aVectorLen: " << aVectorLen << "\n"
                            << "bVectorLen: " << bVectorLen << "\n"
                            << "aVectorDim: " << aVectorDim << "\n"
                            << "bVectorDim: " << bVectorDim << "\n");

    // Alocate LDS and create subviews.

    // Compute required LDS sizes.
    int64_t ldsBlockASize =
        kpacksPerBlock * mPerBlock * kpack * getByteWidth(elementTypeA);
    int64_t ldsBlockBSize =
        kpacksPerBlock * nPerBlock * kpack * getByteWidth(elementTypeB);
    LLVM_DEBUG(llvm::dbgs() << "LDS block sizes (bytes): " << ldsBlockASize
                            << " " << ldsBlockBSize << "\n");
    if (failed(checkLDSSize(op, ldsBlockASize, ldsBlockBSize)))
      return op.emitOpError("requires too much LDS");

    // Allocate LDS.
    auto workgroupMemoryAddressSpace = b.getAttr<gpu::AddressSpaceAttr>(
        gpu::GPUDialect::getWorkgroupAddressSpace());
    auto ldsMemRefAType =
        MemRefType::get({ldsBlockASize}, b.getI8Type(), AffineMap{},
                        workgroupMemoryAddressSpace);
    auto ldsByteBufferA = b.create<GpuAllocOp>(loc, ldsMemRefAType);
    auto ldsMemRefBType =
        MemRefType::get({ldsBlockBSize}, b.getI8Type(), AffineMap{},
                        workgroupMemoryAddressSpace);
    auto ldsByteBufferB = b.create<GpuAllocOp>(loc, ldsMemRefBType);

    Type ldsReadTypeA = vectorTypeOrSelf(elementTypeA, kpack);
    FailureOr<Value> maybeWrappedLdsA = wrapLDSBufferForStore(
        b, loc, ldsByteBufferA, ldsReadTypeA, kpacksPerBlock, "m", mPerBlock,
        aCopyKPerThread, copyMPerThread, rotateMWithK);
    if (failed(maybeWrappedLdsA))
      return maybeWrappedLdsA;
    // This is KxD view of the flat LDS buffer
    Value wrappedLdsA = std::move(*maybeWrappedLdsA);
    // This will produce a (tid, iter) --> flat LDS view
    wrappedLdsA = transform(b, wrappedLdsA, maybeALdsStoreViews->blockSubTile);

    Type ldsReadTypeB = vectorTypeOrSelf(elementTypeB, kpack);
    FailureOr<Value> maybeWrappedLdsB = wrapLDSBufferForStore(
        b, loc, ldsByteBufferB, ldsReadTypeB, kpacksPerBlock, "n", nPerBlock,
        bCopyKPerThread, copyNPerThread, rotateNWithK);
    if (failed(maybeWrappedLdsB))
      return maybeWrappedLdsB;
    // This is KxD view of the flat LDS buffer
    Value wrappedLdsB = std::move(*maybeWrappedLdsB);
    // This will produce a (tid, iter) --> flat LDS view
    wrappedLdsB = transform(b, wrappedLdsB, maybeBLdsStoreViews->blockSubTile);

    ThreadwiseWriteAllOp blockwiseStoreA = b.create<ThreadwiseWriteAllOp>(
        loc, storeBufferA, wrappedLdsA,
        /*extraViews=*/b.getArrayAttr({}),
        /*extraIndices=*/ValueRange{tid}, op.getFeatures(), StoreMethod::Set,
        /*forceUnroll=*/forceUnroll, /*useIndexDiffs=*/true);
    ThreadwiseWriteAllOp blockwiseStoreB = b.create<ThreadwiseWriteAllOp>(
        loc, storeBufferB, wrappedLdsB,
        /*extraViews=*/b.getArrayAttr({}),
        /*extraIndices=*/ValueRange{tid}, op.getFeatures(), StoreMethod::Set,
        /*forceUnroll=*/forceUnroll, /*useIndexDiffs=*/true);

    Value ldsViewForGemmA = viewBufferAs(b, ldsByteBufferA, ldsReadTypeA);
    Value ldsViewForGemmB = viewBufferAs(b, ldsByteBufferB, ldsReadTypeB);
    int64_t nOutputVectors = nResultVectors * mRepeats * nRepeats;

    // Logic to setup blockwise_gemm_accel parameters.
    //
    // Original C++ logic:
    // index_t mMyWaveOffsetA;
    // index_t mMyWaveOffsetB;
    // const index_t waveId   = get_thread_local_1d_id() / WaveSize;
    // const index_t waveId_m = waveId / GemmNWaves;
    // const index_t waveId_n = waveId % GemmNWaves;
    // mMyWaveOffsetA = waveId_m * GemmMPerWave;
    // mMyWaveOffsetB = waveId_n * GemmNPerWave;
    auto waveId = b.create<DivUIOp>(loc, tid, waveSizeConstantOp);
    auto waveId_m = b.create<DivUIOp>(loc, waveId, nWavesConstantOp);
    auto waveId_n = b.create<RemUIOp>(loc, waveId, nWavesConstantOp);

    Value mMyWaveOffsetA, mMyWaveOffsetB;
    Value waveOffsetAConstantOp =
        b.create<ConstantIndexOp>(loc, params.mPerAccel);
    Value waveOffsetBConstantOp =
        b.create<ConstantIndexOp>(loc, params.nPerAccel);
    mMyWaveOffsetA = b.create<MulIOp>(loc, waveId_m, waveOffsetAConstantOp);
    mMyWaveOffsetB = b.create<MulIOp>(loc, waveId_n, waveOffsetBConstantOp);

    // Logic to setup buffers for blockwise_gemm_accel.

    Type arrayAType, arrayBType;
    arrayAType = MemRefType::get({kBasePerThread}, argTypeA, AffineMap{},
                                 privateMemoryAddressSpace);
    arrayBType = MemRefType::get({kBasePerThread}, argTypeB, AffineMap{},
                                 privateMemoryAddressSpace);
    auto arrayA = b.create<GpuAllocOp>(loc, arrayAType);
    auto arrayB = b.create<GpuAllocOp>(loc, arrayBType);

    // -----
    // Logic to allocate 0-initialized vectors for C.
    MemRefType regCAllocType =
        MemRefType::get(nOutputVectors, accVectorType, AffineMap{},
                        /*memorySpace=*/privateMemoryAddressSpace);
    Value regCAllocOp = b.create<rock::GpuAllocOp>(loc, regCAllocType);

    Value zeroConstantCOp = createZeroConstantOp(b, loc, accVectorType);
    b.create<FillOp>(loc, regCAllocOp, zeroConstantCOp);

    // Emit loop.
    int64_t nIterations = K / kPerBlock;
    BlockwiseGemmAccelOp blockwiseGemmAccelOp;
    // Start at 1 to make it clearer we have performed software pipelining.
    auto loopOp = b.create<affine::AffineForOp>(loc, 1, nIterations, 1);
    {
      // inside the loop.
      PatternRewriter::InsertionGuard guard(b);
      b.setInsertionPointToStart(loopOp.getBody());

      Value iv = loopOp.getInductionVar();
      b.create<ThreadwiseReadIntoOp>(
          loc, wrappedA, loadBufferA, /*extraViews=*/b.getArrayAttr({}),
          /*extraIndices=*/
          ValueRange{/*kIter=*/iv, gridCoords.g_block, gridCoords.m_block,
                     gridCoords.n_block, tid},
          true, true);
      b.create<ThreadwiseReadIntoOp>(
          loc, wrappedB, loadBufferB, /*extraViews=*/b.getArrayAttr({}),
          /*extraIndices=*/
          ValueRange{/*kIter=*/iv, gridCoords.g_block, gridCoords.m_block,
                     gridCoords.n_block, tid},
          true, true);

      // LDS barrier.
      b.create<LDSBarrierOp>(loc);

      // Emit blockwise GEMM.
      blockwiseGemmAccelOp = b.create<BlockwiseGemmAccelOp>(
          loc, ldsViewForGemmA, ldsViewForGemmB,
          b.getI32IntegerAttr(copyMPerThread),
          b.getI32IntegerAttr(copyNPerThread),
          (rotateMWithK ? b.getUnitAttr() : nullptr),
          (rotateNWithK ? b.getUnitAttr() : nullptr), mMyWaveOffsetA,
          mMyWaveOffsetB, arrayA, arrayB, regCAllocOp, op.getArchAttr(),
          op.getFeaturesAttr(), op.getBlockSizeAttr(), op.getParamsAttr());

      // LDS barrier.
      // This barrier prevents halo part of outputs having weird values.
      b.create<LDSBarrierOp>(loc);

      // Packing step
      b.clone(*packALoop.getOperation());
      b.clone(*packBLoop.getOperation());

      // Emit blockwise stores
      b.clone(*blockwiseStoreA.getOperation());
      b.clone(*blockwiseStoreB.getOperation());
    }
    // outside the loop.

    // Emit loop tail.

    // LDS barrier.
    b.create<LDSBarrierOp>(loc);

    // Emit blockwise GEMM for the loop tail.
    IRMapping tailGemmCloneMap;
    b.clone(*blockwiseGemmAccelOp, tailGemmCloneMap);

    // Apparently, the canonicalizer doesn't get rid of empty loops without
    // results properly, remove them ourselves.
    if (nIterations <= 1) {
      b.eraseOp(loopOp);
    }

    // -----

    // Matrix C write out logic.
    auto convertedCType =
        MemRefType::get(numOutputVectorElements, destType, AffineMap{},
                        /*memorySpace=*/privateMemoryAddressSpace);
    Value convertedC = b.create<rock::GpuAllocOp>(loc, convertedCType);

    ArrayAttr idToMatrixCMaps =
        accelEmitterPtr
            ->computeOutputTransforms(b, loc, M, N, blockSize, bidGridLengths,
                                      copyMPerThread, copyNPerThread,
                                      doSwapThreadIterSubDimsForM,
                                      doSwapThreadIterSubDimsForN)
            .gridSubTile;

    accelEmitterPtr->computeOutputConversion(b, loc, regCAllocOp, convertedC,
                                             forceUnroll);

    b.create<ThreadwiseWriteAllOp>(
        loc, convertedC, op.getC(), idToMatrixCMaps,
        /*extraIndices=*/
        ValueRange{gridCoords.g_block, gridCoords.m_block, gridCoords.n_block,
                   tid},
        op.getFeatures(), op.getStoreMethod(), forceUnroll, useIndexDiffs);
    b.eraseOp(op);
    return success();
  }
};

} // end anonymous namespace

void RockGridwiseGemmToBlockwisePass::runOnOperation() {
  MLIRContext *ctx = &getContext();
  ConversionTarget target(*ctx);
  target.addIllegalOp<rock::GridwiseGemmOp, rock::GridwiseGemmAccelOp,
                      GridwiseAttentionAccelOp>();
  target.addLegalDialect<arith::ArithDialect, rock::RockDialect,
                         memref::MemRefDialect, affine::AffineDialect,
                         vector::VectorDialect, linalg::LinalgDialect,
                         scf::SCFDialect, math::MathDialect>();
  target.addLegalOp<gpu::PrintfOp>();

  RewritePatternSet patterns(ctx);
  patterns.add<GridwiseGemmRewritePattern, GridwiseGemmAccelRewritePattern,
               GridwiseAttentionAccelRewritePattern>(ctx);
  if (failed(applyPartialConversion(getOperation(), target,
                                    std::move(patterns)))) {
    signalPassFailure();
  }
}<|MERGE_RESOLUTION|>--- conflicted
+++ resolved
@@ -1326,17 +1326,8 @@
 
   FailureOr<TypedAttr>
   getSplatGlobalConstant(memref::GetGlobalOp getGlobalOp) const {
-<<<<<<< HEAD
-    auto *symbolTableOp =
-        getGlobalOp->getParentWithTrait<OpTrait::SymbolTable>();
-    if (!symbolTableOp)
-      return failure();
-    auto global = dyn_cast_or_null<memref::GlobalOp>(
-        SymbolTable::lookupSymbolIn(symbolTableOp, getGlobalOp.getNameAttr()));
-=======
     auto global = SymbolTable::lookupNearestSymbolFrom<memref::GlobalOp>(
         getGlobalOp, getGlobalOp.getNameAttr());
->>>>>>> 96e045ff
     if (!global)
       return failure();
     auto cstAttr = llvm::dyn_cast_or_null<DenseElementsAttr>(
@@ -1522,10 +1513,6 @@
         loc, gemm1LDSByteBufferAType, ldsReductionWorkspaceByteBuffer,
         ArrayRef<int64_t>{0}, ArrayRef<int64_t>{gemm1LDSByteBufferSize},
         ArrayRef<int64_t>{1});
-<<<<<<< HEAD
-    // Value gemm1LDSByteBufferA = ldsReductionWorkspaceByteBuffer;
-=======
->>>>>>> 96e045ff
     auto [preAccelRegBufferQxK, preAccelRegBufferV] =
         createRegInterrimBufferForAccel(loc, accelParamsGemm1, rewriter);
     Value accRegBufferGemm1 =
