//===- GridwiseGemmToBlockwise - MLIR Rock ops lowering passes -----===//
//
// Copyright 2020 The MLIR Authors.
//
// Licensed under the Apache License, Version 2.0 (the "License");
// you may not use this file except in compliance with the License.
// You may obtain a copy of the License at
//
//   http://www.apache.org/licenses/LICENSE-2.0
//
// Unless required by applicable law or agreed to in writing, software
// distributed under the License is distributed on an "AS IS" BASIS,
// WITHOUT WARRANTIES OR CONDITIONS OF ANY KIND, either express or implied.
// See the License for the specific language governing permissions and
// limitations under the License.
// ============================================================
//
// This pass converts rock.gridwise_gemm[_v2] into block- and threadwise ops
//
//===-----------------------------------------------------===//
#include "mlir/Dialect/Rock/IR/MfmaInsnGroup.h"
#include "mlir/Dialect/Rock/IR/Rock.h"
#include "mlir/Dialect/Rock/IR/TransformMapBuilder.h"
#include "mlir/Dialect/Rock/Passes.h"
#include "mlir/Dialect/Rock/Tuning/GeneralGemmBlockStructure.h"
#include "mlir/Dialect/Rock/Tuning/GridwiseGemmParams.h"
#include "mlir/Dialect/Rock/utility/builderUtils.h"
#include "mlir/Dialect/Rock/utility/loweringUtils.h"
#include "mlir/Dialect/Rock/utility/math.h"
#include "mlir/Dialect/Rock/utility/transformMapUtils.h"

#include "mlir/Dialect/Affine/IR/AffineOps.h"
#include "mlir/Dialect/Arithmetic/IR/Arithmetic.h"
#include "mlir/Dialect/Func/IR/FuncOps.h"
#include "mlir/Dialect/GPU/IR/GPUDialect.h"
#include "mlir/Dialect/MemRef/IR/MemRef.h"
#include "mlir/Dialect/Vector/IR/VectorOps.h"
#include "mlir/IR/BlockAndValueMapping.h"
#include "mlir/IR/Diagnostics.h"
#include "mlir/IR/Value.h"
#include "mlir/Pass/PassManager.h"
#include "mlir/Transforms/DialectConversion.h"
#include "mlir/Transforms/Passes.h"

#include "llvm/Support/Debug.h"
#include "llvm/Support/FormatVariadic.h"

namespace mlir {
namespace rock {
#define GEN_PASS_DEF_ROCKGRIDWISEGEMMTOBLOCKWISEPASS
#include "mlir/Dialect/Rock/Passes.h.inc"
} // namespace rock
} // namespace mlir

#define DEBUG_TYPE "rock-gridwise-to-blockwise"

using namespace mlir;
using namespace mlir::arith;
using namespace mlir::rock;

namespace {
struct RockGridwiseGemmToBlockwisePass
    : public rock::impl::RockGridwiseGemmToBlockwisePassBase<
          RockGridwiseGemmToBlockwisePass> {
  void runOnOperation() override;
};
} // end anonymous namespace

static Type obtainAccumulatorType(OpBuilder &b, Type &elementType,
                                  Type &destType) {
  // Determine the type used on VGPR to act as accumulator.
  // f32: f32.
  // f16, bf16: f32 to prevent overflow from happening.
  // i16 : i16.
  // i8: i32, since we have an i32 output
  Type accumulatorType = destType;
  if (elementType.isF16() || elementType.isBF16()) {
    accumulatorType = b.getF32Type();
  } else if (elementType.isInteger(8)) {
    accumulatorType = b.getI32Type();
  }
  return accumulatorType;
}

/// Given a G x K x D matrix and the block tuning parameters and how much data
/// each thread will load,
/// return the dimension in which the load of this matrix from global memory
/// should be vectorized and the length of that vector load. Also takes
/// `tiebreaker`, the vectorization dimension to be used when both choises are
/// equal, which should be the vectorization dimension of the store to LDS.
static std::pair<GemmDimension, int64_t>
bestVectorization(OpBuilder &b, Value matrix, int64_t dataPerThread,
                  GemmDimension tiebreaker, int64_t kPerBlock,
                  int64_t dPerBlock) {
  Value tensor;
  ArrayAttr transforms;
  std::tie(tensor, transforms) = untransform(b, matrix);
  ArrayRef<int64_t> tensorShape =
      tensor.getType().cast<MemRefType>().getShape();
  int64_t kVectorLen = getMaxVectorization(
      transforms, static_cast<uint32_t>(GemmDimension::K),
      math_util::gcd(dataPerThread, kPerBlock), tensorShape);

  int64_t dVectorLen = getMaxVectorization(
      transforms, static_cast<uint32_t>(GemmDimension::MorN),
      math_util::gcd(dataPerThread, dPerBlock), tensorShape);

  if (kVectorLen > dVectorLen)
    return {GemmDimension::K, kVectorLen};
  if (dVectorLen > kVectorLen)
    return {GemmDimension::MorN, dVectorLen};
  return {tiebreaker, kVectorLen};
}

static FailureOr<std::pair<int64_t, int64_t>>
computeCopyPerThread(GemmDimension dim, int64_t vectorLen,
                     int64_t copyPerThread, int64_t kPerBlock,
                     int64_t dPerBlock, Location loc) {
  int64_t copyKPerThread = 0;
  int64_t copyDPerThread = 0;
  if (dim == GemmDimension::K) {
    copyKPerThread = vectorLen;
    copyDPerThread = copyPerThread / copyKPerThread;
  } else {
    copyDPerThread = vectorLen;
    copyKPerThread = copyPerThread / copyDPerThread;
  }
  if (copyKPerThread == 0 || copyDPerThread == 0) {
    return emitError(loc) << "gemmA copy size too small,"
                          << " copyKPerThread: " << copyKPerThread
                          << " copyDPerThread: " << copyDPerThread << "\n";
  }
  if (kPerBlock < copyKPerThread || dPerBlock < copyDPerThread) {
    return mlir::emitError(loc)
           << "gemmA per thread copy smaller than per"
           << " block copy, incohereant tuning parameters\n";
  }
  return std::make_pair(copyKPerThread, copyDPerThread);
}

/// Applies the transforms that take a G x K x D matrix to a k_iter x bid x tid
/// x iter value suitable for using in a global load loop. `dName` should be "m"
/// and "n", and is used to make the maps have the right names for debugging.
///
/// bidGridOrder should
/// contain the strings "g_block", "m_block", and "n_block" in some order
/// indicating how the block ID is to be partitioned into offsets (last element
/// moves fastest) and bidGridLengths should be the lengths of those three
/// dimensions. This is needed because the xdlops and non-xdlops gemms partition
/// their block ID in different orders.
static FailureOr<Value> wrapMatrixForGlobalLoad(
    OpBuilder &b, Location loc, Value matrix, StringRef dName,
    ArrayRef<StringRef> bidGridOrder, ArrayRef<int64_t> bidGridLengths,
    int64_t gridSize, int64_t blockSize, int64_t kPerBlock, int64_t dPerBlock,
    int64_t kPerThread, int64_t dPerThread, GemmDimension vectorDim) {

  if (dName != "m" && dName != "n") {
    return emitError(loc, "expected dName to be m or n but got " + dName);
  }
  StringRef thisBlockDim = dName == "m" ? "m_block" : "n_block";
  StringRef otherBlockDim = dName == "m" ? "n_block" : "m_block";

  MemRefType matrixType = matrix.getType().cast<MemRefType>();
  ArrayRef<int64_t> matrixShape = matrixType.getShape();
  int64_t kGlobal = matrixShape[1];
  int64_t dGlobal = matrixShape[2];

  int64_t kIters = kGlobal / kPerBlock;
  int64_t dataPerThread = (kPerBlock * dPerBlock) / blockSize;

  SmallString<8> dIterName = llvm::formatv("{0}_iter", dName);
  SmallString<8> dThreadName = llvm::formatv("{0}_thread", dName);

  // Note: (kThreads * dThreads) = (kPerBlock * dPerBlock) / dataPerThread) =
  // blockSize
  int64_t kThreads = kPerBlock / kPerThread;
  int64_t dThreads = dPerBlock / dPerThread;

  TopDownTMBuilder splitId(b, {"k_loop", "bid", "tid", "iter"},
                           {kIters, gridSize, blockSize, dataPerThread}, loc);
  splitId.passThrough("k_loop");
  splitId.merge(bidGridOrder, {1, 2, 3}, "bid", bidGridLengths);
  // That threads are grouped [other dim, k] is important: it menas we can
  // ignore kPack here but then account for it when writing to LDS.
  splitId.merge({dThreadName, "k_thread"}, {4, 5}, "tid", {dThreads, kThreads});
  if (vectorDim == GemmDimension::K) {
    splitId.merge({dIterName, "k_iter"}, {6, 7}, "iter",
                  {dPerThread, kPerThread});
  } else {
    splitId.merge({"k_iter", dIterName}, {6, 7}, "iter",
                  {kPerThread, dPerThread});
  }
  TransformMapAttr splitIdAttr = splitId.get();

  auto toGlobalIdx = TopDownTMBuilder::below(splitId, splitIdAttr);
  toGlobalIdx.passThrough({"g"}, {0}, {"g_block"});
  toGlobalIdx.unmerge("k", 1, {"k_loop", "k_thread", "k_iter"},
                      {kGlobal / kPerBlock, kThreads, kPerThread});
  toGlobalIdx.unmerge(dName, 2, {thisBlockDim, dThreadName, dIterName},
                      {dGlobal / dPerBlock, dThreads, dPerThread});
  toGlobalIdx.ignore(otherBlockDim);
  TransformMapAttr toGlobalIdxAttr = toGlobalIdx.get();

  Value intermediate = b.create<TransformOp>(loc, matrix, toGlobalIdxAttr);
  Value transformed = b.create<TransformOp>(loc, intermediate, splitIdAttr);
  return transformed;
}

/// Wraps the LDS buffer "buffer", which is K x D x kpack, into a
/// tid x iter view.
static FailureOr<Value> wrapLDSBufferForStore(OpBuilder &b, Location loc,
                                              Value buffer, StringRef dName,
                                              int64_t kPerThread,
                                              int64_t dPerThread) {
  MemRefType bufferType = buffer.getType().cast<MemRefType>();
  ArrayRef<int64_t> bufferShape = bufferType.getShape();
  if (bufferShape.size() != 3)
    return emitError(loc, "Expected a kOuter x d x kpack LDS  buffer");

  int64_t kOuter = bufferShape[0];
  int64_t d = bufferShape[1];
  int64_t kpack = bufferShape[2];

  int64_t kpackPerThread = std::min(kPerThread, kpack);
  int64_t kOuterPerThread = kPerThread / kpackPerThread;

  SmallString<8> dThreadName = llvm::formatv("{0}_thread", dName);
  SmallString<8> dIterName = llvm::formatv("{0}_iter", dName);
  BottomUpTMBuilder tidIterSplit(b, {"k_outer", dName, "kpack"}, bufferShape,
                                 loc);
  tidIterSplit.unmerge({"k_thread", "k_iter"}, {0, 1}, "k_outer",
                       {kOuter / kOuterPerThread, kOuterPerThread});
  tidIterSplit.unmerge({dThreadName, dIterName}, {2, 3}, dName,
                       {d / dPerThread, dPerThread});
  tidIterSplit.unmerge({"kpack_thread", "kpack_iter"}, {4, 5}, "kpack",
                       {kpack / kpackPerThread, kpackPerThread});
  TransformMapAttr tidIterSplitAttr = tidIterSplit.get();
  Value withTidIterSplit = b.create<TransformOp>(loc, buffer, tidIterSplitAttr);

  // Note: the fact that the global load groups the data each threads loads by
  // k and then by d means that we can smath the k and kpack thread IDs together
  // without any trouble.
  auto tidIter = BottomUpTMBuilder::above(tidIterSplit, tidIterSplitAttr);
  tidIter.merge("tid", 0, {dThreadName, "k_thread", "kpack_thread"});
  tidIter.merge("iter", 1, {"k_iter", dIterName, "kpack_iter"});
  TransformMapAttr tidIterAttr = tidIter.get();
  Value transformed = b.create<TransformOp>(loc, withTidIterSplit, tidIterAttr);
  return transformed;
}

/// Returns the map from (kOuter, bid, tid, iter) to indices in the vector
/// of values loaded from global memory.
static ArrayAttr globalVectorLayout(OpBuilder &b, Location loc, StringRef dName,
                                    int64_t kPerThread, int64_t dPerThread,
                                    int64_t kpack, GemmDimension vectorDim) {
  int64_t kpackPerThread = std::min(kPerThread, kpack);
  int64_t kOuter = kPerThread / kpackPerThread;

  int64_t dataPerThread = kPerThread * dPerThread;

  TopDownTMBuilder splitIter(b, {"iter"}, {dataPerThread});
  if (vectorDim == GemmDimension::K)
    splitIter.merge({dName, "k", "kpack_thread"}, {0, 1, 2}, "iter",
                    {dPerThread, kOuter, kpackPerThread});
  else
    splitIter.merge({"k", "kpack_thread", dName}, {0, 1, 2}, "iter",
                    {kOuter, kpackPerThread, dPerThread});
  TransformMapAttr splitIterAttr = splitIter.get();

  auto toVector = TopDownTMBuilder::below(splitIter, splitIterAttr);
  toVector.unmerge("raw", 0, {"k", dName, "kpack_thread"},
                   {kOuter, dPerThread, kpackPerThread});
  TransformMapAttr toVectorAttr = toVector.get();
  return b.getArrayAttr({splitIterAttr, toVectorAttr});
}

/// Returns the map from (tid, iter) to indices the vector of values that will
/// be stored into LDS.
static ArrayAttr ldsVectorLayout(OpBuilder &b, Location loc,
                                 int64_t dataPerThread) {
  TopDownTMBuilder ignoreTid(b, {"tid", "iter"}, {1, dataPerThread}, loc);
  ignoreTid.ignore("tid");
  ignoreTid.passThrough({"raw"}, {0}, {"iter"});
  TransformMapAttr ignoreTidAttr = ignoreTid.get();
  return b.getArrayAttr({ignoreTidAttr});
}

static TransformingForOp createGlobalLoadLoop(PatternRewriter &b, Location loc,
                                              Value wrappedMatrix,
                                              ArrayAttr vectorMap,
                                              int64_t dataPerThread,
                                              int64_t vectorLen, Value bid,
                                              Value tid, bool forceUnroll) {
  Value tensor;
  ArrayAttr matrixToTensor;
  std::tie(tensor, matrixToTensor) = untransform(b, wrappedMatrix);

  Type elementType =
      wrappedMatrix.getType().cast<MemRefType>().getElementType();
  Type loadType = vectorTypeOrSelf(elementType, vectorLen);
  Type resultType = vectorTypeOrSelf(elementType, dataPerThread);

  Value resultInit = createZeroConstantOp(b, loc, resultType);
  Value zero = b.createOrFold<arith::ConstantIndexOp>(loc, 0);

  SmallVector<Value, 4> globalStart = {zero, bid, tid, zero};
  SmallVector<Value, 4> vectorStartOuter(4, zero);
  auto outerLoop = b.create<TransformingForOp>(
      loc, ArrayRef<ValueRange>{globalStart, vectorStartOuter},
      ArrayRef<Attribute>{matrixToTensor, b.getArrayAttr({})},
      /*bounds=*/ArrayRef<int64_t>{1, 1, 1, dataPerThread},
      /*strides=*/ArrayRef<int64_t>{1, 1, 1, vectorLen}, forceUnroll,
      /*useIndexDiffs=*/true, resultInit);
  {
    PatternRewriter::InsertionGuard outerGuard(b);
    b.setInsertionPointToEnd(outerLoop.getBody());
    Value loaded = b.create<GlobalLoadOp>(
        loc, loadType, tensor, outerLoop.getValidity(/*domain=*/0),
        outerLoop.getLowerCoords(/*domain=*/0));
    auto innerLoop = b.create<TransformingForOp>(
        loc,
        ArrayRef<ValueRange>{zero,
                             outerLoop.getLowerCoords(/*domain=*/1).back()},
        ArrayRef<Attribute>{b.getArrayAttr({}), vectorMap},
        /*bounds=*/ArrayRef<int64_t>{vectorLen},
        /*strides=*/ArrayRef<int64_t>{1}, forceUnroll, /*useIndexDiffs=*/true,
        outerLoop.getIterArgs()[0]);
    {
      PatternRewriter::InsertionGuard innerGuard(b);
      b.setInsertionPointToEnd(innerLoop.getBody());
      Value loadElem =
          vectorLen == 1
              ? loaded
              : b.create<vector::ExtractElementOp>(
                    loc, loaded, innerLoop.getLowerCoords(/*domain=*/0)[0]);
      Value toYieldInner = dataPerThread == 1
                               ? loadElem
                               : b.create<vector::InsertElementOp>(
                                     loc, loadElem, innerLoop.getIterArgs()[0],
                                     innerLoop.getLowerCoords(/*domain=*/1)[0]);
      b.create<rock::YieldOp>(loc, toYieldInner);
    }
    b.create<rock::YieldOp>(loc, innerLoop.getResult(0));
  }
  return outerLoop;
}

static TransformingForOp
createLdsStoreLoop(PatternRewriter &b, Location loc, Value loaded,
                   ArrayAttr ldsVectorMap, Value wrappedBuffer,
                   int64_t dataPerThread, Value tid, bool forceUnroll) {
  Value rawBuffer;
  ArrayAttr bufferView;
  std::tie(rawBuffer, bufferView) = untransform(b, wrappedBuffer);

  int64_t ldsStoreVectorization =
      getMaxVectorization(bufferView, /*dim=*/1, dataPerThread,
                          rawBuffer.getType().cast<MemRefType>().getShape());
  Type loadedType = loaded.getType();
  Type elementType = loadedType;
  if (auto vectorLoadTy = loadedType.dyn_cast<VectorType>())
    elementType = vectorLoadTy.getElementType();
  Type storeType = vectorTypeOrSelf(elementType, ldsStoreVectorization);

  Value zero = b.createOrFold<ConstantIndexOp>(loc, 0);
  SmallVector<Value, 2> vecCoordInit(2, zero);
  SmallVector<Value, 2> ldsCoordInit = {tid, zero};

  auto loop = b.create<TransformingForOp>(
      loc, ArrayRef<ValueRange>{vecCoordInit, ldsCoordInit},
      ArrayRef<Attribute>{ldsVectorMap, bufferView},
      /*bounds=*/ArrayRef<int64_t>{1, dataPerThread},
      /*strides=*/ArrayRef<int64_t>{1, ldsStoreVectorization}, forceUnroll,
      /*useIndexDiffs=*/true);
  {
    PatternRewriter::InsertionGuard guard(b);
    b.setInsertionPointToStart(loop.getBody());
    Value toStore =
        dataPerThread == 1
            ? loaded
            : b.create<ExtractSliceOp>(loc, storeType, loaded,
                                       loop.getLowerCoords(/*domain=*/0)[0]);
    b.create<InBoundsStoreOp>(loc, toStore, rawBuffer,
                              loop.getLowerCoords(/*domain=*/1));
  }
  return loop;
}

//===----------------------------------------------------------------------===//
// GridwiseGemm lowering.
//===----------------------------------------------------------------------===//

/// Utility function for constructing a subview that slices a buffer as a
/// TransformOp
static Value sliceBufferSubview(OpBuilder &b, Location loc, Value buffer,
                                int64_t start, int64_t length) {
  auto bufferType = buffer.getType().cast<MemRefType>();
  assert(bufferType.getRank() == 1 && "Can't slice multidimensional buffer");
  ArrayRef<int64_t> shape = bufferType.getShape();

  int64_t end = start + length;
  BottomUpTMBuilder transform(b, {"buffer"}, shape, loc);
  transform.slice({"slice"}, {"buffer"}, {start}, {end});

  TransformMapAttr transformAttr = transform.get();
  Value subview = b.create<TransformOp>(loc, buffer, transformAttr);
  return subview;
}

namespace {
struct GridwiseGemmRewritePattern : public OpRewritePattern<GridwiseGemmOp> {
  using OpRewritePattern<GridwiseGemmOp>::OpRewritePattern;

  LogicalResult computeLDSBlockSizes(GridwiseGemmOp op, int64_t &a_block_space,
                                     int64_t &b_block_space,
                                     int64_t &block_space,
                                     int64_t kpack = 1) const {
    GeneralGemmParamsAttr tuningParams = op.getParams();
    int64_t ThreadGemmAThreadCopySrcDataPerRead_M =
        tuningParams.getMPerThread();
    int64_t ThreadGemmBThreadCopySrcDataPerRead_N =
        tuningParams.getNPerThread();

    int64_t max_lds_align =
        math_util::lcm(ThreadGemmAThreadCopySrcDataPerRead_M,
                       ThreadGemmBThreadCopySrcDataPerRead_N);

    int64_t kPerBlock = tuningParams.getKPerBlock();
    int64_t mPerBlock = tuningParams.getMPerBlock();
    int64_t nPerBlock = tuningParams.getNPerBlock();

    int64_t alignedNperBlock =
        max_lds_align *
        math_util::integer_divide_ceil<int64_t>(nPerBlock, max_lds_align);

    // A matrix in LDS memory, dst of blockwise copy
    //   be careful of LDS alignment
    // Original C++ logic:
    // constexpr auto a_k_m_block_desc = make_native_tensor_descriptor_aligned(
    //    Sequence<kPerBlock, mPerBlock>{}, Number<max_lds_align>{});
    // constexpr index_t a_block_space =
    //    math_util::integer_least_multiple(a_k_m_block_desc.GetElementSpace(),
    //    max_lds_align);
    int64_t alignedMperBlock =
        max_lds_align *
        math_util::integer_divide_ceil<int64_t>(mPerBlock, max_lds_align);
    a_block_space = math_util::integer_least_multiple(
                        kPerBlock * alignedMperBlock, max_lds_align) *
                    kpack;

    // B matrix in LDS memory, dst of blockwise copy
    //   be careful of LDS alignment
    // Original C++ logic:
    // constexpr auto b_k_n_block_desc = make_native_tensor_descriptor_aligned(
    //    Sequence<kPerBlock, nPerBlock>{}, Number<max_lds_align>{});
    // constexpr index_t b_block_space =
    //    math_util::integer_least_multiple(b_k_n_block_desc.GetElementSpace(),
    //    max_lds_align);
    b_block_space = math_util::integer_least_multiple(
                        kPerBlock * alignedNperBlock, max_lds_align) *
                    kpack;

    block_space = a_block_space + b_block_space;

    LLVM_DEBUG(llvm::dbgs() << "a_block_space: " << a_block_space << "\n");
    LLVM_DEBUG(llvm::dbgs() << "b_block_space: " << b_block_space << "\n");
    LLVM_DEBUG(llvm::dbgs() << "double_block_space: " << block_space << "\n\n");

    // TODO: adjust for data type and device
    if (block_space * sizeof(float) > 64 * 1024)
      return failure();

    return success();
  }

  LogicalResult matchAndRewrite(GridwiseGemmOp op,
                                PatternRewriter &b) const override {
    Location loc = op.getLoc();

    // Obtain data type.
    Type elementType = op.getB().getType().getElementType();
    Type destType = op.getC().getType().getElementType();
    Type accumulatorType = obtainAccumulatorType(b, elementType, destType);

    // Prepare some useful constants.
    Value zeroConstantFloatOp = createZeroConstantOp(b, loc, accumulatorType);
    auto zeroConstantOp = b.create<ConstantIndexOp>(loc, 0);

    ArrayRef<int64_t> aShape, bShape, cShape;
    aShape = op.getA().getType().getShape();
    bShape = op.getB().getType().getShape();
    cShape = op.getC().getType().getShape();
    // Obtain critical matrix dimensions.
    int64_t G = aShape[0];
    int64_t K = aShape[1];
    int64_t M = aShape[2];
    int64_t N = bShape[2];

    if (bShape[0] != G || cShape[0] != G) {
      return op.emitOpError("Mismatched G dimensions in matrix multiply;")
             << " A[0] = " << G << " b[0] = " << bShape[0]
             << " C[0] = " << cShape[0];
    }
    if (cShape[1] != M) {
      return op.emitOpError("Mismatched M dimensions in matrix multiply:")
             << " A[2] = " << M << " C[1] = " << cShape[1];
    }
    if (bShape[1] != K) {
      return op.emitOpError("Mismatched K dimensions in matrix multiply:")
             << " A[1] = " << K << " B[1] = " << bShape[1];
    }

    if (cShape[2] != N) {
      return op.emitOpError("Mismatched N dimensions in matrix multiply:")
             << " B[2] = " << N << " C[2] = " << cShape[2];
    }

    // Obtain critical tuning parameters.
    uint32_t gridSize = op.getGridSize();
    GeneralGemmParamsAttr tuningParams = op.getParams();
    int64_t kpack = tuningParams.getKpack();
    // TODO: kPerBlock, as defined in parameter selection etc,
    // is in units of kPack, not individual k. This should be changed
    // at some future point, but it'll be worked around for now.
    uint32_t blockSize = tuningParams.getBlockSize();
    int64_t kpacksPerBlock = tuningParams.getKPerBlock();
    int64_t mPerBlock = tuningParams.getMPerBlock();
    int64_t nPerBlock = tuningParams.getNPerBlock();
    int64_t mPerThread = tuningParams.getMPerThread();
    int64_t nPerThread = tuningParams.getNPerThread();

    GeneralGemmBlockStructure blockStructure =
        *deriveGeneralGemmBlockStructure(blockSize);
    int64_t mThreadsPerCuwave = blockStructure.mThreadsPerCuwave;
    int64_t nThreadsPerCuwave = blockStructure.nThreadsPerCuwave;
    int64_t mCuwavesPerBlock = blockStructure.mCuwavesPerBlock;
    int64_t nCuwavesPerBlock = blockStructure.nCuwavesPerBlock;

    int64_t kPerBlock = kpacksPerBlock * kpack;

    bool useIndexDiffs = true;

    int64_t mBlocks = M / mPerBlock;
    int64_t nBlocks = N / nPerBlock;

    LLVM_DEBUG(llvm::dbgs() << "\ngridwise_gemm op:\n");
    LLVM_DEBUG(op.print(llvm::dbgs()));
    LLVM_DEBUG(llvm::dbgs() << "\n");

    LLVM_DEBUG(llvm::dbgs()
               << "M: " << M << "\n"
               << "N: " << N << "\n"
               << "K: " << K << "\n"
               << "G: " << G << "\n"
               << "blockSize: " << blockSize << "\n"
               << "mPerBlock: " << mPerBlock << "\n"
               << "mBlocks = M / mPerBlock: " << mBlocks << "\n"
               << "nPerBlock: " << nPerBlock << "\n"
               << "nBlocks = N / nPerBlock: " << nBlocks << "\n"
               << "kPerBlock: " << kPerBlock << "\n"
               << "kpack: " << kpack << "\n"
               << "mPerThread: " << mPerThread << "\n"
               << "nPerThread: " << nPerThread << "\n"
               << "mThreadsPerCuwave: " << mThreadsPerCuwave << "\n"
               << "mCuwavesPerBlock: " << mCuwavesPerBlock << "\n"
               << "nThreadsPerCuwave: " << nThreadsPerCuwave << "\n"
               << "nCuwavesPerBlock: " << nCuwavesPerBlock << "\n");

    // Compute required LDS sizes.
    int64_t ldsBlockASize, ldsBlockBSize, ldsBlockSize;
    LogicalResult res = computeLDSBlockSizes(op, ldsBlockASize, ldsBlockBSize,
                                             ldsBlockSize, kpack);
    LLVM_DEBUG(llvm::dbgs() << "LDS block size:" << ldsBlockASize << " "
                            << ldsBlockBSize << " " << ldsBlockSize << "\n");
    if (res.failed())
      return failure();

    // Allocate LDS.
    auto ldsMemRefType =
        MemRefType::get({ldsBlockSize}, elementType, {},
                        gpu::GPUDialect::getWorkgroupAddressSpace());
    auto ldsGpuAllocOp = b.create<GpuAllocOp>(loc, ldsMemRefType);

    // Subviews for matrix A tile in LDS buffer.
    int64_t ldsBlockAOffset = 0;
    auto ldsBlockASubviewOp = sliceBufferSubview(
        b, loc, ldsGpuAllocOp, ldsBlockAOffset, ldsBlockASize);
    Value ldsMatrixASubviewOp =
        reshapeBuffer(b, loc, ldsBlockASubviewOp, {"k", "m", "kpack"},
                      {kpacksPerBlock, mPerBlock, kpack});
    // Subviews for matrix B tile in LDS buffer.
    int64_t ldsBlockBOffset = ldsBlockASize;
    auto ldsBlockBSubviewOp = sliceBufferSubview(
        b, loc, ldsGpuAllocOp, ldsBlockBOffset, ldsBlockBSize);
    Value ldsMatrixBSubviewOp =
        reshapeBuffer(b, loc, ldsBlockBSubviewOp, {"k", "n", "kpack"},
                      {kpacksPerBlock, nPerBlock, kpack});

    // Alloc for Matrix C on registers.
    // Compute register size from attributes.

    int64_t gemmMRepeat =
        mPerBlock / (mPerThread * mThreadsPerCuwave * mCuwavesPerBlock);
    int64_t gemmNRepeat =
        nPerBlock / (nPerThread * nThreadsPerCuwave * nCuwavesPerBlock);

    LLVM_DEBUG(llvm::dbgs() << "GemmMRepeat: " << gemmMRepeat << "\n");
    LLVM_DEBUG(llvm::dbgs() << "GemmNRepeat: " << gemmNRepeat << "\n");

    int64_t threadCNumM = gemmMRepeat * mPerThread;
    int64_t threadCNumN = gemmNRepeat * nPerThread;
    int64_t threadCNumRegisters = threadCNumM * threadCNumN;
    auto threadCRegisterMemRefType =
        MemRefType::get({threadCNumRegisters}, accumulatorType, {},
                        gpu::GPUDialect::getPrivateAddressSpace());
    Value registerMatrixCAllocOp =
        b.create<GpuAllocOp>(loc, threadCRegisterMemRefType);
    Value registerMatrixCViewOp = reshapeBuffer(
        b, loc, registerMatrixCAllocOp, {"m", "n"}, {threadCNumM, threadCNumN});

    // Zero init Matrix C on registers.
    b.create<FillOp>(loc, registerMatrixCAllocOp, zeroConstantFloatOp);

    // Get current workgroup ID.
    auto bid = b.create<WorkgroupIdOp>(loc, b.getIndexType());
    // Get current workitem ID.
    auto tid = b.create<WorkitemIdOp>(loc, b.getIndexType());

    SmallVector<StringRef, 3> bidGridOrder = {"g_block", "m_block", "n_block"};
    SmallVector<int64_t, 3> bidGridLengths = {G, mBlocks, nBlocks};

    int64_t aCopyPerThread = (kPerBlock * mPerBlock) / blockSize;
    int64_t bCopyPerThread = (kPerBlock * nPerBlock) / blockSize;
    if (aCopyPerThread == 0 || bCopyPerThread == 0) {
      return emitError(loc) << "Block size too large, rejecting as invalid.\n";
    }

    GemmDimension vectorTiebreaker =
        (kpack > 1) ? GemmDimension::K : GemmDimension::MorN;
    int64_t aVectorLen, bVectorLen;
    GemmDimension aVectorDim, bVectorDim;
    std::tie(aVectorDim, aVectorLen) = bestVectorization(
        b, op.getA(), aCopyPerThread, vectorTiebreaker, kPerBlock, mPerBlock);
    std::tie(bVectorDim, bVectorLen) = bestVectorization(
        b, op.getB(), bCopyPerThread, vectorTiebreaker, kPerBlock, nPerBlock);

    LLVM_DEBUG(llvm::dbgs()
               << "aCopyPerThread: " << aCopyPerThread << "\n"
               << "bCopyPerThread: " << bCopyPerThread << "\n"
               << "aVectorDim: " << aVectorDim << "\n"
               << "aVectorLen: " << aVectorLen << "\n"
               << "bVectorDim: " << bVectorDim << "\n"
               << "bVectorLen: " << bVectorLen << "\n"
               << "vectorTiebreaker: " << vectorTiebreaker << "\n");

    auto maybeCopyAPerThread = computeCopyPerThread(
        aVectorDim, aVectorLen, aCopyPerThread, kPerBlock, mPerBlock, loc);
    if (failed(maybeCopyAPerThread))
      return maybeCopyAPerThread;
    int64_t aCopyKPerThread = (*maybeCopyAPerThread).first;
    int64_t copyMPerThread = (*maybeCopyAPerThread).second;

    auto maybeCopyBPerThread = computeCopyPerThread(
        bVectorDim, bVectorLen, bCopyPerThread, kPerBlock, nPerBlock, loc);
    if (failed(maybeCopyBPerThread))
      return maybeCopyBPerThread;
    int64_t bCopyKPerThread = (*maybeCopyBPerThread).first;
    int64_t copyNPerThread = (*maybeCopyBPerThread).second;

    FailureOr<Value> maybeWrappedA = wrapMatrixForGlobalLoad(
        b, loc, op.getA(), "m", bidGridOrder, bidGridLengths, gridSize,
        blockSize, kPerBlock, mPerBlock, aCopyKPerThread, copyMPerThread,
        aVectorDim);
    if (failed(maybeWrappedA))
      return maybeWrappedA;
    FailureOr<Value> maybeWrappedB = wrapMatrixForGlobalLoad(
        b, loc, op.getB(), "n", bidGridOrder, bidGridLengths, gridSize,
        blockSize, kPerBlock, nPerBlock, bCopyKPerThread, copyNPerThread,
        bVectorDim);
    if (failed(maybeWrappedB))
      return maybeWrappedB;
    Value wrappedA = std::move(*maybeWrappedA),
          wrappedB = std::move(*maybeWrappedB);

    ArrayAttr aVectorGlobalMap = globalVectorLayout(
        b, loc, "m", aCopyKPerThread, copyMPerThread, kpack, aVectorDim);
    ArrayAttr bVectorGlobalMap = globalVectorLayout(
        b, loc, "n", bCopyKPerThread, copyNPerThread, kpack, bVectorDim);

    TransformingForOp blockwiseLoadA =
        createGlobalLoadLoop(b, loc, wrappedA, aVectorGlobalMap, aCopyPerThread,
                             aVectorLen, bid, tid, true);
    TransformingForOp blockwiseLoadB =
        createGlobalLoadLoop(b, loc, wrappedB, bVectorGlobalMap, bCopyPerThread,
                             bVectorLen, bid, tid, true);

    ArrayAttr aVectorLdsMap = ldsVectorLayout(b, loc, aCopyPerThread);
    ArrayAttr bVectorLdsMap = ldsVectorLayout(b, loc, bCopyPerThread);

    FailureOr<Value> maybeWrappedLdsA = wrapLDSBufferForStore(
        b, loc, ldsMatrixASubviewOp, "m", aCopyKPerThread, copyMPerThread);
    if (failed(maybeWrappedLdsA))
      return maybeWrappedLdsA;
    FailureOr<Value> maybeWrappedLdsB = wrapLDSBufferForStore(
        b, loc, ldsMatrixBSubviewOp, "n", bCopyKPerThread, copyNPerThread);
    if (failed(maybeWrappedLdsB))
      return maybeWrappedLdsB;
    Value wrappedLdsA = std::move(*maybeWrappedLdsA),
          wrappedLdsB = std::move(*maybeWrappedLdsB);

    TransformingForOp blockwiseStoreA =
        createLdsStoreLoop(b, loc, blockwiseLoadA.getResult(0), aVectorLdsMap,
                           wrappedLdsA, aCopyPerThread, tid, true);
    TransformingForOp blockwiseStoreB =
        createLdsStoreLoop(b, loc, blockwiseLoadB.getResult(0), bVectorLdsMap,
                           wrappedLdsB, bCopyPerThread, tid, true);

    // Emit loop.
    int64_t nIterations = K / kPerBlock;
    BlockwiseGemmOp blockwiseGemmOp;
    // Start at 1 to make it clearer we have performed software pipelining.
    auto loopOp = b.create<AffineForOp>(loc, 1, nIterations, 1);
    {
      // inside the loop.
      PatternRewriter::InsertionGuard guard(b);
      b.setInsertionPointToStart(loopOp.getBody());

      // We don't update in the clone becasue we might accidentally replace
      // other zeroes.
      Value iv = loopOp.getInductionVar();
      BlockAndValueMapping loadAUpdates, loadBUpdates;
      auto blockwiseLoadAClone = cast<TransformingForOp>(
          b.clone(*blockwiseLoadA.getOperation(), loadAUpdates));
      blockwiseLoadAClone.setOperand(
          blockwiseLoadAClone.getUpperInits(/*domain=*/0)
              .getBeginOperandIndex(),
          iv);

      auto blockwiseLoadBClone = cast<TransformingForOp>(
          b.clone(*blockwiseLoadB.getOperation(), loadBUpdates));
      blockwiseLoadBClone.setOperand(
          blockwiseLoadBClone.getUpperInits(/*domain=*/0)
              .getBeginOperandIndex(),
          iv);

      // LDS barrier.
      b.create<LDSBarrierOp>(loc);

      // Emit blockwise GEMM.
      blockwiseGemmOp = b.create<BlockwiseGemmOp>(
          loc, ldsMatrixASubviewOp, ldsMatrixBSubviewOp, registerMatrixCViewOp,
          op.getParamsAttr());

      // LDS barrier.
      // This barrier prevents halo part of outputs having weird values.
      b.create<LDSBarrierOp>(loc);

      // Emit blockwise stores
      BlockAndValueMapping storeAUpdates, storeBUpdates;
      storeAUpdates.map(blockwiseLoadA.getResult(0),
                        blockwiseLoadAClone.getResult(0));
      storeBUpdates.map(blockwiseLoadB.getResult(0),
                        blockwiseLoadBClone.getResult(0));
      b.clone(*blockwiseStoreA.getOperation(), storeAUpdates);
      b.clone(*blockwiseStoreB.getOperation(), storeBUpdates);
    }
    // outside the loop.

    // LDS barrier.
    b.create<LDSBarrierOp>(loc);

    // Emit blockwise GEMM for the loop tail.
    BlockAndValueMapping tailGemmCloneMap;
    b.clone(*blockwiseGemmOp, tailGemmCloneMap);

    // Apparently, the canonicalizer doesn't get rid of empty loops without
    // results properly, remove them ourselves.
    if (nIterations <= 1)
      b.eraseOp(loopOp);

    // Threadwise copy from register (naive tensor) to global (generic tensor).
    TopDownTMBuilder splitMemoryCoords(
        b, {"bid", "tid", "iter"}, {gridSize, blockSize, threadCNumRegisters},
        loc);
    splitMemoryCoords.merge({"g", "m_block", "n_block"}, {0, 1, 2}, "bid",
                            {G, mBlocks, nBlocks});
    splitMemoryCoords.merge({"m_cuwaves", "n_cuwaves", "m_cuwave", "n_cuwave"},
                            {3, 4, 5, 6}, "tid",
                            {mCuwavesPerBlock, nCuwavesPerBlock,
                             mThreadsPerCuwave, nThreadsPerCuwave});
    splitMemoryCoords.merge({"m_repeat", "m_thread", "n_repeat", "n_thread"},
                            {7, 8, 9, 10}, "iter",
                            {gemmMRepeat, mPerThread, gemmNRepeat, nPerThread});
    TransformMapAttr splitMemoryCoordsAttr = splitMemoryCoords.get();

    auto toMatrixC =
        TopDownTMBuilder::below(splitMemoryCoords, splitMemoryCoordsAttr);
    toMatrixC.passThrough({"gemmG"}, {0}, {"g"});
    toMatrixC.unmerge(
        "gemmM", 1,
        {"m_block", "m_repeat", "m_cuwaves", "m_cuwave", "m_thread"},
        {M / mPerBlock, gemmMRepeat, mCuwavesPerBlock, mThreadsPerCuwave,
         mPerThread});
    toMatrixC.unmerge(
        "gemmN", 2,
        {"n_block", "n_repeat", "n_cuwaves", "n_cuwave", "n_thread"},
        {N / nPerBlock, gemmNRepeat, nCuwavesPerBlock, nThreadsPerCuwave,
         nPerThread});

    TransformMapAttr toMatrixCAttr = toMatrixC.get();

    Value registerC = registerMatrixCAllocOp;
    // If we need to type-convert the accumulator (currently this is only
    // fp32->f16) then we must do so before the writeback loop in which fusion
    // takes places at this time, since the fusion pass as currently written
    // can't interceps the type conversions.
    if (destType != accumulatorType) {
      auto convertedCType =
          threadCRegisterMemRefType.clone(destType).cast<MemRefType>();
      Value convertedC = b.create<rock::GpuAllocOp>(loc, convertedCType);
      auto convertLoop = b.create<TransformingForOp>(
          loc, ArrayRef<ValueRange>{{zeroConstantOp}},
          ArrayRef<Attribute>{b.getArrayAttr({})},
          /*bounds=*/convertedCType.getShape(), /*strides=*/llvm::None,
          /*useIndexDiffs=*/true, /*forceUnroll=*/true);
      {
        OpBuilder::InsertionGuard guard(b);
        b.setInsertionPointToStart(convertLoop.getBody());
        Value coord = convertLoop.getLowerCoords(/*domain=*/0)[0];
        Value loaded =
            b.create<InBoundsLoadOp>(loc, accumulatorType, registerC, coord);
        Value cast = createTypeConversionOp(b, loc, loaded, destType);
        b.create<InBoundsStoreOp>(loc, cast, convertedC, coord);
      }
      registerC = convertedC;
    }

    ArrayAttr idToMatrixCMaps =
        b.getArrayAttr({splitMemoryCoordsAttr, toMatrixCAttr});

    b.create<ThreadwiseWriteAllOp>(loc, registerC, op.getC(), idToMatrixCMaps,
                                   StoreMethod::Set,
                                   /*forceUnroll=*/true, useIndexDiffs);
    b.eraseOp(op);

    return success();
  }
};

//===----------------------------------------------------------------------===//
// GridwiseGemmV2 lowering.
//===----------------------------------------------------------------------===//

struct GridwiseGemmV2RewritePattern
    : public OpRewritePattern<GridwiseGemmV2Op> {
  using OpRewritePattern<GridwiseGemmV2Op>::OpRewritePattern;

  LogicalResult computeLDSBlockSizes(GridwiseGemmV2Op op,
                                     int64_t &a_block_space,
                                     int64_t &b_block_space,
                                     int64_t &total_block_space,
                                     int64_t kpack = 1) const {
    int64_t max_lds_align = 1;

    XdlopsGemmParamsAttr tuningParams = op.getParams();
    int64_t kPerBlock = tuningParams.getKPerBlock();
    int64_t mPerBlock = tuningParams.getMPerBlock();
    int64_t nPerBlock = tuningParams.getNPerBlock();

    int64_t alignedNperBlock =
        max_lds_align *
        math_util::integer_divide_ceil<int64_t>(nPerBlock, max_lds_align);

    // A matrix in LDS memory, dst of blockwise copy
    int64_t alignedMperBlock =
        max_lds_align *
        math_util::integer_divide_ceil<int64_t>(mPerBlock, max_lds_align);

    LLVM_DEBUG(llvm::dbgs() << "mPerBlock : " << mPerBlock << "\n");
    LLVM_DEBUG(llvm::dbgs() << "nPerBlock : " << nPerBlock << "\n");
    LLVM_DEBUG(llvm::dbgs() << "max_lds_align : " << max_lds_align << "\n");
    LLVM_DEBUG(llvm::dbgs()
               << "alignedMperBlock : " << alignedMperBlock << "\n");
    LLVM_DEBUG(llvm::dbgs()
               << "alignedNperBlock : " << alignedNperBlock << "\n");

    a_block_space = math_util::integer_least_multiple(
                        kPerBlock * alignedMperBlock, max_lds_align) *
                    kpack;

    // B matrix in LDS memory, dst of blockwise copy
    b_block_space = math_util::integer_least_multiple(
                        kPerBlock * alignedNperBlock, max_lds_align) *
                    kpack;

    total_block_space = a_block_space + b_block_space;

    LLVM_DEBUG(llvm::dbgs() << "a_block_space: " << a_block_space << "\n");
    LLVM_DEBUG(llvm::dbgs() << "b_block_space: " << b_block_space << "\n");
    LLVM_DEBUG(llvm::dbgs()
               << "total_block_space: " << total_block_space << "\n\n");

    // TODO: adjust for data type and device
    if (total_block_space * sizeof(float) > 64 * 1024)
      return failure();

    return success();
  }

  LogicalResult matchAndRewrite(GridwiseGemmV2Op op,
                                PatternRewriter &b) const override {
    auto loc = op.getLoc();

    // Obtain data type.
    auto elementType = op.getB().getType().getElementType();

    // Prepare some useful constants.
    Value zeroConstantOp = b.create<ConstantIndexOp>(loc, 0);

    Value matA = op.getA();
    Value matB = op.getB();

    // Obtain critical matrix dimensions.
    ArrayRef<int64_t> aShape, bShape, cShape;
    aShape = op.getA().getType().getShape();
    bShape = op.getB().getType().getShape();
    cShape = op.getC().getType().getShape();
    // Obtain critical matrix dimensions.
    int64_t G = aShape[0];
    int64_t K = aShape[1];
    int64_t M = aShape[2];
    int64_t N = bShape[2];

    // Obtain critical tuning parameters.
    uint32_t blockSize = op.getBlockSize();
    uint32_t gridSize = op.getGridSize();
    XdlopsGemmParamsAttr tuningParams = op.getParams();
    int64_t kpack = tuningParams.getKpack();
    // TODO: kPerBlock, as defined in parameter selection etc,
    // is in units of kPack, not individual k. This should be changed
    // at some future point, but it'll be worked around for now.
    int64_t kpacksPerBlock = tuningParams.getKPerBlock();
    int64_t mPerBlock = tuningParams.getMPerBlock();
    int64_t nPerBlock = tuningParams.getNPerBlock();
    int64_t mBlocks = M / mPerBlock;
    int64_t nBlocks = N / nPerBlock;
    bool forceUnroll = tuningParams.getForceUnroll();

    int64_t kPerBlock = kpacksPerBlock * kpack;

    int64_t aVectorLen = 0;
    int64_t bVectorLen = 0;
    GemmDimension aVectorDim;
    GemmDimension bVectorDim;

    SmallVector<StringRef, 3> bidGridOrder = {"g_block", "m_block", "n_block"};
    SmallVector<int64_t, 3> bidGridLengths = {G, mBlocks, nBlocks};

    int64_t aCopyPerThread = (kPerBlock * mPerBlock) / blockSize;
    int64_t bCopyPerThread = (kPerBlock * nPerBlock) / blockSize;
    if (aCopyPerThread == 0 || bCopyPerThread == 0) {
      return emitError(loc) << "Block size too large, rejecting as invalid.\n";
    }

    GemmDimension vectorTiebreaker =
        (kpack > 1) ? GemmDimension::K : GemmDimension::MorN;
    std::tie(aVectorDim, aVectorLen) = bestVectorization(
        b, matA, aCopyPerThread, vectorTiebreaker, kPerBlock, mPerBlock);
    std::tie(bVectorDim, bVectorLen) = bestVectorization(
        b, matB, bCopyPerThread, vectorTiebreaker, kPerBlock, nPerBlock);

    LLVM_DEBUG(llvm::dbgs()
               << "gridSize: " << gridSize << "\n"
               << "blockSize: " << blockSize << "\n"
               << "aCopyPerThread: " << aCopyPerThread << "\n"
               << "bCopyPerThread: " << bCopyPerThread << "\n"
               << "aVectorDim: " << aVectorDim << "\n"
               << "aVectorLen: " << aVectorLen << "\n"
               << "bVectorDim: " << bVectorDim << "\n"
               << "bVectorLen: " << bVectorLen << "\n"
               << "vectorTiebreaker: " << vectorTiebreaker << "\n");

    auto maybeCopyAPerThread = computeCopyPerThread(
        aVectorDim, aVectorLen, aCopyPerThread, kPerBlock, mPerBlock, loc);
    if (failed(maybeCopyAPerThread))
      return maybeCopyAPerThread;
    int64_t aCopyKPerThread = (*maybeCopyAPerThread).first;
    int64_t copyMPerThread = (*maybeCopyAPerThread).second;

    auto maybeCopyBPerThread = computeCopyPerThread(
        bVectorDim, bVectorLen, bCopyPerThread, kPerBlock, nPerBlock, loc);
    if (failed(maybeCopyBPerThread))
      return maybeCopyBPerThread;
    int64_t bCopyKPerThread = (*maybeCopyBPerThread).first;
    int64_t copyNPerThread = (*maybeCopyBPerThread).second;

    LLVM_DEBUG(llvm::dbgs() << "kPerBlock: " << kPerBlock << "\n"
                            << "mPerBlock: " << mPerBlock << "\n"
                            << "nPerBlock: " << nPerBlock << "\n"
                            << "aCopyKPerThread: " << aCopyKPerThread << "\n"
                            << "bCopyKPerThread: " << bCopyKPerThread << "\n"
                            << "copyMPerThread: " << copyMPerThread << "\n"
                            << "copyNPerThread: " << copyNPerThread << "\n");

    FailureOr<Value> maybeWrappedA = wrapMatrixForGlobalLoad(
        b, loc, op.getA(), "m", bidGridOrder, bidGridLengths, gridSize,
        blockSize, kPerBlock, mPerBlock, aCopyKPerThread, copyMPerThread,
        aVectorDim);
    if (failed(maybeWrappedA))
      return maybeWrappedA;
    FailureOr<Value> maybeWrappedB = wrapMatrixForGlobalLoad(
        b, loc, op.getB(), "n", bidGridOrder, bidGridLengths, gridSize,
        blockSize, kPerBlock, nPerBlock, bCopyKPerThread, copyNPerThread,
        bVectorDim);
    if (failed(maybeWrappedB))
      return maybeWrappedB;
    Value wrappedA = std::move(*maybeWrappedA),
          wrappedB = std::move(*maybeWrappedB);

    ArrayAttr aVectorGlobalMap = globalVectorLayout(
        b, loc, "m", aCopyKPerThread, copyMPerThread, kpack, aVectorDim);
    ArrayAttr bVectorGlobalMap = globalVectorLayout(
        b, loc, "n", bCopyKPerThread, copyNPerThread, kpack, bVectorDim);

    // Get current workgroup ID.
    auto bid = b.create<WorkgroupIdOp>(loc, b.getIndexType());
    // Get current workitem ID.
    auto tid = b.create<WorkitemIdOp>(loc, b.getIndexType());

    TransformingForOp blockwiseLoadA =
        createGlobalLoadLoop(b, loc, wrappedA, aVectorGlobalMap, aCopyPerThread,
                             aVectorLen, bid, tid, forceUnroll);
    TransformingForOp blockwiseLoadB =
        createGlobalLoadLoop(b, loc, wrappedB, bVectorGlobalMap, bCopyPerThread,
                             bVectorLen, bid, tid, forceUnroll);

    // Obtain XDLOPS-related attributes.
    int64_t mPerWave = tuningParams.getMPerWave();
    int64_t nPerWave = tuningParams.getNPerWave();
    // int64_t MWaves = mPerBlock / mPerWave;
    int64_t nWaves = nPerBlock / nPerWave;

    auto mPerWaveConstantOp = b.create<ConstantIndexOp>(loc, mPerWave);
    auto nPerWaveConstantOp = b.create<ConstantIndexOp>(loc, nPerWave);
    auto nWavesConstantOp = b.create<ConstantIndexOp>(loc, nWaves);

    constexpr int64_t waveSize = 64;
    auto waveSizeConstantOp = b.create<ConstantIndexOp>(loc, waveSize);

    bool useIndexDiffs = true;

    int64_t gStride = mBlocks * nBlocks;

    LLVM_DEBUG(llvm::dbgs() << "M: " << M << "\n"
                            << "N: " << N << "\n"
                            << "K: " << K << "\n"
                            << "G: " << G << "\n"
                            << "mPerBlock: " << mPerBlock << "\n"
                            << "nPerBlock: " << nPerBlock << "\n"
                            << "kPerBlock: " << kPerBlock << "\n"
                            << "kpack: " << kpack << "\n"
                            << "mBlocks = M / mPerBlock: " << mBlocks << "\n"
                            << "nBlocks = N / nPerBlock: " << nBlocks << "\n"
                            << "mPerWave: " << mPerWave << "\n"
                            << "nPerWave: " << nPerWave << "\n"
                            << "aVectorLen: " << aVectorLen << "\n"
                            << "bVectorLen: " << bVectorLen << "\n"
                            << "aVectorDim: " << aVectorDim << "\n"
                            << "bVectorDim: " << bVectorDim << "\n");

    // Alocate LDS and create subviews.

    // Compute required LDS sizes.
    int64_t ldsBlockASize, ldsBlockBSize, ldsBlockSize;
    LogicalResult res = computeLDSBlockSizes(op, ldsBlockASize, ldsBlockBSize,
                                             ldsBlockSize, kpack);
    LLVM_DEBUG(llvm::dbgs() << "LDS block size:" << ldsBlockASize << " "
                            << ldsBlockBSize << " " << ldsBlockSize << "\n");
    if (res.failed())
      return failure();

    // Allocate LDS.
    auto ldsMemRefType =
        MemRefType::get({ldsBlockSize}, elementType, {},
                        gpu::GPUDialect::getWorkgroupAddressSpace());
    auto ldsGpuAllocOp = b.create<GpuAllocOp>(loc, ldsMemRefType);

    // Subviews for Matrix A.
    int64_t ldsBlockAOffset = 0;

    Value ldsBlockASubviewOp = sliceBufferSubview(
        b, loc, ldsGpuAllocOp, ldsBlockAOffset, ldsBlockASize);

    // Get matrix subviews.
    // Compute matrix A dimension from attributes.
    Value ldsMatrixASubviewOp =
        reshapeBuffer(b, loc, ldsBlockASubviewOp, {"k", "m", "kpack"},
                      {kpacksPerBlock, mPerBlock, kpack});

    // Subviews for Matrix B.
    int64_t ldsBlockBOffset = ldsBlockASize;
    Value ldsBlockBSubviewOp = sliceBufferSubview(
        b, loc, ldsGpuAllocOp, ldsBlockBOffset, ldsBlockBSize);

    // Get matrix subviews.
    // Compute matrix B dimension from attributes.
    Value ldsMatrixBSubviewOp =
        reshapeBuffer(b, loc, ldsBlockBSubviewOp, {"k", "n", "kpack"},
                      {kpacksPerBlock, nPerBlock, kpack});

    ArrayAttr aVectorLdsMap = ldsVectorLayout(b, loc, aCopyPerThread);
    ArrayAttr bVectorLdsMap = ldsVectorLayout(b, loc, bCopyPerThread);

    FailureOr<Value> maybeWrappedLdsA = wrapLDSBufferForStore(
        b, loc, ldsMatrixASubviewOp, "m", aCopyKPerThread, copyMPerThread);
    if (failed(maybeWrappedLdsA))
      return maybeWrappedLdsA;
    FailureOr<Value> maybeWrappedLdsB = wrapLDSBufferForStore(
        b, loc, ldsMatrixBSubviewOp, "n", bCopyKPerThread, copyNPerThread);
    if (failed(maybeWrappedLdsB))
      return maybeWrappedLdsB;
    Value wrappedLdsA = std::move(*maybeWrappedLdsA),
          wrappedLdsB = std::move(*maybeWrappedLdsB);

    TransformingForOp blockwiseStoreA =
        createLdsStoreLoop(b, loc, blockwiseLoadA.getResult(0), aVectorLdsMap,
                           wrappedLdsA, aCopyPerThread, tid, forceUnroll);
    TransformingForOp blockwiseStoreB =
        createLdsStoreLoop(b, loc, blockwiseLoadB.getResult(0), bVectorLdsMap,
                           wrappedLdsB, bCopyPerThread, tid, forceUnroll);

    // -----

    // Mfma instruction group selection.
    auto maybeMfmaInsnGroup =
        MfmaInsnGroup::select(elementType, mPerWave, nPerWave);
    if (failed(maybeMfmaInsnGroup)) {
      return emitError(loc) << "Failed to select xdlops instruction group.\n";
    }
    MfmaInsnGroup mfmaGroup = *maybeMfmaInsnGroup;
    if (!mfmaGroup.isCoherentWithK(kpack, kPerBlock)) {
      return emitError(loc)
             << "Mfma instruction group selection is not compatible with k.\n";
    }

    int64_t mRepeats = mfmaGroup.getMRepeats();
    int64_t nRepeats = mfmaGroup.getNRepeats();
    auto imms = mfmaGroup.getImms();

    int64_t nResultVectors = imms.size() * mRepeats * nRepeats;
    int64_t mPerRepeat = mPerWave / mRepeats;
    int64_t nPerRepeat = nPerWave / nRepeats;

    VectorType vectorType = mfmaGroup.getRetType();
    MfmaInsnAttr mfmaAttr = mfmaGroup.getInsnAttr();

    int64_t m = mfmaAttr.mfmaNonKDim;
    // Note n has the 4x4 => 4x64 behavior that necessitated inputSpansPerMfmaIn
    int64_t n = mfmaAttr.inputSpanLen;

    int64_t rowGroupSize = mfmaAttr.rowGroupSize;
    int64_t rowGroupsPerBlock = mfmaAttr.rowGroupsPerBlock;
    int64_t inputSpanLen = mfmaAttr.inputSpanLen;
    int64_t inputSpansPerMfmaIn = mfmaAttr.inputSpansPerMfmaIn;
    int64_t blocksInOutRegs = mfmaAttr.blocksInOutRegs;

    int64_t blocksPerRepeat = (mPerRepeat * nPerRepeat) / (m * n);
    // -----

    // Logic to setup blockwise_gemm_v2 parameters.
    //
    // Original C++ logic:
    // index_t mMyWaveOffsetA;
    // index_t mMyWaveOffsetB;
    // const index_t waveId   = get_thread_local_1d_id() / WaveSize;
    // const index_t waveId_m = waveId / GemmNWaves;
    // const index_t waveId_n = waveId % GemmNWaves;
    // mMyWaveOffsetA = waveId_m * GemmMPerWave;
    // mMyWaveOffsetB = waveId_n * GemmNPerWave;
    auto waveId = b.create<DivUIOp>(loc, tid, waveSizeConstantOp);
    auto waveId_m = b.create<DivUIOp>(loc, waveId, nWavesConstantOp);
    auto waveId_n = b.create<RemUIOp>(loc, waveId, nWavesConstantOp);

    Value mMyWaveOffsetA, mMyWaveOffsetB;
    mMyWaveOffsetA = b.create<MulIOp>(loc, waveId_m, mPerWaveConstantOp);
    mMyWaveOffsetB = b.create<MulIOp>(loc, waveId_n, nPerWaveConstantOp);

    // Logic to setup buffers for blockwise_gemm_v2.

    bool isKReduction = (blocksInOutRegs == 1) && (inputSpansPerMfmaIn > 1);
    int64_t arrayASize =
        (!isKReduction) ? (kpacksPerBlock * mRepeats)
                        : (kpacksPerBlock / inputSpansPerMfmaIn * mRepeats);
    int64_t arrayBSize =
        (!isKReduction) ? (kpacksPerBlock * nRepeats)
                        : (kpacksPerBlock / inputSpansPerMfmaIn * nRepeats);
    Type arrayAType, arrayBType;
    if (kpack > 1) {
      arrayAType =
          MemRefType::get({arrayASize}, VectorType::get({kpack}, elementType),
                          {}, gpu::GPUDialect::getPrivateAddressSpace());
      arrayBType =
          MemRefType::get({arrayBSize}, VectorType::get({kpack}, elementType),
                          {}, gpu::GPUDialect::getPrivateAddressSpace());
    } else {
      arrayAType = MemRefType::get({arrayASize}, elementType, {},
                                   gpu::GPUDialect::getPrivateAddressSpace());
      arrayBType = MemRefType::get({arrayBSize}, elementType, {},
                                   gpu::GPUDialect::getPrivateAddressSpace());
    }
    auto arrayA = b.create<GpuAllocOp>(loc, arrayAType);
    auto arrayB = b.create<GpuAllocOp>(loc, arrayBType);

    // -----
    // Logic to allocate 0-initialized vectors for C.
    int64_t regCVectorLen = vectorType.getNumElements();
    Type destType = op.getC().getType().getElementType();
    Type accumulatorType = obtainAccumulatorType(b, elementType, destType);
    VectorType accumulatorVectorType =
        vectorType.cloneWith({}, accumulatorType);
    MemRefType regCAllocType = MemRefType::get(
        nResultVectors, accumulatorVectorType, {},
        /*memorySpace=*/gpu::GPUDialect::getPrivateAddressSpace());
    Value regCAllocOp = b.create<rock::GpuAllocOp>(loc, regCAllocType);

    Value zeroConstantCOp = createZeroConstantOp(b, loc, vectorType);
    b.create<FillOp>(loc, regCAllocOp, zeroConstantCOp);

    // Emit loop.
    int64_t nIterations = K / kPerBlock;
    BlockwiseGemmV2Op blockwiseGemmV2Op;
    // Start at 1 to make it clearer we have performed software pipelining.
    auto loopOp = b.create<AffineForOp>(loc, 1, nIterations, 1);
    {
      // inside the loop.
      PatternRewriter::InsertionGuard guard(b);
      b.setInsertionPointToStart(loopOp.getBody());

      // We don't update in the clone becasue we might accidentally replace
      // other zeroes.
      Value iv = loopOp.getInductionVar();
      BlockAndValueMapping loadAUpdates, loadBUpdates;
      auto blockwiseLoadAClone = cast<TransformingForOp>(
          b.clone(*blockwiseLoadA.getOperation(), loadAUpdates));
      blockwiseLoadAClone.setOperand(
          blockwiseLoadAClone.getUpperInits(/*domain=*/0)
              .getBeginOperandIndex(),
          iv);

      auto blockwiseLoadBClone = cast<TransformingForOp>(
          b.clone(*blockwiseLoadB.getOperation(), loadBUpdates));
      blockwiseLoadBClone.setOperand(
          blockwiseLoadBClone.getUpperInits(/*domain=*/0)
              .getBeginOperandIndex(),
          iv);

      // LDS barrier.
      b.create<LDSBarrierOp>(loc);

      // Emit blockwise GEMM.
      blockwiseGemmV2Op = b.create<BlockwiseGemmV2Op>(
          loc, ldsGpuAllocOp, ldsGpuAllocOp, b.getIndexAttr(ldsBlockAOffset),
          b.getIndexAttr(ldsBlockBOffset), mMyWaveOffsetA, mMyWaveOffsetB,
          arrayA, arrayB, regCAllocOp, op.getBlockSizeAttr(),
          op.getParamsAttr());

      // LDS barrier.
      // This barrier prevents halo part of outputs having weird values.
      b.create<LDSBarrierOp>(loc);

      // Emit blockwise stores
      BlockAndValueMapping storeAUpdates, storeBUpdates;
      storeAUpdates.map(blockwiseLoadA.getResult(0),
                        blockwiseLoadAClone.getResult(0));
      storeBUpdates.map(blockwiseLoadB.getResult(0),
                        blockwiseLoadBClone.getResult(0));
      b.clone(*blockwiseStoreA.getOperation(), storeAUpdates);
      b.clone(*blockwiseStoreB.getOperation(), storeBUpdates);
    }
    // outside the loop.

    // Emit loop tail.

    // LDS barrier.
    b.create<LDSBarrierOp>(loc);

    // Emit blockwise GEMM for the loop tail.
    BlockAndValueMapping tailGemmCloneMap;
    auto blockwiseGemmV2TailOp = b.clone(*blockwiseGemmV2Op, tailGemmCloneMap);

    // Apparently, the canonicalizer doesn't get rid of empty loops without
    // results properly, remove them ourselves.
    if (nIterations <= 1)
      b.eraseOp(loopOp);

    // -----

    // Matrix C write out logic.
    const auto &tailResults = blockwiseGemmV2TailOp->getResults();
    int64_t wavesInKernelBlock = blockSize / waveSize;

    int64_t numElements = regCVectorLen * nResultVectors;
    TopDownTMBuilder splitMemoryCoords(b, {"bid", "tid", "item"},
                                       {gridSize, blockSize, numElements}, loc);
    splitMemoryCoords.merge({"g", "m", "n"}, {0, 1, 2}, {"bid"},
                            {gridSize / gStride, gStride / nBlocks, nBlocks});
    splitMemoryCoords.merge(
        {"wave", "m_tid", "n_tid"}, {3, 4, 5}, "tid",
        {wavesInKernelBlock, waveSize / inputSpanLen, inputSpanLen});
    splitMemoryCoords.merge(
        {"i", "j", "vec_group", "vec_item"}, {6, 7, 8, 9}, "item",
        {numElements / (blocksPerRepeat * rowGroupsPerBlock * rowGroupSize),
         blocksPerRepeat, rowGroupsPerBlock, rowGroupSize});
    TransformMapAttr splitMemoryCoordsAttr = splitMemoryCoords.get();

    // "blkMajor" and "blkMinor" are placeholder names because we don't know if
    // they'll be column or row until we check for broadcast-ness.
    auto toRowsAndCols =
        TopDownTMBuilder::below(splitMemoryCoords, splitMemoryCoordsAttr);
    llvm::StringMap<uint32_t> rowsAndColsIdxs = expandNamesInPlace(
        splitMemoryCoords, {{"wave", {"wave_m", "wave_n"}},
                            {"i", {"m_i", "n_i"}},
                            {"j", {"blkMajor", "blkMinor"}}});
    TopDownTMBottomDimsWrapper rowsAndColsWrap(toRowsAndCols, rowsAndColsIdxs);
    rowsAndColsWrap.passThrough({"g", "m", "n"});
    rowsAndColsWrap.merge({"wave_m", "wave_n"}, "wave",
                          {wavesInKernelBlock / nWaves, nWaves});
    rowsAndColsWrap.passThrough({"m_tid", "n_tid"});
    rowsAndColsWrap.merge(
        {"m_i", "n_i"}, "i",
        {splitMemoryCoords.endSize("i") / nRepeats, nRepeats});

    // Here we use the full builder API since we want index and name control
    bool isABroadcast = (nPerRepeat >= mPerRepeat);
    SmallVector<StringRef, 2> rowsFirst = {"blk_row", "blk_col"};
    SmallVector<StringRef, 2> colsFirst = {"blk_col", "blk_row"};
    toRowsAndCols.merge(
        isABroadcast ? rowsFirst : colsFirst,
        {rowsAndColsIdxs["blkMajor"], rowsAndColsIdxs["blkMinor"]}, "j",
        {splitMemoryCoords.endSize("j") / blocksInOutRegs, blocksInOutRegs});
    toRowsAndCols.passThrough(
        {"vec_group", "vec_item"},
        {rowsAndColsIdxs["vec_group"], rowsAndColsIdxs["vec_item"]},
        {"vec_group", "vec_item"});

    TransformMapAttr toRowsAndColsAttr = toRowsAndCols.get();

    auto toMatrixC = TopDownTMBuilder::below(toRowsAndCols, toRowsAndColsAttr);
    toMatrixC.passThrough({"gemmG"}, {0}, {"g"});

    toMatrixC.embed(
        "gemmM", 1, M,
        {"m", "wave_m", "m_tid", "m_i", "blk_row", "vec_group", "vec_item"},
        {mPerBlock, mPerWave, rowGroupSize, mPerRepeat, m,
         inputSpansPerMfmaIn * rowGroupSize, 1});
    toMatrixC.embed("gemmN", 2, N, {"n", "wave_n", "n_i", "blk_col", "n_tid"},
                    {nPerBlock, nPerWave, nPerRepeat, n, 1});
    TransformMapAttr toMatrixCAttr = toMatrixC.get();

    ArrayAttr idToMatrixCMaps = b.getArrayAttr(
        {splitMemoryCoordsAttr, toRowsAndColsAttr, toMatrixCAttr});
    // We compute the full map chain here in order to determine if we should
    // apply swizzles. The final vectorization computation for the store loop
    // will happen later. However, between now and then, the sequence of maps
    // from the matrix output to the underlying buffer must not change, but the
    // nature of said buffer can.
    Value tensorC;
    ArrayAttr idToTensorCMaps;
    std::tie(tensorC, idToTensorCMaps) =
        untransform(b, op.getC(), idToMatrixCMaps);

    constexpr int64_t swizzleGroup = 4;
    ArrayRef<int64_t> tensorCShape =
        tensorC.getType().cast<MemRefType>().getShape();
    int64_t tensorCDataPerCopy = getMaxVectorization(idToTensorCMaps, /*dim=*/2,
                                                     numElements, tensorCShape);
    int64_t threadsWithConsecutiveElems = getMaxVectorization(
        idToTensorCMaps, /*dim=*/1, swizzleGroup, tensorCShape);
    bool enableOutSwizzles = (tensorCDataPerCopy == 1) &&
                             (threadsWithConsecutiveElems == swizzleGroup);
    if (enableOutSwizzles) {
      // Add the coordinate transformations that reflect the transpose we'll be
      // doing in the emitted kernel.
      tensorCDataPerCopy = threadsWithConsecutiveElems;
      auto indexSplit = TopDownTMBuilder(
          b, {"bid", "tid", "iter"}, {gridSize, blockSize, numElements}, loc);
      indexSplit.passThrough("bid");
      indexSplit.merge({"tid_group", "tid_item"}, {1, 2}, "tid",
                       {blockSize / 4, 4});
      indexSplit.merge({"vec_group", "vec_item"}, {3, 4}, "iter",
                       {numElements / 4, 4});
      TransformMapAttr indexSplitAttr = indexSplit.get();

      // Note that we switch the positions of tid_item and vec_item when
      // recombining the coordinates.
      auto indexCombine = TopDownTMBuilder::below(indexSplit, indexSplitAttr);
      indexCombine.passThrough("bid");
      indexCombine.embed("tid", 1, blockSize, {"tid_group", "vec_item"},
                         {4, 1});
      indexCombine.embed("iter", 2, numElements, {"vec_group", "tid_item"},
                         {4, 1});
      TransformMapAttr indexCombineAttr = indexCombine.get();

      SmallVector<Attribute, 8> newTransforms = {indexSplitAttr,
                                                 indexCombineAttr};
      llvm::copy(idToMatrixCMaps, std::back_inserter(newTransforms));
      idToMatrixCMaps = b.getArrayAttr(newTransforms);
    }

    // Emit vector swizzles if applicable
    SmallVector<Value, 4> transformedTail;
    transformedTail.reserve(tailResults.size());

    if (enableOutSwizzles) {
      Value laneId = b.create<arith::RemUIOp>(loc, tid, waveSizeConstantOp);
      for (int i = 0; i < nResultVectors; ++i) {
        Value indexOp = b.createOrFold<ConstantIndexOp>(loc, i);
        Value loaded =
            b.create<memref::LoadOp>(loc, vectorType, regCAllocOp, indexOp);
        Value swizzle = b.create<InWarpTransposeOp>(
            loc, vectorType, loaded, laneId, b.getI32IntegerAttr(rowGroupSize),
            b.getI32ArrayAttr({0, 1, 2, 3}));
        transformedTail.push_back(swizzle);
        b.create<memref::StoreOp>(loc, swizzle, regCAllocOp, indexOp);
      }
    } else {
      llvm::copy(tailResults, std::back_inserter(transformedTail));
    }

    Value registerC = regCAllocOp;
    auto convertedCType = MemRefType::get(
        numElements, destType, {},
        /*memorySpace=*/gpu::GPUDialect::getPrivateAddressSpace());
    Value convertedC = b.create<rock::GpuAllocOp>(loc, convertedCType);

    BottomUpTMBuilder toRegCScalar(b, {"scalar"}, {numElements}, loc);
    toRegCScalar.embed({"vector"}, {0}, {nResultVectors}, "scalar",
                       {regCVectorLen});
    TransformMapAttr toRegCScalarAttr = toRegCScalar.get();

    // Convert from memref<?xvector<?xT>> to memref<?xT> where the source T
    // is the accumulatorType and destination type is destType
    auto convertLoop = b.create<TransformingForOp>(
        loc, ArrayRef<ValueRange>{{zeroConstantOp}, {zeroConstantOp}},
        ArrayRef<Attribute>{b.getArrayAttr({}),
                            b.getArrayAttr(toRegCScalarAttr)},
        /*bounds=*/regCAllocType.getShape(), /*strides=*/llvm::None,
        forceUnroll, /*useIndexDiffs=*/true);
    {
      OpBuilder::InsertionGuard guard(b);
      b.setInsertionPointToStart(convertLoop.getBody());
      Value loaded =
          b.create<memref::LoadOp>(loc, accumulatorVectorType, registerC,
                                   convertLoop.getLowerCoords(/*domain*/ 0));
      Value cast = loaded;
      if (destType != accumulatorType) {
        VectorType destVectorType = vectorType.clone(destType);
        cast = createTypeConversionOp(b, loc, loaded, destVectorType);
      }
      b.create<InBoundsStoreOp>(loc, cast, convertedC,
                                convertLoop.getLowerCoords(/*domain*/ 1));
    }
    registerC = convertedC;

    b.create<ThreadwiseWriteAllOp>(loc, registerC, op.getC(), idToMatrixCMaps,
                                   op.getStoreMethod(), forceUnroll,
                                   useIndexDiffs);
    b.eraseOp(op);
    return success();
  }
};

} // end anonymous namespace

<<<<<<< HEAD
=======
/// FIXME: This rewrite should be after fusion. However, since the fusion
/// refactor hasn't landed yet and since we need to preserve the structure of
/// the existing fusion code, put the threadwise_write_all expander here.
namespace {
struct ThreadwiseReadIntoRewritePattern
    : public OpConversionPattern<ThreadwiseReadIntoOp> {
  using OpConversionPattern<ThreadwiseReadIntoOp>::OpConversionPattern;

  LogicalResult matchAndRewrite(ThreadwiseReadIntoOp op, OpAdaptor adaptor,
                                ConversionPatternRewriter &b) const final;
};

struct ThreadwiseWriteAllRewritePattern
    : public OpConversionPattern<ThreadwiseWriteAllOp> {
  using OpConversionPattern<ThreadwiseWriteAllOp>::OpConversionPattern;

  LogicalResult matchAndRewrite(ThreadwiseWriteAllOp op, OpAdaptor adaptor,
                                ConversionPatternRewriter &b) const final;
};
} // end anonymous namespace

LogicalResult ThreadwiseReadIntoRewritePattern::matchAndRewrite(
    ThreadwiseReadIntoOp op, OpAdaptor adaptor,
    ConversionPatternRewriter &b) const {
  Location loc = op.getLoc();
  TypedValue<MemRefType> sourceView = adaptor.getSource();
  TypedValue<MemRefType> dest = adaptor.getDest();

  auto [buffer, transforms] = untransform(b, sourceView, op.getExtraViews());

  int64_t numValues = dest.getType().getNumElements();
  ArrayRef<int64_t> bufferShape =
      buffer.getType().cast<ShapedType>().getShape();

  // We are vectorizing in the iter dimension, not block ID or thread ID
  int64_t vectorLen =
      getMaxVectorization(transforms, /*dim=*/2, numValues, bufferShape);
  LLVM_DEBUG(llvm::dbgs() << "Max vectorization for read_into = " << vectorLen
                          << "\n");

  Type loadType =
      vectorTypeOrSelf(sourceView.getType().getElementType(), vectorLen);
  bool forceUnroll = op.getForceUnroll();
  bool useIndexDiffs = op.getUseIndexDiffs();

  // Constant / consistent arguments
  Value zero = b.createOrFold<arith::ConstantIndexOp>(loc, 0);
  Value bid = b.createOrFold<rock::WorkgroupIdOp>(loc, b.getIndexType());
  Value tid = b.createOrFold<rock::WorkitemIdOp>(loc, b.getIndexType());

  SmallVector<Value, 3> readStartCoords = {bid, tid, zero};

  auto loadLoop = b.create<TransformingForOp>(
      loc, ArrayRef<ValueRange>{readStartCoords, readStartCoords},
      ArrayRef<Attribute>{transforms, b.getArrayAttr({})},
      ArrayRef<int64_t>{1, 1, numValues}, ArrayRef<int64_t>{1, 1, vectorLen},
      forceUnroll, useIndexDiffs);
  {
    OpBuilder::InsertionGuard guard(b);
    b.setInsertionPointToStart(loadLoop.getBody());
    Value loaded = b.create<GlobalLoadOp>(
        loc, loadType, buffer, loadLoop.getValidity(/*domain=*/0),
        loadLoop.getLowerCoords(/*domain=*/0));
    b.create<InBoundsStoreOp>(loc, loaded, dest,
                              loadLoop.getLowerCoords(/*domain=*/1)[2]);
  }
  b.eraseOp(op);
  return success();
}

LogicalResult ThreadwiseWriteAllRewritePattern::matchAndRewrite(
    ThreadwiseWriteAllOp op, OpAdaptor adaptor,
    ConversionPatternRewriter &b) const {
  Location loc = op.getLoc();
  TypedValue<MemRefType> source = adaptor.getSource();
  TypedValue<MemRefType> destView = adaptor.getDest();

  auto [buffer, transforms] = untransform(b, destView, op.getExtraViews());

  int64_t numValues = source.getType().getNumElements();
  ArrayRef<int64_t> bufferShape =
      buffer.getType().cast<ShapedType>().getShape();

  // We are vectorizing in the iter dimension, not block ID or thread ID
  int64_t vectorLen =
      getMaxVectorization(transforms, /*dim=*/2, numValues, bufferShape);
  LLVM_DEBUG(llvm::dbgs() << "Max vectorization for write_all = " << vectorLen
                          << "\n");

  bool forceUnroll = op.getForceUnroll();
  bool useIndexDiffs = op.getUseIndexDiffs();

  // Constant / consistent arguments
  Value zero = b.createOrFold<arith::ConstantIndexOp>(loc, 0);
  Value bid = b.createOrFold<rock::WorkgroupIdOp>(loc, b.getIndexType());
  Value tid = b.createOrFold<rock::WorkitemIdOp>(loc, b.getIndexType());

  SmallVector<Value, 3> writeStartCoords = {bid, tid, zero};

  auto outLoop = b.create<TransformingForOp>(
      loc, ArrayRef<ValueRange>{writeStartCoords, writeStartCoords},
      ArrayRef<Attribute>{b.getArrayAttr({}), transforms},
      ArrayRef<int64_t>{1, 1, numValues}, ArrayRef<int64_t>{1, 1, vectorLen},
      forceUnroll, useIndexDiffs);
  {
    OpBuilder::InsertionGuard guard(b);
    b.setInsertionPointToStart(outLoop.getBody());
    b.create<GlobalStoreOp>(loc, source, buffer, b.getIndexAttr(vectorLen),
                            op.getStoreMethodAttr(),
                            outLoop.getLowerCoords(/*domain=*/0)[2],
                            outLoop.getValidity(/*domain=*/1),
                            outLoop.getLowerCoords(/*domain=*/1));
  }
  b.eraseOp(op);
  return success();
}

>>>>>>> c1a05f06
void RockGridwiseGemmToBlockwisePass::runOnOperation() {
  MLIRContext *ctx = &getContext();
  ConversionTarget target(*ctx);
  target.addIllegalOp<rock::GridwiseGemmOp, rock::GridwiseGemmV2Op>();
  target.addLegalDialect<arith::ArithmeticDialect, rock::RockDialect,
                         memref::MemRefDialect, AffineDialect,
                         vector::VectorDialect>();

  RewritePatternSet patterns(ctx);
  patterns.add<GridwiseGemmRewritePattern, GridwiseGemmV2RewritePattern>(ctx);
  if (failed(applyPartialConversion(getOperation(), target,
                                    std::move(patterns)))) {
    signalPassFailure();
  }
}<|MERGE_RESOLUTION|>--- conflicted
+++ resolved
@@ -1472,126 +1472,6 @@
 
 } // end anonymous namespace
 
-<<<<<<< HEAD
-=======
-/// FIXME: This rewrite should be after fusion. However, since the fusion
-/// refactor hasn't landed yet and since we need to preserve the structure of
-/// the existing fusion code, put the threadwise_write_all expander here.
-namespace {
-struct ThreadwiseReadIntoRewritePattern
-    : public OpConversionPattern<ThreadwiseReadIntoOp> {
-  using OpConversionPattern<ThreadwiseReadIntoOp>::OpConversionPattern;
-
-  LogicalResult matchAndRewrite(ThreadwiseReadIntoOp op, OpAdaptor adaptor,
-                                ConversionPatternRewriter &b) const final;
-};
-
-struct ThreadwiseWriteAllRewritePattern
-    : public OpConversionPattern<ThreadwiseWriteAllOp> {
-  using OpConversionPattern<ThreadwiseWriteAllOp>::OpConversionPattern;
-
-  LogicalResult matchAndRewrite(ThreadwiseWriteAllOp op, OpAdaptor adaptor,
-                                ConversionPatternRewriter &b) const final;
-};
-} // end anonymous namespace
-
-LogicalResult ThreadwiseReadIntoRewritePattern::matchAndRewrite(
-    ThreadwiseReadIntoOp op, OpAdaptor adaptor,
-    ConversionPatternRewriter &b) const {
-  Location loc = op.getLoc();
-  TypedValue<MemRefType> sourceView = adaptor.getSource();
-  TypedValue<MemRefType> dest = adaptor.getDest();
-
-  auto [buffer, transforms] = untransform(b, sourceView, op.getExtraViews());
-
-  int64_t numValues = dest.getType().getNumElements();
-  ArrayRef<int64_t> bufferShape =
-      buffer.getType().cast<ShapedType>().getShape();
-
-  // We are vectorizing in the iter dimension, not block ID or thread ID
-  int64_t vectorLen =
-      getMaxVectorization(transforms, /*dim=*/2, numValues, bufferShape);
-  LLVM_DEBUG(llvm::dbgs() << "Max vectorization for read_into = " << vectorLen
-                          << "\n");
-
-  Type loadType =
-      vectorTypeOrSelf(sourceView.getType().getElementType(), vectorLen);
-  bool forceUnroll = op.getForceUnroll();
-  bool useIndexDiffs = op.getUseIndexDiffs();
-
-  // Constant / consistent arguments
-  Value zero = b.createOrFold<arith::ConstantIndexOp>(loc, 0);
-  Value bid = b.createOrFold<rock::WorkgroupIdOp>(loc, b.getIndexType());
-  Value tid = b.createOrFold<rock::WorkitemIdOp>(loc, b.getIndexType());
-
-  SmallVector<Value, 3> readStartCoords = {bid, tid, zero};
-
-  auto loadLoop = b.create<TransformingForOp>(
-      loc, ArrayRef<ValueRange>{readStartCoords, readStartCoords},
-      ArrayRef<Attribute>{transforms, b.getArrayAttr({})},
-      ArrayRef<int64_t>{1, 1, numValues}, ArrayRef<int64_t>{1, 1, vectorLen},
-      forceUnroll, useIndexDiffs);
-  {
-    OpBuilder::InsertionGuard guard(b);
-    b.setInsertionPointToStart(loadLoop.getBody());
-    Value loaded = b.create<GlobalLoadOp>(
-        loc, loadType, buffer, loadLoop.getValidity(/*domain=*/0),
-        loadLoop.getLowerCoords(/*domain=*/0));
-    b.create<InBoundsStoreOp>(loc, loaded, dest,
-                              loadLoop.getLowerCoords(/*domain=*/1)[2]);
-  }
-  b.eraseOp(op);
-  return success();
-}
-
-LogicalResult ThreadwiseWriteAllRewritePattern::matchAndRewrite(
-    ThreadwiseWriteAllOp op, OpAdaptor adaptor,
-    ConversionPatternRewriter &b) const {
-  Location loc = op.getLoc();
-  TypedValue<MemRefType> source = adaptor.getSource();
-  TypedValue<MemRefType> destView = adaptor.getDest();
-
-  auto [buffer, transforms] = untransform(b, destView, op.getExtraViews());
-
-  int64_t numValues = source.getType().getNumElements();
-  ArrayRef<int64_t> bufferShape =
-      buffer.getType().cast<ShapedType>().getShape();
-
-  // We are vectorizing in the iter dimension, not block ID or thread ID
-  int64_t vectorLen =
-      getMaxVectorization(transforms, /*dim=*/2, numValues, bufferShape);
-  LLVM_DEBUG(llvm::dbgs() << "Max vectorization for write_all = " << vectorLen
-                          << "\n");
-
-  bool forceUnroll = op.getForceUnroll();
-  bool useIndexDiffs = op.getUseIndexDiffs();
-
-  // Constant / consistent arguments
-  Value zero = b.createOrFold<arith::ConstantIndexOp>(loc, 0);
-  Value bid = b.createOrFold<rock::WorkgroupIdOp>(loc, b.getIndexType());
-  Value tid = b.createOrFold<rock::WorkitemIdOp>(loc, b.getIndexType());
-
-  SmallVector<Value, 3> writeStartCoords = {bid, tid, zero};
-
-  auto outLoop = b.create<TransformingForOp>(
-      loc, ArrayRef<ValueRange>{writeStartCoords, writeStartCoords},
-      ArrayRef<Attribute>{b.getArrayAttr({}), transforms},
-      ArrayRef<int64_t>{1, 1, numValues}, ArrayRef<int64_t>{1, 1, vectorLen},
-      forceUnroll, useIndexDiffs);
-  {
-    OpBuilder::InsertionGuard guard(b);
-    b.setInsertionPointToStart(outLoop.getBody());
-    b.create<GlobalStoreOp>(loc, source, buffer, b.getIndexAttr(vectorLen),
-                            op.getStoreMethodAttr(),
-                            outLoop.getLowerCoords(/*domain=*/0)[2],
-                            outLoop.getValidity(/*domain=*/1),
-                            outLoop.getLowerCoords(/*domain=*/1));
-  }
-  b.eraseOp(op);
-  return success();
-}
-
->>>>>>> c1a05f06
 void RockGridwiseGemmToBlockwisePass::runOnOperation() {
   MLIRContext *ctx = &getContext();
   ConversionTarget target(*ctx);
