//===- GridwiseGemmToBlockwise - MLIR Rock ops lowering passes -----===//
//
// Copyright 2020 The MLIR Authors.
//
// Licensed under the Apache License, Version 2.0 (the "License");
// you may not use this file except in compliance with the License.
// You may obtain a copy of the License at
//
//   http://www.apache.org/licenses/LICENSE-2.0
//
// Unless required by applicable law or agreed to in writing, software
// distributed under the License is distributed on an "AS IS" BASIS,
// WITHOUT WARRANTIES OR CONDITIONS OF ANY KIND, either express or implied.
// See the License for the specific language governing permissions and
// limitations under the License.
// ============================================================
//
// This pass converts rock.gridwise_gemm[_v2] into block- and threadwise ops
//
//===-----------------------------------------------------===//
#include "mlir/Dialect/Rock/IR/Rock.h"
#include "mlir/Dialect/Rock/IR/TransformMapBuilder.h"
#include "mlir/Dialect/Rock/Passes.h"
#include "mlir/Dialect/Rock/Tuning/GeneralGemmBlockStructure.h"
#include "mlir/Dialect/Rock/Tuning/GridwiseGemmParams.h"
#include "mlir/Dialect/Rock/utility/AmdArchDb.h"
#include "mlir/Dialect/Rock/utility/builderUtils.h"
#include "mlir/Dialect/Rock/utility/loweringUtils.h"
#include "mlir/Dialect/Rock/utility/math.h"
#include "mlir/Dialect/Rock/utility/transformMapUtils.h"

#include "mlir/Dialect/Affine/IR/AffineOps.h"
#include "mlir/Dialect/Arith/IR/Arith.h"
#include "mlir/Dialect/Func/IR/FuncOps.h"
#include "mlir/Dialect/GPU/IR/GPUDialect.h"
#include "mlir/Dialect/MemRef/IR/MemRef.h"
#include "mlir/Dialect/Vector/IR/VectorOps.h"
#include "mlir/Dialect/Linalg/IR/Linalg.h"
#include "mlir/IR/Diagnostics.h"
#include "mlir/IR/IRMapping.h"
#include "mlir/IR/Value.h"
#include "mlir/Pass/PassManager.h"
#include "mlir/Transforms/DialectConversion.h"
#include "mlir/Transforms/Passes.h"

#include "AccelEmitter.h"
#include "llvm/Support/Debug.h"
#include "llvm/Support/FormatVariadic.h"

namespace mlir {
namespace rock {
#define GEN_PASS_DEF_ROCKGRIDWISEGEMMTOBLOCKWISEPASS
#include "mlir/Dialect/Rock/Passes.h.inc"
} // namespace rock
} // namespace mlir

#define DEBUG_TYPE "rock-gridwise-to-blockwise"

using namespace mlir;
using namespace mlir::arith;
using namespace mlir::rock;

namespace {
struct RockGridwiseGemmToBlockwisePass
    : public rock::impl::RockGridwiseGemmToBlockwisePassBase<
          RockGridwiseGemmToBlockwisePass> {
  void runOnOperation() override;
};

static Type obtainAccumulatorType(OpBuilder &b, Type elementTypeA,
                                  Type elementTypeB, Type destType) {
  // Determine the type used on VGPR to act as accumulator.
  // f32: f32.
  // f16, bf16: f32 to prevent overflow from happening.
  // i16 : i16.
  // fp8 (any combo) : f32.
  // i8: i32, since we have an i32 output
  Type accumulatorType = destType;
  if (elementTypeA.isF16() || elementTypeA.isBF16() ||
      elementTypeA.isFloat8E5M2FNUZ() || elementTypeA.isFloat8E4M3FNUZ()) {
    accumulatorType = b.getF32Type();
  } else if (elementTypeA.isInteger(8)) {
    accumulatorType = b.getI32Type();
  }
  return accumulatorType;
}

/// Construct a `memref.view` operation that interprets the buffer `buffer`,
/// whose elements are bytes, as a buffer of `type`.
static TypedValue<MemRefType> viewBufferAs(OpBuilder &b, Value buffer,
                                           Type type) {
  Location loc = buffer.getLoc();
  Value zeroByteOffset = b.createOrFold<arith::ConstantIndexOp>(loc, 0);
  auto bufferType = buffer.getType().cast<MemRefType>();
  int64_t byteWidth = getByteWidth(type);
  int64_t numBytes = bufferType.getShape()[0];
  assert(numBytes % byteWidth == 0 && "Can't evenly fit type into buffer");
  int64_t length = numBytes / byteWidth;
  auto newBufferType = bufferType.cloneWith({length}, type);
  auto view =
      b.create<memref::ViewOp>(loc, newBufferType, buffer, zeroByteOffset,
                               /*dynamic dim sizes=*/ValueRange{});
  return TypedValue<MemRefType>(view.getResult());
}
} // end anonymous namespace

/// Given a copy layout <copyDPerThread, copyKPerThread>, come up with the best
/// vectorization strategy for the layout. For instance, if the layout is <D,K>
/// = <2,16> and K is contiguous, we will vectorize by 16 along K and we will
/// loop over the other dimension
static std::pair<GemmDimension, int64_t>
bestGlobalVectorization(OpBuilder &b, Value matrix, int64_t copyDPerThread,
                        int64_t copyKPerThread, GemmDimension tiebreaker,
                        int64_t kPerBlock, int64_t dPerBlock,
                        Type elementType) {
  Value tensor;
  ArrayAttr transforms;
  std::tie(tensor, transforms) = untransform(b, matrix);
  ArrayRef<int64_t> tensorShape =
      tensor.getType().cast<MemRefType>().getShape();
  int64_t kVectorLen = getMaxVectorizationForDatatype(
      transforms, static_cast<uint32_t>(GemmDimension::K),
      math_util::gcd(copyKPerThread * copyDPerThread, kPerBlock), tensorShape,
      elementType);

  int64_t dVectorLen = getMaxVectorizationForDatatype(
      transforms, static_cast<uint32_t>(GemmDimension::MorN),
      math_util::gcd(copyDPerThread * copyKPerThread, dPerBlock), tensorShape,
      elementType);

  if (kVectorLen > dVectorLen) {
    kVectorLen = math_util::gcd(kVectorLen, copyKPerThread);
    return {GemmDimension::K, kVectorLen};
  }

  if (dVectorLen > kVectorLen) {
    dVectorLen = math_util::gcd(dVectorLen, copyDPerThread);
    return {GemmDimension::MorN, dVectorLen};
  }

  return {tiebreaker, kVectorLen};
}

/// Compute a thread copy layout, i.e., how many elements a single thread (or
/// workitem) reads along K and M (independently on how we vectorize the reads)
static FailureOr<std::pair<int64_t, int64_t>>
computeCopyPerThread(Type elementType, int64_t copyPerThread, int64_t kPerBlock,
                     int64_t dPerBlock, int64_t kpack, Location loc) {

  // By default, we try to maximize the LDS store vectorization. So we will try
  // to read as many elements as possible along the contiguous dimension in LDS
  // and `copyPerThread/elements` in the other dimension
  int64_t maxVlen = 128 / elementType.getIntOrFloatBitWidth();
  int64_t copyKPerThread = 0;
  int64_t copyDPerThread = 0;

  if (kpack == 1) {
    copyDPerThread = math_util::gcd(maxVlen, copyPerThread);
    copyKPerThread = copyPerThread / copyDPerThread;
  } else {
    copyKPerThread =
        math_util::gcd(maxVlen, math_util::gcd(kpack, copyPerThread));
    copyDPerThread = copyPerThread / copyKPerThread;
  }

  if (copyKPerThread == 0 || copyDPerThread == 0) {
    return emitError(loc) << "gemmA copy size too small,"
                          << " copyKPerThread: " << copyKPerThread
                          << " copyDPerThread: " << copyDPerThread << "\n";
  }
  if (kPerBlock < copyKPerThread || dPerBlock < copyDPerThread) {
    return mlir::emitError(loc)
           << "gemmA per thread copy smaller than per"
           << " block copy, incohereant tuning parameters\n";
  }
  return std::make_pair(copyKPerThread, copyDPerThread);
}

/// Applies the transforms that take a G x K x D matrix 
/// to a k_iter x (x extraIdx0 x ... x extraIdx1 x) bid x tid x iter 
/// value suitable for using in a global load loop. `dName` should be "m"
/// and "n", and is used to make the maps have the right names for debugging.
///
/// bidGridOrder should
/// contain the strings "g_block", "m_block", and "n_block" in some order
/// indicating how the block ID is to be partitioned into offsets (last element
/// moves fastest) and bidGridLengths should be the lengths of those three
/// dimensions. This is needed because the accelerated and non-accelerated gemms
/// partition their block ID in different orders.
///
/// Moreover, blockMap represents how bidGridOrder should be mapped to bid or other
/// indices where it defaults to merging all of them to be bid.
static FailureOr<Value> wrapMatrixForGlobalLoad(
    OpBuilder &b, Location loc, Value matrix, StringRef dName,
    ArrayRef<StringRef> bidGridOrder, ArrayRef<int64_t> bidGridLengths,
    int64_t gridSize, int64_t blockSize, int64_t kPerBlock, int64_t dPerBlock,
    int64_t kPerThread, int64_t dPerThread, GemmDimension vectorDim, 
    llvm::StringMap<ArrayRef<unsigned>> blockMap = llvm::StringMap<ArrayRef<unsigned>>{{"bid", {1, 2, 3}}}) {

  if (dName != "m" && dName != "n") {
    return emitError(loc, "expected dName to be m or n but got " + dName);
  }
  StringRef thisBlockDim = dName == "m" ? "m_block" : "n_block";
  StringRef otherBlockDim = dName == "m" ? "n_block" : "m_block";

  MemRefType matrixType = matrix.getType().cast<MemRefType>();
  ArrayRef<int64_t> matrixShape = matrixType.getShape();
  int64_t kGlobal = matrixShape[1];
  int64_t dGlobal = matrixShape[2];

  int64_t kIters = kGlobal / kPerBlock;
  int64_t dataPerThread = (kPerBlock * dPerBlock) / blockSize;

  SmallString<8> dIterName = llvm::formatv("{0}_iter", dName);
  SmallString<8> dThreadName = llvm::formatv("{0}_thread", dName);

  // Note: (kThreads * dThreads) = (kPerBlock * dPerBlock) / dataPerThread) =
  // blockSize
  int64_t kThreads = kPerBlock / kPerThread;
  int64_t dThreads = dPerBlock / dPerThread;

  SmallVector<StringRef, 4> startNames {"k_loop"};
  startNames.insert(startNames.end(), blockMap.keys().begin(), blockMap.keys().end());
  startNames.insert(startNames.end(), {"tid", "iter"});
  SmallVector<int64_t, 4> startShape {kIters};
  for(StringRef upperName : blockMap.keys()){
    int64_t startShapeDim = 1;
    for(int64_t dimSize : bidGridLengths){
      startShapeDim *= dimSize;
    }
    startShape.push_back(startShapeDim);
  }
  startShape.insert(startShape.end(), {blockSize, dataPerThread});

  TopDownTMBuilder splitId(b, startNames,
                           startShape, loc);
  splitId.passThrough("k_loop");
  for(StringRef upperName : blockMap.keys()){
    ArrayRef<unsigned> lowerDims = blockMap[upperName];
    SmallVector<StringRef, 4> gridDimNames;
    SmallVector<int64_t, 4> gridDimLengths;
    splitId.merge(bidGridOrder, lowerDims, upperName, bidGridLengths);
  }

  if (vectorDim == GemmDimension::K) {
    splitId.merge({dThreadName, "k_thread"}, {4, 5}, "tid",
                  {dThreads, kThreads});
    splitId.merge({dIterName, "k_iter"}, {6, 7}, "iter",
                  {dPerThread, kPerThread});
  } else {
    splitId.merge({"k_thread", dThreadName}, {4, 5}, "tid",
                  {kThreads, dThreads});
    splitId.merge({"k_iter", dIterName}, {6, 7}, "iter",
                  {kPerThread, dPerThread});
  }
  TransformMapAttr splitIdAttr = splitId.get();

  auto toGlobalIdx = TopDownTMBuilder::below(splitId, splitIdAttr);
  toGlobalIdx.passThrough({"g"}, {0}, {"g_block"});
  toGlobalIdx.unmerge("k", 1, {"k_loop", "k_thread", "k_iter"},
                      {kGlobal / kPerBlock, kThreads, kPerThread});
  toGlobalIdx.unmerge(dName, 2, {thisBlockDim, dThreadName, dIterName},
                      {dGlobal / dPerBlock, dThreads, dPerThread});
  toGlobalIdx.ignore(otherBlockDim);
  TransformMapAttr toGlobalIdxAttr = toGlobalIdx.get();

  Value intermediate = b.create<TransformOp>(loc, matrix, toGlobalIdxAttr);
  Value transformed = b.create<TransformOp>(loc, intermediate, splitIdAttr);
  return transformed;
}

/// Wraps the LDS buffer "buffer", which is <kOuter * d * kpack * sizeof(T) x i8
/// into a tid x iter view, where `iter` iterates over nominal scalar indices
/// into a buffer of type T. `buffer` will be reinterpreted as a buffer with
/// element type vector<kpackPerThread x T> (with kpackPerThread == 1 meaning
/// just T). The resulting view must be iterated over with a stride of no less
/// than min(kPerThread, kpack).
static FailureOr<Value> wrapLDSBufferForStore(OpBuilder &b, Location loc,
                                              Value buffer, Type ldsReadType,
                                              int64_t kOuter, StringRef dName,
                                              int64_t d, int64_t kPerThread,
                                              int64_t dPerThread,
                                              GemmDimension vectorDim) {
  MemRefType bufferType = buffer.getType().cast<MemRefType>();
  ArrayRef<int64_t> bufferShape = bufferType.getShape();
  Type dataType = ldsReadType;
  if (bufferShape.size() != 1)
    return emitError(loc, "Expected a flat buffer");
  int64_t kpack = 1;
  if (auto vectorDataType = dataType.dyn_cast<VectorType>()) {
    kpack = vectorDataType.getNumElements();
    dataType = vectorDataType.getElementType();
  }

  if (bufferShape[0] != kOuter * d * kpack * getByteWidth(dataType))
    return emitError(loc, "LDS buffer should have ")
           << kOuter * d * kpack * getByteWidth(dataType)
           << " elements but has " << bufferShape[0];

  int64_t kpackPerThread = std::min(kPerThread, kpack);
  int64_t kOuterPerThread = kPerThread / kpackPerThread;
  int64_t threadsPerKpack = kpack / kpackPerThread;

  Type ldsWriteType = vectorTypeOrSelf(dataType, kpackPerThread);
  auto typedBuffer = viewBufferAs(b, buffer, ldsWriteType);
  BottomUpTMBuilder reshapeBuf(b, {"raw"}, typedBuffer.getType().getShape(),
                               loc);
  reshapeBuf.unmerge({"k_outer", dName, "kpack_idx"}, {0, 1, 2}, "raw",
                     {kOuter, d, threadsPerKpack});
  // Add this throwaway dimension so that when we're iterating the scalar
  // packing buffer in a vectorized way, the always-zero index gets thrown on
  // the floor.
  reshapeBuf.addDim("kpack_vec", 3, kpackPerThread);
  TransformMapAttr reshapeBufAttr = reshapeBuf.get();
  Value reshaped = b.create<TransformOp>(loc, typedBuffer, reshapeBufAttr);

  auto mergeKpack = BottomUpTMBuilder::above(reshapeBuf, reshapeBufAttr);
  mergeKpack.passThrough({"k_outer", dName});
  mergeKpack.merge("kpack", 2, {"kpack_idx", "kpack_vec"});
  TransformMapAttr mergeKpackAttr = mergeKpack.get();
  Value asMatrix = b.create<TransformOp>(loc, reshaped, mergeKpackAttr);

  SmallString<8> dThreadName = llvm::formatv("{0}_thread", dName);
  SmallString<8> dIterName = llvm::formatv("{0}_iter", dName);
  auto tidIterSplit = BottomUpTMBuilder::above(mergeKpack, mergeKpackAttr);
  tidIterSplit.unmerge({"k_thread", "k_iter"}, {0, 1}, "k_outer",
                       {kOuter / kOuterPerThread, kOuterPerThread});
  tidIterSplit.unmerge({dThreadName, dIterName}, {2, 3}, dName,
                       {d / dPerThread, dPerThread});
  tidIterSplit.unmerge({"kpack_thread", "kpack_iter"}, {4, 5}, "kpack",
                       {kpack / kpackPerThread, kpackPerThread});
  TransformMapAttr tidIterSplitAttr = tidIterSplit.get();
  Value withTidIterSplit =
      b.create<TransformOp>(loc, asMatrix, tidIterSplitAttr);

  auto tidIter = BottomUpTMBuilder::above(tidIterSplit, tidIterSplitAttr);
  if (vectorDim == GemmDimension::K) {
    tidIter.merge("tid", 0, {dThreadName, "k_thread", "kpack_thread"});
  } else {
    tidIter.merge("tid", 0, {"k_thread", "kpack_thread", dThreadName});
  }
  tidIter.merge("iter", 1, {"k_iter", dIterName, "kpack_iter"});
  TransformMapAttr tidIterAttr = tidIter.get();
  Value transformed = b.create<TransformOp>(loc, withTidIterSplit, tidIterAttr);
  return transformed;
}

/// Returns the map from (kOuter, bid, tid, iter) to indices in the vector
/// of values loaded from global memory.
static ArrayAttr globalVectorLayout(OpBuilder &b, Location loc, StringRef dName,
                                    int64_t kPerThread, int64_t dPerThread,
                                    int64_t kpack, GemmDimension vectorDim) {
  int64_t kpackPerThread = std::min(kPerThread, kpack);
  int64_t kOuter = kPerThread / kpackPerThread;

  int64_t dataPerThread = kPerThread * dPerThread;

  TopDownTMBuilder splitIter(b, {"iter"}, {dataPerThread});
  if (vectorDim == GemmDimension::K)
    splitIter.merge({dName, "k", "kpack_thread"}, {0, 1, 2}, "iter",
                    {dPerThread, kOuter, kpackPerThread});
  else
    splitIter.merge({"k", "kpack_thread", dName}, {0, 1, 2}, "iter",
                    {kOuter, kpackPerThread, dPerThread});
  TransformMapAttr splitIterAttr = splitIter.get();

  auto toVector = TopDownTMBuilder::below(splitIter, splitIterAttr);
  toVector.unmerge("raw", 0, {"k", dName, "kpack_thread"},
                   {kOuter, dPerThread, kpackPerThread});
  TransformMapAttr toVectorAttr = toVector.get();
  return b.getArrayAttr({splitIterAttr, toVectorAttr});
}

/// Returns the map from (tid, iter) to indices the vector of values that will
/// be stored into LDS.
static ArrayAttr ldsVectorLayout(OpBuilder &b, Location loc,
                                 int64_t dataPerThread) {
  TopDownTMBuilder ignoreTid(b, {"tid", "iter"}, {1, dataPerThread}, loc);
  ignoreTid.ignore("tid");
  ignoreTid.passThrough({"raw"}, {0}, {"iter"});
  TransformMapAttr ignoreTidAttr = ignoreTid.get();
  return b.getArrayAttr({ignoreTidAttr});
}

static TransformingForOp
createGlobalLoadLoop(PatternRewriter &b, Location loc, GpuAllocOp loadBuffer,
                     Value wrappedMatrix, ArrayAttr vectorMap,
                     int64_t dataPerThread, int64_t vectorLen, Value bid,
                     Value tid, bool forceUnroll) {
  Value tensor;
  ArrayAttr matrixToTensor;
  std::tie(tensor, matrixToTensor) = untransform(b, wrappedMatrix);

  // Optimize the transform chain.
  ArrayRef<int64_t> tensorSize = tensor.getType().cast<ShapedType>().getShape();
  matrixToTensor = collapseContiguousMerges(matrixToTensor, tensorSize);

  Type elementType =
      wrappedMatrix.getType().cast<MemRefType>().getElementType();
  Type loadType = vectorTypeOrSelf(elementType, vectorLen);
  Value zero = b.createOrFold<arith::ConstantIndexOp>(loc, 0);

  SmallVector<Value, 4> globalStart = {zero, bid, tid, zero};
  SmallVector<Value, 4> vectorStartOuter(4, zero);
  auto outerLoop = b.create<TransformingForOp>(
      loc, ArrayRef<ValueRange>{globalStart, vectorStartOuter},
      ArrayRef<Attribute>{matrixToTensor, b.getArrayAttr({})},
      /*bounds=*/ArrayRef<int64_t>{1, 1, 1, dataPerThread},
      /*strides=*/ArrayRef<int64_t>{1, 1, 1, vectorLen}, forceUnroll,
      /*useIndexDiffs=*/true);
  {
    PatternRewriter::InsertionGuard outerGuard(b);
    b.setInsertionPointToStart(outerLoop.getBody());

    Value loaded = b.create<GlobalLoadOp>(
        loc, loadType, tensor, outerLoop.getValidity(/*domain=*/0),
        outerLoop.getLowerCoords(/*domain=*/0));

    b.create<InBoundsStoreOp>(loc, loaded, loadBuffer,
                              outerLoop.getLowerCoords(/*domain*/ 1)[3]);
  }
  return outerLoop;
}

// This function will create a DPerThread x KPerThread view of loaded register
// buffer that may be laid out KPerThread x DPerThread or DPerThread x
// KPerThread depending on the direction of the global vectorization.
Value viewLoadBufferDK(PatternRewriter &b, Location loc, Value loadBuffer,
                       GemmDimension vectorDim, int64_t copyDPerThread,
                       int64_t copyKPerThread) {
  SmallVector<StringRef, 2> loadBufferNames;
  SmallVector<int64_t, 2> loadBufferShape;
  if (vectorDim == GemmDimension::MorN) {
    // If we are vectorizing along the M/N dimension, we have a
    // KxD buffer that we want to transpose into a DxK buffer
    loadBufferShape = {copyKPerThread, copyDPerThread};
    loadBufferNames = {"k_physical", "d_physical"};
  } else {
    // If we are vectorizing along the K dimension, we have a
    // DxK buffer that we want to transpose into a KxD buffer
    loadBufferShape = {copyDPerThread, copyKPerThread};
    loadBufferNames = {"d_physical", "k_physical"};
  }
  assert(loadBuffer.getType().cast<MemRefType>().getNumElements() ==
         copyKPerThread * copyDPerThread);

  Value ret;
  BottomUpTMBuilder rawViewBuilder(b, {"rawLoad"},
                                   {copyKPerThread * copyDPerThread});
  rawViewBuilder.unmerge(loadBufferNames, {0, 1}, "rawLoad", loadBufferShape);
  TransformMapAttr rawView = rawViewBuilder.get();
  ret = b.create<TransformOp>(loc, loadBuffer, rawView);

  BottomUpTMBuilder kdViewBuilder =
      BottomUpTMBuilder::above(rawViewBuilder, rawView);
  kdViewBuilder.passThrough({"d", "k"}, {0, 1}, {"d_physical", "k_physical"});
  TransformMapAttr kdView = kdViewBuilder.get();
  ret = b.create<TransformOp>(loc, ret, kdView);

  return ret;
}

/// This function pack the load buffer into a store buffer ready to be copied
/// into LDS:
///  - The load buffer is (viewed as) a DPerThread x KPerThread
///  - The store buffer needs to be packed as a [KOuterPerThread, dPerThread,
///  kpackPerThread]
///    buffer
TransformingForOp packLoadBufferToStoreBuffer(PatternRewriter &b, Location loc,
                                              Type elementType, int64_t kpack,
                                              Value loadBuffer,
                                              Value storeBuffer) {
  ArrayRef<int64_t> loadShape =
      loadBuffer.getType().cast<ShapedType>().getShape();
  Type elemType = loadBuffer.getType().cast<MemRefType>().getElementType();
  int64_t copyDPerThread = loadShape[0];
  int64_t copyKPerThread = loadShape[1];
  // We use kpackPerThread instead of kpack to cover edge cases where
  // copyKPerThread is smaller than kpack
  int64_t kpackPerThread = std::min(copyKPerThread, kpack);
  int64_t kOuterPerThread = copyKPerThread / kpackPerThread;

  TopDownTMBuilder packStore(b, {"d", "k"}, {copyDPerThread, copyKPerThread});
  packStore.merge({"kouter", "kpack"}, {0, 2}, "k",
                  {kOuterPerThread, kpackPerThread});
  packStore.passThrough({"dPerThread"}, 1, {"d"});
  TransformMapAttr packStoreAttr = packStore.get();
  auto transformPacked = TopDownTMBuilder::below(packStore, packStoreAttr);
  transformPacked.unmerge("rawStore", 0, {"kouter", "dPerThread", "kpack"},
                          {kOuterPerThread, copyDPerThread, kpackPerThread});
  TransformMapAttr transformPackedAttr = transformPacked.get();
  auto storeIdx = b.getArrayAttr({packStoreAttr, transformPackedAttr});

  Value rawLoadBuffer;
  ArrayAttr loadBufferView;
  std::tie(rawLoadBuffer, loadBufferView) = untransform(b, loadBuffer);
  ArrayRef<int64_t> rawLoadBufferShape =
      rawLoadBuffer.getType().cast<ShapedType>().getShape();

  Value zero = b.createOrFold<arith::ConstantIndexOp>(loc, 0);
  SmallVector<Value, 2> start(2, zero);
  SmallVector<int64_t, 2> strides(2, 1);
  int64_t vecLen = 1;
  // The store buffer is a flattened < kouter x dPerThread x kpack >.
  if (kpackPerThread == 1) {
    // if kpack == 1, then we can do vectorized loads across d dimension from/to
    // load/store buffer
    vecLen = getMaxVectorizationForDatatype(loadBufferView, /*dim=*/0,
                                            copyDPerThread, rawLoadBufferShape,
                                            elemType);
    vecLen = math_util::gcd(copyDPerThread, vecLen);
    strides[0] = vecLen;
  } else {
    // if kpack > 1, then we are limited by vectorization in k dimension and it
    // could be at most kpack.
    vecLen = getMaxVectorizationForDatatype(loadBufferView, /*dim=*/1,
                                            copyKPerThread, rawLoadBufferShape,
                                            elemType);
    vecLen = math_util::gcd(vecLen, kpackPerThread);
    strides[1] = vecLen;
  }
  loadBufferView = collapseContiguousMerges(loadBufferView, rawLoadBufferShape);

  // Run the packing loop
  auto packLoop =
      b.create<TransformingForOp>(loc, ArrayRef<ValueRange>{start, start},
                                  ArrayRef<Attribute>{loadBufferView, storeIdx},
                                  /*bounds=*/loadShape,
                                  /*strides=*/strides, false,
                                  /*useIndexDiffs=*/false);
  {
    PatternRewriter::InsertionGuard outerGuard(b);
    b.setInsertionPointToStart(packLoop.getBody());
    Type loadType = vectorTypeOrSelf(elementType, vecLen);
    auto val = b.create<InBoundsLoadOp>(loc, loadType, rawLoadBuffer,
                                        packLoop.getLowerCoords(0));

    b.create<InBoundsStoreOp>(loc, val, storeBuffer,
                              packLoop.getLowerCoords(1));
  }
  return packLoop;
}

static TransformingForOp
createLdsStoreLoop(PatternRewriter &b, Location loc, Value storeBuffer,
                   ArrayAttr ldsVectorMap, Value wrappedBuffer,
                   int64_t dataPerThread, Value tid, bool forceUnroll) {
  Value rawBuffer;
  ArrayAttr bufferView;
  std::tie(rawBuffer, bufferView) = untransform(b, wrappedBuffer);

  auto rawBufferType = rawBuffer.getType().cast<MemRefType>();
  ArrayRef<int64_t> bufferShape = rawBufferType.getShape();
  Type ldsBufferElemTy = rawBufferType.getElementType();
  Type dataType = ldsBufferElemTy;
  int64_t ldsWriteLen = 1;
  if (auto ldsBufferVecTy = ldsBufferElemTy.dyn_cast<VectorType>()) {
    ldsWriteLen = ldsBufferVecTy.getNumElements();
    dataType = ldsBufferVecTy.getElementType();
  }

  // If the LDS is already being viewed as vector-typed, there's no good
  // mechanism to, for example, store a vector<8xf32> as two consecutive
  // vector<4xf32>s, and there's unlikely to be any performance benefit from
  // doing so. Therefore, don't bother.
  int64_t ldsMaxAllowedVectorization =
      ldsWriteLen > 1 ? ldsWriteLen : dataPerThread;
  int64_t ldsStoreVectorization = getMaxVectorization(
      bufferView, /*dim=*/1, ldsMaxAllowedVectorization, bufferShape,
      /*implicitStride=*/ldsWriteLen);
  bufferView = collapseContiguousMerges(bufferView, bufferShape);
  Type storeType = vectorTypeOrSelf(dataType, ldsStoreVectorization);

  Value zero = b.createOrFold<ConstantIndexOp>(loc, 0);
  SmallVector<Value, 2> vecCoordInit(2, zero);
  SmallVector<Value, 2> ldsCoordInit = {tid, zero};

  auto loop = b.create<TransformingForOp>(
      loc, ArrayRef<ValueRange>{vecCoordInit, ldsCoordInit},
      ArrayRef<Attribute>{ldsVectorMap, bufferView},
      /*bounds=*/ArrayRef<int64_t>{1, dataPerThread},
      /*strides=*/ArrayRef<int64_t>{1, ldsStoreVectorization}, forceUnroll,
      /*useIndexDiffs=*/true);
  {
    PatternRewriter::InsertionGuard guard(b);
    b.setInsertionPointToStart(loop.getBody());
    Value toStore = b.create<InBoundsLoadOp>(loc, storeType, storeBuffer,
                                             loop.getLowerCoords(0));
    if (ldsWriteLen == 1) // kpack = 1, vectorized in D
      b.create<InBoundsStoreOp>(loc, toStore, rawBuffer,
                                loop.getLowerCoords(/*domain=*/1));
    else
      b.create<memref::StoreOp>(loc, toStore, rawBuffer,
                                loop.getLowerCoords(/*domain=*/1));
  }
  return loop;
}

template <typename OpT>
static LogicalResult checkLDSSize(OpT op, int64_t aBufferBytes,
                                  int64_t bBufferBytes) {
  int64_t ldsBytes = aBufferBytes + bBufferBytes;
  return success(ldsBytes <= 64 * 1024);
}

//===----------------------------------------------------------------------===//
// GridwiseGemm lowering.
//===----------------------------------------------------------------------===//

namespace {
struct GridwiseGemmRewritePattern : public OpRewritePattern<GridwiseGemmOp> {
  using OpRewritePattern<GridwiseGemmOp>::OpRewritePattern;

  LogicalResult matchAndRewrite(GridwiseGemmOp op,
                                PatternRewriter &b) const override {
    Location loc = op.getLoc();

    // Obtain data type.
    Type elementTypeA = op.getA().getType().getElementType();
    Type elementTypeB = op.getB().getType().getElementType();
    Type destType = op.getC().getType().getElementType();
    Type accumulatorType =
        obtainAccumulatorType(b, elementTypeA, elementTypeB, destType);

    // Prepare some useful constants.
    Value zeroConstantFloatOp = createZeroConstantOp(b, loc, accumulatorType);
    auto zeroConstantOp = b.create<ConstantIndexOp>(loc, 0);

    ArrayRef<int64_t> aShape, bShape, cShape;
    aShape = op.getA().getType().getShape();
    bShape = op.getB().getType().getShape();
    cShape = op.getC().getType().getShape();
    // Obtain critical matrix dimensions.
    int64_t G = aShape[0];
    int64_t K = aShape[1];
    int64_t M = aShape[2];
    int64_t N = bShape[2];

    if (bShape[0] != G || cShape[0] != G) {
      return op.emitOpError("Mismatched G dimensions in matrix multiply;")
             << " A[0] = " << G << " b[0] = " << bShape[0]
             << " C[0] = " << cShape[0];
    }
    if (cShape[1] != M) {
      return op.emitOpError("Mismatched M dimensions in matrix multiply:")
             << " A[2] = " << M << " C[1] = " << cShape[1];
    }
    if (bShape[1] != K) {
      return op.emitOpError("Mismatched K dimensions in matrix multiply:")
             << " A[1] = " << K << " B[1] = " << bShape[1];
    }

    if (cShape[2] != N) {
      return op.emitOpError("Mismatched N dimensions in matrix multiply:")
             << " B[2] = " << N << " C[2] = " << cShape[2];
    }

    // Obtain critical tuning parameters.
    uint32_t gridSize = op.getGridSize();
    GeneralGemmParamsAttr tuningParams = op.getParams();
    int64_t kpack = tuningParams.getKpack();
    // TODO: kPerBlock, as defined in parameter selection etc,
    // is in units of kPack, not individual k. This should be changed
    // at some future point, but it'll be worked around for now.
    uint32_t blockSize = tuningParams.getBlockSize();
    int64_t kpacksPerBlock = tuningParams.getKPerBlock();
    int64_t mPerBlock = tuningParams.getMPerBlock();
    int64_t nPerBlock = tuningParams.getNPerBlock();
    int64_t mPerThread = tuningParams.getMPerThread();
    int64_t nPerThread = tuningParams.getNPerThread();

    GeneralGemmBlockStructure blockStructure =
        *deriveGeneralGemmBlockStructure(blockSize);
    int64_t mThreadsPerCuwave = blockStructure.mThreadsPerCuwave;
    int64_t nThreadsPerCuwave = blockStructure.nThreadsPerCuwave;
    int64_t mCuwavesPerBlock = blockStructure.mCuwavesPerBlock;
    int64_t nCuwavesPerBlock = blockStructure.nCuwavesPerBlock;

    int64_t kPerBlock = kpacksPerBlock * kpack;

    bool useIndexDiffs = true;

    int64_t mBlocks = M / mPerBlock;
    int64_t nBlocks = N / nPerBlock;

    LLVM_DEBUG(llvm::dbgs() << "\ngridwise_gemm op:\n");
    LLVM_DEBUG(op.print(llvm::dbgs()));
    LLVM_DEBUG(llvm::dbgs() << "\n");

    LLVM_DEBUG(llvm::dbgs()
               << "M: " << M << "\n"
               << "N: " << N << "\n"
               << "K: " << K << "\n"
               << "G: " << G << "\n"
               << "blockSize: " << blockSize << "\n"
               << "mPerBlock: " << mPerBlock << "\n"
               << "mBlocks = M / mPerBlock: " << mBlocks << "\n"
               << "nPerBlock: " << nPerBlock << "\n"
               << "nBlocks = N / nPerBlock: " << nBlocks << "\n"
               << "kPerBlock: " << kPerBlock << "\n"
               << "kpack: " << kpack << "\n"
               << "mPerThread: " << mPerThread << "\n"
               << "nPerThread: " << nPerThread << "\n"
               << "mThreadsPerCuwave: " << mThreadsPerCuwave << "\n"
               << "mCuwavesPerBlock: " << mCuwavesPerBlock << "\n"
               << "nThreadsPerCuwave: " << nThreadsPerCuwave << "\n"
               << "nCuwavesPerBlock: " << nCuwavesPerBlock << "\n");

    // Compute required LDS sizes.
    int64_t ldsBlockASize =
        kpacksPerBlock * mPerBlock * kpack * getByteWidth(elementTypeA);
    int64_t ldsBlockBSize =
        kpacksPerBlock * nPerBlock * kpack * getByteWidth(elementTypeB);
    LLVM_DEBUG(llvm::dbgs() << "LDS block size (in bytes):" << ldsBlockASize
                            << " " << ldsBlockBSize << "\n");
    if (failed(checkLDSSize(op, ldsBlockASize, ldsBlockBSize)))
      return op.emitOpError("requires too much LDS");

    // Allocate LDS.
    auto workgroupMemoryAddressSpace = b.getAttr<gpu::AddressSpaceAttr>(
        gpu::GPUDialect::getWorkgroupAddressSpace());
    auto ldsMemRefAType =
        MemRefType::get({ldsBlockASize}, b.getI8Type(), AffineMap{},
                        workgroupMemoryAddressSpace);
    auto ldsBufferA = b.create<GpuAllocOp>(loc, ldsMemRefAType);
    auto ldsMemRefBType =
        MemRefType::get({ldsBlockBSize}, b.getI8Type(), AffineMap{},
                        workgroupMemoryAddressSpace);
    auto ldsBufferB = b.create<GpuAllocOp>(loc, ldsMemRefBType);

    // Alloc for Matrix C on registers.
    // Compute register size from attributes.

    int64_t gemmMRepeat =
        mPerBlock / (mPerThread * mThreadsPerCuwave * mCuwavesPerBlock);
    int64_t gemmNRepeat =
        nPerBlock / (nPerThread * nThreadsPerCuwave * nCuwavesPerBlock);

    LLVM_DEBUG(llvm::dbgs() << "GemmMRepeat: " << gemmMRepeat << "\n");
    LLVM_DEBUG(llvm::dbgs() << "GemmNRepeat: " << gemmNRepeat << "\n");

    int64_t threadCNumM = gemmMRepeat * mPerThread;
    int64_t threadCNumN = gemmNRepeat * nPerThread;
    int64_t threadCNumRegisters = threadCNumM * threadCNumN;
    auto privateMemoryAddressSpace = b.getAttr<gpu::AddressSpaceAttr>(
        gpu::GPUDialect::getPrivateAddressSpace());
    auto threadCRegisterMemRefType =
        MemRefType::get({threadCNumRegisters}, accumulatorType, AffineMap{},
                        privateMemoryAddressSpace);
    Value registerMatrixCAllocOp =
        b.create<GpuAllocOp>(loc, threadCRegisterMemRefType);
    Value registerMatrixCViewOp = reshapeBuffer(
        b, loc, registerMatrixCAllocOp, {"m", "n"}, {threadCNumM, threadCNumN});

    // Zero init Matrix C on registers.
    b.create<FillOp>(loc, registerMatrixCAllocOp, zeroConstantFloatOp);

    // Get current workgroup ID.
    auto bid = b.create<WorkgroupIdOp>(loc, b.getIndexType());
    // Get current workitem ID.
    auto tid = b.create<WorkitemIdOp>(loc, b.getIndexType());

    SmallVector<StringRef, 3> bidGridOrder = {"g_block", "m_block", "n_block"};
    SmallVector<int64_t, 3> bidGridLengths = {G, mBlocks, nBlocks};

    int64_t aCopyPerThread = (kPerBlock * mPerBlock) / blockSize;
    int64_t bCopyPerThread = (kPerBlock * nPerBlock) / blockSize;
    if (aCopyPerThread == 0 || bCopyPerThread == 0) {
      return emitError(loc) << "Block size too large, rejecting as invalid.\n";
    }

    auto maybeCopyAPerThread = computeCopyPerThread(
        elementTypeA, aCopyPerThread, kPerBlock, mPerBlock, kpack, loc);
    if (failed(maybeCopyAPerThread))
      return maybeCopyAPerThread;
    int64_t aCopyKPerThread = (*maybeCopyAPerThread).first;
    int64_t copyMPerThread = (*maybeCopyAPerThread).second;

    auto maybeCopyBPerThread = computeCopyPerThread(
        elementTypeB, bCopyPerThread, kPerBlock, nPerBlock, kpack, loc);
    if (failed(maybeCopyBPerThread))
      return maybeCopyBPerThread;
    int64_t bCopyKPerThread = (*maybeCopyBPerThread).first;
    int64_t copyNPerThread = (*maybeCopyBPerThread).second;

    GemmDimension vectorTiebreaker =
        (kpack > 1) ? GemmDimension::K : GemmDimension::MorN;
    int64_t aVectorLen, bVectorLen;
    GemmDimension aVectorDim, bVectorDim;
    std::tie(aVectorDim, aVectorLen) = bestGlobalVectorization(
        b, op.getA(), copyMPerThread, aCopyKPerThread, vectorTiebreaker,
        kPerBlock, mPerBlock, elementTypeA);
    std::tie(bVectorDim, bVectorLen) = bestGlobalVectorization(
        b, op.getB(), copyNPerThread, bCopyKPerThread, vectorTiebreaker,
        kPerBlock, nPerBlock, elementTypeB);

    LLVM_DEBUG(llvm::dbgs()
               << "aCopyPerThread: " << aCopyPerThread << "\n"
               << "bCopyPerThread: " << bCopyPerThread << "\n"
               << "aVectorDim: " << aVectorDim << "\n"
               << "aVectorLen: " << aVectorLen << "\n"
               << "bVectorDim: " << bVectorDim << "\n"
               << "bVectorLen: " << bVectorLen << "\n"
               << "vectorTiebreaker: " << vectorTiebreaker << "\n");

    FailureOr<Value> maybeWrappedA = wrapMatrixForGlobalLoad(
        b, loc, op.getA(), "m", bidGridOrder, bidGridLengths, gridSize,
        blockSize, kPerBlock, mPerBlock, aCopyKPerThread, copyMPerThread,
        aVectorDim);
    if (failed(maybeWrappedA))
      return maybeWrappedA;
    FailureOr<Value> maybeWrappedB = wrapMatrixForGlobalLoad(
        b, loc, op.getB(), "n", bidGridOrder, bidGridLengths, gridSize,
        blockSize, kPerBlock, nPerBlock, bCopyKPerThread, copyNPerThread,
        bVectorDim);
    if (failed(maybeWrappedB))
      return maybeWrappedB;
    Value wrappedA = std::move(*maybeWrappedA),
          wrappedB = std::move(*maybeWrappedB);

    ArrayAttr aVectorGlobalMap = globalVectorLayout(
        b, loc, "m", aCopyKPerThread, copyMPerThread, kpack, aVectorDim);
    ArrayAttr bVectorGlobalMap = globalVectorLayout(
        b, loc, "n", bCopyKPerThread, copyNPerThread, kpack, bVectorDim);

    Type loadBufferAType, loadBufferBType;
    loadBufferAType = MemRefType::get({aCopyPerThread}, elementTypeA,
                                      AffineMap{}, privateMemoryAddressSpace);
    loadBufferBType = MemRefType::get({bCopyPerThread}, elementTypeB,
                                      AffineMap{}, privateMemoryAddressSpace);

    auto loadBufferA = b.create<GpuAllocOp>(loc, loadBufferAType);
    auto loadBufferB = b.create<GpuAllocOp>(loc, loadBufferBType);

    TransformingForOp blockwiseLoadA =
        createGlobalLoadLoop(b, loc, loadBufferA, wrappedA, aVectorGlobalMap,
                             aCopyPerThread, aVectorLen, bid, tid, true);
    TransformingForOp blockwiseLoadB =
        createGlobalLoadLoop(b, loc, loadBufferB, wrappedB, bVectorGlobalMap,
                             bCopyPerThread, bVectorLen, bid, tid, true);

    ArrayAttr aVectorLdsMap = ldsVectorLayout(b, loc, aCopyPerThread);
    ArrayAttr bVectorLdsMap = ldsVectorLayout(b, loc, bCopyPerThread);

    Type ldsReadTypeA = vectorTypeOrSelf(elementTypeA, kpack);
    Type ldsReadTypeB = vectorTypeOrSelf(elementTypeB, kpack);
    FailureOr<Value> maybeWrappedLdsA = wrapLDSBufferForStore(
        b, loc, ldsBufferA, ldsReadTypeA, kpacksPerBlock, "m", mPerBlock,
        aCopyKPerThread, copyMPerThread, aVectorDim);
    if (failed(maybeWrappedLdsA))
      return maybeWrappedLdsA;
    FailureOr<Value> maybeWrappedLdsB = wrapLDSBufferForStore(
        b, loc, ldsBufferB, ldsReadTypeB, kpacksPerBlock, "n", nPerBlock,
        bCopyKPerThread, copyNPerThread, bVectorDim);
    if (failed(maybeWrappedLdsB))
      return maybeWrappedLdsB;
    Value wrappedLdsA = std::move(*maybeWrappedLdsA),
          wrappedLdsB = std::move(*maybeWrappedLdsB);

    Value storeBufferA = b.create<GpuAllocOp>(loc, loadBufferA.getType());
    Value storeBufferB = b.create<GpuAllocOp>(loc, loadBufferB.getType());

    Value viewLoadBufferA = viewLoadBufferDK(b, loc, loadBufferA, aVectorDim,
                                             copyMPerThread, aCopyKPerThread);
    auto packALoop = packLoadBufferToStoreBuffer(b, loc, elementTypeA, kpack,
                                                 viewLoadBufferA, storeBufferA);
    Value viewLoadBufferB = viewLoadBufferDK(b, loc, loadBufferB, bVectorDim,
                                             copyNPerThread, bCopyKPerThread);
    auto packBLoop = packLoadBufferToStoreBuffer(b, loc, elementTypeB, kpack,
                                                 viewLoadBufferB, storeBufferB);

    TransformingForOp blockwiseStoreA =
        createLdsStoreLoop(b, loc, storeBufferA, aVectorLdsMap, wrappedLdsA,
                           aCopyPerThread, tid, true);
    TransformingForOp blockwiseStoreB =
        createLdsStoreLoop(b, loc, storeBufferB, bVectorLdsMap, wrappedLdsB,
                           bCopyPerThread, tid, true);

    // The blockwise gemm isn't set up for vector-of-kpack loads and so expects
    // a scalar kpacksPerBlock x dPerBlock x kpack x T buffer unconditionally.
    Value ldsMatrixA = viewBufferAs(b, ldsBufferA, elementTypeA);
    ldsMatrixA = reshapeBuffer(b, loc, ldsMatrixA, {"k", "m", "kpack"},
                               {kpacksPerBlock, mPerBlock, kpack});
    Value ldsMatrixB = viewBufferAs(b, ldsBufferB, elementTypeB);
    ldsMatrixB = reshapeBuffer(b, loc, ldsMatrixB, {"k", "n", "kpack"},
                               {kpacksPerBlock, nPerBlock, kpack});

    // Emit loop.
    int64_t nIterations = K / kPerBlock;
    BlockwiseGemmOp blockwiseGemmOp;
    // Start at 1 to make it clearer we have performed software pipelining.
    auto loopOp = b.create<affine::AffineForOp>(loc, 1, nIterations, 1);
    {
      // inside the loop.
      PatternRewriter::InsertionGuard guard(b);
      b.setInsertionPointToStart(loopOp.getBody());

      // We don't update in the clone becasue we might accidentally replace
      // other zeroes.
      Value iv = loopOp.getInductionVar();
      IRMapping loadAUpdates, loadBUpdates;
      auto blockwiseLoadAClone = cast<TransformingForOp>(
          b.clone(*blockwiseLoadA.getOperation(), loadAUpdates));
      blockwiseLoadAClone.setOperand(
          blockwiseLoadAClone.getUpperInits(/*domain=*/0)
              .getBeginOperandIndex(),
          iv);

      auto blockwiseLoadBClone = cast<TransformingForOp>(
          b.clone(*blockwiseLoadB.getOperation(), loadBUpdates));
      blockwiseLoadBClone.setOperand(
          blockwiseLoadBClone.getUpperInits(/*domain=*/0)
              .getBeginOperandIndex(),
          iv);

      // LDS barrier.
      b.create<LDSBarrierOp>(loc);

      // Emit blockwise GEMM.
      blockwiseGemmOp =
          b.create<BlockwiseGemmOp>(loc, ldsMatrixA, ldsMatrixB,
                                    registerMatrixCViewOp, op.getParamsAttr());

      // LDS barrier.
      // This barrier prevents halo part of outputs having weird values.
      b.create<LDSBarrierOp>(loc);

      // Packing step
      b.clone(*packALoop.getOperation());
      b.clone(*packBLoop.getOperation());

      // Emit blockwise stores
      b.clone(*blockwiseStoreA.getOperation());
      b.clone(*blockwiseStoreB.getOperation());
    }
    // outside the loop.

    // LDS barrier.
    b.create<LDSBarrierOp>(loc);

    // Emit blockwise GEMM for the loop tail.
    IRMapping tailGemmCloneMap;
    b.clone(*blockwiseGemmOp, tailGemmCloneMap);

    // Apparently, the canonicalizer doesn't get rid of empty loops without
    // results properly, remove them ourselves.
    if (nIterations <= 1)
      b.eraseOp(loopOp);

    // Threadwise copy from register (naive tensor) to global (generic tensor).
    TopDownTMBuilder splitMemoryCoords(
        b, {"bid", "tid", "iter"}, {gridSize, blockSize, threadCNumRegisters},
        loc);
    splitMemoryCoords.merge({"g", "m_block", "n_block"}, {0, 1, 2}, "bid",
                            {G, mBlocks, nBlocks});
    splitMemoryCoords.merge({"m_cuwaves", "n_cuwaves", "m_cuwave", "n_cuwave"},
                            {3, 4, 5, 6}, "tid",
                            {mCuwavesPerBlock, nCuwavesPerBlock,
                             mThreadsPerCuwave, nThreadsPerCuwave});
    splitMemoryCoords.merge({"m_repeat", "m_thread", "n_repeat", "n_thread"},
                            {7, 8, 9, 10}, "iter",
                            {gemmMRepeat, mPerThread, gemmNRepeat, nPerThread});
    TransformMapAttr splitMemoryCoordsAttr = splitMemoryCoords.get();

    auto toMatrixC =
        TopDownTMBuilder::below(splitMemoryCoords, splitMemoryCoordsAttr);
    toMatrixC.passThrough({"gemmG"}, {0}, {"g"});
    toMatrixC.unmerge(
        "gemmM", 1,
        {"m_block", "m_repeat", "m_cuwaves", "m_cuwave", "m_thread"},
        {M / mPerBlock, gemmMRepeat, mCuwavesPerBlock, mThreadsPerCuwave,
         mPerThread});
    toMatrixC.unmerge(
        "gemmN", 2,
        {"n_block", "n_repeat", "n_cuwaves", "n_cuwave", "n_thread"},
        {N / nPerBlock, gemmNRepeat, nCuwavesPerBlock, nThreadsPerCuwave,
         nPerThread});

    TransformMapAttr toMatrixCAttr = toMatrixC.get();

    Value registerC = registerMatrixCAllocOp;
    // If we need to type-convert the accumulator (currently this is only
    // fp32->f16) then we must do so before the writeback loop in which fusion
    // takes places at this time, since the fusion pass as currently written
    // can't interceps the type conversions.
    if (destType != accumulatorType) {
      auto convertedCType =
          threadCRegisterMemRefType.clone(destType).cast<MemRefType>();
      Value convertedC = b.create<rock::GpuAllocOp>(loc, convertedCType);
      auto convertLoop = b.create<TransformingForOp>(
          loc, ArrayRef<ValueRange>{{zeroConstantOp}},
          ArrayRef<Attribute>{b.getArrayAttr({})},
          /*bounds=*/convertedCType.getShape(), /*strides=*/std::nullopt,
          /*useIndexDiffs=*/true, /*forceUnroll=*/true);
      {
        OpBuilder::InsertionGuard guard(b);
        b.setInsertionPointToStart(convertLoop.getBody());
        Value coord = convertLoop.getLowerCoords(/*domain=*/0)[0];
        Value loaded =
            b.create<InBoundsLoadOp>(loc, accumulatorType, registerC, coord);
        Value cast = createTypeConversionOp(b, loc, loaded, destType);
        b.create<InBoundsStoreOp>(loc, cast, convertedC, coord);
      }
      registerC = convertedC;
    }

    ArrayAttr idToMatrixCMaps =
        b.getArrayAttr({splitMemoryCoordsAttr, toMatrixCAttr});

    b.create<ThreadwiseWriteAllOp>(loc, registerC, op.getC(), idToMatrixCMaps,
                                   /*extraIndices=*/ValueRange{bid, tid},
                                   op.getFeatures(), StoreMethod::Set,
                                   /*forceUnroll=*/true, useIndexDiffs);
    b.eraseOp(op);

    return success();
  }
};

//===----------------------------------------------------------------------===//
// GridwiseAttentionAccel lowering.
//===----------------------------------------------------------------------===//

struct GridwiseAttentionAccelRewritePattern
    : public OpRewritePattern<GridwiseAttentionAccelOp> {
  using OpRewritePattern<GridwiseAttentionAccelOp>::OpRewritePattern;

  LogicalResult storeGemmInputTile(PatternRewriter &rewriter, 
                                   Location loc,
                                   int64_t kpack,
                                   Value regBuffer,
                                   Value toLDSRegBuffer,
                                   Value ldsTileByteBuffer,
                                   int64_t kpacksPerBlock,
                                   StringRef nonKDimName,
                                   int64_t kPerBlock,
                                   int64_t dPerBlock,
                                   int64_t copyKPerThread,
                                   int64_t copyDPerThread,
                                   bool forceUnroll
                                   ) const {
    Type elemType = regBuffer.getType().cast<MemRefType>().getElementType();
    TransformingForOp storeBufferWrite = packLoadBufferToStoreBuffer(rewriter, loc, elemType, kpack, regBuffer, toLDSRegBuffer);
    Type ldsReadType = vectorTypeOrSelf(elemType, kpack);
    // Find the best way of vectorizing the layout
    GemmDimension vectorTiebreaker =
        (kpack > 1) ? GemmDimension::K : GemmDimension::MorN;
    int64_t vectorLen;
    GemmDimension vectorDim;
    std::tie(vectorDim, vectorLen) = bestGlobalVectorization(
        rewriter, regBuffer, copyDPerThread, copyKPerThread, vectorTiebreaker, kPerBlock,
        dPerBlock, elemType);
    FailureOr<Value> maybeWrappedLds = wrapLDSBufferForStore(
        rewriter, loc, ldsTileByteBuffer, ldsReadType, kpacksPerBlock, nonKDimName, dPerBlock,
        copyKPerThread, copyDPerThread, vectorDim);
    if (failed(maybeWrappedLds)){
      return failure();
    }
    Value wrappedLds = maybeWrappedLds.value();
    rewriter.create<ThreadwiseWriteAllOp>(loc, toLDSRegBuffer, wrappedLds, /*extraViews=*/ArrayAttr{}, /*extraIndices=*/ValueRange{}, GemmFeatures::none, StoreMethod::Set, forceUnroll, true);
    return success();
  }

  // This function will process a tile of gemm input into LDS buffer
  // in a way it could be fed to blockwise_gemm_accel op
  LogicalResult loadAndStoreGemmInputTile(Location loc,
                                 TypedValue<MemRefType> in,
                                 Value mIter,
                                 Value kIter,
                                 Value fromGlobalRegBuffer,
                                 Value toLDSRegBuffer,
                                 Value ldsTileByteBuffer,
                                 StringRef nonKDimName,
                                 int64_t kpack,
                                 int64_t kpacksPerBlock,
                                 int64_t dPerBlock,
                                 uint32_t blockSize,
                                 uint32_t gridSize,
                                 ArrayRef<StringRef> bidGridOrder,
                                 ArrayRef<int64_t> bidGridLengths,
                                 bool forceUnroll,
                                 PatternRewriter &rewriter
                                 ) const {
    auto privateMemoryAddressSpace = rewriter.getAttr<gpu::AddressSpaceAttr>(
        gpu::GPUDialect::getPrivateAddressSpace());
    auto workgroupMemoryAddressSpace = rewriter.getAttr<gpu::AddressSpaceAttr>(
        gpu::GPUDialect::getWorkgroupAddressSpace());

    int64_t kPerBlock = kpacksPerBlock * kpack;
    int64_t copyPerThread = (kPerBlock * dPerBlock) / blockSize;
    Type elemType = in.getType().getElementType();
    if (copyPerThread == 0) {
      return emitError(loc) << "Block size too large, rejecting as invalid.\n";
    }
    auto maybeCopyDPerThread = computeCopyPerThread(
        elemType, copyPerThread, kPerBlock, dPerBlock, kpack, loc);
    if (failed(maybeCopyDPerThread))
      return failure();

    int64_t copyKPerThread = (*maybeCopyDPerThread).first;
    int64_t copyDPerThread = (*maybeCopyDPerThread).second;

    // Find the best way of vectorizing the layout
    GemmDimension vectorTiebreaker =
        (kpack > 1) ? GemmDimension::K : GemmDimension::MorN;
    int64_t vectorLen;
    GemmDimension vectorDim;
    std::tie(vectorDim, vectorLen) = bestGlobalVectorization(
        rewriter, in, copyDPerThread, copyKPerThread, vectorTiebreaker, kPerBlock,
        dPerBlock, elemType);
    FailureOr<Value> maybeViewIn = wrapMatrixForGlobalLoad(
        rewriter, loc, in, nonKDimName, bidGridOrder, bidGridLengths, gridSize,
        blockSize, kPerBlock, dPerBlock, copyKPerThread, copyDPerThread,
        vectorDim, {{"m_iter", {2}}, {"bid", {1, 3}}});
    if (failed(maybeViewIn)){
      return failure();
    }
    Value viewIn = maybeViewIn.value();
    rewriter.create<ThreadwiseReadIntoOp>(loc, viewIn, fromGlobalRegBuffer, /*extraViews=*/ArrayAttr{}, ValueRange{kIter, mIter}, forceUnroll, true);
    // The following is fine for software pipelining optimization as it could be considered "compute".
    // In future, consider refactoring the following loop to be a single reg->reg op avoid verbose IR at this level.
    Value loadBufferA = viewLoadBufferDK(rewriter, loc, fromGlobalRegBuffer, vectorDim, copyDPerThread, copyKPerThread);
    LogicalResult storeGemmTileStatus = storeGemmInputTile(rewriter, 
                                                           loc,
                                                           kpack, 
                                                           loadBufferA, 
                                                           toLDSRegBuffer, 
                                                           ldsTileByteBuffer, 
                                                           kpacksPerBlock, 
                                                           nonKDimName, 
                                                           kPerBlock, 
                                                           dPerBlock, 
                                                           copyKPerThread, 
                                                           copyDPerThread,
                                                           forceUnroll);
    if(failed(storeGemmTileStatus)){
      return failure();
    }
  }

  Value createLDSByteBuffer(PatternRewriter& rewriter, Location loc, int64_t numElements, Type elemType) const {
    auto workgroupMemoryAddressSpace = rewriter.getAttr<gpu::AddressSpaceAttr>(
            gpu::GPUDialect::getWorkgroupAddressSpace());
    int64_t ldsBlockSize = numElements * getByteWidth(elemType);
    auto ldsMemRefType =
        MemRefType::get({ldsBlockSize}, rewriter.getI8Type(), AffineMap{},
                        workgroupMemoryAddressSpace);
    Value ldsByteBuffer = rewriter.create<GpuAllocOp>(loc, ldsMemRefType);
    return ldsByteBuffer;
  }

  // This function will create fromGlobalRegsBuffer, toLDSRegBuffer and ldsTileBuffer for a gemm input
  std::tuple<Value, Value, Value> createBuffersForGemmIn(Location loc,
                                                         int64_t kPerBlock, 
                                                         int64_t blockSize,
                                                         Type elemType,
                                                         int64_t dPerBlock,
                                                         PatternRewriter& rewriter) const {
    auto privateMemoryAddressSpace = rewriter.getAttr<gpu::AddressSpaceAttr>(
        gpu::GPUDialect::getPrivateAddressSpace());
    int64_t copyPerThread = (kPerBlock * dPerBlock) / blockSize;
    Type  loadBufferType = MemRefType::get({copyPerThread}, elemType,
                                      AffineMap{}, privateMemoryAddressSpace);
    Value fromGlobalRegBuffer = rewriter.create<GpuAllocOp>(loc, loadBufferType);
    Value toLDSRegBuffer = rewriter.create<GpuAllocOp>(loc, loadBufferType);
    Value ldsByteBuffer = createLDSByteBuffer(rewriter, loc, dPerBlock * kPerBlock, elemType);
    return {fromGlobalRegBuffer, toLDSRegBuffer, ldsByteBuffer};
  }

  // This function creates the accumulator register buffer
  Value createBufferForAccelGemmOut(Location loc, rock::accel::AccelEmitterParams params, PatternRewriter& rewriter) const {
    auto privateMemoryAddressSpace = rewriter.getAttr<gpu::AddressSpaceAttr>(
        gpu::GPUDialect::getPrivateAddressSpace());
    int64_t nResultVectors = params.nResultVectors;
    int64_t mRepeats = params.mRepeats;
    int64_t nRepeats = params.nRepeats;
    VectorType accVectorType = params.accVectorType;
    int64_t nOutputVectors = nResultVectors * mRepeats * nRepeats;
    MemRefType regCAllocType =
        MemRefType::get(nOutputVectors, accVectorType, AffineMap{},
                        /*memorySpace=*/privateMemoryAddressSpace);
    Value regCAllocOp = rewriter.create<rock::GpuAllocOp>(loc, regCAllocType);
    Value zeroConstantCOp = createZeroConstantOp(rewriter, loc, accVectorType);
    rewriter.create<FillOp>(loc, regCAllocOp, zeroConstantCOp);
    return regCAllocOp;
  }

  // This function creates a simple scalar reg buffer (i.e. without vectors)
  Value createBufferForGemmOut(Location loc, Type gemmOutElemType, rock::accel::AccelEmitterParams params, PatternRewriter& rewriter) const {
    auto privateMemoryAddressSpace = rewriter.getAttr<gpu::AddressSpaceAttr>(
        gpu::GPUDialect::getPrivateAddressSpace());
    int64_t numOutputElements = params.numOutputVectorElements();
    auto gemmOutScalarBufferType = MemRefType::get(numOutputElements, gemmOutElemType, AffineMap{}, /*memorySpace=*/privateMemoryAddressSpace);
    Value gemmOutScalarBuffer = rewriter.create<rock::GpuAllocOp>(loc, gemmOutScalarBufferType);
    return gemmOutScalarBuffer;
  }

  // Logic to setup blockwise_gemm_accel parameters.
  //
  // Original C++ logic:
  // index_t mMyWaveOffsetA;
  // index_t mMyWaveOffsetB;
  // const index_t waveId   = get_thread_local_1d_id() / WaveSize;
  // const index_t waveId_m = waveId / GemmNWaves;
  // const index_t waveId_n = waveId % GemmNWaves;
  // mMyWaveOffsetA = waveId_m * GemmMPerWave;
  // mMyWaveOffsetB = waveId_n * GemmNPerWave;
  std::tuple<Value,Value> createWaveOffsets(Location loc, 
                                            const int64_t waveSize,
                                            int64_t nPerWave,
                                            int64_t nPerBlock,
                                            rock::accel::AccelEmitterParams accelParams, 
                                            Value tid, 
                                            PatternRewriter& rewriter) const {
    ConstantIndexOp waveSizeConstantOp = rewriter.create<ConstantIndexOp>(loc, waveSize);
    int64_t nWaves = nPerBlock / nPerWave;
    auto nWavesConstantOp = rewriter.create<ConstantIndexOp>(loc, nWaves);
    auto waveId = rewriter.create<DivUIOp>(loc, tid, waveSizeConstantOp);
    auto waveId_m = rewriter.create<DivUIOp>(loc, waveId, nWavesConstantOp);
    auto waveId_n = rewriter.create<RemUIOp>(loc, waveId, nWavesConstantOp);

    Value mMyWaveOffsetA, mMyWaveOffsetB;
    Value waveOffsetAConstantOp =
        rewriter.create<ConstantIndexOp>(loc, accelParams.mPerAccel);
    Value waveOffsetBConstantOp =
        rewriter.create<ConstantIndexOp>(loc, accelParams.nPerAccel);
    mMyWaveOffsetA = rewriter.create<MulIOp>(loc, waveId_m, waveOffsetAConstantOp);
    mMyWaveOffsetB = rewriter.create<MulIOp>(loc, waveId_n, waveOffsetBConstantOp);
    return {mMyWaveOffsetA, mMyWaveOffsetB};
  }

  // This fuction creates interrim register buffers to store data in once
  // loaded from the LDS before accelerator intrinsics are called
  std::tuple<Value,Value> createRegInterrimBufferForAccel(Location loc, rock::accel::AccelEmitterParams params, PatternRewriter& rewriter) const {
    auto privateMemoryAddressSpace = rewriter.getAttr<gpu::AddressSpaceAttr>(
        gpu::GPUDialect::getPrivateAddressSpace());
    int64_t kBasePerThread = params.kBasePerThread;

    Type argTypeA = params.argTypeA;
    auto arrayAType = MemRefType::get({kBasePerThread}, argTypeA, AffineMap{},
                                 privateMemoryAddressSpace);
    auto arrayA = rewriter.create<GpuAllocOp>(loc, arrayAType);

    Type argTypeB = params.argTypeB;
    auto arrayBType = MemRefType::get({kBasePerThread}, argTypeB, AffineMap{},
                                 privateMemoryAddressSpace);
    auto arrayB = rewriter.create<GpuAllocOp>(loc, arrayBType);
    return {arrayA, arrayB};
  }

  LogicalResult matchAndRewrite(GridwiseAttentionAccelOp op,
                                PatternRewriter &rewriter) const override {
    Location loc = op.getLoc();
    StringRef arch = op.getArch();
    uint32_t blockSize = op.getBlockSize();
    uint32_t gridSize = op.getGridSize();
    const int64_t waveSize = rock::lookupArchInfo(arch).waveSize;

    TypedValue<MemRefType> inQ = op.getQueries();
    ArrayRef<int64_t> qShape = inQ.getType().getShape();
    Type elemTypeQ = inQ.getType().getElementType();

    TypedValue<MemRefType> inK = op.getKeys();
    ArrayRef<int64_t> kShape = op.getKeys().getType().getShape();
    Type elemTypeK = inK.getType().getElementType();

    TypedValue<MemRefType> inV = op.getValues();
    ArrayRef<int64_t> vShape = op.getValues().getType().getShape();
    Type elemTypeV = inV.getType().getElementType();
    // Gemm0 out is casted to be elemTypeV
    Type elemTypeQxK = elemTypeV;

    auto privateMemoryAddressSpace = rewriter.getAttr<gpu::AddressSpaceAttr>(
        gpu::GPUDialect::getPrivateAddressSpace());
    auto workgroupMemoryAddressSpace = rewriter.getAttr<gpu::AddressSpaceAttr>(
        gpu::GPUDialect::getWorkgroupAddressSpace());

    int64_t gemm0G = qShape[0];
    int64_t gemm0K = qShape[1];
    int64_t gemm0M = qShape[2];
    int64_t gemm0N = kShape[2];
    int64_t gemm1N = vShape[2];

    RockAccelTuningParamAttrInterface tuningParams = op.getParams();
    int64_t kpack = tuningParams.getKpack();
    int64_t gemm0KpacksPerBlock = tuningParams.getKpackPerBlock();
    int64_t mPerBlock = tuningParams.getMPerBlock();    
    int64_t nPerBlock = tuningParams.getNPerBlock();
    bool forceUnroll = tuningParams.getForceUnroll();
    int64_t gemm0MBlocks = gemm0M / mPerBlock;
    int64_t gemm0NBlocks = gemm0N / nPerBlock;

    auto accelEmitterPtrGemm0 = accel::AccelEmitter::select(
        op.getFeatures(), elemTypeQ, elemTypeK, arch, tuningParams);
    if (!accelEmitterPtrGemm0)
    return op.emitOpError("Unable to emit accelerator code.");
    rock::accel::AccelEmitterParams accelParamsGemm0 = accelEmitterPtrGemm0->getParams();
    auto accelEmitterPtrGemm1 = accel::AccelEmitter::select(
        op.getFeatures(), elemTypeQxK, elemTypeV, arch, tuningParams);
    if (!accelEmitterPtrGemm1)
    return op.emitOpError("Unable to emit accelerator code.");
    rock::accel::AccelEmitterParams accelParamsGemm1 = accelEmitterPtrGemm1->getParams();

    // Get current workitem ID.
    auto tid = rewriter.create<WorkitemIdOp>(loc, rewriter.getIndexType());


    // Bufers for Gemm0
    int64_t gemm0KPerBlock = kpack * gemm0KpacksPerBlock;
    auto [fromGlobalRegBufferQ, toLDSRegBufferQ, ldsByteBufferQ] = createBuffersForGemmIn(loc, gemm0KPerBlock, blockSize, elemTypeQ, mPerBlock, rewriter);
    auto [fromGlobalRegBufferK, toLDSRegBufferK, ldsByteBufferK] = createBuffersForGemmIn(loc, gemm0KPerBlock, blockSize, elemTypeK, nPerBlock, rewriter);
    auto [preAccelRegBufferQ, preAccelRegBufferK] = createRegInterrimBufferForAccel(loc, accelParamsGemm0, rewriter);
    Value accRegBufferGemm0 = createBufferForAccelGemmOut(loc, accelParamsGemm0, rewriter);
    Value gemm0OutBuffer = createBufferForGemmOut(loc, elemTypeQxK, accelParamsGemm0, rewriter);
    // We just set the output type gemm0 to be F32 for softmax stability
    // Currently, there is a working assumption that this kernel is meant support fp32/fp16
    // This should be guranteed by op verifiers.
    Value gemm0OutBufferF32 = createBufferForGemmOut(loc, rewriter.getF32Type(), accelParamsGemm0, rewriter);

    // Buffers for reductions
    MemRefType gemm0OutBufferType = gemm0OutBufferF32.getType().cast<MemRefType>();
    MemRefType ldsWorkspaceBufferType = MemRefType::get({gemm0OutBufferType.getNumElements()}, gemm0OutBufferType.getElementType(), AffineMap{}, workgroupMemoryAddressSpace);
    Value ldsReductionWorkspaceBuffer = rewriter.create<GpuAllocOp>(loc, ldsWorkspaceBufferType);
    Value gemm0OutBufferMax = createBufferForGemmOut(loc, rewriter.getF32Type(), accelParamsGemm0, rewriter);
    Value gemm0OutBufferExp = createBufferForGemmOut(loc, rewriter.getF32Type(), accelParamsGemm0, rewriter);
    Value gemm0OutBufferSum = createBufferForGemmOut(loc, rewriter.getF32Type(), accelParamsGemm0, rewriter);

    // Buffers for gemm 1
    Value gemm0OutBufferToLDS = createBufferForGemmOut(loc, rewriter.getF32Type(), accelParamsGemm0, rewriter);
    Value gemm1LDSByteBufferA = createLDSByteBuffer(rewriter, loc, mPerBlock * nPerBlock, elemTypeQ);
    auto [preAccelRegBufferQxK, preAccelRegBufferV] = createRegInterrimBufferForAccel(loc, accelParamsGemm1, rewriter);
    Value accRegBufferGemm1 = createBufferForAccelGemmOut(loc, accelParamsGemm1, rewriter);
    // Note that kPerBlock for Gemm1B is nPerBlock of Gemm0 out
    // Note that mPerBlock for Gemm1A is mPerBlock of Gemm0 out
    // Note that nPerBlock for Gemm1B is whole width = gemm1N (head dimension)
    int64_t gemm1KPerBlock = nPerBlock;
    int64_t gemm1MPerBlock = mPerBlock;
    int64_t gemm1NPerBlock = gemm1N;
    assert(nPerBlock % kpack == 0 && "nPerBlock should be divisible by kpack");
    int64_t gemm1KpacksPerBlock = gemm1KPerBlock / kpack;
    auto [fromGlobalRegBufferV, toLDSRegBufferV, ldsByteBufferV] = createBuffersForGemmIn(loc, gemm1KPerBlock, blockSize, elemTypeV, gemm1NPerBlock, rewriter);

    affine::AffineForOp mLoopOp = rewriter.create<affine::AffineForOp>(loc, 0, gemm0MBlocks, 1);
    {
      PatternRewriter::InsertionGuard guard(rewriter);
      rewriter.setInsertionPointToStart(mLoopOp.getBody());
      int64_t kIterationsGemm0 = gemm0K / gemm0KPerBlock;
      Value mLoopIV = mLoopOp.getInductionVar();
      affine::AffineForOp kLoopOp = rewriter.create<affine::AffineForOp>(loc, 0, kIterationsGemm0, 1);
      {
        SmallVector<StringRef, 3> bidGridOrder = {"g_block", "m_block", "n_block"};
        SmallVector<int64_t, 3> bidGridLengths = {gemm0G, gemm0MBlocks, gemm0NBlocks};
        PatternRewriter::InsertionGuard guard(rewriter);
        rewriter.setInsertionPointToStart(kLoopOp.getBody());
        Value kLoopIV = kLoopOp.getInductionVar();
        LogicalResult statusLoadQTile = loadAndStoreGemmInputTile(loc, 
                                                          inQ,
                                                          mLoopIV,
                                                          kLoopIV,
                                                          fromGlobalRegBufferQ,
                                                          toLDSRegBufferQ,
                                                          ldsByteBufferQ,
                                                          "m", 
                                                          kpack, 
                                                          gemm0KpacksPerBlock, 
                                                          mPerBlock, 
                                                          blockSize, 
                                                          gridSize, 
                                                          bidGridOrder, 
                                                          bidGridLengths, 
                                                          forceUnroll, 
                                                          rewriter);
        if(failed(statusLoadQTile)){
          return failure();
        }
        TypedValue<MemRefType> ldsTileBufferQ = viewBufferAs(rewriter, ldsByteBufferQ, vectorTypeOrSelf(elemTypeQ, kpack)); 
        LogicalResult statusLoadKTile = loadAndStoreGemmInputTile(loc, 
                                                          inK,
                                                          mLoopIV,
                                                          kLoopIV,
                                                          fromGlobalRegBufferK,
                                                          toLDSRegBufferK,
                                                          ldsByteBufferK, 
                                                          "n", 
                                                          kpack, 
                                                          gemm0KpacksPerBlock, 
                                                          nPerBlock, 
                                                          blockSize, 
                                                          gridSize, 
                                                          bidGridOrder, 
                                                          bidGridLengths, 
                                                          forceUnroll, 
                                                          rewriter);
        if(failed(statusLoadKTile)){
          return failure();
        }
        TypedValue<MemRefType> ldsTileBufferK = viewBufferAs(rewriter, ldsByteBufferK, vectorTypeOrSelf(elemTypeK, kpack));
        // LDS barrier.
        rewriter.create<LDSBarrierOp>(loc);
        // Emit blockwise GEMM 0.
        auto [mMyWaveOffsetQ, mMyWaveOffsetK] = createWaveOffsets(loc, waveSize, tuningParams.getNPerWave(), nPerBlock, accelParamsGemm0, tid, rewriter);
        rewriter.create<BlockwiseGemmAccelOp>(
            loc, ldsTileBufferQ, ldsTileBufferK, mMyWaveOffsetQ, mMyWaveOffsetK,
            preAccelRegBufferQ, preAccelRegBufferK, accRegBufferGemm0, op.getArchAttr(), op.getFeaturesAttr(),
            op.getBlockSizeAttr(), op.getParamsAttr());
      }
      accelEmitterPtrGemm0->computeOutputConversion(rewriter, loc, accRegBufferGemm0, gemm0OutBufferF32, forceUnroll);
      ArrayAttr gemm0BlockViewMaps = accelEmitterPtrGemm0->computeOutputTransforms(rewriter, loc, gemm0M, gemm0N, blockSize);
      APInt reductionAxis = APInt(32, 0);
      rewriter.create<BlockwiseBroadcastReduceOp>(loc, 
                                                  gemm0OutBufferF32, 
                                                  ldsReductionWorkspaceBuffer, 
                                                  gemm0OutBufferMax, 
                                                  reductionAxis, 
                                                  rock::ReduceMethod::Max, 
                                                  gemm0BlockViewMaps, 
                                                  blockSize);                                          
      // softmax normalization.
      rewriter.create<linalg::ElemwiseBinaryOp>(loc,
                                                TypeRange{gemm0OutBufferMax.getType()},
                                                ValueRange{gemm0OutBufferF32, gemm0OutBufferMax}, 
                                                ValueRange{gemm0OutBufferMax}, 
                                                rewriter.getAttr<linalg::BinaryFnAttr>(linalg::BinaryFn::sub), nullptr);
      rewriter.create<linalg::ElemwiseUnaryOp>(loc,
                                                TypeRange{gemm0OutBufferExp.getType()},
                                                ValueRange{gemm0OutBufferMax}, 
                                                ValueRange{gemm0OutBufferExp}, 
                                                rewriter.getAttr<linalg::UnaryFnAttr>(linalg::UnaryFn::exp), nullptr);
      rewriter.create<BlockwiseBroadcastReduceOp>(loc, 
                                                  gemm0OutBufferExp, 
                                                  ldsReductionWorkspaceBuffer, 
                                                  gemm0OutBufferSum, 
                                                  reductionAxis, 
                                                  rock::ReduceMethod::Sum, 
                                                  gemm0BlockViewMaps, 
                                                  blockSize);

      // Emit blockwise GEMM 1.
      {
        SmallVector<StringRef, 3> bidGridOrder = {"g_block", "m_block", "n_block"};
        // nblock is 1 for gemm1 as the full slice is done inside a block.
        // m_block would be otherDim that is ignored; putting 0 as it is not used.
        SmallVector<int64_t, 3> bidGridLengths = {gemm0G, 0, 1};
        ArrayAttr gemm0ThreadViewMaps = accelEmitterPtrGemm0->computeOutputTransforms(rewriter, loc, gemm0M, gemm0N);
        Value gemm0MNThreadwiseView = transform(rewriter, gemm0OutBufferF32, gemm0ThreadViewMaps);
        int64_t gemm1MPerThread = gemm0MNThreadwiseView.getType().cast<MemRefType>().getShape()[0];
        int64_t gemm1KPerThread = gemm0MNThreadwiseView.getType().cast<MemRefType>().getShape()[1];
        LogicalResult storeGemm1ATileStatus = storeGemmInputTile(rewriter, 
                                                              loc, 
                                                              kpack, 
                                                              gemm0MNThreadwiseView, 
                                                              gemm0OutBufferToLDS, 
                                                              gemm1LDSByteBufferA, 
                                                              gemm0KpacksPerBlock, 
                                                              "m", 
                                                              gemm1KPerBlock, 
                                                              gemm1MPerBlock, 
                                                              gemm1KPerThread, 
                                                              gemm1MPerThread,
                                                              forceUnroll);
        TypedValue<MemRefType> gemm1LDSBufferA = viewBufferAs(rewriter, ldsByteBufferQ, vectorTypeOrSelf(elemTypeQ, kpack)); 
        Value zero = rewriter.createOrFold<arith::ConstantIndexOp>(loc, 0);
        LogicalResult statusLoadVTile = loadAndStoreGemmInputTile(loc, 
                                                                  inV,
                                                                  /*mIter=*/zero,
                                                                  /*kIter=*/zero,
                                                                  fromGlobalRegBufferV,
                                                                  toLDSRegBufferV,
                                                                  ldsByteBufferV, 
                                                                  "n", 
                                                                  kpack, 
                                                                  gemm1KpacksPerBlock, 
                                                                  gemm1KPerBlock, 
                                                                  blockSize, 
                                                                  gridSize, 
                                                                  bidGridOrder, 
                                                                  bidGridLengths, 
                                                                  forceUnroll, 
                                                                  rewriter);
        if(failed(statusLoadVTile)){
            return failure();
        }
        TypedValue<MemRefType> ldsTileBufferV = viewBufferAs(rewriter, ldsByteBufferV, vectorTypeOrSelf(elemTypeV, kpack)); 
        // LDS barrier.
        rewriter.create<LDSBarrierOp>(loc);
        // Emit blockwise GEMM 0.
        auto [mMyWaveOffsetQxK, mMyWaveOffsetV] = createWaveOffsets(loc, waveSize, tuningParams.getNPerWave(), gemm1NPerBlock, accelParamsGemm1, tid, rewriter);
        // fix me
        rewriter.create<BlockwiseGemmAccelOp>(
            loc, gemm1LDSBufferA, ldsTileBufferV, mMyWaveOffsetQxK, mMyWaveOffsetV,
            preAccelRegBufferQxK, preAccelRegBufferV, accRegBufferGemm1, op.getArchAttr(), op.getFeaturesAttr(),
            op.getBlockSizeAttr(), op.getParamsAttr());
      }
        



    }



    







    return success();
  }
};

//===----------------------------------------------------------------------===//
// GridwiseGemmAccel lowering.
//===----------------------------------------------------------------------===//

struct GridwiseGemmAccelRewritePattern
    : public OpRewritePattern<GridwiseGemmAccelOp> {
  using OpRewritePattern<GridwiseGemmAccelOp>::OpRewritePattern;

  LogicalResult matchAndRewrite(GridwiseGemmAccelOp op,
                                PatternRewriter &b) const override {
    Location loc = op.getLoc();

    // Obtain data types of inputs.
    auto elementTypeA = op.getA().getType().getElementType();
    auto elementTypeB = op.getB().getType().getElementType();

    // Prepare some useful constants.
    Value matA = op.getA();
    Value matB = op.getB();

    // Obtain critical matrix dimensions.
    ArrayRef<int64_t> aShape, bShape, cShape;
    aShape = op.getA().getType().getShape();
    bShape = op.getB().getType().getShape();
    cShape = op.getC().getType().getShape();
    // Obtain critical matrix dimensions.
    int64_t G = aShape[0];
    int64_t K = aShape[1];
    int64_t M = aShape[2];
    int64_t N = bShape[2];

    // Obtain critical tuning parameters.
    StringRef arch = op.getArch();
    uint32_t blockSize = op.getBlockSize();
    uint32_t gridSize = op.getGridSize();
    RockAccelTuningParamAttrInterface tuningParams = op.getParams();
    int64_t kpack = tuningParams.getKpack();
    // TODO: kPerBlock, as defined in parameter selection etc,
    // is in units of kPack, not individual k. This should be changed
    // at some future point, but it'll be worked around for now.
    int64_t kpacksPerBlock = tuningParams.getKpackPerBlock();
    int64_t mPerBlock = tuningParams.getMPerBlock();
    int64_t nPerBlock = tuningParams.getNPerBlock();
    int64_t mBlocks = M / mPerBlock;
    int64_t nBlocks = N / nPerBlock;
    bool forceUnroll = tuningParams.getForceUnroll();

    int64_t kPerBlock = kpacksPerBlock * kpack;

    int64_t aVectorLen = 0;
    int64_t bVectorLen = 0;
    GemmDimension aVectorDim;
    GemmDimension bVectorDim;

    SmallVector<StringRef, 3> bidGridOrder = {"g_block", "m_block", "n_block"};
    SmallVector<int64_t, 3> bidGridLengths = {G, mBlocks, nBlocks};

    int64_t aCopyPerThread = (kPerBlock * mPerBlock) / blockSize;
    int64_t bCopyPerThread = (kPerBlock * nPerBlock) / blockSize;
    if (aCopyPerThread == 0 || bCopyPerThread == 0) {
      return emitError(loc) << "Block size too large, rejecting as invalid.\n";
    }
    int64_t aCopyKpacksPerThread =
        math_util::integer_divide_ceil(aCopyPerThread, kpack);
    int64_t bCopyKpacksPerThread =
        math_util::integer_divide_ceil(bCopyPerThread, kpack);

    // Get the vector copy layout for A and B
    auto maybeCopyAPerThread = computeCopyPerThread(
        elementTypeA, aCopyPerThread, kPerBlock, mPerBlock, kpack, loc);
    if (failed(maybeCopyAPerThread))
      return maybeCopyAPerThread;
    int64_t aCopyKPerThread = (*maybeCopyAPerThread).first;
    int64_t copyMPerThread = (*maybeCopyAPerThread).second;

    auto maybeCopyBPerThread = computeCopyPerThread(
        elementTypeB, bCopyPerThread, kPerBlock, nPerBlock, kpack, loc);
    if (failed(maybeCopyBPerThread))
      return maybeCopyBPerThread;
    int64_t bCopyKPerThread = (*maybeCopyBPerThread).first;
    int64_t copyNPerThread = (*maybeCopyBPerThread).second;

    // Find the best way of vectorizing the layout
    GemmDimension vectorTiebreaker =
        (kpack > 1) ? GemmDimension::K : GemmDimension::MorN;
    std::tie(aVectorDim, aVectorLen) = bestGlobalVectorization(
        b, matA, copyMPerThread, aCopyKPerThread, vectorTiebreaker, kPerBlock,
        mPerBlock, elementTypeA);
    std::tie(bVectorDim, bVectorLen) = bestGlobalVectorization(
        b, matB, copyNPerThread, bCopyKPerThread, vectorTiebreaker, kPerBlock,
        nPerBlock, elementTypeB);

    LLVM_DEBUG(llvm::dbgs()
               << "gridSize: " << gridSize << "\n"
               << "blockSize: " << blockSize << "\n"
               << "aCopyPerThread: " << aCopyPerThread << "\n"
               << "bCopyPerThread: " << bCopyPerThread << "\n"
               << "aCopyKpacksPerThread: " << aCopyKpacksPerThread << "\n"
               << "bCopyKpacksPerThread: " << bCopyKpacksPerThread << "\n"
               << "aVectorDim: " << aVectorDim << "\n"
               << "aVectorLen: " << aVectorLen << "\n"
               << "bVectorDim: " << bVectorDim << "\n"
               << "bVectorLen: " << bVectorLen << "\n"
               << "vectorTiebreaker: " << vectorTiebreaker << "\n"
               << "kPerBlock: " << kPerBlock << "\n"
               << "mPerBlock: " << mPerBlock << "\n"
               << "nPerBlock: " << nPerBlock << "\n"
               << "aCopyKPerThread: " << aCopyKPerThread << "\n"
               << "bCopyKPerThread: " << bCopyKPerThread << "\n"
               << "copyMPerThread: " << copyMPerThread << "\n"
               << "copyNPerThread: " << copyNPerThread << "\n");

    FailureOr<Value> maybeWrappedA = wrapMatrixForGlobalLoad(
        b, loc, op.getA(), "m", bidGridOrder, bidGridLengths, gridSize,
        blockSize, kPerBlock, mPerBlock, aCopyKPerThread, copyMPerThread,
        aVectorDim);
    if (failed(maybeWrappedA))
      return maybeWrappedA;
    FailureOr<Value> maybeWrappedB = wrapMatrixForGlobalLoad(
        b, loc, op.getB(), "n", bidGridOrder, bidGridLengths, gridSize,
        blockSize, kPerBlock, nPerBlock, bCopyKPerThread, copyNPerThread,
        bVectorDim);
    if (failed(maybeWrappedB))
      return maybeWrappedB;
    Value wrappedA = std::move(*maybeWrappedA),
          wrappedB = std::move(*maybeWrappedB);

    ArrayAttr aVectorGlobalMap = globalVectorLayout(
        b, loc, "m", aCopyKPerThread, copyMPerThread, kpack, aVectorDim);
    ArrayAttr bVectorGlobalMap = globalVectorLayout(
        b, loc, "n", bCopyKPerThread, copyNPerThread, kpack, bVectorDim);

    // Get current workgroup ID.
    auto bid = b.create<WorkgroupIdOp>(loc, b.getIndexType());
    // Get current workitem ID.
    auto tid = b.create<WorkitemIdOp>(loc, b.getIndexType());

    Type loadBufferAType, loadBufferBType;
    auto privateMemoryAddressSpace = b.getAttr<gpu::AddressSpaceAttr>(
        gpu::GPUDialect::getPrivateAddressSpace());
    loadBufferAType = MemRefType::get({aCopyPerThread}, elementTypeA,
                                      AffineMap{}, privateMemoryAddressSpace);
    loadBufferBType = MemRefType::get({bCopyPerThread}, elementTypeB,
                                      AffineMap{}, privateMemoryAddressSpace);

    auto loadBufferA = b.create<GpuAllocOp>(loc, loadBufferAType);
    auto loadBufferB = b.create<GpuAllocOp>(loc, loadBufferBType);

    TransformingForOp blockwiseLoadA =
        createGlobalLoadLoop(b, loc, loadBufferA, wrappedA, aVectorGlobalMap,
                             aCopyPerThread, aVectorLen, bid, tid, forceUnroll);
    TransformingForOp blockwiseLoadB =
        createGlobalLoadLoop(b, loc, loadBufferB, wrappedB, bVectorGlobalMap,
                             bCopyPerThread, bVectorLen, bid, tid, forceUnroll);

    Value storeBufferA = b.create<GpuAllocOp>(loc, loadBufferA.getType());
    Value storeBufferB = b.create<GpuAllocOp>(loc, loadBufferB.getType());

    Value viewLoadBufferA = viewLoadBufferDK(b, loc, loadBufferA, aVectorDim,
                                             copyMPerThread, aCopyKPerThread);
    auto packALoop = packLoadBufferToStoreBuffer(b, loc, elementTypeA, kpack,
                                                 viewLoadBufferA, storeBufferA);

    Value viewLoadBufferB = viewLoadBufferDK(b, loc, loadBufferB, bVectorDim,
                                             copyNPerThread, bCopyKPerThread);
    auto packBLoop = packLoadBufferToStoreBuffer(b, loc, elementTypeB, kpack,
                                                 viewLoadBufferB, storeBufferB);

    // Obtain Accelerator-related attributes.
    int64_t mPerWave = tuningParams.getMPerWave();
    int64_t nPerWave = tuningParams.getNPerWave();
    int64_t nWaves = nPerBlock / nPerWave;

    auto nWavesConstantOp = b.create<ConstantIndexOp>(loc, nWaves);

    auto accelEmitterPtr = accel::AccelEmitter::select(
        op.getFeatures(), elementTypeA, elementTypeB, arch, tuningParams);

    if (!accelEmitterPtr)
      return op.emitOpError("Unable to emit accelerator code.");

    // Extract relevant accelerator parameters
    rock::accel::AccelEmitterParams params = accelEmitterPtr->getParams();
    int64_t nResultVectors = params.nResultVectors;
    int64_t mRepeats = params.mRepeats;
    int64_t nRepeats = params.nRepeats;
    int64_t kBasePerThread = params.kBasePerThread;
    Type argTypeA = params.argTypeA;
    Type argTypeB = params.argTypeB;
    VectorType accVectorType = params.accVectorType;
    int64_t numOutputVectorElements = params.numOutputVectorElements();

    const int64_t waveSize = rock::lookupArchInfo(arch).waveSize;
    auto waveSizeConstantOp = b.create<ConstantIndexOp>(loc, waveSize);

    bool useIndexDiffs = true;

    LLVM_DEBUG(llvm::dbgs() << "M: " << M << "\n"
                            << "N: " << N << "\n"
                            << "K: " << K << "\n"
                            << "G: " << G << "\n"
                            << "mPerBlock: " << mPerBlock << "\n"
                            << "nPerBlock: " << nPerBlock << "\n"
                            << "kPerBlock: " << kPerBlock << "\n"
                            << "kpack: " << kpack << "\n"
                            << "mBlocks = M / mPerBlock: " << mBlocks << "\n"
                            << "nBlocks = N / nPerBlock: " << nBlocks << "\n"
                            << "mPerWave: " << mPerWave << "\n"
                            << "nPerWave: " << nPerWave << "\n"
                            << "aVectorLen: " << aVectorLen << "\n"
                            << "bVectorLen: " << bVectorLen << "\n"
                            << "aVectorDim: " << aVectorDim << "\n"
                            << "bVectorDim: " << bVectorDim << "\n");

    // Alocate LDS and create subviews.

    // Compute required LDS sizes.
    int64_t ldsBlockASize =
        kpacksPerBlock * mPerBlock * kpack * getByteWidth(elementTypeA);
    int64_t ldsBlockBSize =
        kpacksPerBlock * nPerBlock * kpack * getByteWidth(elementTypeB);
    LLVM_DEBUG(llvm::dbgs() << "LDS block sizes (bytes): " << ldsBlockASize
                            << " " << ldsBlockBSize << "\n");
    if (failed(checkLDSSize(op, ldsBlockASize, ldsBlockBSize)))
      return op.emitOpError("requires too much LDS");

    // Allocate LDS.
    auto workgroupMemoryAddressSpace = b.getAttr<gpu::AddressSpaceAttr>(
        gpu::GPUDialect::getWorkgroupAddressSpace());
    auto ldsMemRefAType =
        MemRefType::get({ldsBlockASize}, b.getI8Type(), AffineMap{},
                        workgroupMemoryAddressSpace);
    auto ldsBufferA = b.create<GpuAllocOp>(loc, ldsMemRefAType);
    auto ldsMemRefBType =
        MemRefType::get({ldsBlockBSize}, b.getI8Type(), AffineMap{},
                        workgroupMemoryAddressSpace);
    auto ldsBufferB = b.create<GpuAllocOp>(loc, ldsMemRefBType);

    ArrayAttr aVectorLdsMap = ldsVectorLayout(b, loc, aCopyPerThread);
    ArrayAttr bVectorLdsMap = ldsVectorLayout(b, loc, bCopyPerThread);

    Type ldsReadTypeA = vectorTypeOrSelf(elementTypeA, kpack);
    Type ldsReadTypeB = vectorTypeOrSelf(elementTypeB, kpack);
    FailureOr<Value> maybeWrappedLdsA = wrapLDSBufferForStore(
        b, loc, ldsBufferA, ldsReadTypeA, kpacksPerBlock, "m", mPerBlock,
        aCopyKPerThread, copyMPerThread, aVectorDim);
    if (failed(maybeWrappedLdsA))
      return maybeWrappedLdsA;
    FailureOr<Value> maybeWrappedLdsB = wrapLDSBufferForStore(
        b, loc, ldsBufferB, ldsReadTypeB, kpacksPerBlock, "n", nPerBlock,
        bCopyKPerThread, copyNPerThread, bVectorDim);
    if (failed(maybeWrappedLdsB))
      return maybeWrappedLdsB;
    Value wrappedLdsA = std::move(*maybeWrappedLdsA),
          wrappedLdsB = std::move(*maybeWrappedLdsB);

    TransformingForOp blockwiseStoreA =
        createLdsStoreLoop(b, loc, storeBufferA, aVectorLdsMap, wrappedLdsA,
                           aCopyPerThread, tid, forceUnroll);
    TransformingForOp blockwiseStoreB =
        createLdsStoreLoop(b, loc, storeBufferB, bVectorLdsMap, wrappedLdsB,
                           bCopyPerThread, tid, forceUnroll);

    Value ldsViewForGemmA = viewBufferAs(b, ldsBufferA, ldsReadTypeA);
    Value ldsViewForGemmB = viewBufferAs(b, ldsBufferB, ldsReadTypeB);
    // -----

    Type destType = op.getC().getType().getElementType();

    int64_t nOutputVectors = nResultVectors * mRepeats * nRepeats;

    // -----

    // Logic to setup blockwise_gemm_accel parameters.
    //
    // Original C++ logic:
    // index_t mMyWaveOffsetA;
    // index_t mMyWaveOffsetB;
    // const index_t waveId   = get_thread_local_1d_id() / WaveSize;
    // const index_t waveId_m = waveId / GemmNWaves;
    // const index_t waveId_n = waveId % GemmNWaves;
    // mMyWaveOffsetA = waveId_m * GemmMPerWave;
    // mMyWaveOffsetB = waveId_n * GemmNPerWave;
    auto waveId = b.create<DivUIOp>(loc, tid, waveSizeConstantOp);
    auto waveId_m = b.create<DivUIOp>(loc, waveId, nWavesConstantOp);
    auto waveId_n = b.create<RemUIOp>(loc, waveId, nWavesConstantOp);

    Value mMyWaveOffsetA, mMyWaveOffsetB;
    Value waveOffsetAConstantOp =
        b.create<ConstantIndexOp>(loc, params.mPerAccel);
    Value waveOffsetBConstantOp =
        b.create<ConstantIndexOp>(loc, params.nPerAccel);
    mMyWaveOffsetA = b.create<MulIOp>(loc, waveId_m, waveOffsetAConstantOp);
    mMyWaveOffsetB = b.create<MulIOp>(loc, waveId_n, waveOffsetBConstantOp);

    // Logic to setup buffers for blockwise_gemm_accel.

    Type arrayAType, arrayBType;
    arrayAType = MemRefType::get({kBasePerThread}, argTypeA, AffineMap{},
                                 privateMemoryAddressSpace);
    arrayBType = MemRefType::get({kBasePerThread}, argTypeB, AffineMap{},
                                 privateMemoryAddressSpace);
    auto arrayA = b.create<GpuAllocOp>(loc, arrayAType);
    auto arrayB = b.create<GpuAllocOp>(loc, arrayBType);

    // -----
    // Logic to allocate 0-initialized vectors for C.
    MemRefType regCAllocType =
        MemRefType::get(nOutputVectors, accVectorType, AffineMap{},
                        /*memorySpace=*/privateMemoryAddressSpace);
    Value regCAllocOp = b.create<rock::GpuAllocOp>(loc, regCAllocType);

    Value zeroConstantCOp = createZeroConstantOp(b, loc, accVectorType);
    b.create<FillOp>(loc, regCAllocOp, zeroConstantCOp);

    // Emit loop.
    int64_t nIterations = K / kPerBlock;
    BlockwiseGemmAccelOp blockwiseGemmAccelOp;
    // Start at 1 to make it clearer we have performed software pipelining.
    auto loopOp = b.create<affine::AffineForOp>(loc, 1, nIterations, 1);
    {
      // inside the loop.
      PatternRewriter::InsertionGuard guard(b);
      b.setInsertionPointToStart(loopOp.getBody());

      // We don't update in the clone becasue we might accidentally replace
      // other zeroes.
      Value iv = loopOp.getInductionVar();
      IRMapping loadAUpdates, loadBUpdates;
      auto blockwiseLoadAClone = cast<TransformingForOp>(
          b.clone(*blockwiseLoadA.getOperation(), loadAUpdates));
      blockwiseLoadAClone.setOperand(
          blockwiseLoadAClone.getUpperInits(/*domain=*/0)
              .getBeginOperandIndex(),
          iv);

      auto blockwiseLoadBClone = cast<TransformingForOp>(
          b.clone(*blockwiseLoadB.getOperation(), loadBUpdates));
      blockwiseLoadBClone.setOperand(
          blockwiseLoadBClone.getUpperInits(/*domain=*/0)
              .getBeginOperandIndex(),
          iv);

      // LDS barrier.
      b.create<LDSBarrierOp>(loc);

      // Emit blockwise GEMM.
      blockwiseGemmAccelOp = b.create<BlockwiseGemmAccelOp>(
          loc, ldsViewForGemmA, ldsViewForGemmB, mMyWaveOffsetA, mMyWaveOffsetB,
          arrayA, arrayB, regCAllocOp, op.getArchAttr(), op.getFeaturesAttr(),
          op.getBlockSizeAttr(), op.getParamsAttr());

      // LDS barrier.
      // This barrier prevents halo part of outputs having weird values.
      b.create<LDSBarrierOp>(loc);

      // Packing step
      b.clone(*packALoop.getOperation());
      b.clone(*packBLoop.getOperation());

      // Emit blockwise stores
      b.clone(*blockwiseStoreA.getOperation());
      b.clone(*blockwiseStoreB.getOperation());
    }
    // outside the loop.

    // Emit loop tail.

    // LDS barrier.
    b.create<LDSBarrierOp>(loc);

    // Emit blockwise GEMM for the loop tail.
    IRMapping tailGemmCloneMap;
    b.clone(*blockwiseGemmAccelOp, tailGemmCloneMap);

    // Apparently, the canonicalizer doesn't get rid of empty loops without
    // results properly, remove them ourselves.
    if (nIterations <= 1) {
      b.eraseOp(loopOp);
    }

    // -----

    // Matrix C write out logic.
    auto convertedCType =
        MemRefType::get(numOutputVectorElements, destType, AffineMap{},
                        /*memorySpace=*/privateMemoryAddressSpace);
    Value convertedC = b.create<rock::GpuAllocOp>(loc, convertedCType);

    ArrayAttr idToMatrixCMaps = accelEmitterPtr->computeOutputTransforms(
        b, loc, M, N, blockSize, bidGridLengths);

    accelEmitterPtr->computeOutputConversion(
        b, loc, regCAllocOp, convertedC,
        forceUnroll);

<<<<<<< HEAD
    b.create<ThreadwiseWriteAllOp>(loc, convertedC, op.getC(), idToMatrixCMaps,
=======
    b.create<ThreadwiseWriteAllOp>(loc, registerC, op.getC(), idToMatrixCMaps,
>>>>>>> fbaf50bf
                                   /*extraIndices=*/ValueRange{bid, tid},
                                   op.getFeatures(), op.getStoreMethod(),
                                   forceUnroll, useIndexDiffs);

    b.eraseOp(op);
    return success();
  }
};

} // end anonymous namespace

void RockGridwiseGemmToBlockwisePass::runOnOperation() {
  MLIRContext *ctx = &getContext();
  ConversionTarget target(*ctx);
  target.addIllegalOp<rock::GridwiseGemmOp, rock::GridwiseGemmAccelOp>();
  target.addLegalDialect<arith::ArithDialect, rock::RockDialect,
                         memref::MemRefDialect, affine::AffineDialect,
                         vector::VectorDialect>();
  target.addLegalOp<gpu::PrintfOp>();

  RewritePatternSet patterns(ctx);
  patterns.add<GridwiseGemmRewritePattern, GridwiseGemmAccelRewritePattern>(
      ctx);
  if (failed(applyPartialConversion(getOperation(), target,
                                    std::move(patterns)))) {
    signalPassFailure();
  }
}<|MERGE_RESOLUTION|>--- conflicted
+++ resolved
@@ -33,9 +33,9 @@
 #include "mlir/Dialect/Arith/IR/Arith.h"
 #include "mlir/Dialect/Func/IR/FuncOps.h"
 #include "mlir/Dialect/GPU/IR/GPUDialect.h"
+#include "mlir/Dialect/Linalg/IR/Linalg.h"
 #include "mlir/Dialect/MemRef/IR/MemRef.h"
 #include "mlir/Dialect/Vector/IR/VectorOps.h"
-#include "mlir/Dialect/Linalg/IR/Linalg.h"
 #include "mlir/IR/Diagnostics.h"
 #include "mlir/IR/IRMapping.h"
 #include "mlir/IR/Value.h"
@@ -176,8 +176,8 @@
   return std::make_pair(copyKPerThread, copyDPerThread);
 }
 
-/// Applies the transforms that take a G x K x D matrix 
-/// to a k_iter x (x extraIdx0 x ... x extraIdx1 x) bid x tid x iter 
+/// Applies the transforms that take a G x K x D matrix
+/// to a k_iter x (x extraIdx0 x ... x extraIdx1 x) bid x tid x iter
 /// value suitable for using in a global load loop. `dName` should be "m"
 /// and "n", and is used to make the maps have the right names for debugging.
 ///
@@ -188,14 +188,15 @@
 /// dimensions. This is needed because the accelerated and non-accelerated gemms
 /// partition their block ID in different orders.
 ///
-/// Moreover, blockMap represents how bidGridOrder should be mapped to bid or other
-/// indices where it defaults to merging all of them to be bid.
+/// Moreover, blockMap represents how bidGridOrder should be mapped to bid or
+/// other indices where it defaults to merging all of them to be bid.
 static FailureOr<Value> wrapMatrixForGlobalLoad(
     OpBuilder &b, Location loc, Value matrix, StringRef dName,
     ArrayRef<StringRef> bidGridOrder, ArrayRef<int64_t> bidGridLengths,
     int64_t gridSize, int64_t blockSize, int64_t kPerBlock, int64_t dPerBlock,
-    int64_t kPerThread, int64_t dPerThread, GemmDimension vectorDim, 
-    llvm::StringMap<ArrayRef<unsigned>> blockMap = llvm::StringMap<ArrayRef<unsigned>>{{"bid", {1, 2, 3}}}) {
+    int64_t kPerThread, int64_t dPerThread, GemmDimension vectorDim,
+    llvm::StringMap<ArrayRef<unsigned>> blockMap =
+        llvm::StringMap<ArrayRef<unsigned>>{{"bid", {1, 2, 3}}}) {
 
   if (dName != "m" && dName != "n") {
     return emitError(loc, "expected dName to be m or n but got " + dName);
@@ -219,23 +220,23 @@
   int64_t kThreads = kPerBlock / kPerThread;
   int64_t dThreads = dPerBlock / dPerThread;
 
-  SmallVector<StringRef, 4> startNames {"k_loop"};
-  startNames.insert(startNames.end(), blockMap.keys().begin(), blockMap.keys().end());
+  SmallVector<StringRef, 4> startNames{"k_loop"};
+  startNames.insert(startNames.end(), blockMap.keys().begin(),
+                    blockMap.keys().end());
   startNames.insert(startNames.end(), {"tid", "iter"});
-  SmallVector<int64_t, 4> startShape {kIters};
-  for(StringRef upperName : blockMap.keys()){
+  SmallVector<int64_t, 4> startShape{kIters};
+  for (StringRef upperName : blockMap.keys()) {
     int64_t startShapeDim = 1;
-    for(int64_t dimSize : bidGridLengths){
+    for (int64_t dimSize : bidGridLengths) {
       startShapeDim *= dimSize;
     }
     startShape.push_back(startShapeDim);
   }
   startShape.insert(startShape.end(), {blockSize, dataPerThread});
 
-  TopDownTMBuilder splitId(b, startNames,
-                           startShape, loc);
+  TopDownTMBuilder splitId(b, startNames, startShape, loc);
   splitId.passThrough("k_loop");
-  for(StringRef upperName : blockMap.keys()){
+  for (StringRef upperName : blockMap.keys()) {
     ArrayRef<unsigned> lowerDims = blockMap[upperName];
     SmallVector<StringRef, 4> gridDimNames;
     SmallVector<int64_t, 4> gridDimLengths;
@@ -1025,22 +1026,14 @@
     : public OpRewritePattern<GridwiseAttentionAccelOp> {
   using OpRewritePattern<GridwiseAttentionAccelOp>::OpRewritePattern;
 
-  LogicalResult storeGemmInputTile(PatternRewriter &rewriter, 
-                                   Location loc,
-                                   int64_t kpack,
-                                   Value regBuffer,
-                                   Value toLDSRegBuffer,
-                                   Value ldsTileByteBuffer,
-                                   int64_t kpacksPerBlock,
-                                   StringRef nonKDimName,
-                                   int64_t kPerBlock,
-                                   int64_t dPerBlock,
-                                   int64_t copyKPerThread,
-                                   int64_t copyDPerThread,
-                                   bool forceUnroll
-                                   ) const {
+  LogicalResult storeGemmInputTile(
+      PatternRewriter &rewriter, Location loc, int64_t kpack, Value regBuffer,
+      Value toLDSRegBuffer, Value ldsTileByteBuffer, int64_t kpacksPerBlock,
+      StringRef nonKDimName, int64_t kPerBlock, int64_t dPerBlock,
+      int64_t copyKPerThread, int64_t copyDPerThread, bool forceUnroll) const {
     Type elemType = regBuffer.getType().cast<MemRefType>().getElementType();
-    TransformingForOp storeBufferWrite = packLoadBufferToStoreBuffer(rewriter, loc, elemType, kpack, regBuffer, toLDSRegBuffer);
+    TransformingForOp storeBufferWrite = packLoadBufferToStoreBuffer(
+        rewriter, loc, elemType, kpack, regBuffer, toLDSRegBuffer);
     Type ldsReadType = vectorTypeOrSelf(elemType, kpack);
     // Find the best way of vectorizing the layout
     GemmDimension vectorTiebreaker =
@@ -1048,39 +1041,31 @@
     int64_t vectorLen;
     GemmDimension vectorDim;
     std::tie(vectorDim, vectorLen) = bestGlobalVectorization(
-        rewriter, regBuffer, copyDPerThread, copyKPerThread, vectorTiebreaker, kPerBlock,
-        dPerBlock, elemType);
+        rewriter, regBuffer, copyDPerThread, copyKPerThread, vectorTiebreaker,
+        kPerBlock, dPerBlock, elemType);
     FailureOr<Value> maybeWrappedLds = wrapLDSBufferForStore(
-        rewriter, loc, ldsTileByteBuffer, ldsReadType, kpacksPerBlock, nonKDimName, dPerBlock,
-        copyKPerThread, copyDPerThread, vectorDim);
-    if (failed(maybeWrappedLds)){
+        rewriter, loc, ldsTileByteBuffer, ldsReadType, kpacksPerBlock,
+        nonKDimName, dPerBlock, copyKPerThread, copyDPerThread, vectorDim);
+    if (failed(maybeWrappedLds)) {
       return failure();
     }
     Value wrappedLds = maybeWrappedLds.value();
-    rewriter.create<ThreadwiseWriteAllOp>(loc, toLDSRegBuffer, wrappedLds, /*extraViews=*/ArrayAttr{}, /*extraIndices=*/ValueRange{}, GemmFeatures::none, StoreMethod::Set, forceUnroll, true);
+    rewriter.create<ThreadwiseWriteAllOp>(
+        loc, toLDSRegBuffer, wrappedLds, /*extraViews=*/ArrayAttr{},
+        /*extraIndices=*/ValueRange{}, GemmFeatures::none, StoreMethod::Set,
+        forceUnroll, true);
     return success();
   }
 
   // This function will process a tile of gemm input into LDS buffer
   // in a way it could be fed to blockwise_gemm_accel op
-  LogicalResult loadAndStoreGemmInputTile(Location loc,
-                                 TypedValue<MemRefType> in,
-                                 Value mIter,
-                                 Value kIter,
-                                 Value fromGlobalRegBuffer,
-                                 Value toLDSRegBuffer,
-                                 Value ldsTileByteBuffer,
-                                 StringRef nonKDimName,
-                                 int64_t kpack,
-                                 int64_t kpacksPerBlock,
-                                 int64_t dPerBlock,
-                                 uint32_t blockSize,
-                                 uint32_t gridSize,
-                                 ArrayRef<StringRef> bidGridOrder,
-                                 ArrayRef<int64_t> bidGridLengths,
-                                 bool forceUnroll,
-                                 PatternRewriter &rewriter
-                                 ) const {
+  LogicalResult loadAndStoreGemmInputTile(
+      Location loc, TypedValue<MemRefType> in, Value mIter, Value kIter,
+      Value fromGlobalRegBuffer, Value toLDSRegBuffer, Value ldsTileByteBuffer,
+      StringRef nonKDimName, int64_t kpack, int64_t kpacksPerBlock,
+      int64_t dPerBlock, uint32_t blockSize, uint32_t gridSize,
+      ArrayRef<StringRef> bidGridOrder, ArrayRef<int64_t> bidGridLengths,
+      bool forceUnroll, PatternRewriter &rewriter) const {
     auto privateMemoryAddressSpace = rewriter.getAttr<gpu::AddressSpaceAttr>(
         gpu::GPUDialect::getPrivateAddressSpace());
     auto workgroupMemoryAddressSpace = rewriter.getAttr<gpu::AddressSpaceAttr>(
@@ -1106,41 +1091,38 @@
     int64_t vectorLen;
     GemmDimension vectorDim;
     std::tie(vectorDim, vectorLen) = bestGlobalVectorization(
-        rewriter, in, copyDPerThread, copyKPerThread, vectorTiebreaker, kPerBlock,
-        dPerBlock, elemType);
+        rewriter, in, copyDPerThread, copyKPerThread, vectorTiebreaker,
+        kPerBlock, dPerBlock, elemType);
     FailureOr<Value> maybeViewIn = wrapMatrixForGlobalLoad(
         rewriter, loc, in, nonKDimName, bidGridOrder, bidGridLengths, gridSize,
         blockSize, kPerBlock, dPerBlock, copyKPerThread, copyDPerThread,
         vectorDim, {{"m_iter", {2}}, {"bid", {1, 3}}});
-    if (failed(maybeViewIn)){
+    if (failed(maybeViewIn)) {
       return failure();
     }
     Value viewIn = maybeViewIn.value();
-    rewriter.create<ThreadwiseReadIntoOp>(loc, viewIn, fromGlobalRegBuffer, /*extraViews=*/ArrayAttr{}, ValueRange{kIter, mIter}, forceUnroll, true);
-    // The following is fine for software pipelining optimization as it could be considered "compute".
-    // In future, consider refactoring the following loop to be a single reg->reg op avoid verbose IR at this level.
-    Value loadBufferA = viewLoadBufferDK(rewriter, loc, fromGlobalRegBuffer, vectorDim, copyDPerThread, copyKPerThread);
-    LogicalResult storeGemmTileStatus = storeGemmInputTile(rewriter, 
-                                                           loc,
-                                                           kpack, 
-                                                           loadBufferA, 
-                                                           toLDSRegBuffer, 
-                                                           ldsTileByteBuffer, 
-                                                           kpacksPerBlock, 
-                                                           nonKDimName, 
-                                                           kPerBlock, 
-                                                           dPerBlock, 
-                                                           copyKPerThread, 
-                                                           copyDPerThread,
-                                                           forceUnroll);
-    if(failed(storeGemmTileStatus)){
+    rewriter.create<ThreadwiseReadIntoOp>(
+        loc, viewIn, fromGlobalRegBuffer, /*extraViews=*/ArrayAttr{},
+        ValueRange{kIter, mIter}, forceUnroll, true);
+    // The following is fine for software pipelining optimization as it could be
+    // considered "compute". In future, consider refactoring the following loop
+    // to be a single reg->reg op avoid verbose IR at this level.
+    Value loadBufferA =
+        viewLoadBufferDK(rewriter, loc, fromGlobalRegBuffer, vectorDim,
+                         copyDPerThread, copyKPerThread);
+    LogicalResult storeGemmTileStatus = storeGemmInputTile(
+        rewriter, loc, kpack, loadBufferA, toLDSRegBuffer, ldsTileByteBuffer,
+        kpacksPerBlock, nonKDimName, kPerBlock, dPerBlock, copyKPerThread,
+        copyDPerThread, forceUnroll);
+    if (failed(storeGemmTileStatus)) {
       return failure();
     }
   }
 
-  Value createLDSByteBuffer(PatternRewriter& rewriter, Location loc, int64_t numElements, Type elemType) const {
+  Value createLDSByteBuffer(PatternRewriter &rewriter, Location loc,
+                            int64_t numElements, Type elemType) const {
     auto workgroupMemoryAddressSpace = rewriter.getAttr<gpu::AddressSpaceAttr>(
-            gpu::GPUDialect::getWorkgroupAddressSpace());
+        gpu::GPUDialect::getWorkgroupAddressSpace());
     int64_t ldsBlockSize = numElements * getByteWidth(elemType);
     auto ldsMemRefType =
         MemRefType::get({ldsBlockSize}, rewriter.getI8Type(), AffineMap{},
@@ -1149,26 +1131,29 @@
     return ldsByteBuffer;
   }
 
-  // This function will create fromGlobalRegsBuffer, toLDSRegBuffer and ldsTileBuffer for a gemm input
-  std::tuple<Value, Value, Value> createBuffersForGemmIn(Location loc,
-                                                         int64_t kPerBlock, 
-                                                         int64_t blockSize,
-                                                         Type elemType,
-                                                         int64_t dPerBlock,
-                                                         PatternRewriter& rewriter) const {
+  // This function will create fromGlobalRegsBuffer, toLDSRegBuffer and
+  // ldsTileBuffer for a gemm input
+  std::tuple<Value, Value, Value>
+  createBuffersForGemmIn(Location loc, int64_t kPerBlock, int64_t blockSize,
+                         Type elemType, int64_t dPerBlock,
+                         PatternRewriter &rewriter) const {
     auto privateMemoryAddressSpace = rewriter.getAttr<gpu::AddressSpaceAttr>(
         gpu::GPUDialect::getPrivateAddressSpace());
     int64_t copyPerThread = (kPerBlock * dPerBlock) / blockSize;
-    Type  loadBufferType = MemRefType::get({copyPerThread}, elemType,
-                                      AffineMap{}, privateMemoryAddressSpace);
-    Value fromGlobalRegBuffer = rewriter.create<GpuAllocOp>(loc, loadBufferType);
+    Type loadBufferType = MemRefType::get(
+        {copyPerThread}, elemType, AffineMap{}, privateMemoryAddressSpace);
+    Value fromGlobalRegBuffer =
+        rewriter.create<GpuAllocOp>(loc, loadBufferType);
     Value toLDSRegBuffer = rewriter.create<GpuAllocOp>(loc, loadBufferType);
-    Value ldsByteBuffer = createLDSByteBuffer(rewriter, loc, dPerBlock * kPerBlock, elemType);
+    Value ldsByteBuffer =
+        createLDSByteBuffer(rewriter, loc, dPerBlock * kPerBlock, elemType);
     return {fromGlobalRegBuffer, toLDSRegBuffer, ldsByteBuffer};
   }
 
   // This function creates the accumulator register buffer
-  Value createBufferForAccelGemmOut(Location loc, rock::accel::AccelEmitterParams params, PatternRewriter& rewriter) const {
+  Value createBufferForAccelGemmOut(Location loc,
+                                    rock::accel::AccelEmitterParams params,
+                                    PatternRewriter &rewriter) const {
     auto privateMemoryAddressSpace = rewriter.getAttr<gpu::AddressSpaceAttr>(
         gpu::GPUDialect::getPrivateAddressSpace());
     int64_t nResultVectors = params.nResultVectors;
@@ -1186,12 +1171,17 @@
   }
 
   // This function creates a simple scalar reg buffer (i.e. without vectors)
-  Value createBufferForGemmOut(Location loc, Type gemmOutElemType, rock::accel::AccelEmitterParams params, PatternRewriter& rewriter) const {
+  Value createBufferForGemmOut(Location loc, Type gemmOutElemType,
+                               rock::accel::AccelEmitterParams params,
+                               PatternRewriter &rewriter) const {
     auto privateMemoryAddressSpace = rewriter.getAttr<gpu::AddressSpaceAttr>(
         gpu::GPUDialect::getPrivateAddressSpace());
     int64_t numOutputElements = params.numOutputVectorElements();
-    auto gemmOutScalarBufferType = MemRefType::get(numOutputElements, gemmOutElemType, AffineMap{}, /*memorySpace=*/privateMemoryAddressSpace);
-    Value gemmOutScalarBuffer = rewriter.create<rock::GpuAllocOp>(loc, gemmOutScalarBufferType);
+    auto gemmOutScalarBufferType =
+        MemRefType::get(numOutputElements, gemmOutElemType, AffineMap{},
+                        /*memorySpace=*/privateMemoryAddressSpace);
+    Value gemmOutScalarBuffer =
+        rewriter.create<rock::GpuAllocOp>(loc, gemmOutScalarBufferType);
     return gemmOutScalarBuffer;
   }
 
@@ -1205,14 +1195,13 @@
   // const index_t waveId_n = waveId % GemmNWaves;
   // mMyWaveOffsetA = waveId_m * GemmMPerWave;
   // mMyWaveOffsetB = waveId_n * GemmNPerWave;
-  std::tuple<Value,Value> createWaveOffsets(Location loc, 
-                                            const int64_t waveSize,
-                                            int64_t nPerWave,
-                                            int64_t nPerBlock,
-                                            rock::accel::AccelEmitterParams accelParams, 
-                                            Value tid, 
-                                            PatternRewriter& rewriter) const {
-    ConstantIndexOp waveSizeConstantOp = rewriter.create<ConstantIndexOp>(loc, waveSize);
+  std::tuple<Value, Value>
+  createWaveOffsets(Location loc, const int64_t waveSize, int64_t nPerWave,
+                    int64_t nPerBlock,
+                    rock::accel::AccelEmitterParams accelParams, Value tid,
+                    PatternRewriter &rewriter) const {
+    ConstantIndexOp waveSizeConstantOp =
+        rewriter.create<ConstantIndexOp>(loc, waveSize);
     int64_t nWaves = nPerBlock / nPerWave;
     auto nWavesConstantOp = rewriter.create<ConstantIndexOp>(loc, nWaves);
     auto waveId = rewriter.create<DivUIOp>(loc, tid, waveSizeConstantOp);
@@ -1224,26 +1213,31 @@
         rewriter.create<ConstantIndexOp>(loc, accelParams.mPerAccel);
     Value waveOffsetBConstantOp =
         rewriter.create<ConstantIndexOp>(loc, accelParams.nPerAccel);
-    mMyWaveOffsetA = rewriter.create<MulIOp>(loc, waveId_m, waveOffsetAConstantOp);
-    mMyWaveOffsetB = rewriter.create<MulIOp>(loc, waveId_n, waveOffsetBConstantOp);
+    mMyWaveOffsetA =
+        rewriter.create<MulIOp>(loc, waveId_m, waveOffsetAConstantOp);
+    mMyWaveOffsetB =
+        rewriter.create<MulIOp>(loc, waveId_n, waveOffsetBConstantOp);
     return {mMyWaveOffsetA, mMyWaveOffsetB};
   }
 
   // This fuction creates interrim register buffers to store data in once
   // loaded from the LDS before accelerator intrinsics are called
-  std::tuple<Value,Value> createRegInterrimBufferForAccel(Location loc, rock::accel::AccelEmitterParams params, PatternRewriter& rewriter) const {
+  std::tuple<Value, Value>
+  createRegInterrimBufferForAccel(Location loc,
+                                  rock::accel::AccelEmitterParams params,
+                                  PatternRewriter &rewriter) const {
     auto privateMemoryAddressSpace = rewriter.getAttr<gpu::AddressSpaceAttr>(
         gpu::GPUDialect::getPrivateAddressSpace());
     int64_t kBasePerThread = params.kBasePerThread;
 
     Type argTypeA = params.argTypeA;
     auto arrayAType = MemRefType::get({kBasePerThread}, argTypeA, AffineMap{},
-                                 privateMemoryAddressSpace);
+                                      privateMemoryAddressSpace);
     auto arrayA = rewriter.create<GpuAllocOp>(loc, arrayAType);
 
     Type argTypeB = params.argTypeB;
     auto arrayBType = MemRefType::get({kBasePerThread}, argTypeB, AffineMap{},
-                                 privateMemoryAddressSpace);
+                                      privateMemoryAddressSpace);
     auto arrayB = rewriter.create<GpuAllocOp>(loc, arrayBType);
     return {arrayA, arrayB};
   }
@@ -1284,7 +1278,7 @@
     RockAccelTuningParamAttrInterface tuningParams = op.getParams();
     int64_t kpack = tuningParams.getKpack();
     int64_t gemm0KpacksPerBlock = tuningParams.getKpackPerBlock();
-    int64_t mPerBlock = tuningParams.getMPerBlock();    
+    int64_t mPerBlock = tuningParams.getMPerBlock();
     int64_t nPerBlock = tuningParams.getNPerBlock();
     bool forceUnroll = tuningParams.getForceUnroll();
     int64_t gemm0MBlocks = gemm0M / mPerBlock;
@@ -1293,43 +1287,64 @@
     auto accelEmitterPtrGemm0 = accel::AccelEmitter::select(
         op.getFeatures(), elemTypeQ, elemTypeK, arch, tuningParams);
     if (!accelEmitterPtrGemm0)
-    return op.emitOpError("Unable to emit accelerator code.");
-    rock::accel::AccelEmitterParams accelParamsGemm0 = accelEmitterPtrGemm0->getParams();
+      return op.emitOpError("Unable to emit accelerator code.");
+    rock::accel::AccelEmitterParams accelParamsGemm0 =
+        accelEmitterPtrGemm0->getParams();
     auto accelEmitterPtrGemm1 = accel::AccelEmitter::select(
         op.getFeatures(), elemTypeQxK, elemTypeV, arch, tuningParams);
     if (!accelEmitterPtrGemm1)
-    return op.emitOpError("Unable to emit accelerator code.");
-    rock::accel::AccelEmitterParams accelParamsGemm1 = accelEmitterPtrGemm1->getParams();
+      return op.emitOpError("Unable to emit accelerator code.");
+    rock::accel::AccelEmitterParams accelParamsGemm1 =
+        accelEmitterPtrGemm1->getParams();
 
     // Get current workitem ID.
     auto tid = rewriter.create<WorkitemIdOp>(loc, rewriter.getIndexType());
 
-
     // Bufers for Gemm0
     int64_t gemm0KPerBlock = kpack * gemm0KpacksPerBlock;
-    auto [fromGlobalRegBufferQ, toLDSRegBufferQ, ldsByteBufferQ] = createBuffersForGemmIn(loc, gemm0KPerBlock, blockSize, elemTypeQ, mPerBlock, rewriter);
-    auto [fromGlobalRegBufferK, toLDSRegBufferK, ldsByteBufferK] = createBuffersForGemmIn(loc, gemm0KPerBlock, blockSize, elemTypeK, nPerBlock, rewriter);
-    auto [preAccelRegBufferQ, preAccelRegBufferK] = createRegInterrimBufferForAccel(loc, accelParamsGemm0, rewriter);
-    Value accRegBufferGemm0 = createBufferForAccelGemmOut(loc, accelParamsGemm0, rewriter);
-    Value gemm0OutBuffer = createBufferForGemmOut(loc, elemTypeQxK, accelParamsGemm0, rewriter);
+    auto [fromGlobalRegBufferQ, toLDSRegBufferQ, ldsByteBufferQ] =
+        createBuffersForGemmIn(loc, gemm0KPerBlock, blockSize, elemTypeQ,
+                               mPerBlock, rewriter);
+    auto [fromGlobalRegBufferK, toLDSRegBufferK, ldsByteBufferK] =
+        createBuffersForGemmIn(loc, gemm0KPerBlock, blockSize, elemTypeK,
+                               nPerBlock, rewriter);
+    auto [preAccelRegBufferQ, preAccelRegBufferK] =
+        createRegInterrimBufferForAccel(loc, accelParamsGemm0, rewriter);
+    Value accRegBufferGemm0 =
+        createBufferForAccelGemmOut(loc, accelParamsGemm0, rewriter);
+    Value gemm0OutBuffer =
+        createBufferForGemmOut(loc, elemTypeQxK, accelParamsGemm0, rewriter);
     // We just set the output type gemm0 to be F32 for softmax stability
-    // Currently, there is a working assumption that this kernel is meant support fp32/fp16
-    // This should be guranteed by op verifiers.
-    Value gemm0OutBufferF32 = createBufferForGemmOut(loc, rewriter.getF32Type(), accelParamsGemm0, rewriter);
+    // Currently, there is a working assumption that this kernel is meant
+    // support fp32/fp16 This should be guranteed by op verifiers.
+    Value gemm0OutBufferF32 = createBufferForGemmOut(
+        loc, rewriter.getF32Type(), accelParamsGemm0, rewriter);
 
     // Buffers for reductions
-    MemRefType gemm0OutBufferType = gemm0OutBufferF32.getType().cast<MemRefType>();
-    MemRefType ldsWorkspaceBufferType = MemRefType::get({gemm0OutBufferType.getNumElements()}, gemm0OutBufferType.getElementType(), AffineMap{}, workgroupMemoryAddressSpace);
-    Value ldsReductionWorkspaceBuffer = rewriter.create<GpuAllocOp>(loc, ldsWorkspaceBufferType);
-    Value gemm0OutBufferMax = createBufferForGemmOut(loc, rewriter.getF32Type(), accelParamsGemm0, rewriter);
-    Value gemm0OutBufferExp = createBufferForGemmOut(loc, rewriter.getF32Type(), accelParamsGemm0, rewriter);
-    Value gemm0OutBufferSum = createBufferForGemmOut(loc, rewriter.getF32Type(), accelParamsGemm0, rewriter);
+    MemRefType gemm0OutBufferType =
+        gemm0OutBufferF32.getType().cast<MemRefType>();
+    MemRefType ldsWorkspaceBufferType =
+        MemRefType::get({gemm0OutBufferType.getNumElements()},
+                        gemm0OutBufferType.getElementType(), AffineMap{},
+                        workgroupMemoryAddressSpace);
+    Value ldsReductionWorkspaceBuffer =
+        rewriter.create<GpuAllocOp>(loc, ldsWorkspaceBufferType);
+    Value gemm0OutBufferMax = createBufferForGemmOut(
+        loc, rewriter.getF32Type(), accelParamsGemm0, rewriter);
+    Value gemm0OutBufferExp = createBufferForGemmOut(
+        loc, rewriter.getF32Type(), accelParamsGemm0, rewriter);
+    Value gemm0OutBufferSum = createBufferForGemmOut(
+        loc, rewriter.getF32Type(), accelParamsGemm0, rewriter);
 
     // Buffers for gemm 1
-    Value gemm0OutBufferToLDS = createBufferForGemmOut(loc, rewriter.getF32Type(), accelParamsGemm0, rewriter);
-    Value gemm1LDSByteBufferA = createLDSByteBuffer(rewriter, loc, mPerBlock * nPerBlock, elemTypeQ);
-    auto [preAccelRegBufferQxK, preAccelRegBufferV] = createRegInterrimBufferForAccel(loc, accelParamsGemm1, rewriter);
-    Value accRegBufferGemm1 = createBufferForAccelGemmOut(loc, accelParamsGemm1, rewriter);
+    Value gemm0OutBufferToLDS = createBufferForGemmOut(
+        loc, rewriter.getF32Type(), accelParamsGemm0, rewriter);
+    Value gemm1LDSByteBufferA =
+        createLDSByteBuffer(rewriter, loc, mPerBlock * nPerBlock, elemTypeQ);
+    auto [preAccelRegBufferQxK, preAccelRegBufferV] =
+        createRegInterrimBufferForAccel(loc, accelParamsGemm1, rewriter);
+    Value accRegBufferGemm1 =
+        createBufferForAccelGemmOut(loc, accelParamsGemm1, rewriter);
     // Note that kPerBlock for Gemm1B is nPerBlock of Gemm0 out
     // Note that mPerBlock for Gemm1A is mPerBlock of Gemm0 out
     // Note that nPerBlock for Gemm1B is whole width = gemm1N (head dimension)
@@ -1338,174 +1353,135 @@
     int64_t gemm1NPerBlock = gemm1N;
     assert(nPerBlock % kpack == 0 && "nPerBlock should be divisible by kpack");
     int64_t gemm1KpacksPerBlock = gemm1KPerBlock / kpack;
-    auto [fromGlobalRegBufferV, toLDSRegBufferV, ldsByteBufferV] = createBuffersForGemmIn(loc, gemm1KPerBlock, blockSize, elemTypeV, gemm1NPerBlock, rewriter);
-
-    affine::AffineForOp mLoopOp = rewriter.create<affine::AffineForOp>(loc, 0, gemm0MBlocks, 1);
+    auto [fromGlobalRegBufferV, toLDSRegBufferV, ldsByteBufferV] =
+        createBuffersForGemmIn(loc, gemm1KPerBlock, blockSize, elemTypeV,
+                               gemm1NPerBlock, rewriter);
+
+    affine::AffineForOp mLoopOp =
+        rewriter.create<affine::AffineForOp>(loc, 0, gemm0MBlocks, 1);
     {
       PatternRewriter::InsertionGuard guard(rewriter);
       rewriter.setInsertionPointToStart(mLoopOp.getBody());
       int64_t kIterationsGemm0 = gemm0K / gemm0KPerBlock;
       Value mLoopIV = mLoopOp.getInductionVar();
-      affine::AffineForOp kLoopOp = rewriter.create<affine::AffineForOp>(loc, 0, kIterationsGemm0, 1);
+      affine::AffineForOp kLoopOp =
+          rewriter.create<affine::AffineForOp>(loc, 0, kIterationsGemm0, 1);
       {
-        SmallVector<StringRef, 3> bidGridOrder = {"g_block", "m_block", "n_block"};
-        SmallVector<int64_t, 3> bidGridLengths = {gemm0G, gemm0MBlocks, gemm0NBlocks};
+        SmallVector<StringRef, 3> bidGridOrder = {"g_block", "m_block",
+                                                  "n_block"};
+        SmallVector<int64_t, 3> bidGridLengths = {gemm0G, gemm0MBlocks,
+                                                  gemm0NBlocks};
         PatternRewriter::InsertionGuard guard(rewriter);
         rewriter.setInsertionPointToStart(kLoopOp.getBody());
         Value kLoopIV = kLoopOp.getInductionVar();
-        LogicalResult statusLoadQTile = loadAndStoreGemmInputTile(loc, 
-                                                          inQ,
-                                                          mLoopIV,
-                                                          kLoopIV,
-                                                          fromGlobalRegBufferQ,
-                                                          toLDSRegBufferQ,
-                                                          ldsByteBufferQ,
-                                                          "m", 
-                                                          kpack, 
-                                                          gemm0KpacksPerBlock, 
-                                                          mPerBlock, 
-                                                          blockSize, 
-                                                          gridSize, 
-                                                          bidGridOrder, 
-                                                          bidGridLengths, 
-                                                          forceUnroll, 
-                                                          rewriter);
-        if(failed(statusLoadQTile)){
+        LogicalResult statusLoadQTile = loadAndStoreGemmInputTile(
+            loc, inQ, mLoopIV, kLoopIV, fromGlobalRegBufferQ, toLDSRegBufferQ,
+            ldsByteBufferQ, "m", kpack, gemm0KpacksPerBlock, mPerBlock,
+            blockSize, gridSize, bidGridOrder, bidGridLengths, forceUnroll,
+            rewriter);
+        if (failed(statusLoadQTile)) {
           return failure();
         }
-        TypedValue<MemRefType> ldsTileBufferQ = viewBufferAs(rewriter, ldsByteBufferQ, vectorTypeOrSelf(elemTypeQ, kpack)); 
-        LogicalResult statusLoadKTile = loadAndStoreGemmInputTile(loc, 
-                                                          inK,
-                                                          mLoopIV,
-                                                          kLoopIV,
-                                                          fromGlobalRegBufferK,
-                                                          toLDSRegBufferK,
-                                                          ldsByteBufferK, 
-                                                          "n", 
-                                                          kpack, 
-                                                          gemm0KpacksPerBlock, 
-                                                          nPerBlock, 
-                                                          blockSize, 
-                                                          gridSize, 
-                                                          bidGridOrder, 
-                                                          bidGridLengths, 
-                                                          forceUnroll, 
-                                                          rewriter);
-        if(failed(statusLoadKTile)){
+        TypedValue<MemRefType> ldsTileBufferQ = viewBufferAs(
+            rewriter, ldsByteBufferQ, vectorTypeOrSelf(elemTypeQ, kpack));
+        LogicalResult statusLoadKTile = loadAndStoreGemmInputTile(
+            loc, inK, mLoopIV, kLoopIV, fromGlobalRegBufferK, toLDSRegBufferK,
+            ldsByteBufferK, "n", kpack, gemm0KpacksPerBlock, nPerBlock,
+            blockSize, gridSize, bidGridOrder, bidGridLengths, forceUnroll,
+            rewriter);
+        if (failed(statusLoadKTile)) {
           return failure();
         }
-        TypedValue<MemRefType> ldsTileBufferK = viewBufferAs(rewriter, ldsByteBufferK, vectorTypeOrSelf(elemTypeK, kpack));
+        TypedValue<MemRefType> ldsTileBufferK = viewBufferAs(
+            rewriter, ldsByteBufferK, vectorTypeOrSelf(elemTypeK, kpack));
         // LDS barrier.
         rewriter.create<LDSBarrierOp>(loc);
         // Emit blockwise GEMM 0.
-        auto [mMyWaveOffsetQ, mMyWaveOffsetK] = createWaveOffsets(loc, waveSize, tuningParams.getNPerWave(), nPerBlock, accelParamsGemm0, tid, rewriter);
+        auto [mMyWaveOffsetQ, mMyWaveOffsetK] =
+            createWaveOffsets(loc, waveSize, tuningParams.getNPerWave(),
+                              nPerBlock, accelParamsGemm0, tid, rewriter);
         rewriter.create<BlockwiseGemmAccelOp>(
             loc, ldsTileBufferQ, ldsTileBufferK, mMyWaveOffsetQ, mMyWaveOffsetK,
-            preAccelRegBufferQ, preAccelRegBufferK, accRegBufferGemm0, op.getArchAttr(), op.getFeaturesAttr(),
-            op.getBlockSizeAttr(), op.getParamsAttr());
+            preAccelRegBufferQ, preAccelRegBufferK, accRegBufferGemm0,
+            op.getArchAttr(), op.getFeaturesAttr(), op.getBlockSizeAttr(),
+            op.getParamsAttr());
       }
-      accelEmitterPtrGemm0->computeOutputConversion(rewriter, loc, accRegBufferGemm0, gemm0OutBufferF32, forceUnroll);
-      ArrayAttr gemm0BlockViewMaps = accelEmitterPtrGemm0->computeOutputTransforms(rewriter, loc, gemm0M, gemm0N, blockSize);
+      accelEmitterPtrGemm0->computeOutputConversion(
+          rewriter, loc, accRegBufferGemm0, gemm0OutBufferF32, forceUnroll);
+      ArrayAttr gemm0BlockViewMaps =
+          accelEmitterPtrGemm0->computeOutputTransforms(rewriter, loc, gemm0M,
+                                                        gemm0N, blockSize);
       APInt reductionAxis = APInt(32, 0);
-      rewriter.create<BlockwiseBroadcastReduceOp>(loc, 
-                                                  gemm0OutBufferF32, 
-                                                  ldsReductionWorkspaceBuffer, 
-                                                  gemm0OutBufferMax, 
-                                                  reductionAxis, 
-                                                  rock::ReduceMethod::Max, 
-                                                  gemm0BlockViewMaps, 
-                                                  blockSize);                                          
+      rewriter.create<BlockwiseBroadcastReduceOp>(
+          loc, gemm0OutBufferF32, ldsReductionWorkspaceBuffer,
+          gemm0OutBufferMax, reductionAxis, rock::ReduceMethod::Max,
+          gemm0BlockViewMaps, blockSize);
       // softmax normalization.
-      rewriter.create<linalg::ElemwiseBinaryOp>(loc,
-                                                TypeRange{gemm0OutBufferMax.getType()},
-                                                ValueRange{gemm0OutBufferF32, gemm0OutBufferMax}, 
-                                                ValueRange{gemm0OutBufferMax}, 
-                                                rewriter.getAttr<linalg::BinaryFnAttr>(linalg::BinaryFn::sub), nullptr);
-      rewriter.create<linalg::ElemwiseUnaryOp>(loc,
-                                                TypeRange{gemm0OutBufferExp.getType()},
-                                                ValueRange{gemm0OutBufferMax}, 
-                                                ValueRange{gemm0OutBufferExp}, 
-                                                rewriter.getAttr<linalg::UnaryFnAttr>(linalg::UnaryFn::exp), nullptr);
-      rewriter.create<BlockwiseBroadcastReduceOp>(loc, 
-                                                  gemm0OutBufferExp, 
-                                                  ldsReductionWorkspaceBuffer, 
-                                                  gemm0OutBufferSum, 
-                                                  reductionAxis, 
-                                                  rock::ReduceMethod::Sum, 
-                                                  gemm0BlockViewMaps, 
-                                                  blockSize);
+      rewriter.create<linalg::ElemwiseBinaryOp>(
+          loc, TypeRange{gemm0OutBufferMax.getType()},
+          ValueRange{gemm0OutBufferF32, gemm0OutBufferMax},
+          ValueRange{gemm0OutBufferMax},
+          rewriter.getAttr<linalg::BinaryFnAttr>(linalg::BinaryFn::sub),
+          nullptr);
+      rewriter.create<linalg::ElemwiseUnaryOp>(
+          loc, TypeRange{gemm0OutBufferExp.getType()},
+          ValueRange{gemm0OutBufferMax}, ValueRange{gemm0OutBufferExp},
+          rewriter.getAttr<linalg::UnaryFnAttr>(linalg::UnaryFn::exp), nullptr);
+      rewriter.create<BlockwiseBroadcastReduceOp>(
+          loc, gemm0OutBufferExp, ldsReductionWorkspaceBuffer,
+          gemm0OutBufferSum, reductionAxis, rock::ReduceMethod::Sum,
+          gemm0BlockViewMaps, blockSize);
 
       // Emit blockwise GEMM 1.
       {
-        SmallVector<StringRef, 3> bidGridOrder = {"g_block", "m_block", "n_block"};
+        SmallVector<StringRef, 3> bidGridOrder = {"g_block", "m_block",
+                                                  "n_block"};
         // nblock is 1 for gemm1 as the full slice is done inside a block.
-        // m_block would be otherDim that is ignored; putting 0 as it is not used.
+        // m_block would be otherDim that is ignored; putting 0 as it is not
+        // used.
         SmallVector<int64_t, 3> bidGridLengths = {gemm0G, 0, 1};
-        ArrayAttr gemm0ThreadViewMaps = accelEmitterPtrGemm0->computeOutputTransforms(rewriter, loc, gemm0M, gemm0N);
-        Value gemm0MNThreadwiseView = transform(rewriter, gemm0OutBufferF32, gemm0ThreadViewMaps);
-        int64_t gemm1MPerThread = gemm0MNThreadwiseView.getType().cast<MemRefType>().getShape()[0];
-        int64_t gemm1KPerThread = gemm0MNThreadwiseView.getType().cast<MemRefType>().getShape()[1];
-        LogicalResult storeGemm1ATileStatus = storeGemmInputTile(rewriter, 
-                                                              loc, 
-                                                              kpack, 
-                                                              gemm0MNThreadwiseView, 
-                                                              gemm0OutBufferToLDS, 
-                                                              gemm1LDSByteBufferA, 
-                                                              gemm0KpacksPerBlock, 
-                                                              "m", 
-                                                              gemm1KPerBlock, 
-                                                              gemm1MPerBlock, 
-                                                              gemm1KPerThread, 
-                                                              gemm1MPerThread,
-                                                              forceUnroll);
-        TypedValue<MemRefType> gemm1LDSBufferA = viewBufferAs(rewriter, ldsByteBufferQ, vectorTypeOrSelf(elemTypeQ, kpack)); 
+        ArrayAttr gemm0ThreadViewMaps =
+            accelEmitterPtrGemm0->computeOutputTransforms(rewriter, loc, gemm0M,
+                                                          gemm0N);
+        Value gemm0MNThreadwiseView =
+            transform(rewriter, gemm0OutBufferF32, gemm0ThreadViewMaps);
+        int64_t gemm1MPerThread =
+            gemm0MNThreadwiseView.getType().cast<MemRefType>().getShape()[0];
+        int64_t gemm1KPerThread =
+            gemm0MNThreadwiseView.getType().cast<MemRefType>().getShape()[1];
+        LogicalResult storeGemm1ATileStatus = storeGemmInputTile(
+            rewriter, loc, kpack, gemm0MNThreadwiseView, gemm0OutBufferToLDS,
+            gemm1LDSByteBufferA, gemm0KpacksPerBlock, "m", gemm1KPerBlock,
+            gemm1MPerBlock, gemm1KPerThread, gemm1MPerThread, forceUnroll);
+        TypedValue<MemRefType> gemm1LDSBufferA = viewBufferAs(
+            rewriter, ldsByteBufferQ, vectorTypeOrSelf(elemTypeQ, kpack));
         Value zero = rewriter.createOrFold<arith::ConstantIndexOp>(loc, 0);
-        LogicalResult statusLoadVTile = loadAndStoreGemmInputTile(loc, 
-                                                                  inV,
-                                                                  /*mIter=*/zero,
-                                                                  /*kIter=*/zero,
-                                                                  fromGlobalRegBufferV,
-                                                                  toLDSRegBufferV,
-                                                                  ldsByteBufferV, 
-                                                                  "n", 
-                                                                  kpack, 
-                                                                  gemm1KpacksPerBlock, 
-                                                                  gemm1KPerBlock, 
-                                                                  blockSize, 
-                                                                  gridSize, 
-                                                                  bidGridOrder, 
-                                                                  bidGridLengths, 
-                                                                  forceUnroll, 
-                                                                  rewriter);
-        if(failed(statusLoadVTile)){
-            return failure();
+        LogicalResult statusLoadVTile = loadAndStoreGemmInputTile(
+            loc, inV,
+            /*mIter=*/zero,
+            /*kIter=*/zero, fromGlobalRegBufferV, toLDSRegBufferV,
+            ldsByteBufferV, "n", kpack, gemm1KpacksPerBlock, gemm1KPerBlock,
+            blockSize, gridSize, bidGridOrder, bidGridLengths, forceUnroll,
+            rewriter);
+        if (failed(statusLoadVTile)) {
+          return failure();
         }
-        TypedValue<MemRefType> ldsTileBufferV = viewBufferAs(rewriter, ldsByteBufferV, vectorTypeOrSelf(elemTypeV, kpack)); 
+        TypedValue<MemRefType> ldsTileBufferV = viewBufferAs(
+            rewriter, ldsByteBufferV, vectorTypeOrSelf(elemTypeV, kpack));
         // LDS barrier.
         rewriter.create<LDSBarrierOp>(loc);
         // Emit blockwise GEMM 0.
-        auto [mMyWaveOffsetQxK, mMyWaveOffsetV] = createWaveOffsets(loc, waveSize, tuningParams.getNPerWave(), gemm1NPerBlock, accelParamsGemm1, tid, rewriter);
+        auto [mMyWaveOffsetQxK, mMyWaveOffsetV] =
+            createWaveOffsets(loc, waveSize, tuningParams.getNPerWave(),
+                              gemm1NPerBlock, accelParamsGemm1, tid, rewriter);
         // fix me
         rewriter.create<BlockwiseGemmAccelOp>(
-            loc, gemm1LDSBufferA, ldsTileBufferV, mMyWaveOffsetQxK, mMyWaveOffsetV,
-            preAccelRegBufferQxK, preAccelRegBufferV, accRegBufferGemm1, op.getArchAttr(), op.getFeaturesAttr(),
+            loc, gemm1LDSBufferA, ldsTileBufferV, mMyWaveOffsetQxK,
+            mMyWaveOffsetV, preAccelRegBufferQxK, preAccelRegBufferV,
+            accRegBufferGemm1, op.getArchAttr(), op.getFeaturesAttr(),
             op.getBlockSizeAttr(), op.getParamsAttr());
       }
-        
-
-
-
     }
-
-
-
-    
-
-
-
-
-
-
 
     return success();
   }
@@ -1903,15 +1879,10 @@
     ArrayAttr idToMatrixCMaps = accelEmitterPtr->computeOutputTransforms(
         b, loc, M, N, blockSize, bidGridLengths);
 
-    accelEmitterPtr->computeOutputConversion(
-        b, loc, regCAllocOp, convertedC,
-        forceUnroll);
-
-<<<<<<< HEAD
+    accelEmitterPtr->computeOutputConversion(b, loc, regCAllocOp, convertedC,
+                                             forceUnroll);
+
     b.create<ThreadwiseWriteAllOp>(loc, convertedC, op.getC(), idToMatrixCMaps,
-=======
-    b.create<ThreadwiseWriteAllOp>(loc, registerC, op.getC(), idToMatrixCMaps,
->>>>>>> fbaf50bf
                                    /*extraIndices=*/ValueRange{bid, tid},
                                    op.getFeatures(), op.getStoreMethod(),
                                    forceUnroll, useIndexDiffs);
