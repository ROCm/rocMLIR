//===- GridwiseGemmToBlockwise - MLIR Rock ops lowering passes -----===//
//
// Copyright 2020 The MLIR Authors.
//
// Licensed under the Apache License, Version 2.0 (the "License");
// you may not use this file except in compliance with the License.
// You may obtain a copy of the License at
//
//   http://www.apache.org/licenses/LICENSE-2.0
//
// Unless required by applicable law or agreed to in writing, software
// distributed under the License is distributed on an "AS IS" BASIS,
// WITHOUT WARRANTIES OR CONDITIONS OF ANY KIND, either express or implied.
// See the License for the specific language governing permissions and
// limitations under the License.
// ============================================================
//
// This pass converts rock.gridwise_gemm[_v2] into block- and threadwise ops
//
//===-----------------------------------------------------===//
#include "mlir/Dialect/Rock/IR/Rock.h"
#include "mlir/Dialect/Rock/IR/TransformMapBuilder.h"
#include "mlir/Dialect/Rock/Passes.h"
#include "mlir/Dialect/Rock/Tuning/GeneralGemmBlockStructure.h"
#include "mlir/Dialect/Rock/Tuning/GridwiseGemmParams.h"
#include "mlir/Dialect/Rock/utility/AmdArchDb.h"
#include "mlir/Dialect/Rock/utility/builderUtils.h"
#include "mlir/Dialect/Rock/utility/loweringUtils.h"
#include "mlir/Dialect/Rock/utility/math.h"
#include "mlir/Dialect/Rock/utility/transformMapUtils.h"

#include "mlir/Dialect/Affine/IR/AffineOps.h"
#include "mlir/Dialect/Arith/IR/Arith.h"
#include "mlir/Dialect/Func/IR/FuncOps.h"
#include "mlir/Dialect/GPU/IR/GPUDialect.h"
#include "mlir/Dialect/Linalg/IR/Linalg.h"
#include "mlir/Dialect/Linalg/Utils/IndexingUtils.h"
#include "mlir/Dialect/Math/IR/Math.h"
#include "mlir/Dialect/MemRef/IR/MemRef.h"
#include "mlir/Dialect/SCF/IR/SCF.h"
#include "mlir/Dialect/SCF/Transforms/Transforms.h"
#include "mlir/Dialect/Vector/IR/VectorOps.h"
#include "mlir/IR/Diagnostics.h"
#include "mlir/IR/IRMapping.h"
#include "mlir/IR/Value.h"
#include "mlir/Pass/PassManager.h"
#include "mlir/Transforms/DialectConversion.h"
#include "mlir/Transforms/Passes.h"
#include "mlir/Transforms/RegionUtils.h"

#include "AccelEmitter.h"
#include "GridLayoutEmitter.h"
#include "llvm/Support/Debug.h"
#include "llvm/Support/FormatVariadic.h"

namespace mlir {
namespace rock {
#define GEN_PASS_DEF_ROCKGRIDWISEGEMMTOBLOCKWISEPASS
#include "mlir/Dialect/Rock/Passes.h.inc"
} // namespace rock
} // namespace mlir

#define DEBUG_TYPE "rock-gridwise-to-blockwise"

using namespace mlir;
using namespace mlir::arith;
using namespace mlir::rock;
using mlir::gpu::AddressSpace;

namespace {
struct RockGridwiseGemmToBlockwisePass
    : public rock::impl::RockGridwiseGemmToBlockwisePassBase<
          RockGridwiseGemmToBlockwisePass> {
  void runOnOperation() override;
};

/// Construct a `memref.view` operation that interprets the buffer `buffer`,
/// whose elements are bytes, as a buffer of `type`.
static TypedValue<MemRefType> viewBufferAs(OpBuilder &b, Value buffer,
                                           Type type) {
  Location loc = buffer.getLoc();
  Value zeroByteOffset = b.createOrFold<arith::ConstantIndexOp>(loc, 0);
  auto bufferType = buffer.getType().cast<MemRefType>();
  int64_t byteWidth = getByteWidth(type);
  int64_t numBytes = bufferType.getShape()[0];
  assert(numBytes % byteWidth == 0 && "Can't evenly fit type into buffer");
  int64_t length = numBytes / byteWidth;
  auto newBufferType = bufferType.cloneWith({length}, type);
  auto view =
      b.create<memref::ViewOp>(loc, newBufferType, buffer, zeroByteOffset,
                               /*dynamic dim sizes=*/ValueRange{});
  return TypedValue<MemRefType>(view.getResult());
}
} // end anonymous namespace

/// Given a copy layout <copyDPerThread, copyKPerThread>, come up with the best
/// vectorization strategy for the layout. For instance, if the layout is <D,K>
/// = <2,16> and K is contiguous, we will vectorize by 16 along K and we will
/// loop over the other dimension
static std::pair<GemmDimension, int64_t>
bestGlobalVectorization(OpBuilder &b, Value matrix, int64_t copyDPerThread,
                        int64_t copyKPerThread, GemmDimension tiebreaker,
                        int64_t kPerBlock, int64_t dPerBlock,
                        Type elementType) {
  Value tensor;
  ArrayAttr transforms;
  std::tie(tensor, transforms, std::ignore) = untransform(b, matrix);
  ArrayRef<int64_t> tensorShape =
      tensor.getType().cast<MemRefType>().getShape();
  int64_t kVectorLen = getMaxVectorizationForDatatype(
      transforms, static_cast<uint32_t>(GemmDimension::K),
      math_util::gcd(copyKPerThread * copyDPerThread, kPerBlock), tensorShape,
      elementType);

  int64_t dVectorLen = getMaxVectorizationForDatatype(
      transforms, static_cast<uint32_t>(GemmDimension::MorN),
      math_util::gcd(copyDPerThread * copyKPerThread, dPerBlock), tensorShape,
      elementType);

  if (kVectorLen > dVectorLen) {
    kVectorLen = math_util::gcd(kVectorLen, copyKPerThread);
    return {GemmDimension::K, kVectorLen};
  }

  if (dVectorLen > kVectorLen) {
    dVectorLen = math_util::gcd(dVectorLen, copyDPerThread);
    return {GemmDimension::MorN, dVectorLen};
  }

  return {tiebreaker, kVectorLen};
}

/// Compute a thread copy layout, i.e., how many elements a single thread (or
/// workitem) reads along K and M (independently on how we vectorize the reads)
static FailureOr<std::pair<int64_t, int64_t>>
computeCopyPerThread(Type elementType, int64_t copyPerThread, int64_t kPerBlock,
                     int64_t dPerBlock, int64_t kpack, Location loc) {

  // By default, we try to maximize the LDS store vectorization. So we will try
  // to read as many elements as possible along the contiguous dimension in LDS
  // and `copyPerThread/elements` in the other dimension
  int64_t maxVlen = 128 / elementType.getIntOrFloatBitWidth();
  int64_t copyKPerThread = 0;
  int64_t copyDPerThread = 0;

  if (kpack == 1) {
    copyDPerThread = math_util::gcd(maxVlen, copyPerThread);
    copyKPerThread = copyPerThread / copyDPerThread;
  } else {
    copyKPerThread =
        math_util::gcd(maxVlen, math_util::gcd(kpack, copyPerThread));
    copyDPerThread = copyPerThread / copyKPerThread;
  }

  if (copyKPerThread == 0 || copyDPerThread == 0) {
    return emitError(loc) << "gemmA copy size too small,"
                          << " copyKPerThread: " << copyKPerThread
                          << " copyDPerThread: " << copyDPerThread << "\n";
  }
  if (kPerBlock < copyKPerThread || dPerBlock < copyDPerThread) {
    return mlir::emitError(loc)
           << "gemmA per thread copy smaller than per"
           << " block copy, incohereant tuning parameters\n";
  }
  return std::make_pair(copyKPerThread, copyDPerThread);
}

/// Wraps the LDS buffer "buffer", which is <kOuter * d * kpack *
/// sizeof(T) x i8> into a tid x iter view, where `iter` iterates over nominal
/// scalar indices into a buffer of type T. `buffer` will be reinterpreted as a
/// buffer with element type vector<kpackPerThread x T> (with kpackPerThread ==
/// 1 meaning just T). The resulting view must be iterated over with a stride of
/// no less than min(kPerThread, kpack). Also note that the `d` dimension
/// might be rotated to minimize bank conflicts (i.e., depending on
/// `rotateDWithK`
// we can apply a transformation similar to `d=(d+kOuter)%D`)
static FailureOr<Value> wrapLDSBufferForStore(OpBuilder &b, Location loc,
                                              Value buffer, Type ldsReadType,
                                              int64_t kOuter, StringRef dName,
                                              int64_t d, int64_t kPerThread,
                                              int64_t dPerThread,
                                              bool rotateDWithK = false) {
  MemRefType bufferType = buffer.getType().cast<MemRefType>();
  ArrayRef<int64_t> bufferShape = bufferType.getShape();
  Type dataType = ldsReadType;
  if (bufferShape.size() != 1)
    return emitError(loc, "Expected a flat buffer");
  int64_t kpack = 1;
  if (auto vectorDataType = dataType.dyn_cast<VectorType>()) {
    kpack = vectorDataType.getNumElements();
    dataType = vectorDataType.getElementType();
  }

  if (bufferShape[0] != kOuter * d * kpack * getByteWidth(dataType)) {
    return emitError(loc, "LDS buffer should have ")
           << kOuter * d * kpack * getByteWidth(dataType)
           << " elements but has " << bufferShape[0];
  }
  int64_t kpackPerThread = std::min(kPerThread, kpack);
  int64_t threadsPerKpack = kpack / kpackPerThread;

  Type ldsWriteType = vectorTypeOrSelf(dataType, kpackPerThread);
  auto typedBuffer = viewBufferAs(b, buffer, ldsWriteType);

  TopDownTMBuilder mergeKpack{
      b, {"k", "d"}, {kOuter * threadsPerKpack * kpackPerThread, d}};
  mergeKpack.merge({"k_outer", "kpack_idx", "kpack_vec"}, {0, 2, 3}, "k",
                   {kOuter, threadsPerKpack, kpackPerThread});
  mergeKpack.merge({dName}, {1}, "d", {d});

  TransformMapAttr mergeKpackAttr = mergeKpack.get();
  SmallVector<Attribute> transformAttrs{mergeKpackAttr};

  // Rotate the buffer if necessary to minimize bank conflicts. Rotating the
  // buffer has the benefit of minimizing bank conflicts when we are transposing
  // the matrix from global to LDS. I.e., instead of storing different items in
  // position (0,0), (1,0), (2,0), ... we store it in (0,0), (1,1), (2, 2), ...
  int64_t stride = (kpack == 1 ? dPerThread : 1);
  TopDownTMBuilder reshapeBuf = rotateIf(
      rotateDWithK, mergeKpack, mergeKpackAttr, stride, dName, d, 1, "k_outer",
      kOuter, {"k_outer"}, {"kpack_idx", "kpack_vec"}, transformAttrs);

  reshapeBuf.unmerge("raw", 0, {"k_outer", dName, "kpack_idx"},
                     {kOuter, d, threadsPerKpack});
  reshapeBuf.ignore("kpack_vec");
  TransformMapAttr reshapeBufAttr = reshapeBuf.get();
  transformAttrs.push_back(reshapeBufAttr);

  ArrayAttr asMatrix = b.getArrayAttr(transformAttrs);
  return transform(b, typedBuffer, asMatrix);
}

template <typename OpT>
static LogicalResult checkLDSSize(OpT op, int64_t aBufferBytes,
                                  int64_t bBufferBytes) {
  int64_t ldsBytes = aBufferBytes + bBufferBytes;
  return success(ldsBytes <= 64 * 1024);
}

Value gpuAlloc(OpBuilder &b, Location loc, int64_t bufferDim, Type elementType,
               AddressSpace memoryAddressSpace) {
  auto memoryAddressSpaceAttr =
      b.getAttr<gpu::AddressSpaceAttr>(memoryAddressSpace);

  auto rawMemType =
      MemRefType::get({bufferDim * getByteWidth(elementType)}, b.getI8Type(),
                      AffineMap{}, memoryAddressSpaceAttr);
  auto buffer = b.create<GpuAllocOp>(loc, rawMemType);

  return viewBufferAs(b, buffer, elementType);
}

//===----------------------------------------------------------------------===//
// GridwiseGemm lowering.
//===----------------------------------------------------------------------===//

namespace {
struct GridwiseGemmRewritePattern : public OpRewritePattern<GridwiseGemmOp> {
  using OpRewritePattern<GridwiseGemmOp>::OpRewritePattern;

  LogicalResult matchAndRewrite(GridwiseGemmOp op,
                                PatternRewriter &b) const override {
    Location loc = op.getLoc();

    // Obtain data type.
    Type elementTypeA = op.getA().getType().getElementType();
    Type elementTypeB = op.getB().getType().getElementType();
    Type destType = op.getC().getType().getElementType();

    // Prepare some useful constants.
    Value zeroConstantFloatOp = createZeroConstantOp(b, loc, destType);
    auto zeroConstantOp = b.create<ConstantIndexOp>(loc, 0);

    ArrayRef<int64_t> aShape, bShape, cShape;
    aShape = op.getA().getType().getShape();
    bShape = op.getB().getType().getShape();
    cShape = op.getC().getType().getShape();
    // Obtain critical matrix dimensions.
    int64_t G = aShape[0];
    int64_t K = aShape[1];
    int64_t M = aShape[2];
    int64_t N = bShape[2];

    if (bShape[0] != G || cShape[0] != G) {
      return op.emitOpError("Mismatched G dimensions in matrix multiply;")
             << " A[0] = " << G << " b[0] = " << bShape[0]
             << " C[0] = " << cShape[0];
    }
    if (cShape[1] != M) {
      return op.emitOpError("Mismatched M dimensions in matrix multiply:")
             << " A[2] = " << M << " C[1] = " << cShape[1];
    }
    if (bShape[1] != K) {
      return op.emitOpError("Mismatched K dimensions in matrix multiply:")
             << " A[1] = " << K << " B[1] = " << bShape[1];
    }

    if (cShape[2] != N) {
      return op.emitOpError("Mismatched N dimensions in matrix multiply:")
             << " B[2] = " << N << " C[2] = " << cShape[2];
    }

    // Obtain critical tuning parameters.
    uint32_t gridSize = op.getGridSize();
    GeneralGemmParamsAttr tuningParams = op.getParams();
    int64_t kpack = tuningParams.getKpack();
    // TODO: kPerBlock, as defined in parameter selection etc,
    // is in units of kPack, not individual k. This should be changed
    // at some future point, but it'll be worked around for now.
    uint32_t blockSize = tuningParams.getBlockSize();
    int64_t kpacksPerBlock = tuningParams.getKPerBlock();
    int64_t mPerBlock = tuningParams.getMPerBlock();
    int64_t nPerBlock = tuningParams.getNPerBlock();
    int64_t mPerThread = tuningParams.getMPerThread();
    int64_t nPerThread = tuningParams.getNPerThread();

    GeneralGemmBlockStructure blockStructure =
        *deriveGeneralGemmBlockStructure(blockSize);
    int64_t mThreadsPerCuwave = blockStructure.mThreadsPerCuwave;
    int64_t nThreadsPerCuwave = blockStructure.nThreadsPerCuwave;
    int64_t mCuwavesPerBlock = blockStructure.mCuwavesPerBlock;
    int64_t nCuwavesPerBlock = blockStructure.nCuwavesPerBlock;

    int64_t kPerBlock = kpacksPerBlock * kpack;

    bool useIndexDiffs = true;

    int64_t mBlocks = M / mPerBlock;
    int64_t nBlocks = N / nPerBlock;

    LLVM_DEBUG(llvm::dbgs() << "\ngridwise_gemm op:\n");
    LLVM_DEBUG(op.print(llvm::dbgs()));
    LLVM_DEBUG(llvm::dbgs() << "\n");

    LLVM_DEBUG(llvm::dbgs()
               << "M: " << M << "\n"
               << "N: " << N << "\n"
               << "K: " << K << "\n"
               << "G: " << G << "\n"
               << "blockSize: " << blockSize << "\n"
               << "mPerBlock: " << mPerBlock << "\n"
               << "mBlocks = M / mPerBlock: " << mBlocks << "\n"
               << "nPerBlock: " << nPerBlock << "\n"
               << "nBlocks = N / nPerBlock: " << nBlocks << "\n"
               << "kPerBlock: " << kPerBlock << "\n"
               << "kpack: " << kpack << "\n"
               << "mPerThread: " << mPerThread << "\n"
               << "nPerThread: " << nPerThread << "\n"
               << "mThreadsPerCuwave: " << mThreadsPerCuwave << "\n"
               << "mCuwavesPerBlock: " << mCuwavesPerBlock << "\n"
               << "nThreadsPerCuwave: " << nThreadsPerCuwave << "\n"
               << "nCuwavesPerBlock: " << nCuwavesPerBlock << "\n");

    // Compute required LDS sizes.
    int64_t ldsBlockASize =
        kpacksPerBlock * mPerBlock * kpack * getByteWidth(elementTypeA);
    int64_t ldsBlockBSize =
        kpacksPerBlock * nPerBlock * kpack * getByteWidth(elementTypeB);
    LLVM_DEBUG(llvm::dbgs() << "LDS block size (in bytes):" << ldsBlockASize
                            << " " << ldsBlockBSize << "\n");
    if (failed(checkLDSSize(op, ldsBlockASize, ldsBlockBSize)))
      return op.emitOpError("requires too much LDS");

    // Allocate LDS.
    auto workgroupMemoryAddressSpace = b.getAttr<gpu::AddressSpaceAttr>(
        gpu::GPUDialect::getWorkgroupAddressSpace());
    auto ldsMemRefAType =
        MemRefType::get({ldsBlockASize}, b.getI8Type(), AffineMap{},
                        workgroupMemoryAddressSpace);
    auto ldsByteBufferA = b.create<GpuAllocOp>(loc, ldsMemRefAType);
    auto ldsMemRefBType =
        MemRefType::get({ldsBlockBSize}, b.getI8Type(), AffineMap{},
                        workgroupMemoryAddressSpace);
    auto ldsByteBufferB = b.create<GpuAllocOp>(loc, ldsMemRefBType);

    // Alloc for Matrix C on registers.
    // Compute register size from attributes.

    int64_t gemmMRepeat =
        mPerBlock / (mPerThread * mThreadsPerCuwave * mCuwavesPerBlock);
    int64_t gemmNRepeat =
        nPerBlock / (nPerThread * nThreadsPerCuwave * nCuwavesPerBlock);

    LLVM_DEBUG(llvm::dbgs() << "GemmMRepeat: " << gemmMRepeat << "\n");
    LLVM_DEBUG(llvm::dbgs() << "GemmNRepeat: " << gemmNRepeat << "\n");

    int64_t threadCNumM = gemmMRepeat * mPerThread;
    int64_t threadCNumN = gemmNRepeat * nPerThread;
    int64_t threadCNumRegisters = threadCNumM * threadCNumN;
    auto privateMemoryAddressSpace = b.getAttr<gpu::AddressSpaceAttr>(
        gpu::GPUDialect::getPrivateAddressSpace());
    auto threadCRegisterMemRefType =
        MemRefType::get({threadCNumRegisters}, destType, AffineMap{},
                        privateMemoryAddressSpace);
    Value registerMatrixCAllocOp =
        b.create<GpuAllocOp>(loc, threadCRegisterMemRefType);
    Value registerMatrixCViewOp = reshapeBuffer(
        b, loc, registerMatrixCAllocOp, {"m", "n"}, {threadCNumM, threadCNumN});

    // Zero init Matrix C on registers.
    b.create<FillOp>(loc, registerMatrixCAllocOp, zeroConstantFloatOp);

    // Get current workgroup ID.
    auto bid = b.create<WorkgroupIdOp>(loc, b.getIndexType());
    // Get current workitem ID.
    auto tid = b.create<WorkitemIdOp>(loc, b.getIndexType());

    int64_t aCopyPerThread = (kPerBlock * mPerBlock) / blockSize;
    int64_t bCopyPerThread = (kPerBlock * nPerBlock) / blockSize;
    if (aCopyPerThread == 0 || bCopyPerThread == 0) {
      return emitError(loc) << "Block size too large, rejecting as invalid.\n";
    }

    auto maybeCopyAPerThread = computeCopyPerThread(
        elementTypeA, aCopyPerThread, kPerBlock, mPerBlock, kpack, loc);
    if (failed(maybeCopyAPerThread))
      return maybeCopyAPerThread;
    int64_t aCopyKPerThread = (*maybeCopyAPerThread).first;
    int64_t copyMPerThread = (*maybeCopyAPerThread).second;

    auto maybeCopyBPerThread = computeCopyPerThread(
        elementTypeB, bCopyPerThread, kPerBlock, nPerBlock, kpack, loc);
    if (failed(maybeCopyBPerThread))
      return maybeCopyBPerThread;
    int64_t bCopyKPerThread = (*maybeCopyBPerThread).first;
    int64_t copyNPerThread = (*maybeCopyBPerThread).second;

    GemmDimension vectorTiebreaker =
        (kpack > 1) ? GemmDimension::K : GemmDimension::MorN;
    int64_t aVectorLen, bVectorLen;
    GemmDimension aVectorDim, bVectorDim;
    std::tie(aVectorDim, aVectorLen) = bestGlobalVectorization(
        b, op.getA(), copyMPerThread, aCopyKPerThread, vectorTiebreaker,
        kPerBlock, mPerBlock, elementTypeA);
    std::tie(bVectorDim, bVectorLen) = bestGlobalVectorization(
        b, op.getB(), copyNPerThread, bCopyKPerThread, vectorTiebreaker,
        kPerBlock, nPerBlock, elementTypeB);

    LLVM_DEBUG(llvm::dbgs()
               << "aCopyPerThread: " << aCopyPerThread << "\n"
               << "bCopyPerThread: " << bCopyPerThread << "\n"
               << "aVectorDim: " << aVectorDim << "\n"
               << "aVectorLen: " << aVectorLen << "\n"
               << "bVectorDim: " << bVectorDim << "\n"
               << "bVectorLen: " << bVectorLen << "\n"
               << "vectorTiebreaker: " << vectorTiebreaker << "\n");
    SmallVector<int64_t, 3> bidGridLengths = {G, mBlocks, nBlocks};
    SmallVector<StringRef, 3> bidGridOrder = {"g_block", "m_block", "n_block"};
    FailureOr<RegsAsMatrixSubTiles> maybeABufferViews = getLoadRegsAsTileViews(
        b, loc, op.getA(), "m", bidGridOrder, bidGridLengths, blockSize,
        kPerBlock, mPerBlock, aCopyKPerThread, copyMPerThread,
        aVectorDim == GemmDimension::K);
    if (failed(maybeABufferViews)) {
      return failure();
    }
    Value wrappedA = transform(b, op.getA(), maybeABufferViews->gridSubTile);
    FailureOr<RegsAsMatrixSubTiles> maybeBBufferViews = getLoadRegsAsTileViews(
        b, loc, op.getB(), "n", bidGridOrder, bidGridLengths, blockSize,
        kPerBlock, nPerBlock, bCopyKPerThread, copyNPerThread,
        bVectorDim == GemmDimension::K);
    if (failed(maybeBBufferViews)) {
      return failure();
    }
    Value wrappedB = transform(b, op.getB(), maybeBBufferViews->gridSubTile);

    Type loadBufferAType, loadBufferBType;
    loadBufferAType = MemRefType::get({aCopyPerThread}, elementTypeA,
                                      AffineMap{}, privateMemoryAddressSpace);
    loadBufferBType = MemRefType::get({bCopyPerThread}, elementTypeB,
                                      AffineMap{}, privateMemoryAddressSpace);

    auto loadBufferA = b.create<GpuAllocOp>(loc, loadBufferAType);
    auto loadBufferB = b.create<GpuAllocOp>(loc, loadBufferBType);

    // Compute grid coordinates
    auto gridCoords = layout::makeGroupedGridLayout(
        b, loc, bid, {mBlocks, nBlocks, op.getNumCU(), elementTypeA, destType});
    b.create<ThreadwiseReadIntoOp>(
        loc, wrappedA, loadBufferA, /*extraViews=*/b.getArrayAttr({}),
        /*extraIndices=*/
        ValueRange{/*kIter=*/zeroConstantOp, gridCoords.g_block,
                   gridCoords.m_block, gridCoords.n_block, tid},
        true, true);
    b.create<ThreadwiseReadIntoOp>(
        loc, wrappedB, loadBufferB, /*extraViews=*/b.getArrayAttr({}),
        /*extraIndices=*/
        ValueRange{/*kIter=*/zeroConstantOp, gridCoords.g_block,
                   gridCoords.m_block, gridCoords.n_block, tid},
        true, true);

    Value storeBufferA = b.create<GpuAllocOp>(loc, loadBufferA.getType());
    Value storeBufferB = b.create<GpuAllocOp>(loc, loadBufferB.getType());

    bool isKContiguousDimA = (aVectorDim == GemmDimension::K);
    bool isKContiguousDimB = (bVectorDim == GemmDimension::K);

    // LDS bank conflicts parameters
    int64_t maxVlenA = 128 / elementTypeA.getIntOrFloatBitWidth();
    int64_t maxVlenB = 128 / elementTypeB.getIntOrFloatBitWidth();
    // If kpack is less than the hardware max vector length, and we are
    // writing more contiguous kpack elements, there is a possibility to
    // vectorize that we want to preserve (i.e., we favour vectorization over
    // bank conflicts resolution)
    bool isPossibleToVectorizeA = (kpack < maxVlenA && copyMPerThread > 1);
    bool isPossibleToVectorizeB = (kpack < maxVlenB && copyNPerThread > 1);
    bool rotateMWithK = isKContiguousDimA && !isPossibleToVectorizeA;
    bool rotateNWithK = isKContiguousDimB && !isPossibleToVectorizeB;
    bool doSwapThreadIterSubDimsForM =
        !isKContiguousDimA && !isPossibleToVectorizeA;
    bool doSwapThreadIterSubDimsForN =
        !isKContiguousDimB && !isPossibleToVectorizeB;
    LLVM_DEBUG(llvm::dbgs()
               << "rotateMWithK: " << rotateMWithK << "\n"
               << "rotateNWithK: " << rotateNWithK << "\n"
               << "doSwapThreadIterSubDimsForM: " << doSwapThreadIterSubDimsForM
               << "\n"
               << "doSwapThreadIterSubDimsForN: " << doSwapThreadIterSubDimsForN
               << "\n");

    // We invert the transforms that are iter --> K x D slice of the tensor
    // so that we can view loadBuffer as a K x D tensor
    ArrayAttr loadBufferAViews =
        invertTransforms(b, loc, maybeABufferViews->threadSubTile);
    Value viewLoadBufferA = transform(b, loadBufferA, loadBufferAViews);
    // Prior to LDS store, we need re-arrange register buffer to maxmize LDS
    // vectorization Hence, creating the view w.r.t global that correspond to
    // such re-arranged register buffer
    FailureOr<RegsAsMatrixSubTiles> maybeALdsStoreViews =
        getPackedRegsAsTileViews(
            b, loc, op.getA(), "m", bidGridOrder, bidGridLengths, blockSize,
            kPerBlock, mPerBlock, aCopyKPerThread, copyMPerThread, kpack,
            isKContiguousDimA, doSwapThreadIterSubDimsForM);
    if (failed(maybeALdsStoreViews)) {
      return failure();
    }
    ArrayAttr storeBufferAViews =
        invertTransforms(b, loc, maybeALdsStoreViews->threadSubTile);
    Value viewStoreBufferA = transform(b, storeBufferA, storeBufferAViews);
    auto packALoop = b.create<ThreadwiseCopyOp>(
        loc, viewLoadBufferA, ValueRange{}, viewStoreBufferA, ValueRange{},
        useIndexDiffs, true);
    ArrayAttr loadBufferBViews =
        invertTransforms(b, loc, maybeBBufferViews->threadSubTile);
    Value viewLoadBufferB = transform(b, loadBufferB, loadBufferBViews);
    // Prior to LDS store, we need re-arrange register buffer to maxmize LDS
    // vectorization Hence, creating the view w.r.t global that correspond to
    // such re-arranged register buffer
    FailureOr<RegsAsMatrixSubTiles> maybeBLdsStoreViews =
        getPackedRegsAsTileViews(
            b, loc, op.getB(), "n", bidGridOrder, bidGridLengths, blockSize,
            kPerBlock, nPerBlock, bCopyKPerThread, copyNPerThread, kpack,
            isKContiguousDimB, doSwapThreadIterSubDimsForN);
    if (failed(maybeBLdsStoreViews)) {
      return failure();
    }
    ArrayAttr storeBufferBViews =
        invertTransforms(b, loc, maybeBLdsStoreViews->threadSubTile);
    Value viewStoreBufferB = transform(b, storeBufferB, storeBufferBViews);
    auto packBLoop = b.create<ThreadwiseCopyOp>(
        loc, viewLoadBufferB, ValueRange{}, viewStoreBufferB, ValueRange{},
        useIndexDiffs, true);

    Type ldsReadTypeA = vectorTypeOrSelf(elementTypeA, kpack);
    FailureOr<Value> maybeWrappedLdsA = wrapLDSBufferForStore(
        b, loc, ldsByteBufferA, ldsReadTypeA, kpacksPerBlock, "m", mPerBlock,
        aCopyKPerThread, copyMPerThread, rotateMWithK);
    if (failed(maybeWrappedLdsA))
      return maybeWrappedLdsA;
    // This is KxD view of the flat LDS buffer
    Value wrappedLdsA = std::move(*maybeWrappedLdsA);
    // This will produce a (tid, iter) --> flat LDS view
    wrappedLdsA = transform(b, wrappedLdsA, maybeALdsStoreViews->blockSubTile);

    Type ldsReadTypeB = vectorTypeOrSelf(elementTypeB, kpack);
    FailureOr<Value> maybeWrappedLdsB = wrapLDSBufferForStore(
        b, loc, ldsByteBufferB, ldsReadTypeB, kpacksPerBlock, "n", nPerBlock,
        bCopyKPerThread, copyNPerThread, rotateNWithK);
    if (failed(maybeWrappedLdsB))
      return maybeWrappedLdsB;
    // This is KxD view of the flat LDS buffer
    Value wrappedLdsB = std::move(*maybeWrappedLdsB);
    // This will produce a (tid, iter) --> flat LDS view
    wrappedLdsB = transform(b, wrappedLdsB, maybeBLdsStoreViews->blockSubTile);

    ThreadwiseWriteAllOp blockwiseStoreA = b.create<ThreadwiseWriteAllOp>(
        loc, storeBufferA, wrappedLdsA,
        /*extraViews=*/b.getArrayAttr({}),
        /*extraIndices=*/ValueRange{tid}, op.getFeatures(), StoreMethod::Set,
        /*forceUnroll=*/true, /*useIndexDiffs=*/true);
    ThreadwiseWriteAllOp blockwiseStoreB = b.create<ThreadwiseWriteAllOp>(
        loc, storeBufferB, wrappedLdsB,
        /*extraViews=*/b.getArrayAttr({}),
        /*extraIndices=*/ValueRange{tid}, op.getFeatures(), StoreMethod::Set,
        /*forceUnroll=*/true, /*useIndexDiffs=*/true);

    // The blockwise gemm isn't set up for vector-of-kpack loads and so expects
    // a scalar kpacksPerBlock x dPerBlock x kpack x T buffer unconditionally.
    Value ldsMatrixA = viewBufferAs(b, ldsByteBufferA, elementTypeA);
    ldsMatrixA = reshapeBuffer(b, loc, ldsMatrixA, {"k", "m", "kpack"},
                               {kpacksPerBlock, mPerBlock, kpack});
    Value ldsMatrixB = viewBufferAs(b, ldsByteBufferB, elementTypeB);
    ldsMatrixB = reshapeBuffer(b, loc, ldsMatrixB, {"k", "n", "kpack"},
                               {kpacksPerBlock, nPerBlock, kpack});

    // Emit loop.
    int64_t nIterations = K / kPerBlock;
    BlockwiseGemmOp blockwiseGemmOp;
    // Start at 1 to make it clearer we have performed software pipelining.
    auto loopOp = b.create<affine::AffineForOp>(loc, 1, nIterations, 1);
    {
      // inside the loop.
      PatternRewriter::InsertionGuard guard(b);
      b.setInsertionPointToStart(loopOp.getBody());

      Value iv = loopOp.getInductionVar();
      b.create<ThreadwiseReadIntoOp>(
          loc, wrappedA, loadBufferA, /*extraViews=*/b.getArrayAttr({}),
          /*extraIndices=*/
          ValueRange{/*kIter=*/iv, gridCoords.g_block, gridCoords.m_block,
                     gridCoords.n_block, tid},
          true, true);
      b.create<ThreadwiseReadIntoOp>(
          loc, wrappedB, loadBufferB, /*extraViews=*/b.getArrayAttr({}),
          /*extraIndices=*/
          ValueRange{/*kIter=*/iv, gridCoords.g_block, gridCoords.m_block,
                     gridCoords.n_block, tid},
          true, true);

      // LDS barrier.
      b.create<LDSBarrierOp>(loc);

      // Emit blockwise GEMM.
      blockwiseGemmOp = b.create<BlockwiseGemmOp>(
          loc, ldsMatrixA, ldsMatrixB, registerMatrixCViewOp,
          b.getI32IntegerAttr(copyMPerThread),
          b.getI32IntegerAttr(copyNPerThread),
          rotateMWithK ? b.getUnitAttr() : nullptr,
          rotateNWithK ? b.getUnitAttr() : nullptr, op.getParamsAttr());

      // LDS barrier.
      // This barrier prevents halo part of outputs having weird values.
      b.create<LDSBarrierOp>(loc);

      // Packing step
      b.clone(*packALoop.getOperation());
      b.clone(*packBLoop.getOperation());

      // Emit blockwise stores
      b.clone(*blockwiseStoreA.getOperation());
      b.clone(*blockwiseStoreB.getOperation());
    }
    // outside the loop.

    // LDS barrier.
    b.create<LDSBarrierOp>(loc);

    // Emit blockwise GEMM for the loop tail.
    IRMapping tailGemmCloneMap;
    b.clone(*blockwiseGemmOp, tailGemmCloneMap);

    // Apparently, the canonicalizer doesn't get rid of empty loops without
    // results properly, remove them ourselves.
    if (nIterations <= 1)
      b.eraseOp(loopOp);

    SmallVector<Attribute> transformAttrs;

    // Threadwise copy from register (naive tensor) to global (generic tensor).
    TopDownTMBuilder splitMemoryCoords(
        b, {"g_block", "m_block", "n_block", "tid", "iter"},
        {gridSize, mBlocks, nBlocks, blockSize, threadCNumRegisters}, loc);
    splitMemoryCoords.passThrough({"g_block", "m_block", "n_block"});
    splitMemoryCoords.merge({"m_cuwaves", "n_cuwaves", "m_cuwave", "n_cuwave"},
                            {3, 4, 5, 6}, "tid",
                            {mCuwavesPerBlock, nCuwavesPerBlock,
                             mThreadsPerCuwave, nThreadsPerCuwave});
    splitMemoryCoords.merge({"m_repeat", "m_thread", "n_repeat", "n_thread"},
                            {7, 8, 9, 10}, "iter",
                            {gemmMRepeat, mPerThread, gemmNRepeat, nPerThread});
    TransformMapAttr splitMemoryCoordsAttr = splitMemoryCoords.get();
    transformAttrs.push_back(splitMemoryCoordsAttr);

    auto toMatrixC =
        TopDownTMBuilder::below(splitMemoryCoords, splitMemoryCoordsAttr);
    toMatrixC.passThrough({"gemmG"}, {0}, {"g_block"});
    toMatrixC.unmerge(
        "gemmM", 1,
        {"m_block", "m_repeat", "m_cuwaves", "m_cuwave", "m_thread"},
        {M / mPerBlock, gemmMRepeat, mCuwavesPerBlock, mThreadsPerCuwave,
         mPerThread});
    toMatrixC.unmerge(
        "gemmN", 2,
        {"n_block", "n_repeat", "n_cuwaves", "n_cuwave", "n_thread"},
        {N / nPerBlock, gemmNRepeat, nCuwavesPerBlock, nThreadsPerCuwave,
         nPerThread});

    swapThreadIdAndIteration(toMatrixC, /*mBlocks=*/bidGridLengths[1],
                             /*nBlocks=*/bidGridLengths[2], copyMPerThread,
                             copyNPerThread, mPerBlock, nPerBlock,
                             doSwapThreadIterSubDimsForM,
                             doSwapThreadIterSubDimsForN,
                             /*isBlockwise=*/false, transformAttrs);

    Value registerC = registerMatrixCAllocOp;
    ArrayAttr idToMatrixCMaps = b.getArrayAttr(transformAttrs);
    b.create<ThreadwiseWriteAllOp>(loc, registerC, op.getC(), idToMatrixCMaps,
                                   /*extraIndices=*/
                                   ValueRange{gridCoords.g_block,
                                              gridCoords.m_block,
                                              gridCoords.n_block, tid},
                                   op.getFeatures(), StoreMethod::Set,
                                   /*forceUnroll=*/true, useIndexDiffs);
    b.eraseOp(op);

    return success();
  }
};

//===----------------------------------------------------------------------===//
// GridwiseAttentionAccel lowering.
//===----------------------------------------------------------------------===//

struct GridwiseAttentionAccelRewritePattern
    : public OpRewritePattern<GridwiseAttentionAccelOp> {
  using OpRewritePattern<GridwiseAttentionAccelOp>::OpRewritePattern;

  LogicalResult storeGemmInputTile(
      PatternRewriter &rewriter, Location loc, int64_t kpack, Value regBuffer,
      RegsAsMatrixSubTiles toLDSViews, Value storeBuffer,
      Value ldsTileByteBuffer, int64_t kpacksPerBlock, StringRef nonKDimName,
      int64_t kPerBlock, int64_t dPerBlock, int64_t copyKPerThread,
      int64_t copyDPerThread, bool forceUnroll) const {
    Type elemType = regBuffer.getType().cast<MemRefType>().getElementType();
    ArrayAttr storeBufferViews =
        invertTransforms(rewriter, loc, toLDSViews.threadSubTile);
    Value viewStoreBuffer = transform(rewriter, storeBuffer, storeBufferViews);
    // The following is fine for software pipelining optimization as it could be
    // considered "compute". In future, consider refactoring the following loop
    // to be a single reg->reg op avoid verbose IR at this level.
    rewriter.create<ThreadwiseCopyOp>(loc, regBuffer, ValueRange{},
                                      viewStoreBuffer, ValueRange{}, false,
                                      false);
    Type ldsReadType = vectorTypeOrSelf(elemType, kpack);
    FailureOr<Value> maybeWrappedLds = wrapLDSBufferForStore(
        rewriter, loc, ldsTileByteBuffer, ldsReadType, kpacksPerBlock,
        nonKDimName, dPerBlock, copyKPerThread, copyDPerThread);
    if (failed(maybeWrappedLds)) {
      return failure();
    }
    // This is KxD view of the flat LDS buffer
    Value wrappedLds = std::move(*maybeWrappedLds);
    // This will produce a (tid, iter) --> flat LDS view
    wrappedLds = transform(rewriter, wrappedLds, toLDSViews.blockSubTile);
    auto tid = rewriter.create<WorkitemIdOp>(loc, rewriter.getIndexType());
    rewriter.create<ThreadwiseWriteAllOp>(
        loc, storeBuffer, wrappedLds, /*extraViews=*/rewriter.getArrayAttr({}),
        /*extraIndices=*/ValueRange{tid}, GemmFeatures::none, StoreMethod::Set,
        forceUnroll, true);
    return success();
  }

  // This function will process a tile of gemm input into LDS buffer
  // in a way it could be fed to blockwise_gemm_accel op
  LogicalResult loadAndStoreGemmInputTile(
      Location loc, TypedValue<MemRefType> in, Value kIter,
      rock::layout::GridCoordinates gridCoords, Value fromGlobalRegBuffer,
      Value toLDSRegBuffer, Value ldsTileByteBuffer, StringRef nonKDimName,
      int64_t kpack, int64_t kpacksPerBlock, int64_t dPerBlock,
      uint32_t blockSize, uint32_t gridSize, ArrayRef<StringRef> bidGridOrder,
      ArrayRef<int64_t> bidGridLengths, bool forceUnroll,
      PatternRewriter &rewriter,
      std::optional<int64_t> forceKPerThread = std::nullopt) const {

    int64_t kPerBlock = kpacksPerBlock * kpack;
    int64_t copyPerThread = (kPerBlock * dPerBlock) / blockSize;
    Type elemType = in.getType().getElementType();
    if (copyPerThread == 0) {
      return emitError(loc) << "Block size too large, rejecting as invalid.\n";
    }
    auto maybeCopyDPerThread = computeCopyPerThread(
        elemType, copyPerThread, kPerBlock, dPerBlock, kpack, loc);
    if (failed(maybeCopyDPerThread))
      return failure();

    int64_t copyKPerThread = (*maybeCopyDPerThread).first;
    int64_t copyDPerThread = (*maybeCopyDPerThread).second;
    if (forceKPerThread.has_value()) {
      copyKPerThread = forceKPerThread.value();
      copyDPerThread = copyPerThread / copyKPerThread;
    }

    // Find the best way of vectorizing the layout
    GemmDimension vectorTiebreaker =
        (kpack > 1) ? GemmDimension::K : GemmDimension::MorN;
    int64_t vectorLen;
    GemmDimension vectorDim;
    std::tie(vectorDim, vectorLen) = bestGlobalVectorization(
        rewriter, in, copyDPerThread, copyKPerThread, vectorTiebreaker,
        kPerBlock, dPerBlock, elemType);
    FailureOr<RegsAsMatrixSubTiles> maybeInBufferViews = getLoadRegsAsTileViews(
        rewriter, loc, in, nonKDimName, bidGridOrder, bidGridLengths, blockSize,
        kPerBlock, dPerBlock, copyKPerThread, copyDPerThread,
        vectorDim == GemmDimension::K);
    if (failed(maybeInBufferViews)) {
      return failure();
    }
    Value viewIn = transform(rewriter, in, maybeInBufferViews->gridSubTile);
    auto tid = rewriter.create<WorkitemIdOp>(loc, rewriter.getIndexType());
    rewriter.create<ThreadwiseReadIntoOp>(
        loc, viewIn, fromGlobalRegBuffer,
        /*extraViews=*/rewriter.getArrayAttr({}),
        ValueRange{kIter, gridCoords.g_block, gridCoords.m_block,
                   gridCoords.n_block, tid},
        forceUnroll, true);
    // threadwiseView is iter --> K,D
    // Hence we invert to create the reg buffer to be viewed
    // as K x D memref
    ArrayAttr loadBufferViews =
        invertTransforms(rewriter, loc, maybeInBufferViews->threadSubTile);
    Value viewLoadBuffer =
        transform(rewriter, fromGlobalRegBuffer, loadBufferViews);

    FailureOr<RegsAsMatrixSubTiles> maybeLdsStoreViews =
        getPackedRegsAsTileViews(rewriter, loc, in, nonKDimName, bidGridOrder,
                                 bidGridLengths, blockSize, kPerBlock,
                                 dPerBlock, copyKPerThread, copyDPerThread,
                                 kpack, vectorDim == GemmDimension::K);
    if (failed(maybeLdsStoreViews)) {
      return failure();
    }
    LogicalResult storeGemmTileStatus = storeGemmInputTile(
        rewriter, loc, kpack, viewLoadBuffer, maybeLdsStoreViews.value(),
        toLDSRegBuffer, ldsTileByteBuffer, kpacksPerBlock, nonKDimName,
        kPerBlock, dPerBlock, copyKPerThread, copyDPerThread, forceUnroll);
    if (failed(storeGemmTileStatus)) {
      return failure();
    }
    return success();
  }

  Value createLDSByteBuffer(PatternRewriter &rewriter, Location loc,
                            int64_t numElements, Type elemType) const {
    auto workgroupMemoryAddressSpace = rewriter.getAttr<gpu::AddressSpaceAttr>(
        gpu::GPUDialect::getWorkgroupAddressSpace());
    int64_t ldsBlockSize = numElements * getByteWidth(elemType);
    auto ldsMemRefType =
        MemRefType::get({ldsBlockSize}, rewriter.getI8Type(), AffineMap{},
                        workgroupMemoryAddressSpace);
    Value ldsByteBuffer = rewriter.create<GpuAllocOp>(loc, ldsMemRefType);
    return ldsByteBuffer;
  }

  SmallVector<Value>
  createSharedLDSByteBufferRefs(PatternRewriter &rewriter, Location loc,
                                ArrayRef<int64_t> numElementsArr,
                                ArrayRef<Type> elemTypeArr) const {
    auto workgroupMemoryAddressSpace = rewriter.getAttr<gpu::AddressSpaceAttr>(
        gpu::GPUDialect::getWorkgroupAddressSpace());
    int64_t maxSizeBytes = 0;
    SmallVector<int64_t, 4> byteSizes;
    for (auto [numElements, elemType] :
         llvm::zip(numElementsArr, elemTypeArr)) {
      int64_t sizeBytes = numElements * getByteWidth(elemType);
      if (sizeBytes > maxSizeBytes) {
        maxSizeBytes = sizeBytes;
      }
      byteSizes.push_back(sizeBytes);
    }
    auto ldsMemRefType =
        MemRefType::get({maxSizeBytes}, rewriter.getI8Type(), AffineMap{},
                        workgroupMemoryAddressSpace);
    Value ldsByteBuffer = rewriter.create<GpuAllocOp>(loc, ldsMemRefType);

    SmallVector<Value> ret;
    for (int64_t byteSize : byteSizes) {
      if (byteSize == maxSizeBytes) {
        ret.push_back(ldsByteBuffer);
        continue;
      }
      auto byteBufferType =
          MemRefType::get({byteSize}, rewriter.getI8Type(), AffineMap{},
                          workgroupMemoryAddressSpace);
      Value ldsByteBufferSubView = rewriter.create<memref::SubViewOp>(
          loc, byteBufferType, ldsByteBuffer, ArrayRef<int64_t>{0},
          ArrayRef<int64_t>{byteSize}, ArrayRef<int64_t>{1});
      ret.push_back(ldsByteBufferSubView);
    }
    return ret;
  }

  // This function will create fromGlobalRegsBuffer, toLDSRegBuffer and
  // ldsTileBuffer for a gemm input
  std::tuple<Value, Value>
  createRegBuffersForGemmIn(Location loc, int64_t kPerBlock, int64_t blockSize,
                            Type elemType, int64_t dPerBlock,
                            PatternRewriter &rewriter) const {
    auto privateMemoryAddressSpace = rewriter.getAttr<gpu::AddressSpaceAttr>(
        gpu::GPUDialect::getPrivateAddressSpace());
    int64_t copyPerThread = (kPerBlock * dPerBlock) / blockSize;
    Type loadBufferType = MemRefType::get(
        {copyPerThread}, elemType, AffineMap{}, privateMemoryAddressSpace);
    Value fromGlobalRegBuffer =
        rewriter.create<GpuAllocOp>(loc, loadBufferType);
    Value toLDSRegBuffer = rewriter.create<GpuAllocOp>(loc, loadBufferType);
    return {fromGlobalRegBuffer, toLDSRegBuffer};
  }

  void zeroAccBuffer(PatternRewriter &rewriter, Location loc,
                     Value accBuffer) const {
    MemRefType accBufferType = accBuffer.getType().cast<MemRefType>();
    Value zeroConstantCOp =
        createZeroConstantOp(rewriter, loc, accBufferType.getElementType());
    rewriter.create<FillOp>(loc, accBuffer, zeroConstantCOp);
  }

  // This function creates the accumulator register buffer
  Value createBufferForAccelGemmOut(Location loc,
                                    rock::accel::AccelEmitterParams params,
                                    PatternRewriter &rewriter) const {
    auto privateMemoryAddressSpace = rewriter.getAttr<gpu::AddressSpaceAttr>(
        gpu::GPUDialect::getPrivateAddressSpace());
    int64_t nResultVectors = params.nResultVectors;
    int64_t mRepeats = params.mRepeats;
    int64_t nRepeats = params.nRepeats;
    VectorType accVectorType = params.accVectorType;
    int64_t nOutputVectors = nResultVectors * mRepeats * nRepeats;
    MemRefType regCAllocType =
        MemRefType::get(nOutputVectors, accVectorType, AffineMap{},
                        /*memorySpace=*/privateMemoryAddressSpace);
    Value regCAllocOp = rewriter.create<rock::GpuAllocOp>(loc, regCAllocType);
    return regCAllocOp;
  }

  // This function creates a simple scalar reg buffer (i.e. without vectors)
  Value createBufferForGemmOut(Location loc, Type gemmOutElemType,
                               rock::accel::AccelEmitterParams params,
                               PatternRewriter &rewriter) const {
    auto privateMemoryAddressSpace = rewriter.getAttr<gpu::AddressSpaceAttr>(
        gpu::GPUDialect::getPrivateAddressSpace());
    int64_t numOutputElements = params.numOutputVectorElements();
    auto gemmOutScalarBufferType =
        MemRefType::get(numOutputElements, gemmOutElemType, AffineMap{},
                        /*memorySpace=*/privateMemoryAddressSpace);
    Value gemmOutScalarBuffer =
        rewriter.create<rock::GpuAllocOp>(loc, gemmOutScalarBufferType);
    return gemmOutScalarBuffer;
  }

  // This fuction creates interrim register buffers to store data in once
  // loaded from the LDS before accelerator intrinsics are called
  std::tuple<Value, Value> createRegInterrimBufferForAccel(
      Location loc, rock::accel::AccelEmitterParams params,
      PatternRewriter &rewriter, int64_t mRepeats = 1,
      int64_t nRepeats = 1) const {
    auto privateMemoryAddressSpace = rewriter.getAttr<gpu::AddressSpaceAttr>(
        gpu::GPUDialect::getPrivateAddressSpace());
    int64_t kBasePerThread = params.kBasePerThread;

    SmallVector<Value> arrayARegs;
    Type argTypeA = params.argTypeA;
    SmallVector<int64_t, 2> aShape{kBasePerThread};
    if (mRepeats > 1) {
      aShape.insert(aShape.begin(), mRepeats);
    }
    auto arrayAType = MemRefType::get(aShape, argTypeA, AffineMap{},
                                      privateMemoryAddressSpace);
    auto arrayA = rewriter.create<GpuAllocOp>(loc, arrayAType);

    SmallVector<Value> arrayBRegs;
    Type argTypeB = params.argTypeB;
    SmallVector<int64_t, 2> bShape{kBasePerThread};
    if (nRepeats > 1) {
      bShape.insert(bShape.begin(), nRepeats);
    }
    auto arrayBType = MemRefType::get(bShape, argTypeB, AffineMap{},
                                      privateMemoryAddressSpace);
    auto arrayB = rewriter.create<GpuAllocOp>(loc, arrayBType);
    return {arrayA, arrayB};
  }

  // This function computes exp(gemm0 - rowmax_j)
  void expSubstractMaxFromGemm0(PatternRewriter &rewriter, Location loc,
                                Value gemm0OutThreadwiseView,
                                Value gemm0OutExpThreadwiseView,
                                Value gemm0OutBufferMaxView,
                                Value maxRowBuffer) const {
    Value gemm0OutBufferMax, gemm0OutExp, gemm0Out;
    ArrayAttr gemm0OutBufferMaxTrs, gemm0OutExpTrs, gemm0OutTrs;
    std::tie(gemm0OutBufferMax, gemm0OutBufferMaxTrs, std::ignore) =
        untransform(rewriter, gemm0OutBufferMaxView);
    std::tie(gemm0OutExp, gemm0OutExpTrs, std::ignore) =
        untransform(rewriter, gemm0OutExpThreadwiseView);
    std::tie(gemm0Out, gemm0OutTrs, std::ignore) =
        untransform(rewriter, gemm0OutThreadwiseView);

    MemRefType gemm0OutViewType =
        gemm0OutThreadwiseView.getType().cast<MemRefType>();
    int64_t g0Mpt = gemm0OutViewType.getShape()[0];
    int64_t g0Npt = gemm0OutViewType.getShape()[1];

    Value zero = rewriter.createOrFold<ConstantIndexOp>(loc, 0);
    auto loop = rewriter.create<TransformingForOp>(
        loc,
        ArrayRef<ValueRange>{
            {zero, zero}, {zero, zero}, {zero, zero}, {zero, zero}},
        ArrayRef<Attribute>{rewriter.getArrayAttr({}), gemm0OutBufferMaxTrs,
                            gemm0OutExpTrs, gemm0OutTrs},
        /*bounds=*/ArrayRef<int64_t>{g0Mpt, g0Npt},
        /*strides=*/ArrayRef<int64_t>{1, 1},
        /*useIndexDiffs=*/true, /*forceUnroll=*/true);
    {
      OpBuilder::InsertionGuard guard(rewriter);
      rewriter.setInsertionPointToStart(loop.getBody());
      Block::BlockArgListType upperCoords = loop.getLowerCoords(0);
      Block::BlockArgListType gemm0OutBufferMaxCoords = loop.getLowerCoords(1);
      Block::BlockArgListType gemm0OutExpCoords = loop.getLowerCoords(2);
      Block::BlockArgListType gemm0OutCoords = loop.getLowerCoords(3);

      // maxRowBufferNew = max(maxRowBuffer, gemm0OutBufferMaxView[:,0])
      Type maxRowBufferElemType = getElementTypeOrSelf(maxRowBuffer.getType());
      Value ldMaxRowBuffer = rewriter.create<InBoundsLoadOp>(
          loc, maxRowBufferElemType, maxRowBuffer, ValueRange{upperCoords[0]});
      Value ldgemm0OutBufferMax = rewriter.create<InBoundsLoadOp>(
          loc, maxRowBufferElemType, gemm0OutBufferMax,
          gemm0OutBufferMaxCoords);
      Value maxRowBufferNew = rewriter.create<arith::MaxFOp>(
          loc, ldMaxRowBuffer, ldgemm0OutBufferMax);

      // ldGemm0OutSubMaxExp = exp(gemm0Out  -maxRowBufferNew)
      Type ldGemm0OutElemType = getElementTypeOrSelf(gemm0Out.getType());
      Value ldGemm0Out = rewriter.create<InBoundsLoadOp>(
          loc, ldGemm0OutElemType, gemm0Out, gemm0OutCoords);
      Value ldGemm0OutSubMax =
          rewriter.create<arith::SubFOp>(loc, ldGemm0Out, maxRowBufferNew);
      Value ldGemm0OutSubMaxExp =
          rewriter.create<math::Exp2Op>(loc, ldGemm0OutSubMax);

      // Store back to gemm0Out
      rewriter.create<InBoundsStoreOp>(loc, ldGemm0OutSubMaxExp, gemm0OutExp,
                                       gemm0OutExpCoords);
    }
  }

  // This updates the row sum according to the following
  // formula:
  // li = exp(m_{j-1} - m_{j}) * l_{j-1} + rowsum(Pij)
  // where
  // l is the rowsum accumulator
  // m is the rowmax accmulator
  // P is exp(gemm0 - rowmax_j)
  void updateRowSum(PatternRewriter &rewriter, Location loc,
                    Value gemm0OutBufferSumView, Value gemm0OutBufferMaxView,
                    Value sumRowBuffer, Value maxRowBuffer,
                    Value expMaxDiffRowBuffer) const {
    Value gemm0OutBufferSum, gemm0OutBufferMax;
    ArrayAttr gemm0OutBufferSumTrs, gemm0OutBufferMaxTrs;
    std::tie(gemm0OutBufferMax, gemm0OutBufferMaxTrs, std::ignore) =
        untransform(rewriter, gemm0OutBufferMaxView);
    std::tie(gemm0OutBufferSum, gemm0OutBufferSumTrs, std::ignore) =
        untransform(rewriter, gemm0OutBufferSumView);

    MemRefType gemm0OutViewType =
        gemm0OutBufferSumView.getType().cast<MemRefType>();
    int64_t g0Mpt = gemm0OutViewType.getShape()[0];
    Value zero = rewriter.createOrFold<ConstantIndexOp>(loc, 0);
    auto loop = rewriter.create<TransformingForOp>(
        loc, ArrayRef<ValueRange>{{zero, zero}, {zero, zero}, {zero, zero}},
        ArrayRef<Attribute>{rewriter.getArrayAttr({}), gemm0OutBufferSumTrs,
                            gemm0OutBufferMaxTrs},
        /*bounds=*/ArrayRef<int64_t>{g0Mpt, 1},
        /*strides=*/ArrayRef<int64_t>{1, 1},
        /*useIndexDiffs=*/true, /*forceUnroll=*/true);
    {
      OpBuilder::InsertionGuard guard(rewriter);
      rewriter.setInsertionPointToStart(loop.getBody());
      Block::BlockArgListType upperCoords = loop.getLowerCoords(0);
      Block::BlockArgListType gemm0OutBufferSumCoords = loop.getLowerCoords(1);
      Block::BlockArgListType gemm0OutBufferMaxCoords = loop.getLowerCoords(2);
      // sumRowBufferNew = exp(maxRowBuffer - maxRowBufferNew) * sumRowBuffer +
      // exp(gemm0OutBufferMaxView[:,0] - maxRowBufferNew) *
      // gemm0OutBufferSumView[:,0]
      Type sumRowBufferElemType = getElementTypeOrSelf(sumRowBuffer.getType());
      Value ldSumRowBuffer = rewriter.create<InBoundsLoadOp>(
          loc, sumRowBufferElemType, sumRowBuffer, ValueRange{upperCoords[0]});
      Value ldgemm0OutBufferSum = rewriter.create<InBoundsLoadOp>(
          loc, sumRowBufferElemType, gemm0OutBufferSum,
          gemm0OutBufferSumCoords);
      // sumRowBufferNew0 = exp(maxRowBuffer - maxRowBufferNew) * sumRowBuffer
      Type maxRowBufferElemType = getElementTypeOrSelf(maxRowBuffer.getType());
      Value ldMaxRowBuffer = rewriter.create<InBoundsLoadOp>(
          loc, maxRowBufferElemType, maxRowBuffer, ValueRange{upperCoords[0]});
      Value ldgemm0OutBufferMax = rewriter.create<InBoundsLoadOp>(
          loc, maxRowBufferElemType, gemm0OutBufferMax,
          gemm0OutBufferMaxCoords);
      Value maxRowBufferNew = rewriter.create<arith::MaxFOp>(
          loc, ldMaxRowBuffer, ldgemm0OutBufferMax);
      Value maxRowDiff =
          rewriter.create<arith::SubFOp>(loc, ldMaxRowBuffer, maxRowBufferNew);
      Value maxRowDiffExp = rewriter.create<math::Exp2Op>(loc, maxRowDiff);
<<<<<<< HEAD
      rewriter.create<InBoundsStoreOp>(loc, maxRowDiffExp, expMaxDiffRowBuffer,
                                       ValueRange{upperCoords[0]});
=======
>>>>>>> 01cb54db
      Value sumRowBufferNew = maxRowDiffExp;
      sumRowBufferNew =
          rewriter.create<arith::MulFOp>(loc, sumRowBufferNew, ldSumRowBuffer);
      sumRowBufferNew = rewriter.create<arith::AddFOp>(loc, sumRowBufferNew,
                                                       ldgemm0OutBufferSum);
      rewriter.create<InBoundsStoreOp>(loc, sumRowBufferNew, sumRowBuffer,
                                       ValueRange{upperCoords[0]});
      rewriter.create<InBoundsStoreOp>(loc, maxRowBufferNew, maxRowBuffer,
                                       ValueRange{upperCoords[0]});
    }
  }

  // This is the out of loop scaling of attention output
  // where its divided by the accumulated rowsum
  void scaleFinalOutput(PatternRewriter &rewriter, Location loc,
                        Value attentionOutAccBufferView,
                        Value sumRowBuffer) const {
    Value attentionOutAccBuffer;
    ArrayAttr attentionOutAccTrs;
    std::tie(attentionOutAccBuffer, attentionOutAccTrs, std::ignore) =
        untransform(rewriter, attentionOutAccBufferView);
    MemRefType attentionOutAccViewType =
        attentionOutAccBufferView.getType().cast<MemRefType>();
    Type outElemType = attentionOutAccViewType.getElementType();
    int64_t g1Mpt = attentionOutAccViewType.getShape()[0];
    int64_t g1Npt = attentionOutAccViewType.getShape()[1];
    Value zero = rewriter.createOrFold<ConstantIndexOp>(loc, 0);
    auto loop = rewriter.create<TransformingForOp>(
        loc, ArrayRef<ValueRange>{{zero, zero}, {zero, zero}},
        ArrayRef<Attribute>{rewriter.getArrayAttr({}), attentionOutAccTrs},
        /*bounds=*/ArrayRef<int64_t>{g1Mpt, g1Npt},
        /*strides=*/ArrayRef<int64_t>{1, 1},
        /*useIndexDiffs=*/true, /*forceUnroll=*/true);
    {
      OpBuilder::InsertionGuard guard(rewriter);
      rewriter.setInsertionPointToStart(loop.getBody());
      Block::BlockArgListType upperCoords = loop.getLowerCoords(0);
      Block::BlockArgListType attentionOutAccBufferCoords =
          loop.getLowerCoords(1);
      Value ldAttentionOutAccBuffer = rewriter.create<InBoundsLoadOp>(
          loc, outElemType, attentionOutAccBuffer, attentionOutAccBufferCoords);
      Type sumRowBufferElemType = getElementTypeOrSelf(sumRowBuffer.getType());
      Value ldSumRowBuffer = rewriter.create<InBoundsLoadOp>(
          loc, sumRowBufferElemType, sumRowBuffer, ValueRange{upperCoords[0]});
      Value stAttentionOutAccBuffer = rewriter.create<arith::DivFOp>(
          loc, ldAttentionOutAccBuffer, ldSumRowBuffer);
      rewriter.create<InBoundsStoreOp>(loc, stAttentionOutAccBuffer,
                                       attentionOutAccBuffer,
                                       attentionOutAccBufferCoords);
    }
  }

  // This function does the corrections to row-based tiled reductions
  // according to flash attention 2 algorithm :
  // https://arxiv.org/pdf/2205.14135.pdf
  //
  // The shapes expected by the functions:
  // gemm0OutBufferMaxView.shape = [g0.Mpt, g0.Npt]
  // gemm1OutThreadwiseView.shape = [g1.Mpt=g0.Mpt, g1.Npt]
  // attentionOutAccBuffer.shape = [g1.Mpt=g0.Mpt, g1.Npt]
  //
  // This function will do the following logic :
  //
  // maxRowBufferNew = max(maxRowBuffer, gemm0OutBufferMaxView[:,0])
  // expMaxDiff = exp(maxRowBuffer - maxRowBufferNew)
  // attentionOutAccBufferMaxScaled = if not first iter ? attentionOutAccBuffer
  // / expMaxDiff : attentionOutAccBuffer attentionOutAccBufferMaxScaled +=
  // gemm1OutThreadwiseView [STORE] attentionOutAccBuffer =
  // attentionOutAccBufferMaxScaled
  void createAttentionRowStateCorrections(PatternRewriter &rewriter,
                                          Location loc,
                                          Value gemm1OutThreadwiseView,
                                          Value attentionOutAccBufferView,
                                          Value expMaxDiffRowBuffer,
                                          Value nLoopIV) const {
    Value gemm1Out, attentionOutAccBuffer;
    ArrayAttr gemm1OutTrs, attentionOutAccBufferTrs;
    std::tie(gemm1Out, gemm1OutTrs, std::ignore) =
        untransform(rewriter, gemm1OutThreadwiseView);
    std::tie(attentionOutAccBuffer, attentionOutAccBufferTrs, std::ignore) =
        untransform(rewriter, attentionOutAccBufferView);

    MemRefType attentionOutAccBufferType =
        attentionOutAccBufferView.getType().cast<MemRefType>();
    Type outElemType = attentionOutAccBufferType.getElementType();
    int64_t g1Mpt = attentionOutAccBufferType.getShape()[0];
    int64_t g1Npt = attentionOutAccBufferType.getShape()[1];

    Value zero = rewriter.createOrFold<ConstantIndexOp>(loc, 0);

    auto loop = rewriter.create<TransformingForOp>(
        loc, ArrayRef<ValueRange>{{zero, zero}, {zero, zero}, {zero, zero}},
        ArrayRef<Attribute>{rewriter.getArrayAttr({}), gemm1OutTrs,
                            attentionOutAccBufferTrs},
        /*bounds=*/ArrayRef<int64_t>{g1Mpt, g1Npt},
        /*strides=*/ArrayRef<int64_t>{1, 1},
        /*useIndexDiffs=*/true, /*forceUnroll=*/true);
    {
      OpBuilder::InsertionGuard guard(rewriter);
      rewriter.setInsertionPointToStart(loop.getBody());

      Block::BlockArgListType upperCoords = loop.getLowerCoords(0);
      Block::BlockArgListType gemm1OutCoords = loop.getLowerCoords(1);
      Block::BlockArgListType attentionOutAccBufferCoords =
          loop.getLowerCoords(2);

<<<<<<< HEAD
      Type expMaxDiffRowBufferElemType =
          getElementTypeOrSelf(expMaxDiffRowBuffer.getType());
      Value maxRowDiffExp = rewriter.create<InBoundsLoadOp>(
          loc, expMaxDiffRowBufferElemType, expMaxDiffRowBuffer,
          ValueRange{upperCoords[0]});
=======
      Value maxRowDiff =
          rewriter.create<arith::SubFOp>(loc, ldMaxRowBuffer, maxRowBufferNew);
      Value maxRowDiffInvExp = rewriter.create<math::Exp2Op>(loc, maxRowDiff);
>>>>>>> 01cb54db
      Value ldAttentionOutAccBuffer = rewriter.create<InBoundsLoadOp>(
          loc, outElemType, attentionOutAccBuffer, attentionOutAccBufferCoords);
      Value scaledldAttentionOutAccBuffer = rewriter.create<arith::MulFOp>(
          loc, ldAttentionOutAccBuffer, maxRowDiffExp);

      Value ldGemm1Out = rewriter.create<InBoundsLoadOp>(
          loc, outElemType, gemm1Out, gemm1OutCoords);
      Value stAttentionOutAccBuffer = rewriter.create<arith::AddFOp>(
          loc, scaledldAttentionOutAccBuffer, ldGemm1Out);
      rewriter.create<InBoundsStoreOp>(loc, stAttentionOutAccBuffer,
                                       attentionOutAccBuffer,
                                       attentionOutAccBufferCoords);
    }
  }

  RockAccelTuningParamAttrInterface
  deriveGemm1TuningParams(PatternRewriter &rewriter,
                          RockAccelTuningParamAttrInterface gemm0TuningParams,
                          GemmFeatures features) const {
    int64_t gemm1KPack = gemm0TuningParams.getKpack();
    return rewriter.getAttr<XdlopsGemmParamsAttr>(
        /*gemmKpackPerBlock=*/gemm0TuningParams.getNPerBlock() / gemm1KPack,
        /*gemmMPerBlock=*/gemm0TuningParams.getMPerBlock(),
        /*gemmNPerBlock=*/gemm0TuningParams.getNPerBlock(),
        /*gemmKPack=*/gemm1KPack,
        /*gemmMPerWave=*/gemm0TuningParams.getMPerWave(),
        /*gemmNPerWave=*/gemm0TuningParams.getNPerWave(),
        /*forceUnroll=*/gemm0TuningParams.getForceUnroll());
  }

  // The rows and columns of subtile view needs to
  // be transposed depending on which operand of
  // gemm the view is going to be.
  RegsAsMatrixSubTiles
  transposeSubTileViews(PatternRewriter &rewriter, Location loc,
                        RegsAsMatrixSubTiles subTileViews) const {
    ArrayAttr threadSubTile = subTileViews.threadSubTile;
    SmallVector<Attribute, 4> threadSubTileMaps =
        llvm::to_vector<4>(threadSubTile.getAsRange<Attribute>());
    {
      ArrayRef<int64_t> subTileShape = getLowerShape(threadSubTile);
      TopDownTMBuilder viewBuilder(rewriter, subTileShape, loc);
      viewBuilder.passThrough({0, 1}, {1, 0});
      threadSubTileMaps.push_back(viewBuilder.get());
    }

    ArrayAttr blockSubTile = subTileViews.blockSubTile;
    SmallVector<Attribute, 4> blockSubTileMaps =
        llvm::to_vector<4>(blockSubTile.getAsRange<Attribute>());
    {
      ArrayRef<int64_t> subTileShape = getLowerShape(blockSubTile);
      TopDownTMBuilder viewBuilder(rewriter, subTileShape, loc);
      viewBuilder.passThrough({0, 1}, {1, 0});
      blockSubTileMaps.push_back(viewBuilder.get());
    }

    ArrayAttr gridSubTile = subTileViews.gridSubTile;
    SmallVector<Attribute, 4> gridSubTileMaps =
        llvm::to_vector<4>(gridSubTile.getAsRange<Attribute>());
    {
      ArrayRef<int64_t> subTileShape = getLowerShape(gridSubTile);
      TopDownTMBuilder viewBuilder(rewriter, subTileShape, loc);
      viewBuilder.passThrough({0, 1, 2}, {0, 2, 1});
      gridSubTileMaps.push_back(viewBuilder.get());
    }

    return RegsAsMatrixSubTiles{rewriter.getArrayAttr(gridSubTileMaps),
                                rewriter.getArrayAttr(blockSubTileMaps),
                                rewriter.getArrayAttr(threadSubTileMaps)};
  }

  // This function will take a view stack that has lower view as m x n.
  // Then append a view to make it : m x n --> m --> m x constDim(0, n).
  // This is used to get corresponding 0th col idx in between two matrices
  // that have same number of rows.
  ArrayAttr createNZeroBroadcastView(PatternRewriter &rewriter, Location loc,
                                     ArrayAttr subTileView,
                                     int64_t zeroNDimSize) const {
    ArrayRef<int64_t> lowerShape = getLowerShape(subTileView);
    bool hasGDim = lowerShape.size() == 3;
    SmallVector<StringRef> topNames{"m", "n"};
    int nDimIdx = 1;
    if (hasGDim) {
      topNames.insert(topNames.begin(), "g");
      nDimIdx = 2;
    }
    TopDownTMBuilder dropNTop(rewriter, topNames, lowerShape, loc);
    if (hasGDim) {
      dropNTop.passThrough("g");
    }
    dropNTop.passThrough("m");
    dropNTop.constDim("nzero", nDimIdx, 0, zeroNDimSize);
    TransformMapAttr mOnlyViewMap = dropNTop.get();
    return prependUpperViews(rewriter, subTileView,
                             rewriter.getArrayAttr({mOnlyViewMap}));
  }

  // This function will call makeNZeroSubTile on subtile views of registers
  // across grid, block and thread levels.
  RegsAsMatrixSubTiles makeNZeroSubTile(PatternRewriter &rewriter, Location loc,
                                        RegsAsMatrixSubTiles subTileViews,
                                        int64_t nLen, int64_t nPerBlock,
                                        int64_t nPerThread) const {
    RegsAsMatrixSubTiles ret;
    ret.gridSubTile =
        createNZeroBroadcastView(rewriter, loc, subTileViews.gridSubTile, nLen);
    ret.blockSubTile = createNZeroBroadcastView(
        rewriter, loc, subTileViews.blockSubTile, nPerBlock);
    ret.threadSubTile = createNZeroBroadcastView(
        rewriter, loc, subTileViews.threadSubTile, nPerThread);
    return ret;
  }

  // This function will create a linalg generic block to perform cast
  // and copy to another memref.
  void createTypeConversionLaGeneric(PatternRewriter &rewriter, Location loc,
                                     Value src, Value dst) const {
    MemRefType dstType = dst.getType().cast<MemRefType>();
    SmallVector<AffineMap, 2> indexingMaps{
        2, rewriter.getMultiDimIdentityMap(dstType.getRank())};
    SmallVector<utils::IteratorType> iteratorTypes(
        dstType.getRank(), utils::IteratorType::parallel);
    rewriter.create<linalg::GenericOp>(
        loc, ValueRange(src), ValueRange(dst), indexingMaps, iteratorTypes,
        [&](OpBuilder &nestedBuilder, Location nestedLoc, ValueRange args) {
          Value cast = createTypeConversionOp(rewriter, loc, args[0],
                                              dstType.getElementType());
          nestedBuilder.create<linalg::YieldOp>(nestedLoc, cast);
        });
  }

  // If padding is used in the kernel, this means the first gemm
  // will be done in a larger matrix. In typical, gemm kernels
  // the padded region in the output will just contain zeros. However,
  // attention kernel will perform softmax normalization on rows.
  // Therefore, having zeros -- zero not being the minimum representable
  // value in the element type -- going to affect all the values
  // post normalization. Therefore, this function creates a trasnforming
  // for loop that overwrites out of bounds values of first gemm output
  // to be negative infinity.
  void createFirstGemmNegInfPadding(PatternRewriter &rewriter, Location loc,
                                    layout::GridCoordinates gridCoords,
                                    Value gemm0OutBuffer,
                                    RegsAsMatrixSubTiles gemm0OutSubTileViews,
                                    int64_t prePadGemmM,
                                    int64_t prePadGemmN) const {
    // Append a pad rock.transform to be able query validity
    // later to insert the special padded value
    ArrayRef<int64_t> paddedShape =
        getLowerShape(gemm0OutSubTileViews.gridSubTile);
    TopDownTMBuilder viewBuilder{
        rewriter, {"g", "paddedM", "paddedN"}, paddedShape, loc};
    viewBuilder.passThrough("g");
    viewBuilder.pad({"paddedM", "paddedN"}, {0, paddedShape[0] - prePadGemmM, 0,
                                             paddedShape[1] - prePadGemmN});
    ArrayAttr transforms =
        prependUpperViews(rewriter, gemm0OutSubTileViews.gridSubTile,
                          rewriter.getArrayAttr({viewBuilder.get()}));

    MemRefType gemm0OutBufferType = gemm0OutBuffer.getType().cast<MemRefType>();
    auto negInfTyped = createConstantFloatOp(
        rewriter, loc, gemm0OutBufferType.getElementType(),
        gemm0OutBufferType.getElementType(),
        -std::numeric_limits<float>::infinity());
    // Get current workitem ID.
    auto tid = rewriter.create<WorkitemIdOp>(loc, rewriter.getIndexType());
    int64_t elementsInThreadBuffer = gemm0OutBufferType.getNumElements();
    Value zero = rewriter.createOrFold<ConstantIndexOp>(loc, 0);
    auto loop = rewriter.create<TransformingForOp>(
        loc,
        ArrayRef<ValueRange>{{gridCoords.g_block, gridCoords.m_block,
                              gridCoords.n_block, tid, zero},
                             {zero, zero, zero, zero, zero}},
        ArrayRef<Attribute>{transforms, rewriter.getArrayAttr({})},
        /*bounds=*/ArrayRef<int64_t>{1, 1, 1, 1, elementsInThreadBuffer},
        /*strides=*/ArrayRef<int64_t>{1, 1, 1, 1, 1},
        /*useIndexDiffs=*/true, /*forceUnroll=*/true);
    {
      OpBuilder::InsertionGuard guard(rewriter);
      rewriter.setInsertionPointToStart(loop.getBody());

      Block::BlockArgListType upperCoords = loop.getLowerCoords(1);
      TypedValue<IntegerType> isValid = loop.getValidity(0);
      Value zeroBit = createConstantIntOp(rewriter, loc, isValid.getType(),
                                          isValid.getType(), 0);
      auto isInvalid = rewriter.create<arith::CmpIOp>(
          loc, arith::CmpIPredicate::eq, isValid, zeroBit);
      scf::IfOp ifb = rewriter.create<scf::IfOp>(loc, isInvalid,
                                                 /*withElseRegion=*/false);
      {
        OpBuilder thenb = ifb.getThenBodyBuilder();
        thenb.create<InBoundsStoreOp>(loc, negInfTyped, gemm0OutBuffer,
                                      ValueRange{upperCoords[4]});
      }
    }
  }

  void scaleFirstGemm(PatternRewriter &rewriter, Location loc,
                      layout::GridCoordinates gridCoords, Value gemm0OutBuffer,
                      RegsAsMatrixSubTiles gemm0OutViews, Value scaleInBuffer,
                      Value scaleInput) const {
    // Get current workitem ID.
    auto tid = rewriter.create<WorkitemIdOp>(loc, rewriter.getIndexType());
    rewriter.create<ThreadwiseReadIntoOp>(
        loc, scaleInput, scaleInBuffer, gemm0OutViews.gridSubTile,
        ValueRange{gridCoords.g_block, gridCoords.m_block, gridCoords.n_block,
                   tid},
        true, true);
    rewriter.create<linalg::ElemwiseBinaryOp>(
        loc, ValueRange{gemm0OutBuffer, scaleInBuffer},
        ValueRange{gemm0OutBuffer},
        ArrayRef<NamedAttribute>{
            rewriter.getNamedAttr("fun", rewriter.getAttr<linalg::BinaryFnAttr>(
                                             linalg::BinaryFn::mul)),
            rewriter.getNamedAttr("cast", rewriter.getAttr<linalg::TypeFnAttr>(
                                              linalg::TypeFn::cast_signed))});
  }

  FailureOr<TypedAttr>
  getSplatGlobalConstant(memref::GetGlobalOp getGlobalOp) const {
    auto global = SymbolTable::lookupNearestSymbolFrom<memref::GlobalOp>(
        getGlobalOp, getGlobalOp.getNameAttr());
    if (!global)
      return failure();
    auto cstAttr = llvm::dyn_cast_or_null<DenseElementsAttr>(
        global.getConstantInitValue());
    if (!cstAttr)
      return failure();
    if (auto splatAttr = llvm::dyn_cast<SplatElementsAttr>(cstAttr))
      return splatAttr.getSplatValue<TypedAttr>();
    return failure();
  }

  void scaleFirstGemmSplat(PatternRewriter &rewriter, Location loc,
                           layout::GridCoordinates gridCoords,
                           Value gemm0OutBuffer,
                           RegsAsMatrixSubTiles gemm0OutViews,
                           TypedAttr splatVal) const {
    MemRefType bufType = gemm0OutBuffer.getType().cast<MemRefType>();
    SmallVector<AffineMap, 2> indexingMaps{
        2, rewriter.getMultiDimIdentityMap(bufType.getRank())};
    SmallVector<utils::IteratorType> iteratorTypes(
        bufType.getRank(), utils::IteratorType::parallel);
    rewriter.create<linalg::GenericOp>(
        loc, ValueRange(gemm0OutBuffer), ValueRange(gemm0OutBuffer),
        indexingMaps, iteratorTypes,
        [&](OpBuilder &nestedBuilder, Location nestedLoc, ValueRange args) {
          Value splatScalarConst = nestedBuilder.create<arith::ConstantOp>(
              loc, bufType.getElementType(), splatVal);
          Value mul;
          if (bufType.getElementType().isIntOrIndex()) {
            mul = nestedBuilder.create<arith::MulIOp>(loc, args[0],
                                                      splatScalarConst);
          } else {
            mul = nestedBuilder.create<arith::MulFOp>(loc, args[0],
                                                      splatScalarConst);
          }
          nestedBuilder.create<linalg::YieldOp>(nestedLoc, mul);
        });
  }

  void loadGemmOperandsFromLDSToRegs(
      PatternRewriter &rewriter, Location loc, Value ldsTileBuffer,
      Value preAccelRegBuffer, StringRef dName, int64_t blockSize,
      int64_t inDPerThread, const accel::AccelEmitter &accelEmitterPtr) const {
    // Get current workitem ID.
    auto tid = rewriter.create<WorkitemIdOp>(loc, rewriter.getIndexType());
    rock::accel::AccelEmitterParams accelParams = accelEmitterPtr.getParams();
    Value wrappedLDSBufferForLoad = accelEmitterPtr.wrapLDSBufferForLoad(
        rewriter, loc, ldsTileBuffer, blockSize, inDPerThread, dName, false);
    int64_t repeats =
        dName == "m" ? accelParams.mRepeats : accelParams.nRepeats;
    affine::AffineForOp mRepeatsLoop =
        rewriter.create<affine::AffineForOp>(loc, 0, repeats, 1);
    {
      PatternRewriter::InsertionGuard guard(rewriter);
      rewriter.setInsertionPointToStart(mRepeatsLoop.getBody());
      Value mi = mRepeatsLoop.getInductionVar();
      Value subview = preAccelRegBuffer;
      if (repeats > 1) {
        subview = createSliceOfFirstDim(rewriter, loc, preAccelRegBuffer, mi);
      }
      rewriter.create<ThreadwiseReadIntoOp>(loc, wrappedLDSBufferForLoad,
                                            subview, rewriter.getArrayAttr({}),
                                            ValueRange{tid, mi}, true, true);
    }
  }

  LogicalResult matchAndRewrite(GridwiseAttentionAccelOp op,
                                PatternRewriter &rewriter) const override {
    Location loc = op.getLoc();
    StringRef arch = op.getArch();
    uint32_t blockSize = op.getBlockSize();
    uint32_t gridSize = op.getGridSize();

    TypedValue<MemRefType> inQ = op.getQueries();
    ArrayRef<int64_t> qShape = inQ.getType().getShape();
    Type elemTypeQ = inQ.getType().getElementType();

    TypedValue<MemRefType> inK = op.getKeys();
    ArrayRef<int64_t> kShape = op.getKeys().getType().getShape();
    Type elemTypeK = inK.getType().getElementType();

    TypedValue<MemRefType> inV = op.getValues();
    Type elemTypeV = inV.getType().getElementType();

    TypedValue<MemRefType> out = op.getOut();
    ArrayRef<int64_t> outShape = op.getOut().getType().getShape();
    Type elemTypeOut = out.getType().getElementType();

    // Gemm0 out is casted to be elemTypeV
    Type elemTypeQxK = elemTypeV;

    auto privateMemoryAddressSpace = rewriter.getAttr<gpu::AddressSpaceAttr>(
        gpu::GPUDialect::getPrivateAddressSpace());

    int64_t gemm0G = qShape[0];
    int64_t gemm0K = qShape[1];
    int64_t gemm0M = qShape[2];
    int64_t gemm0N = kShape[2];

    int64_t gemm1M = outShape[1];
    int64_t gemm1N = outShape[2];

    RockAccelTuningParamAttrInterface gemm0TuningParams = op.getParams();
    int64_t gemm0kpack = gemm0TuningParams.getKpack();
    int64_t gemm0KpacksPerBlock = gemm0TuningParams.getKpackPerBlock();
    int64_t gemm0MPerBlock = gemm0TuningParams.getMPerBlock();
    int64_t gemm0NPerBlock = gemm0TuningParams.getNPerBlock();
    bool forceUnroll = gemm0TuningParams.getForceUnroll();
    int64_t gemm0MBlocks = gemm0M / gemm0MPerBlock;
    int64_t gemm0NBlocks = gemm0N / gemm0NPerBlock;

    RockAccelTuningParamAttrInterface gemm1TuningParams =
        deriveGemm1TuningParams(rewriter, gemm0TuningParams, op.getFeatures());
    int64_t gemm1kpack = gemm1TuningParams.getKpack();

    auto accelEmitterPtrGemm0 = accel::AccelEmitter::select(
        op.getFeatures(), elemTypeQ, elemTypeK, arch, gemm0TuningParams);
    if (!accelEmitterPtrGemm0)
      return op.emitOpError("Unable to emit accelerator code.");
    rock::accel::AccelEmitterParams accelParamsGemm0 =
        accelEmitterPtrGemm0->getParams();
    auto accelEmitterPtrGemm1 = accel::AccelEmitter::select(
        op.getFeatures(), elemTypeV, elemTypeV, arch, gemm1TuningParams);
    if (!accelEmitterPtrGemm1)
      return op.emitOpError("Unable to emit accelerator code.");
    rock::accel::AccelEmitterParams accelParamsGemm1 =
        accelEmitterPtrGemm1->getParams();

    // Get current workgroup ID.
    auto bid = rewriter.create<WorkgroupIdOp>(loc, rewriter.getIndexType());
    // Get current workitem ID.
    auto tid = rewriter.create<WorkitemIdOp>(loc, rewriter.getIndexType());

    // Create shared buffers accross gemms and reductions
    int64_t gemm0KPerBlock = gemm0kpack * gemm0KpacksPerBlock;
    int64_t gemm1KPerBlock = gemm0NPerBlock;
    int64_t gemm1NPerBlock = gemm0NPerBlock;
    SmallVector<Value> sharedBuffersGemmsA = createSharedLDSByteBufferRefs(
        rewriter, loc,
        {gemm0KPerBlock * gemm0MPerBlock, gemm0MPerBlock * gemm0NPerBlock,
         gemm0MPerBlock * gemm0NPerBlock},
        {elemTypeQ, elemTypeQxK, elemTypeV});
    Value ldsByteBufferQ = sharedBuffersGemmsA[0];
    Value ldsReductionWorkspaceByteBuffer = sharedBuffersGemmsA[1];
    Value gemm1LDSByteBufferA = sharedBuffersGemmsA[2];
    SmallVector<Value> sharedBuffersGemmsB = createSharedLDSByteBufferRefs(
        rewriter, loc,
        {gemm0KPerBlock * gemm0NPerBlock, gemm1KPerBlock * gemm1NPerBlock},
        {elemTypeK, elemTypeV});
    Value ldsByteBufferK = sharedBuffersGemmsB[0];
    Value ldsByteBufferV = sharedBuffersGemmsB[1];

    // Bufers for Gemm0
    auto [fromGlobalRegBufferQ, toLDSRegBufferQ] = createRegBuffersForGemmIn(
        loc, gemm0KPerBlock, blockSize, elemTypeQ, gemm0MPerBlock, rewriter);
    auto [fromGlobalRegBufferK, toLDSRegBufferK] = createRegBuffersForGemmIn(
        loc, gemm0KPerBlock, blockSize, elemTypeK, gemm0NPerBlock, rewriter);
    // Note that we dont provide nRepeats because we dont want
    // nRepeats times reg buffer to be created for B of gemm0
    // because we wont be prefetching that.
    auto [preAccelRegBuffersQ, preAccelRegBufferK] =
        createRegInterrimBufferForAccel(loc, accelParamsGemm0, rewriter,
                                        accelParamsGemm0.mRepeats);
    Value accRegBufferGemm0 =
        createBufferForAccelGemmOut(loc, accelParamsGemm0, rewriter);
    // Currently, there is a working assumption that this kernel is meant
    // support fp32/fp16 This should be guranteed by op verifiers.
    Value gemm0OutBuffer =
        createBufferForGemmOut(loc, elemTypeQxK, accelParamsGemm0, rewriter);
    Value scaleInBuffer;
    if (TypedValue<MemRefType> scaleIn = op.getScale()) {
      scaleInBuffer = createBufferForGemmOut(
          loc, scaleIn.getType().getElementType(), accelParamsGemm0, rewriter);
    }

    // Buffers for reductions
    SmallVector<StringRef, 3> bidGridOrder = {"g_block", "m_block", "n_block"};
    SmallVector<int64_t, 3> gemm0BidGridLengths = {gemm0G, gemm0MBlocks,
                                                   gemm0NBlocks};

    TypedValue<MemRefType> ldsReductionWorkspaceBuffer =
        viewBufferAs(rewriter, ldsReductionWorkspaceByteBuffer, elemTypeQxK);

    Value gemm0OutBufferMax =
        createBufferForGemmOut(loc, elemTypeQxK, accelParamsGemm0, rewriter);
    Value gemm0OutBufferExp =
        createBufferForGemmOut(loc, elemTypeQxK, accelParamsGemm0, rewriter);
    Value gemm0OutBufferSum =
        createBufferForGemmOut(loc, elemTypeQxK, accelParamsGemm0, rewriter);

    // Buffers for gemm 1
    Value gemm1RegBufferA = gemm0OutBufferExp;
#ifdef ROCK_DEBUG_ATTENTION_REMOVE_SOFTMAX
    llvm::errs() << "Lowering attention op as a gemm-gemm op...\n";
    gemm1RegBufferA = gemm0OutBuffer;
#endif
    if (elemTypeV != elemTypeQxK) {
      gemm1RegBufferA =
          createBufferForGemmOut(loc, elemTypeV, accelParamsGemm0, rewriter);
    }
    Value gemm0ExpOutBufferToLDS =
        createBufferForGemmOut(loc, elemTypeV, accelParamsGemm0, rewriter);
    auto [preAccelRegBufferQxK, preAccelRegBufferV] =
        createRegInterrimBufferForAccel(loc, accelParamsGemm1, rewriter);
    Value accRegBufferGemm1 =
        createBufferForAccelGemmOut(loc, accelParamsGemm1, rewriter);
    Value gemm1OutBuffer =
        createBufferForGemmOut(loc, elemTypeQxK, accelParamsGemm1, rewriter);
    // Note that kPerBlock for Gemm1B is nPerBlock of Gemm0 out
    // Note that mPerBlock for Gemm1A is mPerBlock of Gemm0 out
    // Note that nPerBlock for Gemm1B is whole width = gemm1N (head dimension)
    int64_t gemm1MPerBlock = gemm0MPerBlock;
    int64_t gemm1MBlocks = gemm1M / gemm1MPerBlock;
    int64_t gemm1NBlocks = gemm1N / gemm1NPerBlock;
    assert(gemm0NPerBlock % gemm0kpack == 0 &&
           "nPerBlock should be divisible by kpack");
    int64_t gemm1KpacksPerBlock = gemm1KPerBlock / gemm1kpack;
    int64_t gemm0InMPerThread = gemm0MPerBlock / blockSize;
    int64_t gemm0InNPerThread = gemm0NPerBlock / blockSize;
    RegsAsMatrixSubTiles gemm0OutSubTileViews =
        accelEmitterPtrGemm0->computeOutputTransforms(
            rewriter, loc, gemm0MPerBlock, gemm0NPerBlock, blockSize,
            gemm0BidGridLengths, gemm0InMPerThread, gemm0InNPerThread);
    int64_t gemm0MPerThread =
        getLowerShape(gemm0OutSubTileViews.threadSubTile)[0];
    int64_t gemm0NPerThread =
        getLowerShape(gemm0OutSubTileViews.threadSubTile)[1];
    int64_t gemm1InMPerThread = gemm0MPerThread;
    int64_t gemm1InNPerThread = gemm0NPerThread;

    SmallVector<int64_t, 3> gemm1BidGridLengths = {gemm0G, gemm1MBlocks,
                                                   gemm1NBlocks};
    RegsAsMatrixSubTiles gemm1OutSubTileViews =
        accelEmitterPtrGemm1->computeOutputTransforms(
            rewriter, loc, gemm1MPerBlock, gemm1NPerBlock, blockSize,
            gemm1BidGridLengths, gemm1InMPerThread, gemm1InNPerThread);
    auto [fromGlobalRegBufferV, toLDSRegBufferV] = createRegBuffersForGemmIn(
        loc, gemm1KPerBlock, blockSize, elemTypeV, gemm1NPerBlock, rewriter);
    int64_t gemm1MPerThread =
        getLowerShape(gemm1OutSubTileViews.threadSubTile)[0];

    // Buffers for running row state

    // o buffer; this is exactly same as gemm1OutBuffer;
    // we just need another buffer to do the special accumulation
    Value attentionOutAccBuffer =
        createBufferForGemmOut(loc, elemTypeQxK, accelParamsGemm1, rewriter);
    Value attentionOutAccBufferOutTyped = attentionOutAccBuffer;
    if (elemTypeQxK != elemTypeOut) {
      attentionOutAccBufferOutTyped =
          createBufferForGemmOut(loc, elemTypeOut, accelParamsGemm1, rewriter);
    }
    ArrayAttr attentionOutAccBufferThreadSubTileViewMaps =
        invertTransforms(rewriter, loc, gemm1OutSubTileViews.threadSubTile);
    Value attentionOutAccBufferView =
        transform(rewriter, attentionOutAccBuffer,
                  attentionOutAccBufferThreadSubTileViewMaps);
    // m buffer; this only contains a reduced single value per row
    auto reducedBufferType =
        MemRefType::get({gemm1MPerThread}, elemTypeQxK, AffineMap{},
                        /*memorySpace=*/privateMemoryAddressSpace);
    auto negInfSumTyped =
        createConstantFloatOp(rewriter, loc, reducedBufferType.getElementType(),
                              reducedBufferType.getElementType(),
                              -std::numeric_limits<float>::infinity());
    auto maxRowBuffer =
        rewriter.create<rock::GpuAllocOp>(loc, reducedBufferType);
    auto expMaxDiffRowBuffer =
        rewriter.create<rock::GpuAllocOp>(loc, reducedBufferType);
    rewriter.create<FillOp>(loc, maxRowBuffer, negInfSumTyped);
    // l buffer; this only contains a reduced single value per row
    Value sumRowBuffer =
        rewriter.create<rock::GpuAllocOp>(loc, reducedBufferType);
    rewriter.create<FillOp>(loc, sumRowBuffer,
                            createZeroConstantOp(rewriter, loc, elemTypeQxK));

    auto gridCoordsGemm1 = layout::makeGxMxNGridLayout(
        rewriter, loc, bid,
        {gemm1MBlocks, gemm1NBlocks, /*op.getNumCU()=*/20, elemTypeV,
         elemTypeOut});

    zeroAccBuffer(rewriter, loc, attentionOutAccBuffer);
#ifdef ROCK_DEBUG_ATTENTION_REMOVE_SOFTMAX
    zeroAccBuffer(rewriter, loc, accRegBufferGemm1);
#endif
    TypedValue<MemRefType> ldsTileBufferQ;
    // If gemm0K is equal to gemm0KPerBlock that means
    // effectively there is no K loop. Therefore, we
    // can prefetch the Q tile into regs outside of the
    // loop.
    if (gemm0K == gemm0KPerBlock) {
      LLVM_DEBUG(llvm::dbgs()
                 << "rock.attention: gemm0K is equal to gemm0KPerBlock\n");
      LLVM_DEBUG(llvm::dbgs()
                 << "rock.attention: Prefetching Q tile into regs...\n");
      Value zero = rewriter.createOrFold<ConstantIndexOp>(loc, 0);
      LogicalResult statusLoadQTile = loadAndStoreGemmInputTile(
          loc, inQ, /*kiter=*/zero, gridCoordsGemm1, fromGlobalRegBufferQ,
          toLDSRegBufferQ, ldsByteBufferQ, "m", gemm0kpack, gemm0KpacksPerBlock,
          gemm0MPerBlock, blockSize, gridSize, bidGridOrder,
          gemm0BidGridLengths, forceUnroll, rewriter);
      if (failed(statusLoadQTile)) {
        return failure();
      }
      ldsTileBufferQ = viewBufferAs(rewriter, ldsByteBufferQ,
                                    vectorTypeOrSelf(elemTypeQ, gemm0kpack));
      // LDS barrier.
      rewriter.create<LDSBarrierOp>(loc);
      loadGemmOperandsFromLDSToRegs(
          rewriter, loc, ldsTileBufferQ, preAccelRegBuffersQ, "m", blockSize,
          gemm0InMPerThread, *accelEmitterPtrGemm0.get());
    }

    affine::AffineForOp nLoopOp =
        rewriter.create<affine::AffineForOp>(loc, 0, gemm0NBlocks, 1);
    {
      PatternRewriter::InsertionGuard guard(rewriter);
      rewriter.setInsertionPointToStart(nLoopOp.getBody());
      int64_t kIterationsGemm0 = gemm0K / gemm0KPerBlock;
      Value nLoopIV = nLoopOp.getInductionVar();
      zeroAccBuffer(rewriter, loc, accRegBufferGemm0);
#ifndef ROCK_DEBUG_ATTENTION_REMOVE_SOFTMAX
      zeroAccBuffer(rewriter, loc, accRegBufferGemm1);
#endif
      // The grid coordinates for gemm0 is almost simliar
      // to gemm1 except the n_block should be read iteratively
      // from gemm0's N axis. Hence, the replacement is done as
      // follows:
      layout::GridCoordinates gridCoordsGemm0 = gridCoordsGemm1;
      gridCoordsGemm0.n_block = nLoopIV;
      affine::AffineForOp kLoopOp =
          rewriter.create<affine::AffineForOp>(loc, 0, kIterationsGemm0, 1);
      {
        PatternRewriter::InsertionGuard guard(rewriter);
        rewriter.setInsertionPointToStart(kLoopOp.getBody());
        Value kLoopIV = kLoopOp.getInductionVar();
        // if gemm0K is equal to gemm0KPerBlock, the Q tile
        // is already prefetched into regs. See above.
        if (gemm0K != gemm0KPerBlock) {
          LogicalResult statusLoadQTile = loadAndStoreGemmInputTile(
              loc, inQ, kLoopIV, gridCoordsGemm0, fromGlobalRegBufferQ,
              toLDSRegBufferQ, ldsByteBufferQ, "m", gemm0kpack,
              gemm0KpacksPerBlock, gemm0MPerBlock, blockSize, gridSize,
              bidGridOrder, gemm0BidGridLengths, forceUnroll, rewriter);
          if (failed(statusLoadQTile)) {
            return failure();
          }
          ldsTileBufferQ =
              viewBufferAs(rewriter, ldsByteBufferQ,
                           vectorTypeOrSelf(elemTypeQ, gemm0kpack));
        }
        LogicalResult statusLoadKTile = loadAndStoreGemmInputTile(
            loc, inK, kLoopIV, gridCoordsGemm0, fromGlobalRegBufferK,
            toLDSRegBufferK, ldsByteBufferK, "n", gemm0kpack,
            gemm0KpacksPerBlock, gemm0NPerBlock, blockSize, gridSize,
            bidGridOrder, gemm0BidGridLengths, forceUnroll, rewriter);
        if (failed(statusLoadKTile)) {
          return failure();
        }
        TypedValue<MemRefType> ldsTileBufferK = viewBufferAs(
            rewriter, ldsByteBufferK, vectorTypeOrSelf(elemTypeK, gemm0kpack));
        // LDS barrier.
        rewriter.create<LDSBarrierOp>(loc);
        // if gemm0K is equal to gemm0KPerBlock, the Q tile
        // is already prefetched into regs. See above.
        if (gemm0K != gemm0KPerBlock) {
          loadGemmOperandsFromLDSToRegs(
              rewriter, loc, ldsTileBufferQ, preAccelRegBuffersQ, "m",
              blockSize, gemm0InMPerThread, *accelEmitterPtrGemm0.get());
        }
        // Emit lowered blockwise GEMM 0.

        // Here we cannot use the full blockwise gemm operation
        // because it expects the operands to be present in the LDS.
        // That limits our ability to prefetch Q tile into regs outside
        // the attention loop. Therefore, we directly do AccelGemmOp as
        // if blockwise gemm would have been lowered to except the Q tile
        // fetching is lifted out.
        Value wrappedLDSBufferForLoadB =
            accelEmitterPtrGemm0->wrapLDSBufferForLoad(
                rewriter, loc, ldsTileBufferK, op.getBlockSize(),
                gemm0InNPerThread, "n", false);
        affine::AffineForOp mRepeatsLoop = rewriter.create<affine::AffineForOp>(
            loc, 0, accelParamsGemm0.mRepeats, 1);
        {
          PatternRewriter::InsertionGuard guard(rewriter);
          rewriter.setInsertionPointToStart(mRepeatsLoop.getBody());
          Value mi = mRepeatsLoop.getInductionVar();
          Value preAccelRegBufferQ = preAccelRegBuffersQ;
          if (accelParamsGemm0.mRepeats > 1) {
            preAccelRegBufferQ =
                createSliceOfFirstDim(rewriter, loc, preAccelRegBuffersQ, mi);
          }
          auto nLoop = rewriter.create<affine::AffineForOp>(
              loc, 0, accelParamsGemm0.nRepeats);
          {
            OpBuilder::InsertionGuard guard(rewriter);
            rewriter.setInsertionPointToStart(nLoop.getBody());
            Value n_i = nLoop.getInductionVar();
            // regsB = read B from LDS
            rewriter.create<ThreadwiseReadIntoOp>(
                loc, wrappedLDSBufferForLoadB, preAccelRegBufferK,
                rewriter.getArrayAttr({}), ValueRange{tid, n_i}, true, true);
            // regsC += regsA * regsB
            rewriter.create<AccelGemmOp>(
                loc, mi, nLoop.getInductionVar(), preAccelRegBufferQ,
                preAccelRegBufferK, accRegBufferGemm0, op.getArchAttr(),
                op.getFeaturesAttr(), op.getParamsAttr());
          }
        }
      }
      accelEmitterPtrGemm0->computeOutputConversion(
          rewriter, loc, accRegBufferGemm0, gemm0OutBuffer, forceUnroll);
      // Handle the first gemm scaling if present
      if (Value scaleIn = op.getScale()) {
        Value rawBuffer;
        std::tie(rawBuffer, std::ignore, std::ignore) =
            untransform(rewriter, scaleIn);
        if (memref::GetGlobalOp constScale =
                rawBuffer.getDefiningOp<memref::GetGlobalOp>()) {
          FailureOr<TypedAttr> maybeSplatAttr =
              getSplatGlobalConstant(constScale);
          if (failed(maybeSplatAttr)) {
            return op.emitError(
                "Only splat scale constant input is supported.");
          }
          scaleFirstGemmSplat(rewriter, loc, gridCoordsGemm0, gemm0OutBuffer,
                              gemm0OutSubTileViews, maybeSplatAttr.value());
        } else {
          scaleFirstGemm(rewriter, loc, gridCoordsGemm0, gemm0OutBuffer,
                         gemm0OutSubTileViews, scaleInBuffer, scaleIn);
        }
      }
      // Scale gemm0 output by (1/ln2)
      // So that we can use exp2 instead of exp.
      Value ln2Recip = createConstantFloatOp(rewriter, loc, elemTypeQxK,
                                             elemTypeQxK, 1.44269504);
      scaleFirstGemmSplat(
          rewriter, loc, gridCoordsGemm0, gemm0OutBuffer, gemm0OutSubTileViews,
          ln2Recip.getDefiningOp<arith::ConstantOp>().getValue());

      // Handle padding
      bool hasPadding =
          op.getPrePadG0M().has_value() || op.getPrePadG0N().has_value();
      if (hasPadding) {
        int64_t prePadG0M = gemm0M;
        if (op.getPrePadG0M().has_value()) {
          prePadG0M = op.getPrePadG0M().value().getSExtValue();
        }
        int64_t prePadG0N = gemm0N;
        if (op.getPrePadG0N().has_value()) {
          prePadG0N = op.getPrePadG0N().value().getSExtValue();
        }
        createFirstGemmNegInfPadding(rewriter, loc, gridCoordsGemm0,
                                     gemm0OutBuffer, gemm0OutSubTileViews,
                                     prePadG0M, prePadG0N);
      }

      APInt reductionAxis = APInt(64, 1);
      // LDS barrier.
      rewriter.create<LDSBarrierOp>(loc);
      rewriter.create<BlockwiseBroadcastReduceOp>(
          loc, gemm0OutBuffer, ldsReductionWorkspaceBuffer, gemm0OutBufferMax,
          /*extraOut=*/nullptr, reductionAxis, rock::ReduceMethod::Max,
          gemm0OutSubTileViews.blockSubTile, /*extraViews=*/nullptr, blockSize);
      // softmax normalization.
      Value gemm0MNThreadwiseView = transform(
          rewriter, gemm0OutBuffer,
          invertTransforms(rewriter, loc, gemm0OutSubTileViews.threadSubTile));
      Value gemm0MNExpThreadwiseView = transform(
          rewriter, gemm0OutBufferExp,
          invertTransforms(rewriter, loc, gemm0OutSubTileViews.threadSubTile));
      Value gemm0MNMaxThreadwiseView = transform(
          rewriter, gemm0OutBufferMax,
          invertTransforms(rewriter, loc, gemm0OutSubTileViews.threadSubTile));
      expSubstractMaxFromGemm0(rewriter, loc, gemm0MNThreadwiseView,
                               gemm0MNExpThreadwiseView,
                               gemm0MNMaxThreadwiseView, maxRowBuffer);
      // LDS barrier is needed because
      // of the LDS workspace reuse.
      rewriter.create<LDSBarrierOp>(loc);
      rewriter.create<BlockwiseBroadcastReduceOp>(
          loc, gemm0OutBufferExp, ldsReductionWorkspaceBuffer,
          gemm0OutBufferSum, /*extraOut=*/nullptr, reductionAxis,
          rock::ReduceMethod::Sum, gemm0OutSubTileViews.blockSubTile,
          /*extraViews=*/nullptr, blockSize);
      // LDS barrier.
      rewriter.create<LDSBarrierOp>(loc);
      Value gemm0SumThreadwiseView = transform(
          rewriter, gemm0OutBufferSum,
          invertTransforms(rewriter, loc, gemm0OutSubTileViews.threadSubTile));
      Value gemm0MaxThreadwiseView = transform(
          rewriter, gemm0OutBufferMax,
          invertTransforms(rewriter, loc, gemm0OutSubTileViews.threadSubTile));
      updateRowSum(rewriter, loc, gemm0SumThreadwiseView,
                   gemm0MaxThreadwiseView, sumRowBuffer, maxRowBuffer,
                   expMaxDiffRowBuffer);

      // Emit blockwise GEMM 1.
      {
        if (elemTypeV != elemTypeQxK) {
          createTypeConversionLaGeneric(rewriter, loc, gemm0OutBufferExp,
                                        gemm1RegBufferA);
        }
        // The output RegsAsSubTile views are M x N
        // The first input of GEMM1, GEMM0's N would be GEMM1's K dim
        // Therefore we need a transpose of the views here.
        RegsAsMatrixSubTiles gemm0OutSubTileNxMViews =
            transposeSubTileViews(rewriter, loc, gemm0OutSubTileViews);
        ArrayAttr gemm0ThreadwiseSubtileViewNxMMaps = invertTransforms(
            rewriter, loc, gemm0OutSubTileNxMViews.threadSubTile);
        Value gemm0ExpNMThreadwiseView = transform(
            rewriter, gemm1RegBufferA, gemm0ThreadwiseSubtileViewNxMMaps);
        // Correct the below toLDSViews to be max LDS vectorizable
        // (For now just hacked in the existing view)
        // Copy copyKPerThread is set to 1 because
        // K is not packed as kpack vectors. Therefore, setting
        // copyKPerThread to be 1 will always make the LDS write
        // to be scalars -- which makes the following layout agnostic.
        // We should get rid of storing to LDS altogether with
        // the transposed layout for this gemm.
        LogicalResult storeGemm1ATileStatus = storeGemmInputTile(
            rewriter, loc, gemm1kpack, gemm0ExpNMThreadwiseView,
            gemm0OutSubTileNxMViews, gemm0ExpOutBufferToLDS,
            gemm1LDSByteBufferA, gemm1KpacksPerBlock, "m", gemm1KPerBlock,
            gemm1MPerBlock, /*copyKPerThread=*/1, gemm1InMPerThread,
            forceUnroll);
        if (failed(storeGemm1ATileStatus)) {
          return failure();
        }
        TypedValue<MemRefType> gemm1LDSBufferA =
            viewBufferAs(rewriter, gemm1LDSByteBufferA,
                         vectorTypeOrSelf(elemTypeQ, gemm1kpack));

        LogicalResult statusLoadVTile = loadAndStoreGemmInputTile(
            loc, inV,
            /*kIter=*/nLoopIV, gridCoordsGemm1, fromGlobalRegBufferV,
            toLDSRegBufferV, ldsByteBufferV, "n", gemm1kpack,
            gemm1KpacksPerBlock, gemm1NPerBlock, blockSize, gridSize,
            bidGridOrder, gemm1BidGridLengths, forceUnroll, rewriter);
        if (failed(statusLoadVTile)) {
          return failure();
        }
        TypedValue<MemRefType> ldsTileBufferV = viewBufferAs(
            rewriter, ldsByteBufferV, vectorTypeOrSelf(elemTypeV, gemm1kpack));
        // LDS barrier.
        rewriter.create<LDSBarrierOp>(loc);
        // Emit blockwise GEMM 1.
        rewriter.create<BlockwiseGemmAccelOp>(
            loc, gemm1LDSBufferA, ldsTileBufferV,
            rewriter.getI32IntegerAttr(gemm1InMPerThread),
            rewriter.getI32IntegerAttr(gemm1InNPerThread),
            /*rotateMWithK=*/nullptr,
            /*rotateNWithK=*/nullptr, preAccelRegBufferQxK, preAccelRegBufferV,
            accRegBufferGemm1, op.getArchAttr(), op.getFeaturesAttr(),
            op.getBlockSizeAttr(), gemm1TuningParams);
        // There is no second k-loop
        // Therefore can get the output straight away
        accelEmitterPtrGemm1->computeOutputConversion(
            rewriter, loc, accRegBufferGemm1, gemm1OutBuffer, forceUnroll);
        ArrayAttr invertedGemm1threadSubTileMaps =
            invertTransforms(rewriter, loc, gemm1OutSubTileViews.threadSubTile);
        Value gemm1MNThreadwiseView =
            transform(rewriter, gemm1OutBuffer, invertedGemm1threadSubTileMaps);
        // Rescale/correct output, rowMax and rowSums
        createAttentionRowStateCorrections(rewriter, loc, gemm1MNThreadwiseView,
                                           attentionOutAccBufferView,
                                           expMaxDiffRowBuffer, nLoopIV);
      }
    }
    scaleFinalOutput(rewriter, loc, attentionOutAccBufferView, sumRowBuffer);
    if (elemTypeQxK != elemTypeOut) {
      createTypeConversionLaGeneric(rewriter, loc, attentionOutAccBuffer,
                                    attentionOutAccBufferOutTyped);
    }
#ifdef ROCK_DEBUG_ATTENTION_REMOVE_SOFTMAX
    attentionOutAccBufferOutTyped = gemm1OutBuffer;
#endif
    rewriter.create<ThreadwiseWriteAllOp>(
        loc, attentionOutAccBufferOutTyped, out,
        gemm1OutSubTileViews.gridSubTile,
        /*extraIndices=*/
        ValueRange{gridCoordsGemm1.g_block, gridCoordsGemm1.m_block,
                   gridCoordsGemm1.n_block, tid},
        op.getFeatures(), rock::StoreMethod::Set, forceUnroll,
        /*useIndexDiffs=*/true);
    rewriter.eraseOp(op);
    return success();
  }
};

//===----------------------------------------------------------------------===//
// GridwiseGemmAccel lowering.
//===----------------------------------------------------------------------===//

struct GridwiseGemmAccelRewritePattern
    : public OpRewritePattern<GridwiseGemmAccelOp> {
  using OpRewritePattern<GridwiseGemmAccelOp>::OpRewritePattern;

  LogicalResult matchAndRewrite(GridwiseGemmAccelOp op,
                                PatternRewriter &b) const override {
    Location loc = op.getLoc();

    // Obtain data types of inputs.
    auto elementTypeA = op.getA().getType().getElementType();
    auto elementTypeB = op.getB().getType().getElementType();
    auto destType = op.getC().getType().getElementType();

    // Prepare some useful constants.
    Value matA = op.getA();
    Value matB = op.getB();

    // Obtain critical matrix dimensions.
    ArrayRef<int64_t> aShape, bShape, cShape;
    aShape = op.getA().getType().getShape();
    bShape = op.getB().getType().getShape();
    cShape = op.getC().getType().getShape();
    // Obtain critical matrix dimensions.
    int64_t G = aShape[0];
    int64_t K = aShape[1];
    int64_t M = aShape[2];
    int64_t N = bShape[2];

    // Obtain critical tuning parameters.
    StringRef arch = op.getArch();
    uint32_t blockSize = op.getBlockSize();
    uint32_t gridSize = op.getGridSize();
    RockAccelTuningParamAttrInterface tuningParams = op.getParams();
    int64_t kpack = tuningParams.getKpack();
    // TODO: kPerBlock, as defined in parameter selection etc,
    // is in units of kPack, not individual k. This should be changed
    // at some future point, but it'll be worked around for now.
    int64_t kpacksPerBlock = tuningParams.getKpackPerBlock();
    int64_t mPerBlock = tuningParams.getMPerBlock();
    int64_t nPerBlock = tuningParams.getNPerBlock();
    int64_t mBlocks = M / mPerBlock;
    int64_t nBlocks = N / nPerBlock;
    bool forceUnroll = tuningParams.getForceUnroll();

    int64_t kPerBlock = kpacksPerBlock * kpack;

    int64_t aVectorLen = 0;
    int64_t bVectorLen = 0;
    GemmDimension aVectorDim;
    GemmDimension bVectorDim;

    int64_t aCopyPerThread = (kPerBlock * mPerBlock) / blockSize;
    int64_t bCopyPerThread = (kPerBlock * nPerBlock) / blockSize;
    if (aCopyPerThread == 0 || bCopyPerThread == 0) {
      return emitError(loc) << "Block size too large, rejecting as invalid.\n";
    }
    int64_t aCopyKpacksPerThread =
        math_util::integer_divide_ceil(aCopyPerThread, kpack);
    int64_t bCopyKpacksPerThread =
        math_util::integer_divide_ceil(bCopyPerThread, kpack);

    // Get the vector copy layout for A and B
    auto maybeCopyAPerThread = computeCopyPerThread(
        elementTypeA, aCopyPerThread, kPerBlock, mPerBlock, kpack, loc);
    if (failed(maybeCopyAPerThread))
      return maybeCopyAPerThread;
    int64_t aCopyKPerThread = (*maybeCopyAPerThread).first;
    int64_t copyMPerThread = (*maybeCopyAPerThread).second;

    auto maybeCopyBPerThread = computeCopyPerThread(
        elementTypeB, bCopyPerThread, kPerBlock, nPerBlock, kpack, loc);
    if (failed(maybeCopyBPerThread))
      return maybeCopyBPerThread;
    int64_t bCopyKPerThread = (*maybeCopyBPerThread).first;
    int64_t copyNPerThread = (*maybeCopyBPerThread).second;

    // Find the best way of vectorizing the layout
    GemmDimension vectorTiebreaker =
        (kpack > 1) ? GemmDimension::K : GemmDimension::MorN;
    std::tie(aVectorDim, aVectorLen) = bestGlobalVectorization(
        b, matA, copyMPerThread, aCopyKPerThread, vectorTiebreaker, kPerBlock,
        mPerBlock, elementTypeA);
    std::tie(bVectorDim, bVectorLen) = bestGlobalVectorization(
        b, matB, copyNPerThread, bCopyKPerThread, vectorTiebreaker, kPerBlock,
        nPerBlock, elementTypeB);

    LLVM_DEBUG(llvm::dbgs()
               << "gridSize: " << gridSize << "\n"
               << "blockSize: " << blockSize << "\n"
               << "aCopyPerThread: " << aCopyPerThread << "\n"
               << "bCopyPerThread: " << bCopyPerThread << "\n"
               << "aCopyKpacksPerThread: " << aCopyKpacksPerThread << "\n"
               << "bCopyKpacksPerThread: " << bCopyKpacksPerThread << "\n"
               << "aVectorDim: " << aVectorDim << "\n"
               << "aVectorLen: " << aVectorLen << "\n"
               << "bVectorDim: " << bVectorDim << "\n"
               << "bVectorLen: " << bVectorLen << "\n"
               << "vectorTiebreaker: " << vectorTiebreaker << "\n"
               << "kPerBlock: " << kPerBlock << "\n"
               << "mPerBlock: " << mPerBlock << "\n"
               << "nPerBlock: " << nPerBlock << "\n"
               << "aCopyKPerThread: " << aCopyKPerThread << "\n"
               << "bCopyKPerThread: " << bCopyKPerThread << "\n"
               << "copyMPerThread: " << copyMPerThread << "\n"
               << "copyNPerThread: " << copyNPerThread << "\n");
    SmallVector<int64_t, 3> bidGridLengths = {G, mBlocks, nBlocks};
    SmallVector<StringRef, 3> bidGridOrder = {"g_block", "m_block", "n_block"};
    FailureOr<RegsAsMatrixSubTiles> maybeABufferViews = getLoadRegsAsTileViews(
        b, loc, op.getA(), "m", bidGridOrder, bidGridLengths, blockSize,
        kPerBlock, mPerBlock, aCopyKPerThread, copyMPerThread,
        aVectorDim == GemmDimension::K);
    if (failed(maybeABufferViews)) {
      return failure();
    }
    Value wrappedA = transform(b, op.getA(), maybeABufferViews->gridSubTile);
    FailureOr<RegsAsMatrixSubTiles> maybeBBufferViews = getLoadRegsAsTileViews(
        b, loc, op.getB(), "n", bidGridOrder, bidGridLengths, blockSize,
        kPerBlock, nPerBlock, bCopyKPerThread, copyNPerThread,
        bVectorDim == GemmDimension::K);
    if (failed(maybeBBufferViews)) {
      return failure();
    }
    Value wrappedB = transform(b, op.getB(), maybeBBufferViews->gridSubTile);

    // Get current workgroup ID.
    auto bid = b.create<WorkgroupIdOp>(loc, b.getIndexType());
    // Get current workitem ID.
    auto tid = b.create<WorkitemIdOp>(loc, b.getIndexType());

    auto loadBufferA =
        gpuAlloc(b, loc, aCopyPerThread, elementTypeA, AddressSpace::Private);
    auto loadBufferB =
        gpuAlloc(b, loc, bCopyPerThread, elementTypeB, AddressSpace::Private);

    auto zeroConstantOp = b.create<ConstantIndexOp>(loc, 0);
    // Compute grid coordinates
    auto gridCoords = layout::makeGroupedGridLayout(
        b, loc, bid, {mBlocks, nBlocks, op.getNumCU(), elementTypeA, destType});

    Value storeBufferA =
        gpuAlloc(b, loc, aCopyPerThread, elementTypeA, AddressSpace::Private);
    Value storeBufferB =
        gpuAlloc(b, loc, bCopyPerThread, elementTypeB, AddressSpace::Private);

    bool isKContiguousDimA = aVectorDim == GemmDimension::K;
    bool isKContiguousDimB = bVectorDim == GemmDimension::K;

    // LDS bank conflicts parameters
    int64_t maxVlenA = 128 / elementTypeA.getIntOrFloatBitWidth();
    int64_t maxVlenB = 128 / elementTypeB.getIntOrFloatBitWidth();
    // If kpack is less than the hardware max vector length, and we are
    // writing more contiguous kpack elements, there is a possibility to
    // vectorize that we want to preserve (i.e., we favour vectorization over
    // bank conflicts resolution)
    bool isPossibleToVectorizeA = (kpack < maxVlenA && copyMPerThread > 1);
    bool isPossibleToVectorizeB = (kpack < maxVlenB && copyNPerThread > 1);
    bool rotateMWithK = isKContiguousDimA && !isPossibleToVectorizeA;
    bool rotateNWithK = isKContiguousDimB && !isPossibleToVectorizeB;
    bool doSwapThreadIterSubDimsForM =
        !isKContiguousDimA && !isPossibleToVectorizeA;
    bool doSwapThreadIterSubDimsForN =
        !isKContiguousDimB && !isPossibleToVectorizeB;
    LLVM_DEBUG(llvm::dbgs()
               << "rotateMWithK: " << rotateMWithK << "\n"
               << "rotateNWithK: " << rotateNWithK << "\n"
               << "doSwapThreadIterSubDimsForM: " << doSwapThreadIterSubDimsForM
               << "\n"
               << "doSwapThreadIterSubDimsForN: " << doSwapThreadIterSubDimsForN
               << "\n");

    // We invert the transforms that are iter --> K x D slice of the tensor
    // so that we can view loadBuffer as a K x D tensor
    ArrayAttr loadBufferAViews =
        invertTransforms(b, loc, maybeABufferViews->threadSubTile);
    Value viewLoadBufferA = transform(b, loadBufferA, loadBufferAViews);
    // Prior to LDS store, we need re-arrange register buffer to maxmize LDS
    // vectorization Hence, creating the view w.r.t global that correspond to
    // such re-arranged register buffer
    FailureOr<RegsAsMatrixSubTiles> maybeALdsStoreViews =
        getPackedRegsAsTileViews(
            b, loc, op.getA(), "m", bidGridOrder, bidGridLengths, blockSize,
            kPerBlock, mPerBlock, aCopyKPerThread, copyMPerThread, kpack,
            isKContiguousDimA, doSwapThreadIterSubDimsForM);
    if (failed(maybeALdsStoreViews)) {
      return failure();
    }
    ArrayAttr storeBufferAViews =
        invertTransforms(b, loc, maybeALdsStoreViews->threadSubTile);
    Value viewStoreBufferA = transform(b, storeBufferA, storeBufferAViews);
    ArrayAttr loadBufferBViews =
        invertTransforms(b, loc, maybeBBufferViews->threadSubTile);
    Value viewLoadBufferB = transform(b, loadBufferB, loadBufferBViews);
    // Prior to LDS store, we need re-arrange register buffer to maxmize LDS
    // vectorization Hence, creating the view w.r.t global that correspond to
    // such re-arranged register buffer
    FailureOr<RegsAsMatrixSubTiles> maybeBLdsStoreViews =
        getPackedRegsAsTileViews(
            b, loc, op.getB(), "n", bidGridOrder, bidGridLengths, blockSize,
            kPerBlock, nPerBlock, bCopyKPerThread, copyNPerThread, kpack,
            isKContiguousDimB, doSwapThreadIterSubDimsForN);
    if (failed(maybeBLdsStoreViews)) {
      return failure();
    }
    ArrayAttr storeBufferBViews =
        invertTransforms(b, loc, maybeBLdsStoreViews->threadSubTile);
    Value viewStoreBufferB = transform(b, storeBufferB, storeBufferBViews);
    // Obtain Accelerator-related attributes.
    int64_t mPerWave = tuningParams.getMPerWave();
    int64_t nPerWave = tuningParams.getNPerWave();

    auto accelEmitterPtr = accel::AccelEmitter::select(
        op.getFeatures(), elementTypeA, elementTypeB, arch, tuningParams);

    if (!accelEmitterPtr)
      return op.emitOpError("Unable to emit accelerator code.");

    // Extract relevant accelerator parameters
    rock::accel::AccelEmitterParams params = accelEmitterPtr->getParams();
    int64_t nResultVectors = params.nResultVectors;
    int64_t mRepeats = params.mRepeats;
    int64_t nRepeats = params.nRepeats;
    int64_t kBasePerThread = params.kBasePerThread;
    Type argTypeA = params.argTypeA;
    Type argTypeB = params.argTypeB;
    VectorType accVectorType = params.accVectorType;
    int64_t numOutputVectorElements = params.numOutputVectorElements();
    bool useIndexDiffs = true;

    LLVM_DEBUG(llvm::dbgs() << "M: " << M << "\n"
                            << "N: " << N << "\n"
                            << "K: " << K << "\n"
                            << "G: " << G << "\n"
                            << "mPerBlock: " << mPerBlock << "\n"
                            << "nPerBlock: " << nPerBlock << "\n"
                            << "kPerBlock: " << kPerBlock << "\n"
                            << "kpack: " << kpack << "\n"
                            << "mBlocks = M / mPerBlock: " << mBlocks << "\n"
                            << "nBlocks = N / nPerBlock: " << nBlocks << "\n"
                            << "mPerWave: " << mPerWave << "\n"
                            << "nPerWave: " << nPerWave << "\n"
                            << "aVectorLen: " << aVectorLen << "\n"
                            << "bVectorLen: " << bVectorLen << "\n"
                            << "aVectorDim: " << aVectorDim << "\n"
                            << "bVectorDim: " << bVectorDim << "\n");

    // Alocate LDS and create subviews.

    // Compute required LDS sizes.
    int64_t ldsBlockASize =
        kpacksPerBlock * mPerBlock * kpack * getByteWidth(elementTypeA);
    int64_t ldsBlockBSize =
        kpacksPerBlock * nPerBlock * kpack * getByteWidth(elementTypeB);
    LLVM_DEBUG(llvm::dbgs() << "LDS block sizes (bytes): " << ldsBlockASize
                            << " " << ldsBlockBSize << "\n");
    if (failed(checkLDSSize(op, ldsBlockASize, ldsBlockBSize)))
      return op.emitOpError("requires too much LDS");

    // Allocate LDS.
    auto workgroupMemoryAddressSpace = b.getAttr<gpu::AddressSpaceAttr>(
        gpu::GPUDialect::getWorkgroupAddressSpace());
    auto ldsMemRefAType =
        MemRefType::get({ldsBlockASize}, b.getI8Type(), AffineMap{},
                        workgroupMemoryAddressSpace);
    auto ldsByteBufferA = b.create<GpuAllocOp>(loc, ldsMemRefAType);
    auto ldsMemRefBType =
        MemRefType::get({ldsBlockBSize}, b.getI8Type(), AffineMap{},
                        workgroupMemoryAddressSpace);
    auto ldsByteBufferB = b.create<GpuAllocOp>(loc, ldsMemRefBType);

    Type ldsReadTypeA = vectorTypeOrSelf(elementTypeA, kpack);
    FailureOr<Value> maybeWrappedLdsA = wrapLDSBufferForStore(
        b, loc, ldsByteBufferA, ldsReadTypeA, kpacksPerBlock, "m", mPerBlock,
        aCopyKPerThread, copyMPerThread, rotateMWithK);
    if (failed(maybeWrappedLdsA))
      return maybeWrappedLdsA;
    // This is KxD view of the flat LDS buffer
    Value wrappedLdsA = std::move(*maybeWrappedLdsA);
    // This will produce a (tid, iter) --> flat LDS view
    wrappedLdsA = transform(b, wrappedLdsA, maybeALdsStoreViews->blockSubTile);

    Type ldsReadTypeB = vectorTypeOrSelf(elementTypeB, kpack);
    FailureOr<Value> maybeWrappedLdsB = wrapLDSBufferForStore(
        b, loc, ldsByteBufferB, ldsReadTypeB, kpacksPerBlock, "n", nPerBlock,
        bCopyKPerThread, copyNPerThread, rotateNWithK);
    if (failed(maybeWrappedLdsB))
      return maybeWrappedLdsB;
    // This is KxD view of the flat LDS buffer
    Value wrappedLdsB = std::move(*maybeWrappedLdsB);
    // This will produce a (tid, iter) --> flat LDS view
    wrappedLdsB = transform(b, wrappedLdsB, maybeBLdsStoreViews->blockSubTile);

    Value ldsViewForGemmA = viewBufferAs(b, ldsByteBufferA, ldsReadTypeA);
    Value ldsViewForGemmB = viewBufferAs(b, ldsByteBufferB, ldsReadTypeB);
    int64_t nOutputVectors = nResultVectors * mRepeats * nRepeats;

    // Logic to setup buffers for blockwise_gemm_accel.
    auto arrayA =
        gpuAlloc(b, loc, kBasePerThread, argTypeA, AddressSpace::Private);
    auto arrayB =
        gpuAlloc(b, loc, kBasePerThread, argTypeB, AddressSpace::Private);
    auto regCAllocOp =
        gpuAlloc(b, loc, nOutputVectors, accVectorType, AddressSpace::Private);

    Value zeroConstantCOp = createZeroConstantOp(b, loc, accVectorType);
    b.create<FillOp>(loc, regCAllocOp, zeroConstantCOp);

    // Emit loop.
    Value nIterations = b.create<ConstantIndexOp>(loc, K / kPerBlock);
    Value step = b.create<ConstantIndexOp>(loc, 1);
    BlockwiseGemmAccelOp blockwiseGemmAccelOp;

    auto loopOp = b.create<scf::ForOp>(loc, zeroConstantOp, nIterations, step);
    loopOp->setAttr(PipelineAttr::getMnemonic(),
                    rock::PipelineAttr::get(b.getContext(), 2));
    {
      PatternRewriter::InsertionGuard guard(b);
      b.setInsertionPointToStart(loopOp.getBody());

      Value iv = loopOp.getInductionVar();
      auto stage0 = b.create<StageOp>(loc, "GlobalRead");
      {
        PatternRewriter::InsertionGuard guard(b);
        b.setInsertionPointToStart(&stage0.getRegion().emplaceBlock());
        b.create<ThreadwiseReadIntoOp>(
            loc, wrappedA, loadBufferA, /*extraViews=*/b.getArrayAttr({}),
            /*extraIndices=*/
            ValueRange{/*kIter=*/iv, gridCoords.g_block, gridCoords.m_block,
                       gridCoords.n_block, tid},
            true, true);
        b.create<ThreadwiseReadIntoOp>(
            loc, wrappedB, loadBufferB, /*extraViews=*/b.getArrayAttr({}),
            /*extraIndices=*/
            ValueRange{/*kIter=*/iv, gridCoords.g_block, gridCoords.m_block,
                       gridCoords.n_block, tid},
            true, true);
        b.create<ThreadwiseCopyOp>(loc, viewLoadBufferA, ValueRange{},
                                   viewStoreBufferA, ValueRange{}, false,
                                   false);
        b.create<ThreadwiseCopyOp>(loc, viewLoadBufferB, ValueRange{},
                                   viewStoreBufferB, ValueRange{}, false,
                                   false);
        b.create<rock::YieldOp>(loc);
      }

      auto stage1 = b.create<StageOp>(loc, "LDSWrite");
      {
        PatternRewriter::InsertionGuard guard(b);
        b.setInsertionPointToStart(&stage1.getRegion().emplaceBlock());

        // Emit blockwise stores
        b.create<ThreadwiseWriteAllOp>(loc, storeBufferA, wrappedLdsA,
                                       /*extraViews=*/b.getArrayAttr({}),
                                       /*extraIndices=*/ValueRange{tid},
                                       op.getFeatures(), StoreMethod::Set,
                                       /*forceUnroll=*/forceUnroll,
                                       /*useIndexDiffs=*/true);
        b.create<ThreadwiseWriteAllOp>(loc, storeBufferB, wrappedLdsB,
                                       /*extraViews=*/b.getArrayAttr({}),
                                       /*extraIndices=*/ValueRange{tid},
                                       op.getFeatures(), StoreMethod::Set,
                                       /*forceUnroll=*/forceUnroll,
                                       /*useIndexDiffs=*/true);
        b.create<rock::YieldOp>(loc);
      }

      // Emit blockwise GEMM.
      auto stage2 = b.create<StageOp>(loc, "MMA");
      {
        PatternRewriter::InsertionGuard guard(b);
        b.setInsertionPointToStart(&stage2.getRegion().emplaceBlock());
        blockwiseGemmAccelOp = b.create<BlockwiseGemmAccelOp>(
            loc, ldsViewForGemmA, ldsViewForGemmB,
            b.getI32IntegerAttr(copyMPerThread),
            b.getI32IntegerAttr(copyNPerThread),
            (rotateMWithK ? b.getUnitAttr() : nullptr),
            (rotateNWithK ? b.getUnitAttr() : nullptr), arrayA, arrayB,
            regCAllocOp, op.getArchAttr(), op.getFeaturesAttr(),
            op.getBlockSizeAttr(), op.getParamsAttr());
        b.create<rock::YieldOp>(loc);
      }
    }

    // Matrix C write out logic.
    Value convertedC = gpuAlloc(b, loc, numOutputVectorElements, destType,
                                AddressSpace::Private);

    ArrayAttr idToMatrixCMaps =
        accelEmitterPtr
            ->computeOutputTransforms(b, loc, M, N, blockSize, bidGridLengths,
                                      copyMPerThread, copyNPerThread,
                                      doSwapThreadIterSubDimsForM,
                                      doSwapThreadIterSubDimsForN)
            .gridSubTile;

    accelEmitterPtr->computeOutputConversion(b, loc, regCAllocOp, convertedC,
                                             forceUnroll);

    b.create<ThreadwiseWriteAllOp>(
        loc, convertedC, op.getC(), idToMatrixCMaps,
        /*extraIndices=*/
        ValueRange{gridCoords.g_block, gridCoords.m_block, gridCoords.n_block,
                   tid},
        op.getFeatures(), op.getStoreMethod(), forceUnroll, useIndexDiffs);
    b.eraseOp(op);
    return success();
  }
};

} // end anonymous namespace

void RockGridwiseGemmToBlockwisePass::runOnOperation() {
  MLIRContext *ctx = &getContext();
  ConversionTarget target(*ctx);
  target.addIllegalOp<rock::GridwiseGemmOp, rock::GridwiseGemmAccelOp,
                      GridwiseAttentionAccelOp>();
  target.addLegalDialect<arith::ArithDialect, rock::RockDialect,
                         memref::MemRefDialect, affine::AffineDialect,
                         vector::VectorDialect, linalg::LinalgDialect,
                         scf::SCFDialect, math::MathDialect>();
  target.addLegalOp<gpu::PrintfOp>();

  RewritePatternSet patterns(ctx);
  patterns.add<GridwiseGemmRewritePattern, GridwiseGemmAccelRewritePattern,
               GridwiseAttentionAccelRewritePattern>(ctx);
  if (failed(applyPartialConversion(getOperation(), target,
                                    std::move(patterns)))) {
    signalPassFailure();
  }
}<|MERGE_RESOLUTION|>--- conflicted
+++ resolved
@@ -1097,11 +1097,8 @@
       Value maxRowDiff =
           rewriter.create<arith::SubFOp>(loc, ldMaxRowBuffer, maxRowBufferNew);
       Value maxRowDiffExp = rewriter.create<math::Exp2Op>(loc, maxRowDiff);
-<<<<<<< HEAD
       rewriter.create<InBoundsStoreOp>(loc, maxRowDiffExp, expMaxDiffRowBuffer,
                                        ValueRange{upperCoords[0]});
-=======
->>>>>>> 01cb54db
       Value sumRowBufferNew = maxRowDiffExp;
       sumRowBufferNew =
           rewriter.create<arith::MulFOp>(loc, sumRowBufferNew, ldSumRowBuffer);
@@ -1208,17 +1205,11 @@
       Block::BlockArgListType attentionOutAccBufferCoords =
           loop.getLowerCoords(2);
 
-<<<<<<< HEAD
       Type expMaxDiffRowBufferElemType =
           getElementTypeOrSelf(expMaxDiffRowBuffer.getType());
       Value maxRowDiffExp = rewriter.create<InBoundsLoadOp>(
           loc, expMaxDiffRowBufferElemType, expMaxDiffRowBuffer,
           ValueRange{upperCoords[0]});
-=======
-      Value maxRowDiff =
-          rewriter.create<arith::SubFOp>(loc, ldMaxRowBuffer, maxRowBufferNew);
-      Value maxRowDiffInvExp = rewriter.create<math::Exp2Op>(loc, maxRowDiff);
->>>>>>> 01cb54db
       Value ldAttentionOutAccBuffer = rewriter.create<InBoundsLoadOp>(
           loc, outElemType, attentionOutAccBuffer, attentionOutAccBufferCoords);
       Value scaledldAttentionOutAccBuffer = rewriter.create<arith::MulFOp>(
