//===- LowerRockOps.cpp - MLIR Rock ops lowering passes ---------------===//
//
// Copyright 2020 The MLIR Authors.
//
// Licensed under the Apache License, Version 2.0 (the "License");
// you may not use this file except in compliance with the License.
// You may obtain a copy of the License at
//
//   http://www.apache.org/licenses/LICENSE-2.0
//
// Unless required by applicable law or agreed to in writing, software
// distributed under the License is distributed on an "AS IS" BASIS,
// WITHOUT WARRANTIES OR CONDITIONS OF ANY KIND, either express or implied.
// See the License for the specific language governing permissions and
// limitations under the License.
// =============================================================================
//
// These passes convert the Rock threadwise ops into constructs from the
// rest of MLIR so that they can be lowered to the GPU and LLVM dialects.
//
//===----------------------------------------------------------------------===//

#include "mlir/Dialect/AMDGPU/IR/AMDGPUDialect.h"
#include "mlir/Dialect/Affine/IR/AffineOps.h"
#include "mlir/Dialect/Arith/IR/Arith.h"
#include "mlir/Dialect/GPU/IR/GPUDialect.h"
#include "mlir/Dialect/Rock/IR/Rock.h"
#include "mlir/Dialect/Rock/IR/RockTypes.h"
#include "mlir/Dialect/Rock/IR/TransformMapBuilder.h"
#include "mlir/Dialect/Rock/Passes.h"
#include "mlir/Dialect/Rock/utility/builderUtils.h"
#include "mlir/Dialect/Rock/utility/math.h"
#include "mlir/Dialect/Rock/utility/transformMapUtils.h"

#include "mlir/Dialect/MemRef/IR/MemRef.h"
#include "mlir/Dialect/SCF/IR/SCF.h"
#include "mlir/Dialect/Vector/IR/VectorOps.h"
#include "mlir/Transforms/DialectConversion.h"
#include "mlir/Transforms/Passes.h"

#include "AccelEmitter.h"
#include "llvm/Support/Debug.h"

#include <iterator>
#include <memory>
#include <numeric>

namespace mlir {
namespace rock {
#define GEN_PASS_DEF_ROCKTHREADWISEGEMMLOWERINGPASS
#include "mlir/Dialect/Rock/Passes.h.inc"
} // namespace rock
} // namespace mlir

#define DEBUG_TYPE "rock-threadwise-gemm-lowering"

using namespace mlir;
using namespace mlir::arith;
using namespace mlir::rock;

namespace {
struct RockThreadwiseGemmLoweringPass
    : public rock::impl::RockThreadwiseGemmLoweringPassBase<
          RockThreadwiseGemmLoweringPass> {
  void runOnOperation() override;
};

struct ThreadwiseCopyRewritePattern
    : public OpConversionPattern<ThreadwiseCopyOp> {
  using OpConversionPattern<ThreadwiseCopyOp>::OpConversionPattern;

  LogicalResult matchAndRewrite(ThreadwiseCopyOp op, OpAdaptor adaptor,
                                ConversionPatternRewriter &b) const final;
};

struct ThreadwiseWriteAllRewritePattern
    : public OpConversionPattern<ThreadwiseWriteAllOp> {
  using OpConversionPattern<ThreadwiseWriteAllOp>::OpConversionPattern;

  LogicalResult matchAndRewrite(ThreadwiseWriteAllOp op, OpAdaptor adaptor,
                                ConversionPatternRewriter &b) const final;
};

struct ThreadwiseReadIntoRewritePattern
    : public OpConversionPattern<ThreadwiseReadIntoOp> {
  using OpConversionPattern<ThreadwiseReadIntoOp>::OpConversionPattern;

  LogicalResult matchAndRewrite(ThreadwiseReadIntoOp op, OpAdaptor adaptor,
                                ConversionPatternRewriter &b) const final;
};

//===----------------------------------------------------------------------===//
// ThreadwiseGemm lowering.
//===----------------------------------------------------------------------===//
struct ThreadwiseGemmRewritePattern
    : public OpConversionPattern<ThreadwiseGemmOp> {
  using OpConversionPattern<ThreadwiseGemmOp>::OpConversionPattern;

  LogicalResult matchAndRewrite(ThreadwiseGemmOp op,
                                ThreadwiseGemmOpAdaptor adaptor,
                                ConversionPatternRewriter &b) const override {
    Location loc = op.getLoc();
    Value gemmA = adaptor.getMatrixA();
    Value gemmB = adaptor.getMatrixB();
    Value gemmC = adaptor.getMatrixC();
    auto gemmAType = gemmA.getType().cast<MemRefType>();
    Type dataType = gemmAType.getElementType();

    ArrayRef<int64_t> aShape = gemmAType.getShape();
    int64_t k = aShape[0];
    int64_t m = aShape[1];
    int64_t kPack = aShape[2];
    int64_t n = gemmB.getType().cast<MemRefType>().getShape()[1];
    // Note for future: when we use dot products, we should increase this to
    // the number of elements supported by the relevant dot product.
    int64_t loadKpackLen = 1;
    LLVM_DEBUG(llvm::dbgs() << "Threadwise gemm:\n"
                            << "k = " << k << "\n"
                            << "m = " << m << "\n"
                            << "n = " << n << "\n"
                            << "kPack = " << kPack << "\n"
                            << "loadKpackLen = " << loadKpackLen << "\n");
    if (loadKpackLen > kPack || kPack % loadKpackLen != 0)
      return op->emitOpError("load length " + Twine(loadKpackLen) +
                             " not compatible with kpack of " + Twine(kPack));
    SmallVector<int64_t, 4> dimensions = {k, m, n, kPack};
    SmallVector<int64_t, 4> strides = {1, 1, 1, loadKpackLen};
    auto abType = VectorType::get(loadKpackLen, dataType);

    TopDownTMBuilder aView(b, {"k", "m", "n", "kpack"}, dimensions, loc);
    aView.ignore("n");
    aView.passThrough({"k", "m", "kpack"}, {0, 1, 2}, {"k", "m", "kpack"});
    TransformMapAttr aViewAttr = aView.get();

    TopDownTMBuilder bView(b, {"k", "m", "n", "kpack"}, dimensions, loc);
    bView.ignore("m");
    bView.passThrough({"k", "n", "kpack"}, {0, 1, 2}, {"k", "n", "kpack"});
    TransformMapAttr bViewAttr = bView.get();

    TopDownTMBuilder cView(b, {"k", "m", "n", "kpack"}, dimensions, loc);
    cView.ignore("k");
    cView.ignore("kpack");
    cView.passThrough({"m", "n"}, {0, 1}, {"m", "n"});
    TransformMapAttr cViewAttr = cView.get();

    Value zeroConst = b.createOrFold<arith::ConstantIndexOp>(loc, 0);
    SmallVector<Value, 5> startCoords(4, zeroConst);

    ArrayAttr aTransforms, bTransforms, cTransforms;
    Value bufferA, bufferB, bufferC;
    bool isBigA, isBigB, isBigC;
    std::tie(bufferA, aTransforms, isBigA) = untransform(b, gemmA, {aViewAttr});
    std::tie(bufferB, bTransforms, isBigB) = untransform(b, gemmB, {bViewAttr});
    std::tie(bufferC, cTransforms, isBigC) = untransform(b, gemmC, {cViewAttr});
    if (isBigA || isBigB || isBigC)
      return b.notifyMatchFailure(loc, "we don't have 2 GB of registers");

    auto gemmLoop = b.replaceOpWithNewOp<TransformingForOp>(
        op, ArrayRef<ValueRange>{startCoords, startCoords, startCoords},
        ArrayRef<Attribute>{aTransforms, bTransforms, cTransforms}, dimensions,
        /*strides=*/std::nullopt, /*forceUnroll=*/true,
        /*useIndexDiffs=*/false);

    {
      OpBuilder::InsertionGuard guard(b);
      b.setInsertionPointToStart(gemmLoop.getBody());
      // These are vector::TransferRead ops so they always return a vector
      // result so that FMA doesn't complain
      Value aVal = b.create<vector::TransferReadOp>(
          loc, abType, bufferA, gemmLoop.getLowerCoords(/*domain=*/0),
          /*inBounds=*/ArrayRef<bool>(true));
      Value bVal = b.create<vector::TransferReadOp>(
          loc, abType, bufferB, gemmLoop.getLowerCoords(/*domain=*/1),
          /*inBounds=*/ArrayRef<bool>(true));
      ValueRange cCoords = gemmLoop.getLowerCoords(/*domain=*/2);
      Value cVal = b.create<InBoundsLoadOp>(loc, dataType, bufferC, cCoords);

      Value cVector = b.create<vector::SplatOp>(loc, abType, cVal);
      Value result;
      if (dataType.isa<IntegerType>()) {
        Value mul = b.create<MulIOp>(loc, aVal, bVal);
        result = b.create<AddIOp>(loc, mul, cVector);
        if (abType.getNumElements() != 1)
          return op.emitOpError(
              "Shouldn't've gone down the scalar code path (int)");
        result = b.create<vector::ExtractElementOp>(loc, result, zeroConst);
      } else if (dataType.isa<FloatType>()) {
        result = b.create<vector::FMAOp>(loc, aVal, bVal, cVector);
        if (abType.getNumElements() != 1)
          return op.emitOpError(
              "Shouldn't've gone down the scalar code path (float)");
        result = b.create<vector::ExtractElementOp>(loc, result, zeroConst);
      } else {
        llvm_unreachable("Validation should make this ints or floats only");
      }

      b.create<InBoundsStoreOp>(loc, result, bufferC, cCoords);
    }
    return success();
  }
};

//===----------------------------------------------------------------------===//
// AccelGemm lowering.
//===----------------------------------------------------------------------===//
struct ThreadwiseAccelGemmRewritePattern
    : public OpConversionPattern<ThreadwiseAccelGemmOp> {
  using OpConversionPattern<ThreadwiseAccelGemmOp>::OpConversionPattern;

  // Create a normalized view `[startShape, sizes]`. Then convert this to a
  // "real" view by ignoring some of the indices and letting the rest pass
  // through.
  TransformMapAttr normalizeView(OpBuilder &b, Location loc,
                                 ArrayRef<int64_t> startShape,
                                 ArrayRef<StringRef> names,
                                 ArrayRef<int64_t> sizes, bool ignoreStartShape,
                                 DenseSet<StringRef> ignoreNames) const {
    // Create the full view [startShape, sizes]
    SmallVector<int64_t> normalizedShape(startShape);
    llvm::append_range(normalizedShape, sizes);

    // Create names for the start shape
    SmallVector<SmallString<8>> normalizedNames;
    SmallVector<StringRef> normalizedNamesRef;
    for (size_t i = 0; i < startShape.size(); i++) {
      SmallString<8> normName(Twine("extra_" + Twine(i)).str());
      normalizedNames.push_back(normName);
      normalizedNamesRef.push_back(normalizedNames.back());
      // If we are ignoring the start names, add them into the ignoreNames
      // set
      if (ignoreStartShape)
        ignoreNames.insert(normalizedNames.back());
    }

    // Add the other names in
    llvm::append_range(normalizedNamesRef, names);

    unsigned pos = 0;
    unsigned newPos = 0;
    TopDownTMBuilder td(b, normalizedNamesRef, normalizedShape, loc);
    // Convert the normalizedView to a real view by ignoring
    // the names contained in `ignoreNames` and letting the rest pass through
    for (pos = 0; pos < normalizedNamesRef.size(); pos++) {
      if (ignoreNames.contains(normalizedNamesRef[pos])) {
        td.ignore(normalizedNamesRef[pos]);
      } else {
        td.passThrough({newPos++}, {pos});
      }
    }
    return td.get();
  }

  LogicalResult matchAndRewrite(ThreadwiseAccelGemmOp op,
                                ThreadwiseAccelGemmOpAdaptor adaptor,
                                ConversionPatternRewriter &b) const override {
    Location loc = op.getLoc();

    RockAccelTuningParamAttrInterface tuningParams = op.getParams();

    auto dataTypeA =
        adaptor.getMatrixA().getType().cast<MemRefType>().getElementType();
    auto dataTypeB =
        adaptor.getMatrixB().getType().cast<MemRefType>().getElementType();
    if (dataTypeA.isa<VectorType>()) {
      dataTypeA = dataTypeA.cast<VectorType>().getElementType();
    }
    if (dataTypeB.isa<VectorType>()) {
      dataTypeB = dataTypeB.cast<VectorType>().getElementType();
    }

    Value bufferA = adaptor.getMatrixA();
    Value bufferB = adaptor.getMatrixB();
    Value bufferC = adaptor.getMatrixC();

    auto bufferAShape = op.getMatrixA().getType().getShape();
    auto bufferCShape = op.getMatrixC().getType().getShape();

    size_t extraIndicesCSize = op.getExtraIndicesC().size();
    SmallVector<int64_t> extraIndicesCShape;
    for (size_t i = 0; i < extraIndicesCSize; i++) {
      extraIndicesCShape.push_back(bufferCShape[i]);
    }

    auto emitter = rock::accel::AccelEmitter::select(
        op.getFeatures(), dataTypeA, dataTypeB, op.getArch(), tuningParams);

    // Extract relevant accel emitter parameters
    rock::accel::AccelEmitterParams params = emitter->getParams();
    Type argTypeA = params.argTypeA;
    Type argTypeB = params.argTypeB;

    if (!emitter)
      return emitError(loc)
             << "Failed to select any accelerator instruction.\n";

    Value zeroConstantOp = b.createOrFold<ConstantIndexOp>(loc, 0);
    SmallVector<Value, 4> startCoords(4, zeroConstantOp);

    // Sizes of the [i,j,k] axis
    int64_t iLen = *(bufferCShape.end() - 2);
    int64_t jLen = bufferCShape.back();
    int64_t kLen = bufferAShape.back();

    // All the view need to be `[extraIndices, i, j, k]` so that
    // we can iterate within the `transforming_for` later. This means that we
    // want to `ignore` some of the indices, e.g, since A is [i,k] we will
    // ignore index `j` and the `extraIndices`
    TransformMapAttr normalizedViewA =
        normalizeView(b, loc, extraIndicesCShape, {"i", "j", "k"},
                      {iLen, jLen, kLen}, true, {"j"});
    TransformMapAttr normalizedViewB =
        normalizeView(b, loc, extraIndicesCShape, {"i", "j", "k"},
                      {iLen, jLen, kLen}, true, {"i"});
    TransformMapAttr normalizedViewC =
        normalizeView(b, loc, extraIndicesCShape, {"i", "j", "k"},
                      {iLen, jLen, kLen}, false, {"k"});

    auto [rawBufferA, bufferViewA, sourceANeeds64BitIdx] =
        untransform(b, bufferA, normalizedViewA);
    auto [rawBufferB, bufferViewB, sourceBNeeds64BitIdx] =
        untransform(b, bufferB, normalizedViewB);
    auto [rawBufferC, bufferViewC, dstNeeds64BitIdx] =
        untransform(b, bufferC, normalizedViewC);

    assert(!sourceANeeds64BitIdx && "Registers shouldn't need 64-bit indexing");
    assert(!sourceBNeeds64BitIdx && "Registers shouldn't need 64-bit indexing");
    assert(!dstNeeds64BitIdx && "Registers shouldn't need 64-bit indexing");

    // Loop properties
    auto extendedBounds = SmallVector<int64_t>(extraIndicesCSize, 1);
    llvm::append_range(extendedBounds, ArrayRef<int64_t>{iLen, jLen, kLen});
    auto extendedStride = SmallVector<int64_t>(extendedBounds.size(), 1);
    auto extendedStart = llvm::to_vector(op.getExtraIndicesC());
    llvm::append_range(
        extendedStart,
        ArrayRef<Value>{zeroConstantOp, zeroConstantOp, zeroConstantOp});

    // Emit the loop
    auto accelLoop = b.create<TransformingForOp>(
        loc, ArrayRef<ValueRange>{extendedStart, extendedStart, extendedStart},
        ArrayRef<Attribute>{bufferViewA, bufferViewB, bufferViewC},
        /*bounds=*/extendedBounds,
        /*strides=*/extendedStride,
        /*forceUnroll=*/false, /*useIndexDiffs=*/false);
    {
      OpBuilder::InsertionGuard guard(b);
      b.setInsertionPointToStart(accelLoop.getBody());
      auto coordsA = accelLoop.getLowerCoords(/*domain=*/0);
      auto coordsB = accelLoop.getLowerCoords(/*domain=*/1);
      auto coordsC = accelLoop.getLowerCoords(/*domain=*/2);

      Value argA = b.create<memref::LoadOp>(loc, argTypeA, rawBufferA, coordsA);
      Value argB = b.create<memref::LoadOp>(loc, argTypeB, rawBufferB, coordsB);
      emitter->emitThreadwiseLoop(b, loc, argA, argB, rawBufferC, coordsC);
    }
    b.eraseOp(op);
    return success();
  }
};

LogicalResult ThreadwiseCopyRewritePattern::matchAndRewrite(
    ThreadwiseCopyOp op, OpAdaptor adaptor,
    ConversionPatternRewriter &b) const {
  Location loc = op.getLoc();
  auto sourceView = cast<TypedValue<MemRefType>>(adaptor.getSource());
  auto destView = cast<TypedValue<MemRefType>>(adaptor.getDest());
  auto srcViewShape = op.getSource().getType().getShape();
  auto dstViewShape = op.getDest().getType().getShape();

  size_t extraIndicesDestSize = op.getExtraIndicesDest().size();
  size_t extraIndicesSourceSize = op.getExtraIndicesSource().size();
  SmallVector<int64_t> extraIndicesDestShape;
  for (size_t i = 0; i < extraIndicesDestSize; i++) {
    extraIndicesDestShape.push_back(dstViewShape[i]);
  }
  SmallVector<int64_t> extraIndicesSourceShape;
  for (size_t i = 0; i < extraIndicesSourceSize; i++) {
    extraIndicesSourceShape.push_back(srcViewShape[i]);
  }

  auto [rawLoadBuffer, loadBufferView, sourceNeeds64BitIdx] =
      untransform(b, sourceView);
  auto [rawStoreBuffer, storeBufferView, dstNeeds64BitIdx] =
      untransform(b, destView);

  // We need to normalize the maps. I.e., if i0,...,iD-1 are the extra
  // destination indices and j0, ..., jS-1 are the extra source indices, both
  // source and destination views need to be [(i0, ..., iD-1), (j0, ..., jS-1),
  // ..., (other dest/source transform indices)]. It is important that the extra
  // dimensions are propagated top to bottom, otherwise the transformation stack
  // might loose invertibility
  loadBufferView = addPassThroughIndices(
      b, loadBufferView, extraIndicesDestShape, extraIndicesSourceSize);
  storeBufferView =
      addPassThroughIndices(b, storeBufferView, extraIndicesSourceShape, 0);

  assert(!sourceNeeds64BitIdx && "Registers shouldn't need 64-bit indexing");
  assert(!dstNeeds64BitIdx && "Registers shouldn't need 64-bit indexing");
  ArrayRef<int64_t> rawLoadBufferShape =
      rawLoadBuffer.getType().cast<ShapedType>().getShape();
  ArrayRef<int64_t> rawStoreBufferShape =
      rawStoreBuffer.getType().cast<ShapedType>().getShape();
  if (rawLoadBufferShape.size() > extraIndicesSourceSize + 1)
    return op.emitOpError("Raw load buffers have to be flat or multi buffers.");
  if (rawStoreBufferShape.size() > extraIndicesDestSize + 1)
    return op.emitOpError(
        "Raw store buffers have to be flat or multi buffers.");

  Value zero = b.createOrFold<arith::ConstantIndexOp>(loc, 0);
  Type elemType = sourceView.getType().cast<MemRefType>().getElementType();

  // Basic copy loop. Copy element by element from src to dest view. Only
  // consider un-extended start/stride/bounds. We will extend those later to
  // match our normalized structure
  ArrayAttr copyFromView = loadBufferView;
  ArrayAttr copyToView = storeBufferView;
  SmallVector<Value> start(srcViewShape.size() - extraIndicesSourceSize, zero);
  SmallVector<int64_t> strides(srcViewShape.size() - extraIndicesSourceSize, 1);
  SmallVector<int64_t> bounds(srcViewShape.begin() + extraIndicesSourceSize,
                              srcViewShape.end());
  int64_t vecLen = 1;

  // If we can invert the store view, we can easily find out the common
  // vectorization length
  auto storeBufferViewInverted = invertTransforms(b, loc, storeBufferView);
  if (storeBufferViewInverted) {
    auto srcToDstView =
        prependUpperViews(b, storeBufferViewInverted, loadBufferView);
    int64_t maxVlen = 128 / elemType.getIntOrFloatBitWidth();
    auto shape = srcToDstView[0].cast<TransformMapAttr>().getUpperBounds();
    vecLen = getMaxVectorizationForDatatype(
        srcToDstView, /*dim=*/extraIndicesSourceSize + extraIndicesDestSize,
        maxVlen, shape, elemType);
    copyFromView = collapseContiguousMerges(srcToDstView, rawStoreBufferShape);
    copyToView = b.getArrayAttr({});
    start = SmallVector<Value>{zero};
    strides = SmallVector<int64_t>{vecLen};
    bounds = SmallVector<int64_t>{rawStoreBufferShape.back()};
  }

  // Extend start
  SmallVector<Value> extendedStart(op.getExtraIndicesSource());
  extendedStart.insert(extendedStart.end(), op.getExtraIndicesDest().begin(),
                       op.getExtraIndicesDest().end());
  extendedStart.insert(extendedStart.end(), start.begin(), start.end());

  // Extend bounds
  SmallVector<int64_t> extendedBounds(
      extraIndicesSourceSize + extraIndicesDestSize, 1);
  llvm::append_range(extendedBounds, bounds);

  // Extend strides
  SmallVector<int64_t> extendedStrides(
      extraIndicesSourceSize + extraIndicesDestSize, 1);
  llvm::append_range(extendedStrides, strides);

  auto copyLoop = b.create<TransformingForOp>(
      loc, ArrayRef<ValueRange>{extendedStart, extendedStart},
      ArrayRef<Attribute>{copyFromView, copyToView},
      /*bounds=*/extendedBounds,
      /*strides=*/extendedStrides, false,
      /*useIndexDiffs=*/false);
  {
    PatternRewriter::InsertionGuard outerGuard(b);
    b.setInsertionPointToStart(copyLoop.getBody());
    Type loadType = vectorTypeOrSelf(elemType, vecLen);

    // Load coords: get rid of the extra destination indices. The lower source
    // buffer is in the form of [sourceIndices*,extraDestIndices,rawIndex].
    auto loadCoords = SmallVector<Value>(copyLoop.getLowerCoords(0).begin(),
                                         copyLoop.getLowerCoords(0).end() - 1 -
                                             extraIndicesDestSize);
    loadCoords.push_back(copyLoop.getLowerCoords(0).back());

    // Store coords: get rid of the extra source indices. The lower dest buffer
    // is in the form of [extraSourceIndices,destIndices*,rawIndex].
    auto storeCoords = SmallVector<Value>(copyLoop.getLowerCoords(1).begin() +
                                              extraIndicesSourceSize,
                                          copyLoop.getLowerCoords(1).end() - 1);
    storeCoords.push_back(copyLoop.getLowerCoords(1).back());

    auto val =
        b.create<InBoundsLoadOp>(loc, loadType, rawLoadBuffer, loadCoords);
    b.create<InBoundsStoreOp>(loc, val, rawStoreBuffer, storeCoords);
  }
  b.eraseOp(op);
  return success();
}

/// Amend the operation chain (and computed shape) for a read/write to add a
/// length-1 iteration index to 0-dimensional (scalar) buffers.
static void addIterationIndexIfScalar(PatternRewriter &b, Location loc,
                                      ArrayRef<int64_t> &shape,
                                      ArrayAttr &extraViews) {
  if (!shape.empty())
    return;
  TopDownTMBuilder addZero(b, {"zero"}, {1}, loc);
  addZero.ignore("zero");
  TransformMapAttr addZeroAttr = addZero.get();
  shape = addZeroAttr.getUpperBounds().asArrayRef();
  SmallVector<Attribute, 4> views = {addZeroAttr};
  if (extraViews)
    views.append(extraViews.begin(), extraViews.end());
  extraViews = b.getArrayAttr(views);
}

LogicalResult ThreadwiseReadIntoRewritePattern::matchAndRewrite(
    ThreadwiseReadIntoOp op, OpAdaptor adaptor,
    ConversionPatternRewriter &b) const {
  Location loc = op.getLoc();
  auto sourceView = cast<TypedValue<MemRefType>>(adaptor.getSource());
  ArrayAttr extraViews = op.getExtraViews();
  auto dest = cast<TypedValue<MemRefType>>(adaptor.getDest());
  ArrayRef<int64_t> inputShape;
  if (extraViews.empty())
    inputShape = sourceView.getType().getShape();
  else
    inputShape = extraViews[0].cast<TransformMapAttr>().getUpperBounds();
  addIterationIndexIfScalar(b, loc, inputShape, extraViews);

  auto [buffer, transforms, needs64BitIdx] =
      untransform(b, sourceView, extraViews);

  int64_t numValues = dest.getType().getNumElements();
  MemRefType srcBufferType = buffer.getType().cast<MemRefType>();
  MemRefType dstBufferType = dest.getType().cast<MemRefType>();

  bool isSrcVectorBuffer = srcBufferType.getElementType().isa<VectorType>();
  bool isDstVectorBuffer = dstBufferType.getElementType().isa<VectorType>();
  ArrayRef<int64_t> bufferShape = srcBufferType.getShape();
  size_t extraIdxCount = op.getExtraIndices().size();

  // Unless specified it is assumed to be global
  gpu::AddressSpace srcAddrSpace = gpu::AddressSpace::Global;
  if (srcBufferType.getMemorySpace()) {
    srcAddrSpace =
        srcBufferType.getMemorySpace().cast<gpu::AddressSpaceAttr>().getValue();
  }

  // We are vectorizing in the iter dimension, not block ID or thread ID
  auto elementType = sourceView.getType().getElementType();
  Type loadType;
  int64_t vectorSrcLen, vectorDstLen;
  int64_t srcStride;
  VectorType dstVectorType;

  if (isSrcVectorBuffer) {
    loadType = elementType;
    vectorSrcLen = elementType.dyn_cast<VectorType>().getNumElements();
    elementType = elementType.dyn_cast<VectorType>().getElementType();
    srcStride = 1;
  } else {
    vectorSrcLen = getMaxVectorizationForDatatype(
        transforms, /*dim=*/extraIdxCount, numValues, bufferShape, elementType);
    // In the future, this might get merged into the vectorizer.
    // transforms = collapseContiguousMerges(transforms, bufferShape);
    srcStride = vectorSrcLen;
    loadType = vectorTypeOrSelf(elementType, vectorSrcLen);
  }

  if (isDstVectorBuffer) {
    dstVectorType = dstBufferType.getElementType().dyn_cast<VectorType>();
    vectorDstLen = dstVectorType.dyn_cast<VectorType>().getNumElements();
<<<<<<< HEAD
    numValues = (numValues * vectorDstLen);
    if(isSrcVectorBuffer){
=======
    numValues = numValues * vectorDstLen;
    if (isSrcVectorBuffer) {
>>>>>>> d26198c1
      numValues = numValues / vectorSrcLen;
    }
  }

  LLVM_DEBUG(llvm::dbgs() << "Max vectorization for read_into = "
                          << vectorSrcLen << "\n");
  bool forceUnroll = op.getForceUnroll();
  bool useIndexDiffs = op.getUseIndexDiffs();

  // Constant / consistent arguments
  Value zero = b.createOrFold<arith::ConstantIndexOp>(loc, 0);

  SmallVector<Value, 3> readStartCoords =
      llvm::to_vector<3>(op.getExtraIndices());
  readStartCoords.push_back(zero);
  SmallVector<int64_t, 3> bounds(readStartCoords.size() - 1, 1);
  bounds.push_back(numValues);
  SmallVector<int64_t, 3> strides(readStartCoords.size() - 1, 1);
  strides.push_back(srcStride);

  SmallVector<Attribute> transformAttrs;

  auto loadLoop = b.create<TransformingForOp>(
      loc, ArrayRef<ValueRange>{readStartCoords, readStartCoords},
      ArrayRef<Attribute>{transforms, b.getArrayAttr({})}, bounds, strides,
      forceUnroll, useIndexDiffs);
  {
    OpBuilder::InsertionGuard guard(b);
    b.setInsertionPointToStart(loadLoop.getBody());
    if (srcAddrSpace == gpu::AddressSpace::Global) {
      Value loaded = b.create<GlobalLoadOp>(
          loc, loadType, buffer, loadLoop.getValidity(/*domain=*/0),
          loadLoop.getLowerCoords(/*domain=*/0), needs64BitIdx);
      b.create<InBoundsStoreOp>(loc, loaded, dest,
                                loadLoop.getLowerCoords(
                                    /*domain=*/1)[extraIdxCount]);
    } else {
      if (needs64BitIdx)
        return b.notifyMatchFailure(
            loc, "non-global address spaces must have 32-bit pointers");
      TypedValue<IntegerType> valid = loadLoop.getValidity(/*domain=*/0);
      scf::IfOp ifb =
          b.create<scf::IfOp>(loc, loadType, valid, /*withElseRegion=*/true);
      {
        OpBuilder thenb = ifb.getThenBodyBuilder();
        Value loaded;
        if (!isSrcVectorBuffer)
          loaded = thenb.create<InBoundsLoadOp>(
              loc, loadType, buffer, loadLoop.getLowerCoords(/*domain=*/0));
        else
          loaded = thenb.create<memref::LoadOp>(
              loc, loadType, buffer, loadLoop.getLowerCoords(/*domain=*/0));
        thenb.create<scf::YieldOp>(loc, loaded);
      }
      {
        OpBuilder elseb = ifb.getElseBodyBuilder();
        Value zeroVal = createZeroConstantOp(elseb, loc, loadType);
        elseb.create<scf::YieldOp>(loc, zeroVal);
      }

      Value destOffset = loadLoop.getLowerCoords(1)[extraIdxCount];
      if (!isDstVectorBuffer && !isSrcVectorBuffer) {
        b.create<InBoundsStoreOp>(loc, ifb.getResult(0), dest, destOffset);
      } else if (!isDstVectorBuffer && isSrcVectorBuffer) {
        destOffset = b.create<arith::MulIOp>(
            loc, destOffset, b.create<ConstantIndexOp>(loc, vectorSrcLen));
        b.create<InBoundsStoreOp>(loc, ifb.getResult(0), dest, destOffset);
      } else {
        Value idx = loadLoop.getLowerCoords(/*domain=*/1)[extraIdxCount];
        if(!isSrcVectorBuffer){
          Value srcVecLenVal = b.createOrFold<arith::ConstantIndexOp>(loc, vectorSrcLen);
          idx = b.createOrFold<arith::DivUIOp>(loc, idx, srcVecLenVal);
        }
        // Destination is a vector buffer
        Value idx = loadLoop.getLowerCoords(/*domain=*/1)[extraIdxCount];
        // If the source is not a vector buffer, it could still be
        // vectorizable on the load. If that is the case, then
        // the stride would be vectorSrcLen. However, the rest
        // of the code here assumes indexing is done as if the
        // source memref has vector-typed elements. Thus, changing
        // the indexing to be of vector-typed elements.
        if (!isSrcVectorBuffer) {
          Value srcVecLenVal =
              b.createOrFold<arith::ConstantIndexOp>(loc, vectorSrcLen);
          idx = b.createOrFold<arith::DivUIOp>(loc, idx, srcVecLenVal);
        }
        if (vectorSrcLen == vectorDstLen) {
          b.create<memref::StoreOp>(loc, ifb.getResult(0), dest, idx);
<<<<<<< HEAD
        } else if (vectorSrcLen > vectorDstLen) {
          int64_t numStores = vectorSrcLen / vectorDstLen;
          Value value = ifb.getResult(0);

          Value baseDestOffset = b.createOrFold<arith::MulIOp>(
              loc, idx, b.createOrFold<arith::ConstantIndexOp>(loc, numStores));
=======
        } else {
          // When the vector types differ, we need to find the gcd
          // to make it work for the both source and dest.
          int64_t commonVecLen = math_util::gcd(vectorSrcLen, vectorDstLen);
          Type commonVecType = VectorType::get({commonVecLen}, elementType);
          int64_t numStores = vectorSrcLen / commonVecLen;
>>>>>>> d26198c1
          for (int64_t i = 0; i < numStores; ++i) {
            Value loadSliceStart =
                b.createOrFold<arith::ConstantIndexOp>(loc, commonVecLen * i);
            Value value = ifb.getResult(0);
            // Only need to perform slice extraction of vector-typed sources.
            if (vectorSrcLen > 1) {
              value = b.create<ExtractSliceOp>(loc, commonVecType, value,
                                               loadSliceStart);
            }
            // Calculate base element offsets
            Value baseElementOffset = b.createOrFold<arith::MulIOp>(
                loc, idx,
                b.createOrFold<arith::ConstantIndexOp>(loc, vectorSrcLen));
            Value elementOffset = b.createOrFold<arith::AddIOp>(
                loc, baseElementOffset,
                b.createOrFold<arith::ConstantIndexOp>(loc, i * commonVecLen));

            // Base element offset is used to figure out correct dest vector idx
            // and slice idx within the dest vector.
            Value storeVecStart = b.createOrFold<arith::DivUIOp>(
                loc, elementOffset,
                b.createOrFold<arith::ConstantIndexOp>(loc, vectorDstLen));
            Value storeVec = b.create<memref::LoadOp>(
                loc, dstVectorType, dest, ValueRange{storeVecStart});
            Value storeSliceStart = b.createOrFold<arith::RemUIOp>(
                loc, elementOffset,
                b.createOrFold<arith::ConstantIndexOp>(loc, vectorDstLen));
            Value newStoreVec = b.create<InsertSliceOp>(
                loc, dstVectorType, value, storeVec, storeSliceStart);
            b.create<memref::StoreOp>(loc, newStoreVec, dest,
                                      ValueRange{storeVecStart});
          }
<<<<<<< HEAD
        } else { // srcVecLen < dstVecLen
          // Here we are gathering loaded values into vectors for passing into
          // MFMAs.
          Value value = ifb.getResult(0);
          Value destValsPerKpack = b.createOrFold<arith::ConstantIndexOp>(
              loc, vectorDstLen / vectorSrcLen);
          Value destOffset =
              b.createOrFold<arith::DivUIOp>(loc, idx, destValsPerKpack);
          Value destVecPart =
              b.createOrFold<arith::RemUIOp>(loc, idx, destValsPerKpack);
          Value destSlicePos = b.createOrFold<arith::MulIOp>(
              loc, destVecPart,
              b.createOrFold<arith::ConstantIndexOp>(loc, vectorSrcLen));
          Value destVec = b.create<memref::LoadOp>(loc, dstVectorType, dest,
                                                   ValueRange{destOffset});
          Value newDestVec = b.create<InsertSliceOp>(loc, dstVectorType, value,
                                                     destVec, destSlicePos);
          b.create<memref::StoreOp>(loc, newDestVec, dest,
                                    ValueRange{destOffset});
=======
>>>>>>> d26198c1
        }
      }
    }
  }
  b.eraseOp(op);
  return success();
}

LogicalResult ThreadwiseWriteAllRewritePattern::matchAndRewrite(
    ThreadwiseWriteAllOp op, OpAdaptor adaptor,
    ConversionPatternRewriter &b) const {
  Location loc = op.getLoc();

  auto source = cast<TypedValue<MemRefType>>(adaptor.getSource());
  auto destView = cast<TypedValue<MemRefType>>(adaptor.getDest());

  ArrayAttr extraViews = op.getExtraViews();
  ArrayRef<int64_t> outputShape;
  if (extraViews.empty())
    outputShape = destView.getType().getShape();
  else
    outputShape = extraViews[0].cast<TransformMapAttr>().getUpperBounds();
  addIterationIndexIfScalar(b, loc, outputShape, extraViews);

  auto [buffer, transforms, needs64BitIdx] =
      untransform(b, destView, extraViews);

  MemRefType dstBufferType = buffer.getType().cast<MemRefType>();
  ArrayRef<int64_t> bufferShape = dstBufferType.getShape();
  size_t extraIdxCount = op.getExtraIndices().size();

  // Unless specified it is assumed to be global
  gpu::AddressSpace dstAddrSpace = gpu::AddressSpace::Global;
  if (dstBufferType.getMemorySpace()) {
    dstAddrSpace =
        dstBufferType.getMemorySpace().cast<gpu::AddressSpaceAttr>().getValue();
  }
  int64_t iterLen = outputShape[extraIdxCount];
  auto destElemType = buffer.getType().cast<MemRefType>().getElementType();
  // We are vectorizing in the iter dimension, not block ID or thread ID
  int64_t maxVecLen = iterLen;
  Type elementType = destElemType;
  int64_t implicitStride = 1;
  // If the dest is already being viewed as vector-typed, there's no good
  // mechanism to, for example, store a vector<8xf32> as two consecutive
  // vector<4xf32>s, and there's unlikely to be any performance benefit from
  // doing so. Therefore, don't bother.
  if (auto elemVecType = destElemType.dyn_cast<VectorType>()) {
    implicitStride = elemVecType.getNumElements();
    maxVecLen = elemVecType.getNumElements();
    elementType = elemVecType.getElementType();
  }
  int64_t vectorLen = getMaxVectorizationForDatatype(
      transforms, /*dim=*/extraIdxCount, maxVecLen, bufferShape, elementType,
      implicitStride);
  LLVM_DEBUG(llvm::dbgs() << "Max vectorization for write_all = " << vectorLen
                          << "\n");

  bool forceUnroll = op.getForceUnroll();
  bool useIndexDiffs = op.getUseIndexDiffs();

  transforms = collapseContiguousMerges(transforms, bufferShape);

  // Constant / consistent arguments
  Value zero = b.createOrFold<arith::ConstantIndexOp>(loc, 0);

  SmallVector<Value, 3> writeStartCoords =
      llvm::to_vector<3>(op.getExtraIndices());
  writeStartCoords.push_back(zero);
  SmallVector<int64_t, 3> bounds(writeStartCoords.size() - 1, 1);
  bounds.push_back(iterLen);
  SmallVector<int64_t, 3> strides(writeStartCoords.size() - 1, 1);
  strides.push_back(vectorLen);

  auto outLoop = b.create<TransformingForOp>(
      loc, ArrayRef<ValueRange>{writeStartCoords, writeStartCoords},
      ArrayRef<Attribute>{b.getArrayAttr({}), transforms}, bounds, strides,
      forceUnroll, useIndexDiffs);
  {
    OpBuilder::InsertionGuard guard(b);
    b.setInsertionPointToStart(outLoop.getBody());
    if (dstAddrSpace == gpu::AddressSpace::Global) {
      b.create<GlobalStoreOp>(loc, source, buffer, b.getIndexAttr(vectorLen),
                              op.getFeaturesAttr(), op.getStoreMethodAttr(),
                              outLoop.getLowerCoords(
                                  /*domain=*/0)[extraIdxCount],
                              outLoop.getValidity(/*domain=*/1),
                              outLoop.getLowerCoords(/*domain=*/1),
                              needs64BitIdx ? b.getUnitAttr() : nullptr,
                              /*canStoreOffEnd=*/nullptr,
                              /*nontemporal=*/b.getBoolAttr(false));
    } else {
      if (needs64BitIdx)
        return b.notifyMatchFailure(
            loc, "non-global address spaces must have 32-bit pointers");
      Type loadType = vectorTypeOrSelf(elementType, vectorLen);
      TypedValue<IntegerType> valid = outLoop.getValidity(/*domain=*/0);
      scf::IfOp ifb = b.create<scf::IfOp>(loc, valid, /*withElseRegion=*/false);
      {
        OpBuilder thenb = ifb.getThenBodyBuilder();
        Value loaded =
            thenb.create<InBoundsLoadOp>(loc, loadType, source,
                                         outLoop.getLowerCoords(
                                             /*domain=*/0)[extraIdxCount]);
        if (!destElemType.isa<VectorType>()) {
          thenb.create<InBoundsStoreOp>(loc, loaded, buffer,
                                        outLoop.getLowerCoords(/*domain=*/1));
        } else {
          thenb.create<memref::StoreOp>(loc, loaded, buffer,
                                        outLoop.getLowerCoords(/*domain=*/1));
        }
      }
    }
  }
  b.eraseOp(op);
  return success();
}

void RockThreadwiseGemmLoweringPass::runOnOperation() {
  func::FuncOp op = getOperation();
  MLIRContext *ctx = &getContext();
  {
    ConversionTarget writeAllTarget(*ctx);
    writeAllTarget.addIllegalOp<ThreadwiseReadIntoOp, ThreadwiseWriteAllOp,
                                ThreadwiseCopyOp>();
    writeAllTarget.addLegalDialect<
        arith::ArithDialect, rock::RockDialect, memref::MemRefDialect,
        scf::SCFDialect, vector::VectorDialect, affine::AffineDialect>();
    writeAllTarget.addLegalOp<gpu::PrintfOp>();
    RewritePatternSet writeAllPatterns(ctx);
    writeAllPatterns
        .add<ThreadwiseReadIntoRewritePattern, ThreadwiseWriteAllRewritePattern,
             ThreadwiseCopyRewritePattern>(ctx);
    if (failed(applyPartialConversion(getOperation(), writeAllTarget,
                                      std::move(writeAllPatterns))))
      signalPassFailure();
  }

  ConversionTarget target(*ctx);
  target.addIllegalOp<rock::ThreadwiseGemmOp, rock::ThreadwiseAccelGemmOp>();
  target.addLegalDialect<amdgpu::AMDGPUDialect, arith::ArithDialect,
                         rock::RockDialect, affine::AffineDialect,
                         memref::MemRefDialect, vector::VectorDialect>();
  target.addLegalOp<gpu::PrintfOp>();

  RewritePatternSet patterns(ctx);
  patterns.add<ThreadwiseGemmRewritePattern, ThreadwiseAccelGemmRewritePattern>(
      ctx);
  if (failed(applyPartialConversion(op, target, std::move(patterns))))
    return signalPassFailure();
}

} // end anonymous namespace<|MERGE_RESOLUTION|>--- conflicted
+++ resolved
@@ -561,13 +561,8 @@
   if (isDstVectorBuffer) {
     dstVectorType = dstBufferType.getElementType().dyn_cast<VectorType>();
     vectorDstLen = dstVectorType.dyn_cast<VectorType>().getNumElements();
-<<<<<<< HEAD
-    numValues = (numValues * vectorDstLen);
-    if(isSrcVectorBuffer){
-=======
     numValues = numValues * vectorDstLen;
     if (isSrcVectorBuffer) {
->>>>>>> d26198c1
       numValues = numValues / vectorSrcLen;
     }
   }
@@ -636,11 +631,6 @@
             loc, destOffset, b.create<ConstantIndexOp>(loc, vectorSrcLen));
         b.create<InBoundsStoreOp>(loc, ifb.getResult(0), dest, destOffset);
       } else {
-        Value idx = loadLoop.getLowerCoords(/*domain=*/1)[extraIdxCount];
-        if(!isSrcVectorBuffer){
-          Value srcVecLenVal = b.createOrFold<arith::ConstantIndexOp>(loc, vectorSrcLen);
-          idx = b.createOrFold<arith::DivUIOp>(loc, idx, srcVecLenVal);
-        }
         // Destination is a vector buffer
         Value idx = loadLoop.getLowerCoords(/*domain=*/1)[extraIdxCount];
         // If the source is not a vector buffer, it could still be
@@ -656,21 +646,12 @@
         }
         if (vectorSrcLen == vectorDstLen) {
           b.create<memref::StoreOp>(loc, ifb.getResult(0), dest, idx);
-<<<<<<< HEAD
-        } else if (vectorSrcLen > vectorDstLen) {
-          int64_t numStores = vectorSrcLen / vectorDstLen;
-          Value value = ifb.getResult(0);
-
-          Value baseDestOffset = b.createOrFold<arith::MulIOp>(
-              loc, idx, b.createOrFold<arith::ConstantIndexOp>(loc, numStores));
-=======
         } else {
           // When the vector types differ, we need to find the gcd
           // to make it work for the both source and dest.
           int64_t commonVecLen = math_util::gcd(vectorSrcLen, vectorDstLen);
           Type commonVecType = VectorType::get({commonVecLen}, elementType);
           int64_t numStores = vectorSrcLen / commonVecLen;
->>>>>>> d26198c1
           for (int64_t i = 0; i < numStores; ++i) {
             Value loadSliceStart =
                 b.createOrFold<arith::ConstantIndexOp>(loc, commonVecLen * i);
@@ -703,28 +684,6 @@
             b.create<memref::StoreOp>(loc, newStoreVec, dest,
                                       ValueRange{storeVecStart});
           }
-<<<<<<< HEAD
-        } else { // srcVecLen < dstVecLen
-          // Here we are gathering loaded values into vectors for passing into
-          // MFMAs.
-          Value value = ifb.getResult(0);
-          Value destValsPerKpack = b.createOrFold<arith::ConstantIndexOp>(
-              loc, vectorDstLen / vectorSrcLen);
-          Value destOffset =
-              b.createOrFold<arith::DivUIOp>(loc, idx, destValsPerKpack);
-          Value destVecPart =
-              b.createOrFold<arith::RemUIOp>(loc, idx, destValsPerKpack);
-          Value destSlicePos = b.createOrFold<arith::MulIOp>(
-              loc, destVecPart,
-              b.createOrFold<arith::ConstantIndexOp>(loc, vectorSrcLen));
-          Value destVec = b.create<memref::LoadOp>(loc, dstVectorType, dest,
-                                                   ValueRange{destOffset});
-          Value newDestVec = b.create<InsertSliceOp>(loc, dstVectorType, value,
-                                                     destVec, destSlicePos);
-          b.create<memref::StoreOp>(loc, newDestVec, dest,
-                                    ValueRange{destOffset});
-=======
->>>>>>> d26198c1
         }
       }
     }
