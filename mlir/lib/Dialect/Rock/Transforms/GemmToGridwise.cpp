//===- GemmToGridwise.cpp - Rock GEMM implementation ------------===//
//
// Copyright 2022 Advanced Micro Devices.
//
// Licensed under the Apache License, Version 2.0 (the "License");
// you may not use this file except in compliance with the License.
// You may obtain a copy of the License at
//
//   http://www.apache.org/licenses/LICENSE-2.0
//
// Unless required by applicable law or agreed to in writing, software
// distributed under the License is distributed on an "AS IS" BASIS,
// WITHOUT WARRANTIES OR CONDITIONS OF ANY KIND, either express or implied.
// See the License for the specific language governing permissions and
// limitations under the License.
// ============================================================
//
// This pass converts rock.gemm into the appropriate rock.gridwise_gemm
// adding padding and group dimensions if needed.
//
//===-----------------------------------------------------===//
#include "mlir/Dialect/Arithmetic/IR/Arithmetic.h"
#include "mlir/Dialect/Rock/IR/Rock.h"
#include "mlir/Dialect/Rock/IR/TransformMapBuilder.h"
#include "mlir/Dialect/Rock/Passes.h"
#include "mlir/Dialect/Rock/Tuning/GemmContext.h"
#include "mlir/Dialect/Rock/Tuning/GridwiseGemmParams.h"

#include "mlir/IR/BuiltinTypes.h"
#include "mlir/Support/LogicalResult.h"
#include "mlir/Transforms/DialectConversion.h"

#include "llvm/Support/Debug.h"
#include <memory>

namespace mlir {
namespace rock {
#define GEN_PASS_DEF_ROCKGEMMTOGRIDWISEPASS
#include "mlir/Dialect/Rock/Passes.h.inc"
} // namespace rock
} // namespace mlir

#define DEBUG_TYPE "rock-gemm-to-gridwise"

using namespace mlir;
using namespace mlir::rock;

namespace {
class RockGemmToGridwisePass
    : public rock::impl::RockGemmToGridwisePassBase<RockGemmToGridwisePass> {
  void runOnOperation() override;
};

struct GemmRewritePattern : public OpConversionPattern<GemmOp> {
  using OpConversionPattern<GemmOp>::OpConversionPattern;
  LogicalResult matchAndRewrite(GemmOp op, GemmOpAdaptor adaptor,
                                ConversionPatternRewriter &b) const override;
};
} // end namespace

/// Normalize the argument into the form requested.
/// If a group dimension is not present, add one.
/// If doTranspose is true, meaning the user's transpose requests don't match
/// what the underlying gridwise gemm expects, transpose the matrix to match,
/// using firstDim as the name of the first dimension in the new value and
/// secondDim as the name of the second dimesion.
static Value normalizeMatrix(Value matrix, ConversionPatternRewriter &b,
                             Location loc, bool doTranspose, StringRef firstDim,
                             StringRef secondDim) {
  auto matrixType = matrix.getType().cast<MemRefType>();
  bool addGroup = matrixType.getShape().size() != 3;
  if (!addGroup && !doTranspose)
    return matrix;
  SmallVector<StringRef, 3> bottomNames;
  if (!addGroup)
    bottomNames.push_back("gemmG");
  if (doTranspose)
    bottomNames.append({secondDim, firstDim});
  else
    bottomNames.append({firstDim, secondDim});
  BottomUpTMBuilder normalizer(b, bottomNames, matrixType.getShape(), loc);

  if (addGroup)
    normalizer.addDim("gemmG", 0, 1);
  else
    normalizer.passThrough(normalizer.startName(0));

  normalizer.passThrough({firstDim, secondDim}, {1, 2}, {firstDim, secondDim});
  TransformMapAttr normalizeAttr = normalizer.get();
  return b.create<TransformOp>(loc, matrix, normalizeAttr);
}

/// Apply padding to a matrix in its `firstDim` and `secondDim` if applicable.
static Value padMatrix(Value matrix, ConversionPatternRewriter &b, Location loc,
                       StringRef firstDim, int64_t firstDimPad,
                       StringRef secondDim, int64_t secondDimPad) {
  if (firstDimPad == 0 && secondDimPad == 0)
    return matrix;
  ArrayRef<int64_t> shape = matrix.getType().cast<MemRefType>().getShape();
  BottomUpTMBuilder padder(b, {"gemmG", firstDim, secondDim}, shape, loc);
  padder.passThrough("gemmG");
  if (firstDimPad == 0) {
    padder.passThrough(firstDim);
  } else {
    SmallString<8> paddedName;
    (firstDim + Twine("Pad")).toVector(paddedName);
    padder.pad(paddedName, firstDim, 0, firstDimPad);
  }
  if (secondDimPad == 0) {
    padder.passThrough(secondDim);
  } else {
    SmallString<8> paddedName;
    (secondDim + Twine("Pad")).toVector(paddedName);
    padder.pad(paddedName, secondDim, 0, secondDimPad);
  }
  TransformMapAttr padAttr = padder.get();
  return b.create<TransformOp>(loc, matrix, padAttr);
}

/// Split the k dimension of the matrix into k and kpack if kpack is > 1.
/// The matrix must be GxKxD for some `nonKDim` d.
/// TODO: this is only temporarily needed to handle the old xdlops gemm lowering
/// and should be removed after xdlops gemm is converted to the new global load
/// style.
static Value applyKpack(Value matrix, int64_t kpack,
                        ConversionPatternRewriter &b, Location loc,
                        StringRef nonKDim) {
  if (kpack == 1)
    return matrix;
  ArrayRef<int64_t> shape = matrix.getType().cast<MemRefType>().getShape();
  int64_t kLen = shape[1];
  BottomUpTMBuilder addKpack(b, {"gemmG", "gemmK", nonKDim}, shape, loc);
  addKpack.passThrough({"gemmG", nonKDim});
  addKpack.unmerge({"k", "kpack"}, {1, 3}, "gemmK", {kLen / kpack, kpack});
  TransformMapAttr addKpackAttr = addKpack.get();
  return b.create<TransformOp>(loc, matrix, addKpackAttr);
}

/// Copy heuristic vector lengths from gemm to gridwise gemm.
/// TODO: remove this once both xdlops and non-xdlops gemm use the new
/// vectorization scheme
static void maybeSetAttr(StringRef attr, Operation *from, Operation *to) {
  Attribute maybeValue = from->getAttr(attr);
  if (maybeValue)
    to->setAttr(attr, maybeValue);
}

LogicalResult
GemmRewritePattern::matchAndRewrite(GemmOp op, GemmOpAdaptor adaptor,
                                    ConversionPatternRewriter &rw) const {
  Location loc = op->getLoc();

  Attribute params = op.getParams().value_or(nullptr);
  if (!params) {
    return op.emitOpError("cannot lower gemm without tuning parameters");
  }

  Value a = adaptor.getA(), b = adaptor.getB(), c = adaptor.getC();
  // Note: the gridwise ops take K x M and K x N, so A must be transposed if
  // it's in the natural M x K form
  a = normalizeMatrix(a, rw, loc, !op.getATransposed(), "gemmK", "gemmM");
  b = normalizeMatrix(b, rw, loc, op.getBTransposed(), "gemmK", "gemmN");
  c = normalizeMatrix(c, rw, loc, op.getCTransposed(), "gemmM", "gemmN");

  // Note, matrix dimension correctness is handled in the verifier
  ArrayRef<int64_t> aShape = a.getType().cast<MemRefType>().getShape();
  ArrayRef<int64_t> bShape = b.getType().cast<MemRefType>().getShape();
  GemmContext size(/*m=*/aShape[2], /*k=*/aShape[1], /*n=*/bShape[2]);
  GemmContext extraPad =
      requiredPadding(params, size).value_or(GemmContext{0, 0, 0});

  a = padMatrix(a, rw, loc, "gemmK", extraPad.k, "gemmM", extraPad.m);
  b = padMatrix(b, rw, loc, "gemmK", extraPad.k, "gemmN", extraPad.n);
  c = padMatrix(c, rw, loc, "gemmM", extraPad.m, "gemmN", extraPad.n);

  bool isXdlops = bitEnumContainsAll(op.getFeatures(), GemmFeatures::mfma);
  // TODO: temporary code for befor the gridwise gemm is rewritten to not do
  // this
  if (isXdlops) {
    int64_t kpack = params.cast<XdlopsGemmParamsAttr>().getKpack();
    a = applyKpack(a, kpack, rw, loc, "gemmM");
    b = applyKpack(b, kpack, rw, loc, "gemmN");
  }

  IntegerAttr blockSize = op.getBlockSizeAttr();
  if (!blockSize)
    return op.emitOpError("block size must be set at lowering");
  IntegerAttr gridSize = op.getGridSizeAttr();
  if (!gridSize)
    return op.emitOpError("grid size must be set at lowering");
  if (isXdlops) {
    // Onne the attribute copies are gone, make this a replaceOp
    auto gridwise = rw.create<GridwiseGemmV2Op>(
<<<<<<< HEAD
        loc, a, b, c, op.storeMethodAttr(), op.archAttr(), blockSize, gridSize,
        params.cast<XdlopsGemmParamsAttr>());
=======
        loc, a, b, c, op.getStoreMethodAttr(), op.getArchAttr(), blockSize,
        gridSize, params.cast<XdlopsGemmParamsAttr>());
    affixGridwiseGemmAttributes(op, gridwise);
>>>>>>> da8409b0
    rw.eraseOp(op);
  } else {
    auto gridwise = rw.create<GridwiseGemmOp>(
        loc, a, b, c, op.getArchAttr(), blockSize, gridSize,
        params.cast<GeneralGemmParamsAttr>());
    rw.eraseOp(op);
  }
  return success();
}

void RockGemmToGridwisePass::runOnOperation() {
  MLIRContext *ctx = &getContext();
  ConversionTarget target(*ctx);

  target.addIllegalOp<rock::GemmOp>();
  target.addLegalOp<rock::TransformOp, rock::GridwiseGemmOp,
                    rock::GridwiseGemmV2Op>();

  RewritePatternSet patterns(ctx);
  patterns.add<GemmRewritePattern>(ctx);

  if (failed(applyPartialConversion(getOperation(), target,
                                    std::move(patterns)))) {
    signalPassFailure();
  }
}<|MERGE_RESOLUTION|>--- conflicted
+++ resolved
@@ -136,15 +136,6 @@
   return b.create<TransformOp>(loc, matrix, addKpackAttr);
 }
 
-/// Copy heuristic vector lengths from gemm to gridwise gemm.
-/// TODO: remove this once both xdlops and non-xdlops gemm use the new
-/// vectorization scheme
-static void maybeSetAttr(StringRef attr, Operation *from, Operation *to) {
-  Attribute maybeValue = from->getAttr(attr);
-  if (maybeValue)
-    to->setAttr(attr, maybeValue);
-}
-
 LogicalResult
 GemmRewritePattern::matchAndRewrite(GemmOp op, GemmOpAdaptor adaptor,
                                     ConversionPatternRewriter &rw) const {
@@ -190,20 +181,13 @@
     return op.emitOpError("grid size must be set at lowering");
   if (isXdlops) {
     // Onne the attribute copies are gone, make this a replaceOp
-    auto gridwise = rw.create<GridwiseGemmV2Op>(
-<<<<<<< HEAD
-        loc, a, b, c, op.storeMethodAttr(), op.archAttr(), blockSize, gridSize,
-        params.cast<XdlopsGemmParamsAttr>());
-=======
-        loc, a, b, c, op.getStoreMethodAttr(), op.getArchAttr(), blockSize,
-        gridSize, params.cast<XdlopsGemmParamsAttr>());
-    affixGridwiseGemmAttributes(op, gridwise);
->>>>>>> da8409b0
+    rw.create<GridwiseGemmV2Op>(loc, a, b, c, op.getStoreMethodAttr(),
+                                op.getArchAttr(), blockSize, gridSize,
+                                params.cast<XdlopsGemmParamsAttr>());
     rw.eraseOp(op);
   } else {
-    auto gridwise = rw.create<GridwiseGemmOp>(
-        loc, a, b, c, op.getArchAttr(), blockSize, gridSize,
-        params.cast<GeneralGemmParamsAttr>());
+    rw.create<GridwiseGemmOp>(loc, a, b, c, op.getArchAttr(), blockSize,
+                              gridSize, params.cast<GeneralGemmParamsAttr>());
     rw.eraseOp(op);
   }
   return success();
