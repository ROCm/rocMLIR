--- conflicted
+++ resolved
@@ -273,15 +273,12 @@
   if (Value scaleUnpadded = adaptor.getScale()) {
     scale = padMatrix(scaleUnpadded, rw, loc, "gemm1N", gemm0ExtraPad.n,
                       "gemm1M", gemm0ExtraPad.m);
-<<<<<<< HEAD
-=======
   }
 
   Value bias = nullptr;
   if (Value biasUnpadded = adaptor.getBias()) {
     bias = padMatrix(biasUnpadded, rw, loc, "gemm1N", gemm0ExtraPad.n, "gemm1M",
                      gemm0ExtraPad.m);
->>>>>>> a71bfe56
   }
 
   func::FuncOp func = op->getParentOfType<func::FuncOp>();
@@ -296,16 +293,10 @@
     prePadG0NAttr = rw.getIndexAttr(gemm0Size.n);
   }
   rw.replaceOpWithNewOp<GridwiseAttentionAccelOp>(
-<<<<<<< HEAD
-      op, queries, keys, values, scale, out, op.getArchAttr(),
-      op.getFeaturesAttr(), blockSizeAttr, gridSizeAttr, prePadG0MAttr,
-      prePadG0NAttr, params0, params1);
-=======
       op, queries, keys, values, scale, bias, out, op.getArchAttr(),
       op.getFeaturesAttr(), blockSizeAttr, gridSizeAttr,
       /*disableQBypassLDS=*/nullptr, prePadG0MAttr, prePadG0NAttr, params0,
       params1);
->>>>>>> a71bfe56
   return success();
 }
 
