--- conflicted
+++ resolved
@@ -194,22 +194,6 @@
 
   SmallVector<AffineMap, 5> laGenericAMaps;
   SmallVector<Value, 5> newInputs;
-<<<<<<< HEAD
-  for (auto pair : llvm::zip(laGeneric.getInputs(), idxMaps)) {
-    if (Value inp = std::get<0>(pair)) {
-      AffineMap inpIdxMap = std::get<1>(pair);
-      auto outToInMap = inpIdxMap.compose(invertOutIdxMap);
-      Value newInput;
-      if (inp == twout) {
-        newInput = laIn;
-      } else {
-        // 2.1.1. Align tiling of other inputs
-        newInput = applyTransforms(b, gemmGlobalStore, inp, outToInMap);
-      }
-      newInputs.push_back(newInput);
-      laGenericAMaps.push_back(AffineMap::getMultiDimIdentityMap(
-          newInput.getType().template cast<MemRefType>().getRank(), ctx));
-=======
   for (auto inp : laGeneric.inputs()) {
     Value newInput;
     if (traceToThreadwiseWrite(inp)) {
@@ -217,7 +201,6 @@
     } else {
       // 2.1.1. Align tiling of other inputs
       newInput = applyTransforms(b, twWriteOp, inp);
->>>>>>> 2afa89bb
     }
     newInputs.push_back(newInput);
     laGenericAMaps.push_back(AffineMap::getMultiDimIdentityMap(
@@ -242,37 +225,6 @@
   return laOut;
 }
 
-<<<<<<< HEAD
-static LogicalResult findGlobalStore(linalg::GenericOp laGeneric,
-                                     Value &inputLeadingToGlobalStore,
-                                     GlobalStoreOp &gemmStoreOp) {
-  for (auto pair :
-       llvm::zip(laGeneric.getInputs(), laGeneric.getIndexingMapsArray())) {
-    AffineMap inpIdxMap = std::get<1>(pair);
-    Value input = std::get<0>(pair);
-    GlobalStoreOp maybeStore = traceToGlobalStore(input);
-    if (maybeStore) {
-      if (gemmStoreOp) {
-        LLVM_DEBUG(llvm::dbgs()
-                   << "Multiple generic inputs come from writeback\n");
-        return failure();
-      }
-
-      auto laGenericOut = laGeneric.getDpsInitOperand(0);
-      auto laGenericOutIdxMap = laGeneric.getMatchingIndexingMap(laGenericOut);
-      auto invertOutIdxMap = inversePermutation(laGenericOutIdxMap);
-      auto outToInMap = inpIdxMap.compose(invertOutIdxMap);
-      SmallVector<unsigned> permutedDims;
-      // This is not to allow broadcasting but due to canonical linalg
-      // form if the unit dims can carry affine expr to be zero in the
-      // translation, hence there is a following check.
-      if (!outToInMap.isMinorIdentityWithBroadcasting(&permutedDims)) {
-        LLVM_DEBUG(llvm::dbgs() << outToInMap << "\n");
-        LLVM_DEBUG(
-            llvm::dbgs()
-            << "The store is not even a minor identity with broadcasting.\n");
-        return failure();
-=======
 static Value findThreadwiseWrite(linalg::GenericOp laGeneric,
                                  ThreadwiseWriteAllOp &twWriteOp) {
   for (auto input : laGeneric.inputs()) {
@@ -280,7 +232,6 @@
       if (auto twop = traceToThreadwiseWrite(input)) {
         twWriteOp = twop;
         return input;
->>>>>>> 2afa89bb
       }
     }
   }
@@ -296,29 +247,23 @@
 
   // 0. Test compatibility
   // 0.0. Only fully parallel for now
-<<<<<<< HEAD
-  if (!llvm::all_of(laGeneric.getIteratorTypesArray(),
-                    linalg::isParallelIterator))
-    return failure();
-=======
   for (StringRef iterType :
        laGeneric.iterator_types().getAsValueRange<StringAttr>())
     if (iterType != "parallel")
       return laGeneric.emitError("must be fully parallel");
->>>>>>> 2afa89bb
+
+  Value out = *laGeneric.outputs().begin(); // may be another arg
+  // 0.1. Test compatibility,  Only 1 output supported
+  if (laGeneric.outputs().size() > 1)
+    return laGeneric.emitError("only 1 output supported");
 
   Value out = *laGeneric.getOutputs().begin(); // may be another arg
   // 0.1. Test compatibility,  Only 1 output supported
-<<<<<<< HEAD
   if (laGeneric.getOutputs().size() != 1) {
     LLVM_DEBUG(llvm::dbgs()
                << "Currently, multi-output fusion is not supported.\n");
     return failure();
   }
-=======
-  if (laGeneric.outputs().size() > 1)
-    return laGeneric.emitError("only 1 output supported");
->>>>>>> 2afa89bb
 
   // 0.2. Sanity check, skip already fused.
   for (auto inp : laGeneric.getInputs()) {
@@ -335,42 +280,17 @@
       findThreadwiseWrite(laGeneric, gemmStoreOp);
   if (!laGenericInputLeadingToGemmStore)
     return failure();
-<<<<<<< HEAD
-  }
-  auto actualLAGenericOut = laGeneric.getDpsInitOperand(0);
-  auto actualLAGenericOutIdxMap =
-      laGeneric.getMatchingIndexingMap(actualLAGenericOut);
-  auto invertOutIdxMap = inversePermutation(actualLAGenericOutIdxMap);
-  if (laGenericInputLeadingToGlobalStore.getType() !=
-=======
 
   auto actualLAGenericOut = laGeneric.getOutputOperand(0);
   if (laGenericInputLeadingToGemmStore.getType() !=
->>>>>>> 2afa89bb
       actualLAGenericOut->get().getType()) {
     // TODO(sjw): fix for mixed types
     return laGeneric.emitError("input and output types must match");
   }
 
-<<<<<<< HEAD
-  SmallVector<AffineMap> idxMaps = laGeneric.getIndexingMapsArray();
-  for (auto pair : llvm::zip(idxMaps, laGeneric.getInputs())) {
-    AffineMap inpIdxMap = std::get<0>(pair);
-    auto outToInMap = inpIdxMap.compose(invertOutIdxMap);
-    Value inp = std::get<1>(pair);
-    if (inp != laGenericInputLeadingToGlobalStore) {
-      SmallVector<unsigned> permutedDims;
-      if (!outToInMap.isProjectedPermutation(/*allowZeroInResults=*/true)) {
-        LLVM_DEBUG(llvm::dbgs() << outToInMap << "\n");
-        LLVM_DEBUG(llvm::dbgs() << "^ is not a isProjectedPermutation from "
-                                   "output coords to fusion input\n");
-        return failure();
-      }
-=======
   for (auto idxMap : laGeneric.getIndexingMapsArray()) {
     if (!idxMap.isIdentity()) {
       return laGeneric.emitError("indexing_maps must all be identity");
->>>>>>> 2afa89bb
     }
   }
 
