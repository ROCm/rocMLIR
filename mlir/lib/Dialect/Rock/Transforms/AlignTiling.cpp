--- conflicted
+++ resolved
@@ -138,18 +138,12 @@
   src = applyViewsOnDest(b, loc, src, relativeViewsOnStore);
 
   // 2.2. load into registers
-<<<<<<< HEAD
-  b.create<ThreadwiseReadIntoOp>(
-      loc, src, alloc, storeOp.getExtraViews(), /*extraIndices=*/ValueRange{},
-      storeOp.getForceUnroll(), storeOp.getUseIndexDiffs());
-=======
   Value bid = b.createOrFold<rock::WorkgroupIdOp>(loc, b.getIndexType());
   Value tid = b.createOrFold<rock::WorkitemIdOp>(loc, b.getIndexType());
   b.create<ThreadwiseReadIntoOp>(loc, src, alloc, storeOp.getExtraViews(),
                                  /*extraIndices=*/ValueRange{bid, tid},
                                  storeOp.getForceUnroll(),
                                  storeOp.getUseIndexDiffs());
->>>>>>> 85cd228c
   return alloc;
 }
 
