--- conflicted
+++ resolved
@@ -174,20 +174,12 @@
                         std::optional<ArrayRef<int64_t>> bidGridLengths,
                         std::optional<int64_t> blockSize) {
   if (bidGridLengths.has_value()) {
-<<<<<<< HEAD
-    SmallVector<int64_t, 5> startShapes =
-        llvm::to_vector<5>(bidGridLengths.value());
-    startShapes.append({blockSize.value(), numElements});
-    return TopDownTMBuilder(b, {"g_block", "m_block", "n_block", "tid", "item"},
-                            startShapes, loc);
-=======
     auto bidGridLengthsValue = bidGridLengths.value();
     return TopDownTMBuilder(b, {"g_block", "m_block", "n_block", "tid", "item"},
                             {bidGridLengthsValue[0], bidGridLengthsValue[1],
                              bidGridLengthsValue[2], blockSize.value(),
                              numElements},
                             loc);
->>>>>>> 6bbdf3f4
   }
   if (blockSize.has_value()) {
     return TopDownTMBuilder(b, {"tid", "item"},
