--- conflicted
+++ resolved
@@ -169,17 +169,6 @@
   }
 }
 
-<<<<<<< HEAD
-static TopDownTMBuilder createTopSplitTMBuilder(PatternRewriter &b,
-                                                Location loc,
-                                                int64_t numElements,
-                                                std::optional<int64_t> gridSize,
-                                                std::optional<int64_t> blockSize) {
-  if (gridSize.has_value()) {
-    return TopDownTMBuilder(b, {"bid", "tid", "item"},
-                            {gridSize.value(), blockSize.value(), numElements},
-                            loc);
-=======
 static int64_t calculateGridSize(ArrayRef<int64_t> bidGridLengths) {
   int64_t gridSizeVal = 1;
   for (int64_t gLen : bidGridLengths) {
@@ -196,7 +185,6 @@
     int64_t gridSizeVal = calculateGridSize(bidGridLengths.value());
     return TopDownTMBuilder(b, {"bid", "tid", "item"},
                             {gridSizeVal, blockSize.value(), numElements}, loc);
->>>>>>> 8a3ec222
   }
   if (blockSize.has_value()) {
     return TopDownTMBuilder(b, {"tid", "item"},
@@ -205,17 +193,10 @@
   return TopDownTMBuilder(b, {"item"}, {numElements}, loc);
 }
 
-<<<<<<< HEAD
-ArrayAttr MfmaEmitter::computeOutputTransforms(PatternRewriter &b, Location loc,
-                                               int64_t matrixM, int64_t matrixN,
-                                               std::optional<int64_t> blockSize,
-                                               std::optional<int64_t> gridSize) {
-=======
 ArrayAttr MfmaEmitter::computeOutputTransforms(
     PatternRewriter &b, Location loc, int64_t mLen, int64_t nLen,
     std::optional<int64_t> blockSize,
     std::optional<ArrayRef<int64_t>> bidGridLengths) {
->>>>>>> 8a3ec222
 
   // Extract relevant tuning parameters
   int64_t mPerBlock = tuningParams.getMPerBlock();
@@ -251,24 +232,6 @@
   int64_t retNumElements = accVectorType.getNumElements();
   int64_t numElements = retNumElements * mRepeats * nRepeats * nResultVectors;
   TopDownTMBuilder splitMemoryCoords =
-<<<<<<< HEAD
-      createTopSplitTMBuilder(b, loc, numElements, gridSize, blockSize);
-  if (gridSize.has_value()) {
-    splitMemoryCoords.merge(
-        {"g", "m", "n"}, {0, 1, 2}, {"bid"},
-        {gridSize.value() / gStride, gStride / nBlocks, nBlocks});
-  }
-  if (blockSize.has_value()) {
-    int64_t wavesInKernelBlock = blockSize.value() / waveSize;
-    splitMemoryCoords.merge(
-        {"wave", "m_tid", "n_tid"}, {3, 4, 5}, "tid",
-        {wavesInKernelBlock, waveSize / inputSpanLen, inputSpanLen});
-  }
-  splitMemoryCoords.merge(
-      {"i", "j", "vec_group", "vec_item"}, {6, 7, 8, 9}, "item",
-      {numElements / (blocksPerRepeat * rowGroupsPerBlock * rowGroupSize),
-       blocksPerRepeat, rowGroupsPerBlock, rowGroupSize});
-=======
       createTopSplitTMBuilder(b, loc, numElements, bidGridLengths, blockSize);
   {
     unsigned lowIdx = 0;
@@ -290,7 +253,6 @@
         {numElements / (blocksPerRepeat * rowGroupsPerBlock * rowGroupSize),
          blocksPerRepeat, rowGroupsPerBlock, rowGroupSize});
   }
->>>>>>> 8a3ec222
   TransformMapAttr splitMemoryCoordsAttr = splitMemoryCoords.get();
 
   // "blkMajor" and "blkMinor" are placeholder names because we don't know
@@ -309,11 +271,7 @@
         {{"i", {"m_i", "n_i"}}, {"j", {"blkMajor", "blkMinor"}}});
   }
   TopDownTMBottomDimsWrapper rowsAndColsWrap(toRowsAndCols, rowsAndColsIdxs);
-<<<<<<< HEAD
-  if (gridSize.has_value()) {
-=======
   if (bidGridLengths.has_value()) {
->>>>>>> 8a3ec222
     rowsAndColsWrap.passThrough({"g", "m", "n"});
   }
   if (blockSize.has_value()) {
@@ -341,11 +299,7 @@
   TransformMapAttr toRowsAndColsAttr = toRowsAndCols.get();
 
   auto toMatrixC = TopDownTMBuilder::below(toRowsAndCols, toRowsAndColsAttr);
-<<<<<<< HEAD
-  if (gridSize.has_value()) {
-=======
   if (bidGridLengths.has_value()) {
->>>>>>> 8a3ec222
     toMatrixC.passThrough({"gemmG"}, {0}, {"g"});
   }
 
@@ -353,43 +307,6 @@
   // all the waves will compute next to each other and then they will move to
   // the next subtile in the workgroup
   {
-<<<<<<< HEAD
-    SmallVector<StringRef, 5> embedDimNamesM;
-    SmallVector<int64_t, 5> embedDimCoeffsM;
-    if (gridSize.has_value()) {
-      embedDimNamesM.push_back("m");
-      embedDimCoeffsM.push_back(mPerBlock);
-    }
-    if (blockSize.has_value()) {
-      embedDimNamesM.insert(embedDimNamesM.end(), {"wave_m", "m_tid"});
-      embedDimCoeffsM.insert(embedDimCoeffsM.end(), {mPerAccel, rowGroupSize});
-    }
-    embedDimNamesM.insert(embedDimNamesM.end(),
-                          {"m_i", "blk_row", "vec_group", "vec_item"});
-    embedDimCoeffsM.insert(
-        embedDimCoeffsM.end(),
-        {mPerAccel * mWaves, m, inputSpansPerMfmaIn * rowGroupSize, 1});
-    toMatrixC.embed("gemmM", 1, matrixM, embedDimNamesM, embedDimCoeffsM);
-  }
-  {
-    SmallVector<StringRef, 5> embedDimNamesN;
-    SmallVector<int64_t, 5> embedDimCoeffsN;
-    if (gridSize.has_value()) {
-      embedDimNamesN.push_back("n");
-      embedDimCoeffsN.push_back(nPerBlock);
-    }
-    if (blockSize.has_value()) {
-      embedDimNamesN.insert(embedDimNamesN.end(), {"wave_n"});
-      embedDimCoeffsN.insert(embedDimCoeffsN.end(), {nPerAccel});
-    }
-    embedDimNamesN.insert(embedDimNamesN.end(), {"n_i", "blk_col"});
-    embedDimCoeffsN.insert(embedDimCoeffsN.end(), {nPerAccel * nWaves, n});
-    if (blockSize.has_value()) {
-      embedDimNamesN.insert(embedDimNamesN.end(), {"n_tid"});
-      embedDimCoeffsN.insert(embedDimCoeffsN.end(), {1});
-    }
-    toMatrixC.embed("gemmN", 2, matrixN, embedDimNamesN, embedDimCoeffsN);
-=======
     SmallVector<StringRef, 7> embedDimNamesM{
         /*0=*/"m",       /*1=*/"wave_m",    /*2=*/"m_tid",   /*3=*/"m_i",
         /*4=*/"blk_row", /*5=*/"vec_group", /*6=*/"vec_item"};
@@ -422,7 +339,6 @@
       removeEmbedDims(embedDimNamesN, embedDimCoeffsN, {0, 1, 4});
     }
     toMatrixC.embed("gemmN", 2, nLen, embedDimNamesN, embedDimCoeffsN);
->>>>>>> 8a3ec222
   }
   TransformMapAttr toMatrixCAttr = toMatrixC.get();
   ArrayAttr idToMatrixCMaps =
@@ -554,17 +470,10 @@
   b.create<memref::StoreOp>(loc, vectorD, bufferC, regCOffset);
 }
 
-<<<<<<< HEAD
-ArrayAttr WmmaEmitter::computeOutputTransforms(PatternRewriter &b, Location loc,
-                                               int64_t matrixM, int64_t matrixN,
-                                               std::optional<int64_t> blockSize,
-                                               std::optional<int64_t> gridSize) {
-=======
 ArrayAttr WmmaEmitter::computeOutputTransforms(
     PatternRewriter &b, Location loc, int64_t mLen, int64_t nLen,
     std::optional<int64_t> blockSize,
     std::optional<ArrayRef<int64_t>> bidGridLengths) {
->>>>>>> 8a3ec222
 
   // Extract relevant tuning parameters
   int64_t mPerBlock = tuningParams.getMPerBlock();
@@ -595,23 +504,6 @@
 
   int64_t retNumElements = accVectorType.getNumElements();
   TopDownTMBuilder splitMemoryCoords = createTopSplitTMBuilder(
-<<<<<<< HEAD
-      b, loc, mRepeats * nRepeats * retNumElements, gridSize, blockSize);
-  if (gridSize.has_value()) {
-    splitMemoryCoords.merge(
-        {"g", "m", "n"}, {0, 1, 2}, {"bid"},
-        {gridSize.value() / gStride, gStride / nBlocks, nBlocks});
-  }
-  if (blockSize.has_value()) {
-    int64_t wavesInKernelBlock = blockSize.value() / waveSize;
-    splitMemoryCoords.merge({"wave_m", "wave_n", "m_tid", "n_tid"},
-                            {3, 4, 5, 6}, "tid",
-                            {wavesInKernelBlock / nWaves, nWaves,
-                             waveSize / wmmaInsn.inputLen, wmmaInsn.inputLen});
-  }
-  splitMemoryCoords.merge({"rep_i", "rep_j", "item_i"}, {7, 8, 9}, "item",
-                          {mRepeats, nRepeats, retNumElements});
-=======
       b, loc, mRepeats * nRepeats * retNumElements, bidGridLengths, blockSize);
   {
     unsigned lowIdx = 0;
@@ -633,17 +525,12 @@
                             {lowIdx, lowIdx + 1, lowIdx + 2}, "item",
                             {mRepeats, nRepeats, retNumElements});
   }
->>>>>>> 8a3ec222
   TransformMapAttr splitMemoryCoordsAttr = splitMemoryCoords.get();
 
   auto toMatrixC =
       TopDownTMBuilder::below(splitMemoryCoords, splitMemoryCoordsAttr);
 
-<<<<<<< HEAD
-  if (gridSize.has_value()) {
-=======
   if (bidGridLengths.has_value()) {
->>>>>>> 8a3ec222
     toMatrixC.passThrough({"gemmG"}, {0}, {"g"});
   }
 
@@ -657,37 +544,6 @@
   // waves will compute next to each other and then they will move to the next
   // subtile in the workgroup
   {
-<<<<<<< HEAD
-    SmallVector<StringRef, 5> embedDimNamesM;
-    SmallVector<int64_t, 5> embedDimCoeffsM;
-    if (gridSize.has_value()) {
-      embedDimNamesM.push_back("m");
-      embedDimCoeffsM.push_back(mPerBlock);
-    }
-    if (blockSize.has_value()) {
-      embedDimNamesM.insert(embedDimNamesM.end(), {"wave_m", "m_tid"});
-      embedDimCoeffsM.insert(embedDimCoeffsM.end(), {wmmaInsn.inputLen, 1});
-    }
-    embedDimNamesM.insert(embedDimNamesM.end(), {"rep_i", "item_i"});
-    embedDimCoeffsM.insert(embedDimCoeffsM.end(),
-                           {mWaves * wmmaInsn.inputLen, wmmaInsn.outputStride});
-    toMatrixC.embed("gemmM", 1, matrixM, embedDimNamesM, embedDimCoeffsM);
-  }
-  {
-    SmallVector<StringRef, 5> embedDimNamesN;
-    SmallVector<int64_t, 5> embedDimCoeffsN;
-    if (gridSize.has_value()) {
-      embedDimNamesN.push_back("n");
-      embedDimCoeffsN.push_back(nPerBlock);
-    }
-    if (blockSize.has_value()) {
-      embedDimNamesN.insert(embedDimNamesN.end(), {"wave_n", "n_tid"});
-      embedDimCoeffsN.insert(embedDimCoeffsN.end(), {wmmaInsn.inputLen, 1});
-    }
-    embedDimNamesN.insert(embedDimNamesN.end(), {"rep_j"});
-    embedDimCoeffsN.insert(embedDimCoeffsN.end(), {nWaves * wmmaInsn.inputLen});
-    toMatrixC.embed("gemmN", 2, matrixN, embedDimNamesN, embedDimCoeffsN);
-=======
     SmallVector<StringRef, 5> embedDimNamesM{/*0=*/"m", /*1=*/"wave_m",
                                              /*2=*/"m_tid", /*3=*/"rep_i",
                                              /*4=*/"item_i"};
@@ -716,7 +572,6 @@
       removeEmbedDims(embedDimNamesN, embedDimCoeffsN, {0, 1, 2});
     }
     toMatrixC.embed("gemmN", 2, nLen, embedDimNamesN, embedDimCoeffsN);
->>>>>>> 8a3ec222
   }
   TransformMapAttr toMatrixCAttr = toMatrixC.get();
   ArrayAttr idToMatrixCMaps =
