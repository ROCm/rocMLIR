//===- AccelEmitter.cpp - MLIR helper to emit acceleration intrinsics
//---------------===//
//
// Copyright 2020 The MLIR Authors.
//
// Licensed under the Apache License, Version 2.0 (the "License");
// you may not use this file except in compliance with the License.
// You may obtain a copy of the License at
//
//   http://www.apache.org/licenses/LICENSE-2.0
//
// Unless required by applicable law or agreed to in writing, software
// distributed under the License is distributed on an "AS IS" BASIS,
// WITHOUT WARRANTIES OR CONDITIONS OF ANY KIND, either express or implied.
// See the License for the specific language governing permissions and
// limitations under the License.
// =============================================================================
//
// This class tries to abstract away the code-generation details needed to
// generated calls to matrix multiply accelerator intrinsics (wmma, mfma).
//
//
//===----------------------------------------------------------------------===//

#include "AccelEmitter.h"
#include "mlir/Dialect/Arith/IR/Arith.h"
#include "mlir/Dialect/Rock/utility/AmdArchDb.h"
#include "mlir/Dialect/Rock/utility/loweringUtils.h"
#include "mlir/Dialect/Rock/utility/transformMapUtils.h"

using namespace mlir;
using namespace mlir::arith;
using namespace mlir::rock;
using namespace mlir::rock::accel;

// ************************
// Generic helper functions
// ************************

AccelEmitter::AccelEmitter(StringRef arch,
                           RockAccelTuningParamAttrInterface tuningParams,
                           AccelEmitterParams accelEmitterParams)
    : tuningParams(tuningParams), accelEmitterParams(accelEmitterParams),
      waveSize(rock::lookupArchInfo(arch).waveSize) {
  if (failed(validateAcceleratorProperties()))
    llvm_unreachable("Accelerator parameters validation failed");
}

void AccelEmitter::computeOutputConversion(PatternRewriter &b, Location loc,
                                           Value regVectorOrig, Value regDest,
                                           bool forceUnroll) {

  // Extract relevant emitter parameters
  int64_t mRepeats = accelEmitterParams.mRepeats;
  int64_t nRepeats = accelEmitterParams.nRepeats;
  int64_t nResultVectors = accelEmitterParams.nResultVectors;
  VectorType accVectorType = accelEmitterParams.accVectorType;

  Type destType = regDest.getType().dyn_cast<MemRefType>().getElementType();

  int64_t accVectorLen = accVectorType.getNumElements();
  int64_t numElements = accVectorLen * (mRepeats * nRepeats * nResultVectors);
  auto zeroConstantOp = b.create<ConstantIndexOp>(loc, 0);

  BottomUpTMBuilder toRegCScalar(b, {"scalar"}, {numElements}, loc);
  toRegCScalar.embed({"vector"}, {0}, {mRepeats * nRepeats * nResultVectors},
                     "scalar", {accVectorLen});
  TransformMapAttr toRegCScalarAttr = toRegCScalar.get();

  auto convertLoop = b.create<TransformingForOp>(
      loc, ArrayRef<ValueRange>{{zeroConstantOp}, {zeroConstantOp}},
      ArrayRef<Attribute>{b.getArrayAttr({}), b.getArrayAttr(toRegCScalarAttr)},
      /*bounds=*/ArrayRef<int64_t>{mRepeats * nRepeats * nResultVectors},
      /*strides=*/std::nullopt, forceUnroll, /*useIndexDiffs=*/true);
  {
    OpBuilder::InsertionGuard guard(b);
    b.setInsertionPointToStart(convertLoop.getBody());
    Value loaded =
        b.create<memref::LoadOp>(loc, accVectorType, regVectorOrig,
                                 convertLoop.getLowerCoords(/*domain*/ 0));
    Value cast = loaded;
    if (destType != accVectorType.getElementType()) {
      VectorType destVectorType = accVectorType.clone(destType);
      cast = createTypeConversionOp(b, loc, loaded, destVectorType);
    }
    b.create<InBoundsStoreOp>(loc, cast, regDest,
                              convertLoop.getLowerCoords(/*domain*/ 1));
  }
}

// **************************
// Mfma accelerator interface
// **************************

MfmaEmitter::MfmaEmitter(MfmaInsnGroup mfmaGroup, StringRef arch,
                         RockAccelTuningParamAttrInterface tuningParams)
    : AccelEmitter{arch, tuningParams,
                   initAccelEmitterParams(mfmaGroup, tuningParams)},
      mfmaGroup{mfmaGroup} {}

AccelEmitterParams MfmaEmitter::initAccelEmitterParams(
    MfmaInsnGroup mfmaGroup, RockAccelTuningParamAttrInterface tuningParams) {
  AccelEmitterParams params;
  MfmaInsnAttr mfmaAttr = mfmaGroup.getInsnAttr();

  // Extract relevant tuning parameters
  int64_t kpackPerBlock = tuningParams.getKpackPerBlock();
  int64_t mPerWave = tuningParams.getMPerWave();
  int64_t nPerWave = tuningParams.getNPerWave();
  int64_t kPack = tuningParams.getKpack();
  int64_t K = kpackPerBlock * kPack;

  // Accelerator parameters
  params.kBase = mfmaAttr.k_base;
  params.kBasePerThread =
      (mfmaAttr.isKReduction ? K / mfmaAttr.inputSpansPerMfmaIn : K) /
      params.kBase;
  params.mRepeats = mfmaGroup.getMRepeats(mPerWave);
  params.nRepeats = mfmaGroup.getNRepeats(nPerWave);
  params.nResultVectors = mfmaGroup.getImms().size();
  params.mPerAccel = mPerWave / params.mRepeats;
  params.nPerAccel = nPerWave / params.nRepeats;
  params.kpackPerThread =
      (mfmaAttr.isKReduction ? kpackPerBlock / mfmaAttr.inputSpansPerMfmaIn
                             : kpackPerBlock);

  // Accelerator data types
  params.argTypeA = mfmaGroup.getArgTypeA();
  params.argTypeB = mfmaGroup.getArgTypeB();
  params.accVectorType = mfmaGroup.getRetType();

  return params;
}

void MfmaEmitter::emitThreadwiseLoop(OpBuilder &b, Location loc, Value argA,
                                     Value argB, Value bufferC,
                                     Value regCOffset) {
  MfmaInsnAttr mfmaAttr = mfmaGroup.getInsnAttr();
  int64_t mfmaNonKDim = mfmaAttr.mfmaNonKDim;
  auto imms = mfmaGroup.getImms();
  int64_t nResultVectors = imms.size();
  VectorType vectorType = mfmaGroup.getRetType();
  for (int64_t i = 0; i < nResultVectors; ++i) {
    Value offset = b.createOrFold<arith::ConstantIndexOp>(loc, i);
    offset = b.create<AddIOp>(loc, offset, regCOffset);

    auto vectorC = b.create<memref::LoadOp>(loc, vectorType, bufferC, offset);
    auto mfma = b.create<amdgpu::MFMAOp>(
        loc, vectorType, mfmaNonKDim, mfmaNonKDim, mfmaAttr.k,
        mfmaAttr.blocksMfma, argA, argB, vectorC, /*cbsz=*/imms[i].cbsz,
        /*abid=*/imms[i].abid,
        /*blgp=*/imms[i].blgp, /*reducePrecision=*/false, /*negateA=*/false,
        /*negateB=*/false, /*negateC=*/false);
    auto vectorD = mfma.getDestD();

    b.create<memref::StoreOp>(loc, vectorD, bufferC, offset);
  }
}

static void
makeViewsForRowsAndCols(TopDownTMBuilder &viewBuilder, int64_t mPerRepeat,
                        int64_t nPerRepeat,
                        const llvm::StringMap<uint32_t> &rowsAndColsIdxs,
                        int64_t endSizeJ, int64_t blocksInOutRegs) {
  // Here we use the full builder API since we want index and name control
  bool isABroadcast = (nPerRepeat >= mPerRepeat);
  SmallVector<StringRef, 2> rowsFirst = {"blk_row", "blk_col"};
  SmallVector<StringRef, 2> colsFirst = {"blk_col", "blk_row"};
  viewBuilder.merge(
      isABroadcast ? rowsFirst : colsFirst,
      {rowsAndColsIdxs.lookup("blkMajor"), rowsAndColsIdxs.lookup("blkMinor")},
      "j", {endSizeJ / blocksInOutRegs, blocksInOutRegs});
  viewBuilder.passThrough(
      {"vec_group", "vec_item"},
      {rowsAndColsIdxs.lookup("vec_group"), rowsAndColsIdxs.lookup("vec_item")},
      {"vec_group", "vec_item"});
}

RegsAsMatrixSubTiles MfmaEmitter::computeOutputTransforms(
    PatternRewriter &b, Location loc, int64_t mLen, int64_t nLen,
    int64_t blockSize, ArrayRef<int64_t> bidGridLengths, int64_t inMPerThread,
    int64_t inNPerThread, bool doSwapThreadIterSubDimsForM,
    bool doSwapThreadIterSubDimsForN) {

  // Extract relevant tuning parameters
  int64_t mPerBlock = tuningParams.getMPerBlock();
  int64_t nPerBlock = tuningParams.getNPerBlock();
  int64_t mPerWave = tuningParams.getMPerWave();
  int64_t nPerWave = tuningParams.getNPerWave();

  // Extract relevant emitter parameters
  int64_t mRepeats = accelEmitterParams.mRepeats;
  int64_t nRepeats = accelEmitterParams.nRepeats;
  int64_t nResultVectors = accelEmitterParams.nResultVectors;
  VectorType accVectorType = accelEmitterParams.accVectorType;
  int64_t mPerAccel = accelEmitterParams.mPerAccel;
  int64_t nPerAccel = accelEmitterParams.nPerAccel;

  auto mfmaAttr = mfmaGroup.getInsnAttr();
  int64_t mPerRepeat = mPerWave / mRepeats;
  int64_t nPerRepeat = nPerWave / nRepeats;
  int64_t nWaves = nPerBlock / nPerWave;
  int64_t mWaves = mPerBlock / mPerWave;
  int64_t rowGroupSize = mfmaAttr.rowGroupSize;
  int64_t rowGroupsPerBlock = mfmaAttr.rowGroupsPerBlock;
  int64_t inputSpanLen = mfmaAttr.inputSpanLen;
  int64_t m = mfmaAttr.mfmaNonKDim;

  // Note n has the 4x4 => 4x64 behavior that necessitated
  // inputSpansPerMfmaIn
  int64_t n = mfmaAttr.inputSpanLen;
  int64_t inputSpansPerMfmaIn = mfmaAttr.inputSpansPerMfmaIn;
  int64_t blocksInOutRegs = mfmaAttr.blocksInOutRegs;
  int64_t blocksPerRepeat = (mPerRepeat * nPerRepeat) / (m * n);

  int64_t retNumElements = accVectorType.getNumElements();
  int64_t numElements = retNumElements * mRepeats * nRepeats * nResultVectors;
  int64_t wavesInKernelBlock = blockSize / waveSize;

  // Note that `wave_m` and `wave_n` are strided by mPerAccel/nPerAccel, i.e.,
  // all the waves will compute next to each other and then they will move to
  // the next subtile in the workgroup
  SmallVector<StringRef, 7> dimNamesM{/*0=*/"m_block",
                                      /*1=*/"m_i",
                                      /*2=*/"wave_m",
                                      /*3=*/"blk_row",
                                      /*4=*/"vec_group",
                                      /*5=*/"m_tid",
                                      /*6=*/"vec_item"};
  SmallVector<int64_t, 7> orderedDimStridesM{/*0=*/mPerBlock,
                                             /*1=*/mPerAccel * mWaves,
                                             /*2=*/mPerAccel,
                                             /*3=*/m,
                                             /*4=*/inputSpansPerMfmaIn *
                                                 rowGroupSize,
                                             /*5=*/rowGroupSize,
                                             /*6=*/1};
  SmallVector<int64_t, 7> dimSizesM;
  convertDimStridestoSizes(orderedDimStridesM, mLen, dimSizesM);

  SmallVector<StringRef, 5> dimNamesN{/*0=*/"n_block",
                                      /*1=*/"n_i",
                                      /*2=*/"wave_n",
                                      /*3=*/"blk_col",
                                      /*4=*/"n_tid"};
  SmallVector<int64_t, 5> orderedDimStridesN{/*0=*/nPerBlock,
                                             /*1=*/nPerAccel * nWaves,
                                             /*2=*/nPerAccel,
                                             /*3=*/n,
                                             /*4=*/1};
  SmallVector<int64_t, 7> dimSizesN;
  convertDimStridestoSizes(orderedDimStridesN, nLen, dimSizesN);

  RegsAsMatrixSubTiles ret;
  {
    // Create views as gridwise sub-tile of C
    TopDownTMBuilder splitMemoryCoords(
        b, {"g_block", "m_block", "n_block", "tid", "item"},
        {bidGridLengths[0], bidGridLengths[1], bidGridLengths[2], blockSize,
         numElements},
        loc);
    splitMemoryCoords.passThrough({"g_block", "m_block", "n_block"});
    splitMemoryCoords.merge(
        {"wave", "m_tid", "n_tid"}, {3, 4, 5}, "tid",
        {wavesInKernelBlock, waveSize / inputSpanLen, inputSpanLen});
    splitMemoryCoords.merge(
        {"i", "j", "vec_group", "vec_item"}, {6, 7, 8, 9}, "item",
        {numElements / (blocksPerRepeat * rowGroupsPerBlock * rowGroupSize),
         blocksPerRepeat, rowGroupsPerBlock, rowGroupSize});
    TransformMapAttr splitMemoryCoordsAttr = splitMemoryCoords.get();
    auto toRowsAndCols =
        TopDownTMBuilder::below(splitMemoryCoords, splitMemoryCoordsAttr);
    // "blkMajor" and "blkMinor" are placeholder names because we don't know
    // if they'll be column or row until we check for broadcast-ness.
    llvm::StringMap<uint32_t> rowsAndColsIdxs = expandNamesInPlace(
        splitMemoryCoords, {{"wave", {"wave_m", "wave_n"}},
                            {"i", {"m_i", "n_i"}},
                            {"j", {"blkMajor", "blkMinor"}}});
    TopDownTMBottomDimsWrapper rowsAndColsWrap(toRowsAndCols, rowsAndColsIdxs);
    rowsAndColsWrap.passThrough({"g_block", "m_block", "n_block"});
    rowsAndColsWrap.merge({"wave_m", "wave_n"}, "wave",
                          {wavesInKernelBlock / nWaves, nWaves});
    rowsAndColsWrap.passThrough({"m_tid", "n_tid"});
    rowsAndColsWrap.merge(
        {"m_i", "n_i"}, "i",
        {splitMemoryCoords.endSize("i") / nRepeats, nRepeats});
    makeViewsForRowsAndCols(toRowsAndCols, mPerRepeat, nPerRepeat,
                            rowsAndColsIdxs, splitMemoryCoords.endSize("j"),
                            blocksInOutRegs);
    TransformMapAttr toRowsAndColsAttr = toRowsAndCols.get();
    auto toMatrixC = TopDownTMBuilder::below(toRowsAndCols, toRowsAndColsAttr);
    toMatrixC.passThrough({"gemmG"}, {0}, {"g_block"});
    toMatrixC.unmerge("gemmM", 1, dimNamesM, dimSizesM);
    toMatrixC.unmerge("gemmN", 2, dimNamesN, dimSizesN);

    // Before returning the output view, if necessary, swap back the
    // threadid/iter dimensions on both the M/N axis.
    SmallVector<Attribute> transformAttrs{splitMemoryCoordsAttr,
                                          toRowsAndColsAttr};
    mlir::rock::swapThreadIdAndIteration(
        toMatrixC, /*mBlocks=*/bidGridLengths[1], /*nBlocks=*/bidGridLengths[2],
        inMPerThread, inNPerThread, mPerBlock, nPerBlock,
        doSwapThreadIterSubDimsForM, doSwapThreadIterSubDimsForN,
        /*isBlockwise=*/false, transformAttrs);

    ret.gridSubTile = b.getArrayAttr(transformAttrs);
  }

  {
    // Create views as blockwise sub-tile of C
    TopDownTMBuilder splitMemoryCoords(b, {"tid", "item"},
                                       {blockSize, numElements}, loc);
    splitMemoryCoords.merge(
        {"wave", "m_tid", "n_tid"}, {0, 1, 2}, "tid",
        {wavesInKernelBlock, waveSize / inputSpanLen, inputSpanLen});
    splitMemoryCoords.merge(
        {"i", "j", "vec_group", "vec_item"}, {3, 4, 5, 6}, "item",
        {numElements / (blocksPerRepeat * rowGroupsPerBlock * rowGroupSize),
         blocksPerRepeat, rowGroupsPerBlock, rowGroupSize});
    TransformMapAttr splitMemoryCoordsAttr = splitMemoryCoords.get();
    auto toRowsAndCols =
        TopDownTMBuilder::below(splitMemoryCoords, splitMemoryCoordsAttr);
    // "blkMajor" and "blkMinor" are placeholder names because we don't know
    // if they'll be column or row until we check for broadcast-ness.
    llvm::StringMap<uint32_t> rowsAndColsIdxs = expandNamesInPlace(
        splitMemoryCoords, {{"wave", {"wave_m", "wave_n"}},
                            {"i", {"m_i", "n_i"}},
                            {"j", {"blkMajor", "blkMinor"}}});
    TopDownTMBottomDimsWrapper rowsAndColsWrap(toRowsAndCols, rowsAndColsIdxs);
    rowsAndColsWrap.merge({"wave_m", "wave_n"}, "wave",
                          {wavesInKernelBlock / nWaves, nWaves});
    rowsAndColsWrap.passThrough({"m_tid", "n_tid"});
    rowsAndColsWrap.merge(
        {"m_i", "n_i"}, "i",
        {splitMemoryCoords.endSize("i") / nRepeats, nRepeats});
    makeViewsForRowsAndCols(toRowsAndCols, mPerRepeat, nPerRepeat,
                            rowsAndColsIdxs, splitMemoryCoords.endSize("j"),
                            blocksInOutRegs);
    TransformMapAttr toRowsAndColsAttr = toRowsAndCols.get();
    auto toMatrixC = TopDownTMBuilder::below(toRowsAndCols, toRowsAndColsAttr);
    toMatrixC.unmerge("gemmM", 0, ArrayRef<StringRef>{dimNamesM}.slice(1),
                      ArrayRef<int64_t>{dimSizesM}.slice(1));
    toMatrixC.unmerge("gemmN", 1, ArrayRef<StringRef>{dimNamesN}.slice(1),
                      ArrayRef<int64_t>{dimSizesN}.slice(1));

    // Before returning the output view, if necessary, swap back the
    // threadid/iter dimensions on both the M/N axis.
    SmallVector<Attribute> transformAttrs{splitMemoryCoordsAttr,
                                          toRowsAndColsAttr};
    mlir::rock::swapThreadIdAndIteration(
        toMatrixC, /*mBlocks=*/bidGridLengths[1], /*nBlocks=*/bidGridLengths[2],
        inMPerThread, inNPerThread, mPerBlock, nPerBlock,
        doSwapThreadIterSubDimsForM, doSwapThreadIterSubDimsForN,
        /*isBlockwise=*/true, transformAttrs);
    ret.blockSubTile = b.getArrayAttr(transformAttrs);
  }

  {
    // Create views for tid slice of blockwise sub-tile of C
<<<<<<< HEAD
    TopDownTMBuilder splitMemoryCoords(b, {"tid"},
                                       {blockSize}, loc);
=======
    TopDownTMBuilder splitMemoryCoords(b, {"tid"}, {blockSize}, loc);
>>>>>>> c3a50a84
    splitMemoryCoords.merge(
        {"wave", "m_tid", "n_tid"}, {0, 1, 2}, "tid",
        {wavesInKernelBlock, waveSize / inputSpanLen, inputSpanLen});
    TransformMapAttr splitMemoryCoordsAttr = splitMemoryCoords.get();
    auto toRowsAndCols =
        TopDownTMBuilder::below(splitMemoryCoords, splitMemoryCoordsAttr);
    // "blkMajor" and "blkMinor" are placeholder names because we don't know
    // if they'll be column or row until we check for broadcast-ness.
<<<<<<< HEAD
    llvm::StringMap<uint32_t> rowsAndColsIdxs = expandNamesInPlace(
        splitMemoryCoords, {{"wave", {"wave_m", "wave_n"}}});
=======
    llvm::StringMap<uint32_t> rowsAndColsIdxs =
        expandNamesInPlace(splitMemoryCoords, {{"wave", {"wave_m", "wave_n"}}});
>>>>>>> c3a50a84
    TopDownTMBottomDimsWrapper rowsAndColsWrap(toRowsAndCols, rowsAndColsIdxs);
    rowsAndColsWrap.merge({"wave_m", "wave_n"}, "wave",
                          {wavesInKernelBlock / nWaves, nWaves});
    rowsAndColsWrap.passThrough({"m_tid", "n_tid"});
    TransformMapAttr toRowsAndColsAttr = toRowsAndCols.get();
    auto toMatrixC = TopDownTMBuilder::below(toRowsAndCols, toRowsAndColsAttr);
    toMatrixC.unmerge("gemmM", 0, {dimNamesM[2], dimNamesM[5]},
                      {dimSizesM[2], dimSizesM[5]});
    toMatrixC.unmerge("gemmN", 1, {dimNamesN[2], dimNamesN[4]},
                      {dimSizesN[2], dimSizesN[4]});

    // Before returning the output view, if necessary, swap back the
    // threadid/iter dimensions on both the M/N axis.
    SmallVector<Attribute> transformAttrs{splitMemoryCoordsAttr,
                                          toRowsAndColsAttr, toMatrixC.get()};
    ret.blockSubTileTidSlice = b.getArrayAttr(transformAttrs);
  }

  {
    // Create views as threadwise sub-tile of C
    TopDownTMBuilder splitMemoryCoords(b, {"item"}, {numElements}, loc);
    splitMemoryCoords.merge(
        {"i", "j", "vec_group", "vec_item"}, {0, 1, 2, 3}, "item",
        {numElements / (blocksPerRepeat * rowGroupsPerBlock * rowGroupSize),
         blocksPerRepeat, rowGroupsPerBlock, rowGroupSize});
    TransformMapAttr splitMemoryCoordsAttr = splitMemoryCoords.get();
    auto toRowsAndCols =
        TopDownTMBuilder::below(splitMemoryCoords, splitMemoryCoordsAttr);
    // "blkMajor" and "blkMinor" are placeholder names because we don't know
    // if they'll be column or row until we check for broadcast-ness.
    llvm::StringMap<uint32_t> rowsAndColsIdxs = expandNamesInPlace(
        splitMemoryCoords,
        {{"i", {"m_i", "n_i"}}, {"j", {"blkMajor", "blkMinor"}}});
    TopDownTMBottomDimsWrapper rowsAndColsWrap(toRowsAndCols, rowsAndColsIdxs);
    rowsAndColsWrap.merge(
        {"m_i", "n_i"}, "i",
        {splitMemoryCoords.endSize("i") / nRepeats, nRepeats});
    makeViewsForRowsAndCols(toRowsAndCols, mPerRepeat, nPerRepeat,
                            rowsAndColsIdxs, splitMemoryCoords.endSize("j"),
                            blocksInOutRegs);
    TransformMapAttr toRowsAndColsAttr = toRowsAndCols.get();
    auto toMatrixC = TopDownTMBuilder::below(toRowsAndCols, toRowsAndColsAttr);
    toMatrixC.unmerge("gemmM", 0,
                      {dimNamesM[1], dimNamesM[3], dimNamesM[4], dimNamesM[6]},
                      {dimSizesM[1], dimSizesM[3], dimSizesM[4], dimSizesM[6]});
    toMatrixC.unmerge("gemmN", 1, {dimNamesN[1], dimNamesN[3]},
                      {dimSizesN[1], dimSizesN[3]});
    TransformMapAttr toMatrixCAttr = toMatrixC.get();
    ret.threadSubTile = b.getArrayAttr(
        {splitMemoryCoordsAttr, toRowsAndColsAttr, toMatrixCAttr});
  }

  return ret;
}

Value MfmaEmitter::wrapLDSBufferForLoad(OpBuilder &b, Location loc,
                                        Value buffer, int64_t blockSize,
                                        int64_t dInCopyPerThread,
                                        StringRef dName,
                                        bool rotateDWithK) const {

  StringRef thisWaveDim = dName == "m" ? "wave_m" : "wave_n";
  StringRef otherWaveDim = dName == "m" ? "wave_n" : "wave_m";

  // Extract relevant tuning parameters
  int64_t mPerWave = tuningParams.getMPerWave();
  int64_t nPerWave = tuningParams.getNPerWave();
  int64_t kPerBlock = tuningParams.getKpackPerBlock();
  int64_t mPerBlock = tuningParams.getMPerBlock();
  int64_t nPerBlock = tuningParams.getNPerBlock();
  int64_t kPack = tuningParams.getKpack();

  // Extract relevant emitter parameters
  MfmaInsnAttr mfmaAttr = mfmaGroup.getInsnAttr();
  int64_t inputSpanLen = mfmaAttr.inputSpanLen;
  int64_t kpackPerThread = accelEmitterParams.kpackPerThread;
  bool isKReduction = mfmaAttr.isKReduction;

  // Extract relevant derived parameters
  int64_t mWaves = mPerBlock / mPerWave;
  int64_t nWaves = nPerBlock / nPerWave;
  int64_t dWaves = (dName == "m" ? mPerBlock / mPerWave : nPerBlock / nPerWave);
  int64_t dRepeats = (dName == "m" ? accelEmitterParams.mRepeats
                                   : accelEmitterParams.nRepeats);
  int64_t dPerAccel = (dName == "m" ? accelEmitterParams.mPerAccel
                                    : accelEmitterParams.nPerAccel);
  int64_t dPerBlock = (dName == "m" ? mPerBlock : nPerBlock);

  SmallVector<Attribute> transformAttrs;
  if (!isKReduction) {
    TopDownTMBuilder splitTid(b, {"tid", "d_iter", "k_iter"},
                              {blockSize, dPerBlock, kpackPerThread});
    splitTid.merge({"wave_id", "lane_id"}, {0, 1}, "tid",
                   {blockSize / waveSize, waveSize});

    splitTid.passThrough({"d_iter", "k_iter"}, {2, 3}, {"d_iter", "k_iter"});
    TransformMapAttr splitTidAttr = splitTid.get();
    transformAttrs.push_back(splitTidAttr);

    TopDownTMBuilder splitWaveId =
        TopDownTMBuilder::below(splitTid, splitTidAttr);
    splitWaveId.merge({"wave_m", "wave_n"}, {0, 1}, "wave_id",
                      {mWaves, nWaves});
    splitWaveId.passThrough({"lane_id", "d_iter", "k_iter"}, {2, 3, 4},
                            {"lane_id", "d_iter", "k_iter"});
    TransformMapAttr splitWaveIdAttr = splitWaveId.get();
    transformAttrs.push_back(splitWaveIdAttr);

    TopDownTMBuilder toLDSRowCol =
        TopDownTMBuilder::below(splitWaveId, splitWaveIdAttr);

    // d = d_i*dWaves*dPerAccel + wave_d*dPerAccel + lane_id
    toLDSRowCol.unmerge("d", 0, {"d_iter", thisWaveDim, "lane_id"},
                        {dRepeats, dWaves, dPerAccel});

    // k = k_i
    toLDSRowCol.passThrough({"k"}, 1, {"k_iter"});
    toLDSRowCol.ignore(otherWaveDim);

    TransformMapAttr toLDSRowColAttr = toLDSRowCol.get();

    transformAttrs.push_back(toLDSRowColAttr);

    int64_t stride = (kPack == 1 ? dInCopyPerThread : 1);
    auto offset =
        rotateIf(rotateDWithK, toLDSRowCol, toLDSRowColAttr, stride, "d",
                 dPerBlock, 0, "k", kPerBlock, {}, {"k"}, transformAttrs);

    offset.unmerge("source_offset", 0, {"k", "d"}, {kPerBlock, dPerBlock});

    TransformMapAttr offsetAttr = offset.get();
    transformAttrs.push_back(offsetAttr);

  } else {
    TopDownTMBuilder splitTid(b, {"tid", "d_iter", "k_iter"},
                              {blockSize, dPerBlock, kpackPerThread});
    splitTid.merge(
        {"wave_id", "blk_id", "blk_td"}, {0, 1, 2}, "tid",
        {blockSize / waveSize, waveSize / inputSpanLen, inputSpanLen});

    splitTid.passThrough({"d_iter", "k_iter"}, {3, 4}, {"d_iter", "k_iter"});
    TransformMapAttr splitTidAttr = splitTid.get();
    transformAttrs.push_back(splitTidAttr);

    TopDownTMBuilder splitWaveId =
        TopDownTMBuilder::below(splitTid, splitTidAttr);
    splitWaveId.merge({"wave_m", "wave_n"}, {0, 1}, "wave_id",
                      {mWaves, nWaves});
    splitWaveId.passThrough({"blk_id", "blk_td", "d_iter", "k_iter"},
                            {2, 3, 4, 5},
                            {"blk_id", "blk_td", "d_iter", "k_iter"});
    TransformMapAttr splitWaveIdAttr = splitWaveId.get();
    transformAttrs.push_back(splitWaveIdAttr);

    TopDownTMBuilder toLDSRowCol =
        TopDownTMBuilder::below(splitWaveId, splitWaveIdAttr);

    // d = blk_td + d_i * waveOffset
    toLDSRowCol.unmerge("d", 0, {"d_iter", thisWaveDim, "blk_td"},
                        {dRepeats, dWaves, inputSpanLen});
    // k = k_i + kpackPerBlock * blk_id
    toLDSRowCol.unmerge("k", 1, {"blk_id", "k_iter"},
                        {waveSize / inputSpanLen, kpackPerThread});

    toLDSRowCol.ignore(otherWaveDim);

    TransformMapAttr toLDSRowColAttr = toLDSRowCol.get();
    transformAttrs.push_back(toLDSRowColAttr);

    int64_t stride = (kPack == 1 ? dInCopyPerThread : 1);
    auto offset =
        rotateIf(rotateDWithK, toLDSRowCol, toLDSRowColAttr, stride, "d",
                 dPerBlock, 0, "k", kPerBlock, {}, {"k"}, transformAttrs);

    offset.unmerge("source_offset", 0, {"k", "d"}, {kPerBlock, dPerBlock});

    TransformMapAttr offsetAttr = offset.get();
    transformAttrs.push_back(offsetAttr);
  }

  ArrayAttr ldsRead = b.getArrayAttr(transformAttrs);
  return transform(b, buffer, ldsRead);
}

LogicalResult MfmaEmitter::validateAcceleratorProperties() {
  // Extract relevant tuning parameters
  int64_t kPack = tuningParams.getKpack();

  // Extract relevant emitter parameters
  int64_t kBase = accelEmitterParams.kBase;

  if (kPack > 1 && (kPack < kBase || kPack % kBase != 0))
    return failure();

  return success();
}

// **************************
// Wmma accelerator interface
// **************************

WmmaEmitter::WmmaEmitter(WmmaInsn wmmaInsn, StringRef arch,
                         RockAccelTuningParamAttrInterface tuningParams)
    : AccelEmitter{arch, tuningParams,
                   initAccelEmitterParams(wmmaInsn, tuningParams)},
      wmmaInsn(wmmaInsn) {}

AccelEmitterParams WmmaEmitter::initAccelEmitterParams(
    WmmaInsn wmmaInsn, RockAccelTuningParamAttrInterface tuningParams) {
  AccelEmitterParams params;

  // Extract relevant tuning parameters
  int64_t kpackPerBlock = tuningParams.getKpackPerBlock();
  int64_t kPack = tuningParams.getKpack();

  params.mRepeats = wmmaInsn.mRepeats;
  params.nRepeats = wmmaInsn.nRepeats;
  params.nResultVectors = 1;
  params.kpackPerThread = kpackPerBlock;
  params.kBase = wmmaInsn.inputLen;
  params.mPerAccel = wmmaInsn.inputLen;
  params.nPerAccel = wmmaInsn.inputLen;
  params.kBasePerThread = kpackPerBlock * kPack / params.kBase;

  params.argTypeA = wmmaInsn.argTypeA;
  params.argTypeB = wmmaInsn.argTypeB;
  params.accVectorType = wmmaInsn.retType;

  return params;
}

Value WmmaEmitter::wrapLDSBufferForLoad(OpBuilder &b, Location loc,
                                        Value buffer, int64_t blockSize,
                                        int64_t dInCopyPerThread,
                                        StringRef dName,
                                        bool rotateDWithK) const {

  // Extract relevant tuning parameters
  int64_t mPerBlock = tuningParams.getMPerBlock();
  int64_t nPerBlock = tuningParams.getNPerBlock();
  int64_t kPerBlock = tuningParams.getKpackPerBlock();
  int64_t mPerWave = tuningParams.getMPerWave();
  int64_t nPerWave = tuningParams.getNPerWave();
  int64_t kPack = tuningParams.getKpack();

  // Extract relevant emitter parameters
  int64_t inputLen = wmmaInsn.inputLen;
  int64_t kpackPerThread = accelEmitterParams.kpackPerThread;
  int64_t dRepeats = (dName == "m" ? accelEmitterParams.mRepeats
                                   : accelEmitterParams.nRepeats);
  int64_t dPerAccel = (dName == "m" ? accelEmitterParams.mPerAccel
                                    : accelEmitterParams.nPerAccel);

  // Extract relevant derived parameters
  StringRef thisWaveDim = dName == "m" ? "wave_m" : "wave_n";
  StringRef otherWaveDim = dName == "m" ? "wave_n" : "wave_m";
  int64_t dWaves = (dName == "m" ? mPerBlock / mPerWave : nPerBlock / nPerWave);
  int64_t dPerBlock = (dName == "m" ? mPerBlock : nPerBlock);
  int64_t mWaves = mPerBlock / mPerWave;
  int64_t nWaves = nPerBlock / nPerWave;

  SmallVector<Attribute> transformAttrs;

  // Compute source offset as
  // sourceOffset = k_i * MN + (laneId % wmmaInputLen) + waveOffset * mn_i;
  TopDownTMBuilder splitTid(b, {"tid", "d_iter", "k_iter"},
                            {blockSize, dPerBlock, kpackPerThread});
  splitTid.merge({"wave_id", "lane_id"}, {0, 1}, "tid",
                 {blockSize / waveSize, waveSize});

  splitTid.passThrough({"d_iter", "k_iter"}, {2, 3}, {"d_iter", "k_iter"});
  TransformMapAttr splitTidAttr = splitTid.get();
  transformAttrs.push_back(splitTidAttr);

  TopDownTMBuilder splitWaveId =
      TopDownTMBuilder::below(splitTid, splitTidAttr);
  splitWaveId.merge({"wave_m", "wave_n"}, {0, 1}, "wave_id", {mWaves, nWaves});
  splitWaveId.passThrough({"lane_id", "d_iter", "k_iter"}, {2, 3, 4},
                          {"lane_id", "d_iter", "k_iter"});
  TransformMapAttr splitWaveIdAttr = splitWaveId.get();
  transformAttrs.push_back(splitWaveIdAttr);

  TopDownTMBuilder replicateLanes =
      TopDownTMBuilder::below(splitWaveId, splitWaveIdAttr);
  replicateLanes.passThrough({"wave_m", "wave_n", "d_iter", "k_iter"},
                             {0, 1, 4, 5},
                             {"wave_m", "wave_n", "d_iter", "k_iter"});

  replicateLanes.merge({"block_id", "block_td"}, {2, 3}, "lane_id",
                       {waveSize / inputLen, inputLen});
  TransformMapAttr replicateLanesAttr = replicateLanes.get();
  transformAttrs.push_back(replicateLanesAttr);

  TopDownTMBuilder toLDSRowCol =
      TopDownTMBuilder::below(replicateLanes, replicateLanesAttr);
  toLDSRowCol.passThrough({"k"}, {1}, {"k_iter"});
  toLDSRowCol.ignore("block_id");
  toLDSRowCol.ignore(otherWaveDim);
  toLDSRowCol.unmerge("d", 0, {"d_iter", thisWaveDim, "block_td"},
                      {dRepeats, dWaves, dPerAccel});

  TransformMapAttr toLDSRowColAttr = toLDSRowCol.get();
  transformAttrs.push_back(toLDSRowColAttr);

  int64_t stride = (kPack == 1 ? dInCopyPerThread : 1);
  auto offset =
      rotateIf(rotateDWithK, toLDSRowCol, toLDSRowColAttr, stride, "d",
               dPerBlock, 0, "k", kPerBlock, {}, {"k"}, transformAttrs);

  offset.unmerge("source_offset", 0, {"k", "d"}, {kPerBlock, dPerBlock});

  TransformMapAttr offsetAttr = offset.get();
  transformAttrs.push_back(offsetAttr);

  ArrayAttr ldsRead = b.getArrayAttr(transformAttrs);
  return transform(b, buffer, ldsRead);
}

void WmmaEmitter::emitThreadwiseLoop(OpBuilder &b, Location loc, Value argA,
                                     Value argB, Value bufferC,
                                     Value regCOffset) {
  VectorType vectorType = wmmaInsn.retType;
  auto vectorC = b.create<memref::LoadOp>(loc, vectorType, bufferC, regCOffset);

  auto mfma = b.create<amdgpu::WMMAOp>(loc, vectorType, argA, argB, vectorC,
                                       /*subwordOffset=*/0, /*unsignedA=*/false,
                                       /*unsignedB=*/false, /*clamp=*/true);
  auto vectorD = mfma.getDestD();

  b.create<memref::StoreOp>(loc, vectorD, bufferC, regCOffset);
}

RegsAsMatrixSubTiles WmmaEmitter::computeOutputTransforms(
    PatternRewriter &b, Location loc, int64_t mLen, int64_t nLen,
    int64_t blockSize, ArrayRef<int64_t> bidGridLengths, int64_t inMPerThread,
    int64_t inNPerThread, bool doSwapThreadIterSubDimsForM,
    bool doSwapThreadIterSubDimsForN) {

  // Extract relevant tuning parameters
  int64_t mPerBlock = tuningParams.getMPerBlock();
  int64_t nPerBlock = tuningParams.getNPerBlock();
  int64_t mPerWave = tuningParams.getMPerWave();
  int64_t nPerWave = tuningParams.getNPerWave();

  // Extract relevant emitter parameters
  int64_t mRepeats = accelEmitterParams.mRepeats;
  int64_t nRepeats = accelEmitterParams.nRepeats;
  VectorType accVectorType = accelEmitterParams.accVectorType;

  int64_t nWaves = nPerBlock / nPerWave;
  int64_t mWaves = mPerBlock / mPerWave;
  SmallVector<Attribute> transformAttrs;

  // High level code for this loop
  // source: https://gpuopen.com/learn/wmma_on_rdna3/
  //
  // laneIdx = tid % waveSize;
  // for (int item = 0; item < 8; item++){
  //    m_tid = laneIdx / 16;
  //    col = laneIdx % 16;
  //    row = (2*item + m_tid);
  //    c[16 * row+col] = regC[item];
  // }
  //
  //

  int64_t retNumElements = accVectorType.getNumElements();
  int64_t wavesInKernelBlock = blockSize / waveSize;

  // m_tid is liimited to 0 or 1 (or 0,1,2,3 for wave64). Basically every
  // workitem is computing 8 values, which represent a sub-column of a 16x16
  // tile. For workitems 0 to 15 m_tid is 0 and they write to 0,2,4,...,14.  For
  // workitems 16 to 31 m_tid is 1 and they write at positions 1,3,5,..,15 .
  // This is outlined in https://gpuopen.com/learn/wmma_on_rdna3/
  //
  // Note that `wave_m` and `wave_n` are strided by the inputLen, i.e., all the
  // waves will compute next to each other and then they will move to the next
  // subtile in the workgroup
  SmallVector<StringRef, 5> dimNamesM{/*0=*/"m_block",
                                      /*1=*/"rep_i",
                                      /*2=*/"wave_m",
                                      /*3=*/"item_i",
                                      /*4=*/"m_tid"};
  SmallVector<int64_t, 5> orderedDimStridesM{/*0=*/mPerBlock,
                                             /*1=*/mWaves * wmmaInsn.inputLen,
                                             /*2=*/wmmaInsn.inputLen,
                                             /*3=*/wmmaInsn.outputStride,
                                             /*4=*/1};
  SmallVector<int64_t, 7> dimSizesM;
  convertDimStridestoSizes(orderedDimStridesM, mLen, dimSizesM);

  SmallVector<StringRef, 5> dimNamesN{/*0=*/"n_block",
                                      /*1=*/"rep_j",
                                      /*2=*/"wave_n",
                                      /*3=*/"n_tid"};
  SmallVector<int64_t, 5> orderedDimStridesN{/*0=*/nPerBlock,
                                             /*1=*/nWaves * wmmaInsn.inputLen,
                                             /*2=*/wmmaInsn.inputLen,
                                             /*3=*/1};
  SmallVector<int64_t, 7> dimSizesN;
  convertDimStridestoSizes(orderedDimStridesN, nLen, dimSizesN);

  RegsAsMatrixSubTiles ret;
  {
    // Create views as gridwise sub-tile of C
    TopDownTMBuilder splitMemoryCoords(
        b, {"g_block", "m_block", "n_block", "tid", "item"},
        {bidGridLengths[0], bidGridLengths[1], bidGridLengths[2], blockSize,
         mRepeats * nRepeats * retNumElements},
        loc);
    splitMemoryCoords.passThrough({"g_block", "m_block", "n_block"});
    splitMemoryCoords.merge({"wave_m", "wave_n", "m_tid", "n_tid"},
                            {3, 4, 5, 6}, "tid",
                            {wavesInKernelBlock / nWaves, nWaves,
                             waveSize / wmmaInsn.inputLen, wmmaInsn.inputLen});
    splitMemoryCoords.merge({"rep_i", "rep_j", "item_i"}, {7, 8, 9}, "item",
                            {mRepeats, nRepeats, retNumElements});
    TransformMapAttr splitMemoryCoordsAttr = splitMemoryCoords.get();

    auto toMatrixC =
        TopDownTMBuilder::below(splitMemoryCoords, splitMemoryCoordsAttr);
    toMatrixC.passThrough({"gemmG"}, {0}, {"g_block"});
    toMatrixC.unmerge("gemmM", 1, dimNamesM, dimSizesM);
    toMatrixC.unmerge("gemmN", 2, dimNamesN, dimSizesN);
    SmallVector<Attribute> transformAttrs{splitMemoryCoordsAttr};
    mlir::rock::swapThreadIdAndIteration(
        toMatrixC, /*mBlocks=*/bidGridLengths[1], /*nBlocks=*/bidGridLengths[2],
        inMPerThread, inNPerThread, mPerBlock, nPerBlock,
        doSwapThreadIterSubDimsForM, doSwapThreadIterSubDimsForN,
        /**isBlockwise=*/false, transformAttrs);

    ret.gridSubTile = b.getArrayAttr(transformAttrs);
  }

  {
    // Create views as blockwise sub-tile of C
    TopDownTMBuilder splitMemoryCoords(
        b, {"tid", "item"}, {blockSize, mRepeats * nRepeats * retNumElements},
        loc);
    splitMemoryCoords.merge({"wave_m", "wave_n", "m_tid", "n_tid"},
                            {0, 1, 2, 3}, "tid",
                            {wavesInKernelBlock / nWaves, nWaves,
                             waveSize / wmmaInsn.inputLen, wmmaInsn.inputLen});
    splitMemoryCoords.merge({"rep_i", "rep_j", "item_i"}, {4, 5, 6}, "item",
                            {mRepeats, nRepeats, retNumElements});
    TransformMapAttr splitMemoryCoordsAttr = splitMemoryCoords.get();

    auto toMatrixC =
        TopDownTMBuilder::below(splitMemoryCoords, splitMemoryCoordsAttr);
    toMatrixC.unmerge("gemmM", 0, ArrayRef<StringRef>{dimNamesM}.slice(1),
                      ArrayRef<int64_t>{dimSizesM}.slice(1));
    toMatrixC.unmerge("gemmN", 1, ArrayRef<StringRef>{dimNamesN}.slice(1),
                      ArrayRef<int64_t>{dimSizesN}.slice(1));
    SmallVector<Attribute> transformAttrs{splitMemoryCoordsAttr};
    mlir::rock::swapThreadIdAndIteration(
        toMatrixC, /*mBlocks=*/bidGridLengths[1], /*nBlocks=*/bidGridLengths[2],
        inMPerThread, inNPerThread, mPerBlock, nPerBlock,
        doSwapThreadIterSubDimsForM, doSwapThreadIterSubDimsForN,
        /**isBlocwise=*/true, transformAttrs);
    ret.blockSubTile = b.getArrayAttr(transformAttrs);
  }

  {
    // Create views for tid slice of blockwise sub-tile of C
<<<<<<< HEAD
    TopDownTMBuilder splitMemoryCoords(
        b, {"tid"}, {blockSize},
        loc);
=======
    TopDownTMBuilder splitMemoryCoords(b, {"tid"}, {blockSize}, loc);
>>>>>>> c3a50a84
    splitMemoryCoords.merge({"wave_m", "wave_n", "m_tid", "n_tid"},
                            {0, 1, 2, 3}, "tid",
                            {wavesInKernelBlock / nWaves, nWaves,
                             waveSize / wmmaInsn.inputLen, wmmaInsn.inputLen});
    TransformMapAttr splitMemoryCoordsAttr = splitMemoryCoords.get();

    auto toMatrixC =
        TopDownTMBuilder::below(splitMemoryCoords, splitMemoryCoordsAttr);
    toMatrixC.unmerge("gemmM", 0, {dimNamesM[2], dimNamesM[4]},
                      {dimSizesM[2], dimSizesM[4]});
    toMatrixC.unmerge("gemmN", 1, {dimNamesN[2], dimNamesN[3]},
                      {dimSizesN[2], dimSizesN[3]});
<<<<<<< HEAD
    SmallVector<Attribute> transformAttrs{splitMemoryCoordsAttr, toMatrixC.get()};
=======
    SmallVector<Attribute> transformAttrs{splitMemoryCoordsAttr,
                                          toMatrixC.get()};
>>>>>>> c3a50a84
    ret.blockSubTileTidSlice = b.getArrayAttr(transformAttrs);
  }

  {
    // Create views as threadwise sub-tile of C
    TopDownTMBuilder splitMemoryCoords(
        b, {"item"}, {mRepeats * nRepeats * retNumElements}, loc);
    splitMemoryCoords.merge({"rep_i", "rep_j", "item_i"}, {0, 1, 2}, "item",
                            {mRepeats, nRepeats, retNumElements});
    TransformMapAttr splitMemoryCoordsAttr = splitMemoryCoords.get();

    auto toMatrixC =
        TopDownTMBuilder::below(splitMemoryCoords, splitMemoryCoordsAttr);
    toMatrixC.unmerge("gemmM", 0, {dimNamesM[1], dimNamesM[3]},
                      {dimSizesM[1], dimSizesM[3]});
    toMatrixC.unmerge("gemmN", 1, {dimNamesN[1]}, {dimSizesN[1]});
    TransformMapAttr toMatrixCAttr = toMatrixC.get();
    ret.threadSubTile = b.getArrayAttr({splitMemoryCoordsAttr, toMatrixCAttr});
  }

  return ret;
}

std::unique_ptr<AccelEmitter>
AccelEmitter::select(GemmFeatures features, Type dataTypeA, Type dataTypeB,
                     StringRef arch,
                     RockAccelTuningParamAttrInterface tuningParams) {
  bool isMfma = rock::bitEnumContainsAll(features, GemmFeatures::mfma);
  bool isWmma = rock::bitEnumContainsAll(features, GemmFeatures::wmma);
  if (isMfma) {
    auto maybeMfmaInsnGroup = MfmaInsnGroup::select(dataTypeA, dataTypeB, arch,
                                                    tuningParams.getMPerWave(),
                                                    tuningParams.getNPerWave());
    if (failed(maybeMfmaInsnGroup)) {
      return nullptr;
    }
    return std::make_unique<MfmaEmitter>(*maybeMfmaInsnGroup, arch,
                                         tuningParams);
  } else if (isWmma) {
    int64_t waveSize = rock::lookupArchInfo(arch).waveSize;
    auto maybeWmmaInsnGroup = WmmaInsn::select(dataTypeA, dataTypeB, waveSize,
                                               tuningParams.getMPerWave(),
                                               tuningParams.getNPerWave());
    if (failed(maybeWmmaInsnGroup)) {
      return nullptr;
    }
    return std::make_unique<WmmaEmitter>(*maybeWmmaInsnGroup, arch,
                                         tuningParams);
  } else {
    return nullptr;
  }
}<|MERGE_RESOLUTION|>--- conflicted
+++ resolved
@@ -357,12 +357,7 @@
 
   {
     // Create views for tid slice of blockwise sub-tile of C
-<<<<<<< HEAD
-    TopDownTMBuilder splitMemoryCoords(b, {"tid"},
-                                       {blockSize}, loc);
-=======
     TopDownTMBuilder splitMemoryCoords(b, {"tid"}, {blockSize}, loc);
->>>>>>> c3a50a84
     splitMemoryCoords.merge(
         {"wave", "m_tid", "n_tid"}, {0, 1, 2}, "tid",
         {wavesInKernelBlock, waveSize / inputSpanLen, inputSpanLen});
@@ -371,13 +366,8 @@
         TopDownTMBuilder::below(splitMemoryCoords, splitMemoryCoordsAttr);
     // "blkMajor" and "blkMinor" are placeholder names because we don't know
     // if they'll be column or row until we check for broadcast-ness.
-<<<<<<< HEAD
-    llvm::StringMap<uint32_t> rowsAndColsIdxs = expandNamesInPlace(
-        splitMemoryCoords, {{"wave", {"wave_m", "wave_n"}}});
-=======
     llvm::StringMap<uint32_t> rowsAndColsIdxs =
         expandNamesInPlace(splitMemoryCoords, {{"wave", {"wave_m", "wave_n"}}});
->>>>>>> c3a50a84
     TopDownTMBottomDimsWrapper rowsAndColsWrap(toRowsAndCols, rowsAndColsIdxs);
     rowsAndColsWrap.merge({"wave_m", "wave_n"}, "wave",
                           {wavesInKernelBlock / nWaves, nWaves});
@@ -842,13 +832,7 @@
 
   {
     // Create views for tid slice of blockwise sub-tile of C
-<<<<<<< HEAD
-    TopDownTMBuilder splitMemoryCoords(
-        b, {"tid"}, {blockSize},
-        loc);
-=======
     TopDownTMBuilder splitMemoryCoords(b, {"tid"}, {blockSize}, loc);
->>>>>>> c3a50a84
     splitMemoryCoords.merge({"wave_m", "wave_n", "m_tid", "n_tid"},
                             {0, 1, 2, 3}, "tid",
                             {wavesInKernelBlock / nWaves, nWaves,
@@ -861,12 +845,8 @@
                       {dimSizesM[2], dimSizesM[4]});
     toMatrixC.unmerge("gemmN", 1, {dimNamesN[2], dimNamesN[3]},
                       {dimSizesN[2], dimSizesN[3]});
-<<<<<<< HEAD
-    SmallVector<Attribute> transformAttrs{splitMemoryCoordsAttr, toMatrixC.get()};
-=======
     SmallVector<Attribute> transformAttrs{splitMemoryCoordsAttr,
                                           toMatrixC.get()};
->>>>>>> c3a50a84
     ret.blockSubTileTidSlice = b.getArrayAttr(transformAttrs);
   }
 
