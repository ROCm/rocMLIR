--- conflicted
+++ resolved
@@ -288,41 +288,6 @@
                             {"j", {"blkMajor", "blkMinor"}}});
     TopDownTMBottomDimsWrapper rowsAndColsWrap(toRowsAndCols, rowsAndColsIdxs);
     rowsAndColsWrap.passThrough({"g_block", "m_block", "n_block"});
-<<<<<<< HEAD
-  }
-  if (blockSize.has_value()) {
-    int64_t wavesInKernelBlock = blockSize.value() / waveSize;
-    llvm::errs() << "wavesInKernelBlock = " << wavesInKernelBlock << "\n";
-    llvm::errs() << "nPerWave = " << nPerWave << "\n";
-    llvm::errs() << "nPerBlock = " << nPerBlock << "\n";
-    llvm::errs() << "nWaves = " << nWaves << "\n";
-    rowsAndColsWrap.merge({"wave_m", "wave_n"}, "wave",
-                          {wavesInKernelBlock / nWaves, nWaves});
-    rowsAndColsWrap.passThrough({"m_tid", "n_tid"});
-  }
-  rowsAndColsWrap.merge({"m_i", "n_i"}, "i",
-                        {splitMemoryCoords.endSize("i") / nRepeats, nRepeats});
-
-  // Here we use the full builder API since we want index and name control
-  bool isABroadcast = (nPerRepeat >= mPerRepeat);
-  SmallVector<StringRef, 2> rowsFirst = {"blk_row", "blk_col"};
-  SmallVector<StringRef, 2> colsFirst = {"blk_col", "blk_row"};
-  toRowsAndCols.merge(
-      isABroadcast ? rowsFirst : colsFirst,
-      {rowsAndColsIdxs["blkMajor"], rowsAndColsIdxs["blkMinor"]}, "j",
-      {splitMemoryCoords.endSize("j") / blocksInOutRegs, blocksInOutRegs});
-  toRowsAndCols.passThrough(
-      {"vec_group", "vec_item"},
-      {rowsAndColsIdxs["vec_group"], rowsAndColsIdxs["vec_item"]},
-      {"vec_group", "vec_item"});
-
-  TransformMapAttr toRowsAndColsAttr = toRowsAndCols.get();
-
-  auto toMatrixC = TopDownTMBuilder::below(toRowsAndCols, toRowsAndColsAttr);
-  unsigned toMatrixClowIdx = 0;
-  if (bidGridLengths.has_value()) {
-    toMatrixC.passThrough({"gemmG"}, {toMatrixClowIdx++}, {"g_block"});
-=======
     rowsAndColsWrap.merge({"wave_m", "wave_n"}, "wave",
                           {wavesInKernelBlock / nWaves, nWaves});
     rowsAndColsWrap.passThrough({"m_tid", "n_tid"});
@@ -340,39 +305,9 @@
     TransformMapAttr toMatrixCAttr = toMatrixC.get();
     ret.gridSubTile = b.getArrayAttr(
         {splitMemoryCoordsAttr, toRowsAndColsAttr, toMatrixCAttr});
->>>>>>> c7970559
   }
 
   {
-<<<<<<< HEAD
-    SmallVector<StringRef, 7> dimNamesM{/*0=*/"m_block",
-                                        /*1=*/"m_i",
-                                        /*2=*/"wave_m",
-                                        /*3=*/"blk_row",
-                                        /*4=*/"vec_group",
-                                        /*5=*/"m_tid",
-                                        /*6=*/"vec_item"};
-    SmallVector<int64_t, 7> orderedDimStridesM{/*0=*/mPerBlock,
-                                               /*1=*/mPerAccel * mWaves,
-                                               /*2=*/mPerAccel,
-                                               /*3=*/m,
-                                               /*4=*/inputSpansPerMfmaIn *
-                                                   rowGroupSize,
-                                               /*5=*/rowGroupSize,
-                                               /*6=*/1};
-    SmallVector<int64_t, 7> dimSizes;
-    convertDimStridestoSizes(orderedDimStridesM, mLen, dimSizes);
-    if (bidGridLengths.has_value()) {
-      toMatrixC.unmerge("gemmM", toMatrixClowIdx++, dimNamesM, dimSizes);
-    } else if (blockSize.has_value()) {
-      toMatrixC.unmerge("gemmM", toMatrixClowIdx++, ArrayRef<StringRef>{dimNamesM}.slice(1),
-                        ArrayRef<int64_t>{dimSizes}.slice(1));
-    } else {
-      toMatrixC.unmerge(
-          "gemmM", toMatrixClowIdx++, {dimNamesM[1], dimNamesM[3], dimNamesM[4], dimNamesM[6]},
-          {dimSizes[1], dimSizes[3], dimSizes[4], dimSizes[6]});
-    }
-=======
     // Create views as blockwise sub-tile of C
     TopDownTMBuilder splitMemoryCoords(b, {"tid", "item"},
                                        {blockSize, numElements}, loc);
@@ -411,33 +346,9 @@
     TransformMapAttr toMatrixCAttr = toMatrixC.get();
     ret.blockSubTile = b.getArrayAttr(
         {splitMemoryCoordsAttr, toRowsAndColsAttr, toMatrixCAttr});
->>>>>>> c7970559
   }
 
   {
-<<<<<<< HEAD
-    SmallVector<StringRef, 5> dimNamesN{/*0=*/"n_block",
-                                        /*1=*/"n_i",
-                                        /*2=*/"wave_n",
-                                        /*3=*/"blk_col",
-                                        /*4=*/"n_tid"};
-    SmallVector<int64_t, 5> orderedDimStridesN{/*0=*/nPerBlock,
-                                               /*1=*/nPerAccel * nWaves,
-                                               /*2=*/nPerAccel,
-                                               /*3=*/n,
-                                               /*4=*/1};
-    SmallVector<int64_t, 7> dimSizes;
-    convertDimStridestoSizes(orderedDimStridesN, nLen, dimSizes);
-    if (bidGridLengths.has_value()) {
-      toMatrixC.unmerge("gemmN", toMatrixClowIdx++, dimNamesN, dimSizes);
-    } else if (blockSize.has_value()) {
-      toMatrixC.unmerge("gemmN", toMatrixClowIdx++, ArrayRef<StringRef>{dimNamesN}.slice(1),
-                        ArrayRef<int64_t>{dimSizes}.slice(1));
-    } else {
-      toMatrixC.unmerge("gemmN", toMatrixClowIdx++, {dimNamesN[1], dimNamesN[3]},
-                        {dimSizes[1], dimSizes[3]});
-    }
-=======
     // Create views as threadwise sub-tile of C
     TopDownTMBuilder splitMemoryCoords(b, {"item"}, {numElements}, loc);
     splitMemoryCoords.merge(
@@ -469,7 +380,6 @@
     TransformMapAttr toMatrixCAttr = toMatrixC.get();
     ret.threadSubTile = b.getArrayAttr(
         {splitMemoryCoordsAttr, toRowsAndColsAttr, toMatrixCAttr});
->>>>>>> c7970559
   }
 
   return ret;
