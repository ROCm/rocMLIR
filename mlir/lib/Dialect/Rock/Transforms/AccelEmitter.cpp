//===- AccelEmitter.cpp - MLIR helper to emit acceleration intrinsics
//---------------===//
//
// Copyright 2020 The MLIR Authors.
//
// Licensed under the Apache License, Version 2.0 (the "License");
// you may not use this file except in compliance with the License.
// You may obtain a copy of the License at
//
//   http://www.apache.org/licenses/LICENSE-2.0
//
// Unless required by applicable law or agreed to in writing, software
// distributed under the License is distributed on an "AS IS" BASIS,
// WITHOUT WARRANTIES OR CONDITIONS OF ANY KIND, either express or implied.
// See the License for the specific language governing permissions and
// limitations under the License.
// =============================================================================
//
// This class tries to abstract away the code-generation details needed to
// generated calls to matrix multiply accelerator intrinsics (wmma, mfma).
//
//
//===----------------------------------------------------------------------===//

#include "AccelEmitter.h"
#include "mlir/Dialect/Arith/IR/Arith.h"
#include "mlir/Dialect/Rock/utility/AmdArchDb.h"
#include "mlir/Dialect/Rock/utility/transformMapUtils.h"

using namespace mlir;
using namespace mlir::arith;
using namespace mlir::rock;
using namespace mlir::rock::accel;

// ************************
// Generic helper functions
// ************************

void AccelEmitter::validateAcceleratorProperties() {
  // Extract relevant tuning parameters
  int64_t kPack = tuningParams.getKpack();

  // Extract relevant emitter parameters
  int64_t kBase = accelEmitterParams.kBase;

  if (kPack > 1 && (kPack < kBase || kPack % kBase != 0)) {
    llvm_unreachable(
        "Tuning parameter selection guarantees kPack is multiple of k_base,"
        "this should never happen");
  }
}

AccelEmitter::AccelEmitter(StringRef arch,
                           RockAccelTuningParamAttrInterface tuningParams,
                           AccelEmitterParams accelEmitterParams)
    : tuningParams(tuningParams), accelEmitterParams(accelEmitterParams),
      waveSize(rock::lookupArchInfo(arch).waveSize) {
  validateAcceleratorProperties();
}

void AccelEmitter::computeOutputConversion(PatternRewriter &b, Location loc,
                                            Value regVectorOrig, Value regDest,
                                            bool forceUnroll) {

  // Extract relevant emitter parameters
  int64_t mRepeats = accelEmitterParams.mRepeats;
  int64_t nRepeats = accelEmitterParams.nRepeats;
  int64_t nResultVectors = accelEmitterParams.nResultVectors;
  VectorType accVectorType = accelEmitterParams.accVectorType;

  Type destType = regDest.getType().dyn_cast<MemRefType>().getElementType();

  int64_t accVectorLen = accVectorType.getNumElements();
  int64_t numElements = accVectorLen * (mRepeats * nRepeats * nResultVectors);
  auto zeroConstantOp = b.create<ConstantIndexOp>(loc, 0);

  BottomUpTMBuilder toRegCScalar(b, {"scalar"}, {numElements}, loc);
  toRegCScalar.embed({"vector"}, {0}, {mRepeats * nRepeats * nResultVectors},
                     "scalar", {accVectorLen});
  TransformMapAttr toRegCScalarAttr = toRegCScalar.get();

  auto convertLoop = b.create<TransformingForOp>(
      loc, ArrayRef<ValueRange>{{zeroConstantOp}, {zeroConstantOp}},
      ArrayRef<Attribute>{b.getArrayAttr({}), b.getArrayAttr(toRegCScalarAttr)},
      /*bounds=*/ArrayRef<int64_t>{mRepeats * nRepeats * nResultVectors},
      /*strides=*/std::nullopt, forceUnroll, /*useIndexDiffs=*/true);
  {
    OpBuilder::InsertionGuard guard(b);
    b.setInsertionPointToStart(convertLoop.getBody());
    Value loaded =
        b.create<memref::LoadOp>(loc, accVectorType, regVectorOrig,
                                 convertLoop.getLowerCoords(/*domain*/ 0));
    Value cast = loaded;
    if (destType != accVectorType.getElementType()) {
      VectorType destVectorType = accVectorType.clone(destType);
      cast = createTypeConversionOp(b, loc, loaded, destVectorType);
    }
    b.create<InBoundsStoreOp>(loc, cast, regDest,
                              convertLoop.getLowerCoords(/*domain*/ 1));
  }
}

// **************************
// Mfma accelerator interface
// **************************

MfmaEmitter::MfmaEmitter(MfmaInsnGroup mfmaGroup, StringRef arch,
                         RockAccelTuningParamAttrInterface tuningParams)
    : AccelEmitter{arch, tuningParams,
                   initAccelEmitterParams(mfmaGroup, tuningParams)},
      mfmaGroup{mfmaGroup} {}

AccelEmitterParams MfmaEmitter::initAccelEmitterParams(
    MfmaInsnGroup mfmaGroup, RockAccelTuningParamAttrInterface tuningParams) {
  AccelEmitterParams params;
  MfmaInsnAttr mfmaAttr = mfmaGroup.getInsnAttr();

  // Extract relevant tuning parameters
  int64_t kpackPerBlock = tuningParams.getKpackPerBlock();
  int64_t mPerWave = tuningParams.getMPerWave();
  int64_t nPerWave = tuningParams.getNPerWave();
  int64_t kPack = tuningParams.getKpack();
  int64_t K = kpackPerBlock * kPack;

  // Accelerator parameters
  params.kBase = mfmaAttr.k_base;
  params.kBasePerThread =
      (mfmaAttr.isKReduction ? K / mfmaAttr.inputSpansPerMfmaIn : K) /
      params.kBase;
  params.mRepeats = mfmaGroup.getMRepeats(mPerWave);
  params.nRepeats = mfmaGroup.getNRepeats(nPerWave);
  params.nResultVectors = mfmaGroup.getImms().size();
  params.mPerAccel = mPerWave / params.mRepeats;
  params.nPerAccel = nPerWave / params.nRepeats;
  params.kpackPerThread =
      (mfmaAttr.isKReduction ? kpackPerBlock / mfmaAttr.inputSpansPerMfmaIn
                             : kpackPerBlock);

  // Accelerator data types
  params.argTypeA = mfmaGroup.getArgTypeA();
  params.argTypeB = mfmaGroup.getArgTypeB();
  params.accVectorType = mfmaGroup.getRetType();

  return params;
}

void MfmaEmitter::emitThreadwiseLoop(OpBuilder &b, Location loc, Value argA,
                                     Value argB, Value bufferC,
                                     Value regCOffset) {
  MfmaInsnAttr mfmaAttr = mfmaGroup.getInsnAttr();
  int64_t mfmaNonKDim = mfmaAttr.mfmaNonKDim;
  auto imms = mfmaGroup.getImms();
  int64_t nResultVectors = imms.size();
  VectorType vectorType = mfmaGroup.getRetType();
  for (int64_t i = 0; i < nResultVectors; ++i) {
    Value offset = b.createOrFold<arith::ConstantIndexOp>(loc, i);
    offset = b.create<AddIOp>(loc, offset, regCOffset);

    auto vectorC = b.create<memref::LoadOp>(loc, vectorType, bufferC, offset);
    auto mfma = b.create<amdgpu::MFMAOp>(
        loc, vectorType, mfmaNonKDim, mfmaNonKDim, mfmaAttr.k,
        mfmaAttr.blocksMfma, argA, argB, vectorC, /*cbsz=*/imms[i].cbsz,
        /*abid=*/imms[i].abid,
        /*blgp=*/imms[i].blgp, /*reducePrecision=*/false, /*negateA=*/false,
        /*negateB=*/false, /*negateC=*/false);
    auto vectorD = mfma.getDestD();

    b.create<memref::StoreOp>(loc, vectorD, bufferC, offset);
  }
}

static int64_t calculateGridSize(ArrayRef<int64_t> bidGridLengths) {
  int64_t gridSizeVal = 1;
  for (int64_t gLen : bidGridLengths) {
    gridSizeVal *= gLen;
  }
  return gridSizeVal;
}

static TopDownTMBuilder
createTopSplitTMBuilder(PatternRewriter &b, Location loc, int64_t numElements,
                        std::optional<ArrayRef<int64_t>> bidGridLengths,
                        std::optional<int64_t> blockSize) {
  if (bidGridLengths.has_value()) {
    int64_t gridSizeVal = calculateGridSize(bidGridLengths.value());
    return TopDownTMBuilder(b, {"bid", "tid", "item"},
                            {gridSizeVal, blockSize.value(), numElements}, loc);
  }
  if (blockSize.has_value()) {
    return TopDownTMBuilder(b, {"tid", "item"},
                            {blockSize.value(), numElements}, loc);
  }
  return TopDownTMBuilder(b, {"item"}, {numElements}, loc);
}

ArrayAttr MfmaEmitter::computeOutputTransforms(
    PatternRewriter &b, Location loc, int64_t mLen, int64_t nLen,
    std::optional<int64_t> blockSize,
    std::optional<ArrayRef<int64_t>> bidGridLengths) {

  // Extract relevant tuning parameters
  int64_t mPerBlock = tuningParams.getMPerBlock();
  int64_t nPerBlock = tuningParams.getNPerBlock();
  int64_t mPerWave = tuningParams.getMPerWave();
  int64_t nPerWave = tuningParams.getNPerWave();

  // Extract relevant emitter parameters
  int64_t mRepeats = accelEmitterParams.mRepeats;
  int64_t nRepeats = accelEmitterParams.nRepeats;
  int64_t nResultVectors = accelEmitterParams.nResultVectors;
  VectorType accVectorType = accelEmitterParams.accVectorType;
  int64_t mPerAccel = accelEmitterParams.mPerAccel;
  int64_t nPerAccel = accelEmitterParams.nPerAccel;

  auto mfmaAttr = mfmaGroup.getInsnAttr();
  int64_t mPerRepeat = mPerWave / mRepeats;
  int64_t nPerRepeat = nPerWave / nRepeats;
  int64_t nWaves = nPerBlock / nPerWave;
  int64_t mWaves = mPerBlock / mPerWave;
  int64_t rowGroupSize = mfmaAttr.rowGroupSize;
  int64_t rowGroupsPerBlock = mfmaAttr.rowGroupsPerBlock;
  int64_t inputSpanLen = mfmaAttr.inputSpanLen;
  int64_t m = mfmaAttr.mfmaNonKDim;

  // Note n has the 4x4 => 4x64 behavior that necessitated
  // inputSpansPerMfmaIn
  int64_t n = mfmaAttr.inputSpanLen;
  int64_t inputSpansPerMfmaIn = mfmaAttr.inputSpansPerMfmaIn;
  int64_t blocksInOutRegs = mfmaAttr.blocksInOutRegs;
  int64_t blocksPerRepeat = (mPerRepeat * nPerRepeat) / (m * n);

  int64_t retNumElements = accVectorType.getNumElements();
  int64_t numElements = retNumElements * mRepeats * nRepeats * nResultVectors;
  TopDownTMBuilder splitMemoryCoords =
      createTopSplitTMBuilder(b, loc, numElements, bidGridLengths, blockSize);
  {
    unsigned lowIdx = 0;
    if (bidGridLengths.has_value()) {
      splitMemoryCoords.merge({"g", "m", "n"}, {lowIdx, lowIdx + 1, lowIdx + 2},
                              {"bid"}, bidGridLengths.value());
      lowIdx += 3;
    }
    if (blockSize.has_value()) {
      int64_t wavesInKernelBlock = blockSize.value() / waveSize;
      splitMemoryCoords.merge(
          {"wave", "m_tid", "n_tid"}, {lowIdx, lowIdx + 1, lowIdx + 2}, "tid",
          {wavesInKernelBlock, waveSize / inputSpanLen, inputSpanLen});
      lowIdx += 3;
    }
    splitMemoryCoords.merge(
        {"i", "j", "vec_group", "vec_item"},
        {lowIdx, lowIdx + 1, lowIdx + 2, lowIdx + 3}, "item",
        {numElements / (blocksPerRepeat * rowGroupsPerBlock * rowGroupSize),
         blocksPerRepeat, rowGroupsPerBlock, rowGroupSize});
  }
  TransformMapAttr splitMemoryCoordsAttr = splitMemoryCoords.get();

  // "blkMajor" and "blkMinor" are placeholder names because we don't know
  // if they'll be column or row until we check for broadcast-ness.
  auto toRowsAndCols =
      TopDownTMBuilder::below(splitMemoryCoords, splitMemoryCoordsAttr);
  llvm::StringMap<uint32_t> rowsAndColsIdxs;
  if (blockSize.has_value()) {
    rowsAndColsIdxs = expandNamesInPlace(splitMemoryCoords,
                                         {{"wave", {"wave_m", "wave_n"}},
                                          {"i", {"m_i", "n_i"}},
                                          {"j", {"blkMajor", "blkMinor"}}});
  } else {
    rowsAndColsIdxs = expandNamesInPlace(
        splitMemoryCoords,
        {{"i", {"m_i", "n_i"}}, {"j", {"blkMajor", "blkMinor"}}});
  }
  TopDownTMBottomDimsWrapper rowsAndColsWrap(toRowsAndCols, rowsAndColsIdxs);
  if (bidGridLengths.has_value()) {
    rowsAndColsWrap.passThrough({"g", "m", "n"});
  }
  if (blockSize.has_value()) {
    int64_t wavesInKernelBlock = blockSize.value() / waveSize;
    rowsAndColsWrap.merge({"wave_m", "wave_n"}, "wave",
                          {wavesInKernelBlock / nWaves, nWaves});
    rowsAndColsWrap.passThrough({"m_tid", "n_tid"});
  }
  rowsAndColsWrap.merge({"m_i", "n_i"}, "i",
                        {splitMemoryCoords.endSize("i") / nRepeats, nRepeats});

  // Here we use the full builder API since we want index and name control
  bool isABroadcast = (nPerRepeat >= mPerRepeat);
  SmallVector<StringRef, 2> rowsFirst = {"blk_row", "blk_col"};
  SmallVector<StringRef, 2> colsFirst = {"blk_col", "blk_row"};
  toRowsAndCols.merge(
      isABroadcast ? rowsFirst : colsFirst,
      {rowsAndColsIdxs["blkMajor"], rowsAndColsIdxs["blkMinor"]}, "j",
      {splitMemoryCoords.endSize("j") / blocksInOutRegs, blocksInOutRegs});
  toRowsAndCols.passThrough(
      {"vec_group", "vec_item"},
      {rowsAndColsIdxs["vec_group"], rowsAndColsIdxs["vec_item"]},
      {"vec_group", "vec_item"});

  TransformMapAttr toRowsAndColsAttr = toRowsAndCols.get();

  auto toMatrixC = TopDownTMBuilder::below(toRowsAndCols, toRowsAndColsAttr);
  if (bidGridLengths.has_value()) {
    toMatrixC.passThrough({"gemmG"}, {0}, {"g"});
  }

  // Note that `wave_m` and `wave_n` are strided by mPerAccel/nPerAccel, i.e.,
  // all the waves will compute next to each other and then they will move to
  // the next subtile in the workgroup
  {
<<<<<<< HEAD
    SmallVector<StringRef, 7> embedDimNamesM{
        /*0=*/"m",       /*1=*/"wave_m",    /*2=*/"m_tid",   /*3=*/"m_i",
        /*4=*/"blk_row", /*5=*/"vec_group", /*6=*/"vec_item"};
    SmallVector<int64_t, 7> embedDimCoeffsM{mPerBlock,
                                            mPerAccel,
                                            rowGroupSize,
                                            mPerAccel * mWaves,
                                            m,
                                            inputSpansPerMfmaIn * rowGroupSize,
                                            1};
    if (bidGridLengths.has_value()) {
      // Nothing to remove
    } else if (blockSize.has_value()) {
      removeEmbedDims(embedDimNamesM, embedDimCoeffsM, {0});
    } else {
      removeEmbedDims(embedDimNamesM, embedDimCoeffsM, {0, 1, 2});
    }
    toMatrixC.embed("gemmM", 1, mLen, embedDimNamesM, embedDimCoeffsM);
  }
  {
    SmallVector<StringRef, 5> embedDimNamesN{
        /*0=*/"n", /*1=*/"wave_n", /*2=*/"n_i", /*3=*/"blk_col", /*4=*/"n_tid"};
    SmallVector<int64_t, 5> embedDimCoeffsN{nPerBlock, nPerAccel,
                                            nPerAccel * nWaves, n, 1};
    if (bidGridLengths.has_value()) {
      // Nothing do remove
    } else if (blockSize.has_value()) {
      removeEmbedDims(embedDimNamesN, embedDimCoeffsN, {0});
    } else {
      removeEmbedDims(embedDimNamesN, embedDimCoeffsN, {0, 1, 4});
    }
    toMatrixC.embed("gemmN", 2, nLen, embedDimNamesN, embedDimCoeffsN);
=======
    SmallVector<StringRef, 7> dimNamesM{/*0=*/"m",
                                        /*1=*/"m_i",
                                        /*2=*/"wave_m",
                                        /*3=*/"blk_row",
                                        /*4=*/"vec_group",
                                        /*5=*/"m_tid",
                                        /*6=*/"vec_item"};
    SmallVector<int64_t, 7> orderedDimStridesM{/*0=*/mPerBlock,
                                               /*1=*/mPerAccel * mWaves,
                                               /*2=*/mPerAccel,
                                               /*3=*/m,
                                               /*4=*/inputSpansPerMfmaIn *
                                                   rowGroupSize,
                                               /*5=*/rowGroupSize,
                                               /*6=*/1};
    SmallVector<int64_t, 7> dimSizes;
    convertDimStridestoSizes(orderedDimStridesM, mLen, dimSizes);
    if (bidGridLengths.has_value()) {
      toMatrixC.unmerge("gemmM", 1, dimNamesM, dimSizes);
    } else if (blockSize.has_value()) {
      toMatrixC.unmerge("gemmM", 1, ArrayRef<StringRef>{dimNamesM}.slice(1),
                        ArrayRef<int64_t>{dimSizes}.slice(1));
    } else {
      toMatrixC.unmerge(
          "gemmM", 1, {dimNamesM[1], dimNamesM[3], dimNamesM[4], dimNamesM[6]},
          {dimSizes[1], dimSizes[3], dimSizes[4], dimSizes[6]});
    }
  }
  {
    SmallVector<StringRef, 5> dimNamesN{/*0=*/"n",
                                        /*1=*/"n_i",
                                        /*2=*/"wave_n",
                                        /*3=*/"blk_col",
                                        /*4=*/"n_tid"};
    SmallVector<int64_t, 5> orderedDimStridesN{/*0=*/nPerBlock,
                                               /*1=*/nPerAccel * nWaves,
                                               /*2=*/nPerAccel,
                                               /*3=*/n,
                                               /*4=*/1};
    SmallVector<int64_t, 7> dimSizes;
    convertDimStridestoSizes(orderedDimStridesN, nLen, dimSizes);
    if (bidGridLengths.has_value()) {
      toMatrixC.unmerge("gemmN", 2, dimNamesN, dimSizes);
    } else if (blockSize.has_value()) {
      toMatrixC.unmerge("gemmN", 2, ArrayRef<StringRef>{dimNamesN}.slice(1),
                        ArrayRef<int64_t>{dimSizes}.slice(1));
    } else {
      toMatrixC.unmerge("gemmN", 2, {dimNamesN[1], dimNamesN[3]},
                        {dimSizes[1], dimSizes[3]});
    }
>>>>>>> fbaf50bf
  }
  TransformMapAttr toMatrixCAttr = toMatrixC.get();
  ArrayAttr idToMatrixCMaps =
      b.getArrayAttr({splitMemoryCoordsAttr, toRowsAndColsAttr, toMatrixCAttr});
  return idToMatrixCMaps;
}

Value MfmaEmitter::computeLdsSourceOffset(OpBuilder &kBuilder, Value k_i,
                                          OpBuilder &dBuilder, Value d_i,
                                          OpBuilder &builder, Value dPerBlock,
                                          Location loc, Value sourceBase,
                                          Value dWaves, Value laneId) {

  // Extract relevant emitter parameters
  MfmaInsnAttr mfmaAttr = mfmaGroup.getInsnAttr();
  int64_t inputSpanLen = mfmaAttr.inputSpanLen;
  bool isKReduction = mfmaAttr.isKReduction;
  Value inputSpanLenConstantOp =
      builder.create<ConstantIndexOp>(loc, inputSpanLen);

  Value sourceOffset = sourceBase;
  if (!isKReduction) {
    // Compute source offset as
    // sourceOffset = k_i * MN + laneId + waveOffset * d_i;
    sourceOffset = builder.create<AddIOp>(loc, sourceOffset, laneId);

    Value waveOffset =
        builder.create<MulIOp>(loc, dWaves, inputSpanLenConstantOp);

    sourceOffset = dBuilder.create<AddIOp>(
        loc, sourceOffset, dBuilder.create<MulIOp>(loc, waveOffset, d_i));
    sourceOffset = kBuilder.create<AddIOp>(
        loc, sourceOffset, kBuilder.create<MulIOp>(loc, dPerBlock, k_i));
  } else {
    Value inputSpanLenConstantOp =
        builder.create<ConstantIndexOp>(loc, inputSpanLen);
    Value kpackPerThreadConstantOp =
        builder.create<ConstantIndexOp>(loc, accelEmitterParams.kpackPerThread);

    Value blk_id = builder.create<DivUIOp>(loc, laneId, inputSpanLenConstantOp);
    Value blk_td = builder.create<RemUIOp>(loc, laneId, inputSpanLenConstantOp);
    Value waveOffset =
        builder.create<MulIOp>(loc, dWaves, inputSpanLenConstantOp);

    // rowOffset = (k_i + kpackPerBlock * blk_id)
    Value rowOffset = kBuilder.create<AddIOp>(
        loc, kBuilder.create<MulIOp>(loc, blk_id, kpackPerThreadConstantOp),
        k_i);

    // Compute source offset as
    // sourceOffset =  rowOffset * MN + blk_td + d_i * waveOffset;
    sourceOffset = builder.create<AddIOp>(loc, sourceOffset, blk_td);
    sourceOffset = dBuilder.create<AddIOp>(
        loc, sourceOffset, dBuilder.create<MulIOp>(loc, waveOffset, d_i));

    sourceOffset = kBuilder.create<AddIOp>(
        loc, sourceOffset, kBuilder.create<MulIOp>(loc, rowOffset, dPerBlock));
  }
  return sourceOffset;
}

// **************************
// Wmma accelerator interface
// **************************

WmmaEmitter::WmmaEmitter(WmmaInsn wmmaInsn, StringRef arch,
                         RockAccelTuningParamAttrInterface tuningParams)
    : AccelEmitter{arch, tuningParams,
                   initAccelEmitterParams(wmmaInsn, tuningParams)},
      wmmaInsn(wmmaInsn) {}

AccelEmitterParams WmmaEmitter::initAccelEmitterParams(
    WmmaInsn wmmaInsn, RockAccelTuningParamAttrInterface tuningParams) {
  AccelEmitterParams params;

  // Extract relevant tuning parameters
  int64_t kpackPerBlock = tuningParams.getKpackPerBlock();
  int64_t kPack = tuningParams.getKpack();

  params.mRepeats = wmmaInsn.mRepeats;
  params.nRepeats = wmmaInsn.nRepeats;
  params.nResultVectors = 1;
  params.kpackPerThread = kpackPerBlock;
  params.kBase = wmmaInsn.inputLen;
  params.mPerAccel = wmmaInsn.inputLen;
  params.nPerAccel = wmmaInsn.inputLen;
  params.kBasePerThread = kpackPerBlock * kPack / params.kBase;

  params.argTypeA = wmmaInsn.argTypeA;
  params.argTypeB = wmmaInsn.argTypeB;
  params.accVectorType = wmmaInsn.retType;

  return params;
}

Value WmmaEmitter::computeLdsSourceOffset(OpBuilder &kBuilder, Value k_i,
                                          OpBuilder &dBuilder, Value d_i,
                                          OpBuilder &builder, Value dPerBlock,
                                          Location loc, Value sourceBase,
                                          Value dWaves, Value laneId) {

  Value mPerAccel =
      builder.create<ConstantIndexOp>(loc, accelEmitterParams.mPerAccel);
  Value waveOffset = builder.create<MulIOp>(loc, dWaves, mPerAccel);

  // Compute source offset as
  // sourceOffset = k_i * MN + (laneId % wmmaInputLen) + waveOffset * mn_i;
  Value inputLen = builder.create<ConstantIndexOp>(loc, wmmaInsn.inputLen);
  Value sourceOffset = builder.create<AddIOp>(
      loc, sourceBase, builder.create<RemUIOp>(loc, laneId, inputLen));
  sourceOffset = dBuilder.create<AddIOp>(
      loc, sourceOffset, dBuilder.create<MulIOp>(loc, waveOffset, d_i));
  sourceOffset = kBuilder.create<AddIOp>(
      loc, sourceOffset, kBuilder.create<MulIOp>(loc, dPerBlock, k_i));
  return sourceOffset;
}

void WmmaEmitter::emitThreadwiseLoop(OpBuilder &b, Location loc, Value argA,
                                     Value argB, Value bufferC,
                                     Value regCOffset) {
  VectorType vectorType = wmmaInsn.retType;
  auto vectorC = b.create<memref::LoadOp>(loc, vectorType, bufferC, regCOffset);

  auto mfma = b.create<amdgpu::WMMAOp>(loc, vectorType, argA, argB, vectorC,
                                       /*subwordOffset=*/0, /*unsignedA=*/false,
                                       /*unsignedB=*/false, /*clamp=*/true);
  auto vectorD = mfma.getDestD();

  b.create<memref::StoreOp>(loc, vectorD, bufferC, regCOffset);
}

ArrayAttr WmmaEmitter::computeOutputTransforms(
    PatternRewriter &b, Location loc, int64_t mLen, int64_t nLen,
    std::optional<int64_t> blockSize,
    std::optional<ArrayRef<int64_t>> bidGridLengths) {

  // Extract relevant tuning parameters
  int64_t mPerBlock = tuningParams.getMPerBlock();
  int64_t nPerBlock = tuningParams.getNPerBlock();
  int64_t mPerWave = tuningParams.getMPerWave();
  int64_t nPerWave = tuningParams.getNPerWave();

  // Extract relevant emitter parameters
  int64_t mRepeats = accelEmitterParams.mRepeats;
  int64_t nRepeats = accelEmitterParams.nRepeats;
  VectorType accVectorType = accelEmitterParams.accVectorType;

  int64_t nWaves = nPerBlock / nPerWave;
  int64_t mWaves = mPerBlock / mPerWave;

  // High level code for this loop
  // source: https://gpuopen.com/learn/wmma_on_rdna3/
  //
  // laneIdx = tid % waveSize;
  // for (int item = 0; item < 8; item++){
  //    m_tid = laneIdx / 16;
  //    col = laneIdx % 16;
  //    row = (2*item + m_tid);
  //    c[16 * row+col] = regC[item];
  // }
  //
  //

  int64_t retNumElements = accVectorType.getNumElements();
  TopDownTMBuilder splitMemoryCoords = createTopSplitTMBuilder(
      b, loc, mRepeats * nRepeats * retNumElements, bidGridLengths, blockSize);
  {
    unsigned lowIdx = 0;
    if (bidGridLengths.has_value()) {
      splitMemoryCoords.merge({"g", "m", "n"}, {lowIdx, lowIdx + 1, lowIdx + 2},
                              {"bid"}, bidGridLengths.value());
      lowIdx += 3;
    }
    if (blockSize.has_value()) {
      int64_t wavesInKernelBlock = blockSize.value() / waveSize;
      splitMemoryCoords.merge(
          {"wave_m", "wave_n", "m_tid", "n_tid"},
          {lowIdx, lowIdx + 1, lowIdx + 2, lowIdx + 3}, "tid",
          {wavesInKernelBlock / nWaves, nWaves, waveSize / wmmaInsn.inputLen,
           wmmaInsn.inputLen});
      lowIdx += 4;
    }
    splitMemoryCoords.merge({"rep_i", "rep_j", "item_i"},
                            {lowIdx, lowIdx + 1, lowIdx + 2}, "item",
                            {mRepeats, nRepeats, retNumElements});
  }
  TransformMapAttr splitMemoryCoordsAttr = splitMemoryCoords.get();

  auto toMatrixC =
      TopDownTMBuilder::below(splitMemoryCoords, splitMemoryCoordsAttr);

  if (bidGridLengths.has_value()) {
    toMatrixC.passThrough({"gemmG"}, {0}, {"g"});
  }

  // m_tid is liimited to 0 or 1 (or 0,1,2,3 for wave64). Basically every
  // workitem is computing 8 values, which represent a sub-column of a 16x16
  // tile. For workitems 0 to 15 m_tid is 0 and they write to 0,2,4,...,14.  For
  // workitems 16 to 31 m_tid is 1 and they write at positions 1,3,5,..,15 .
  // This is outlined in https://gpuopen.com/learn/wmma_on_rdna3/
  //
  // Note that `wave_m` and `wave_n` are strided by the inputLen, i.e., all the
  // waves will compute next to each other and then they will move to the next
  // subtile in the workgroup
  {
<<<<<<< HEAD
    SmallVector<StringRef, 5> embedDimNamesM{/*0=*/"m", /*1=*/"wave_m",
                                             /*2=*/"m_tid", /*3=*/"rep_i",
                                             /*4=*/"item_i"};
    SmallVector<int64_t, 5> embedDimCoeffsM{mPerBlock, wmmaInsn.inputLen, 1,
                                            mWaves * wmmaInsn.inputLen,
                                            wmmaInsn.outputStride};
    if (bidGridLengths.has_value()) {
      // Nothing to remove here
    } else if (blockSize.has_value()) {
      removeEmbedDims(embedDimNamesM, embedDimCoeffsM, {0});
    } else {
      removeEmbedDims(embedDimNamesM, embedDimCoeffsM, {0, 1, 2});
    }
    toMatrixC.embed("gemmM", 1, mLen, embedDimNamesM, embedDimCoeffsM);
  }
  {
    SmallVector<StringRef, 5> embedDimNamesN{/*0=*/"n", /*1=*/"wave_n",
                                             /*2=*/"n_tid", /*3=*/"rep_j"};
    SmallVector<int64_t, 5> embedDimCoeffsN{nPerBlock, wmmaInsn.inputLen, 1,
                                            nWaves * wmmaInsn.inputLen};
    if (bidGridLengths.has_value()) {
      // Nothing to remove here
    } else if (blockSize.has_value()) {
      removeEmbedDims(embedDimNamesN, embedDimCoeffsN, {0});
    } else {
      removeEmbedDims(embedDimNamesN, embedDimCoeffsN, {0, 1, 2});
    }
    toMatrixC.embed("gemmN", 2, nLen, embedDimNamesN, embedDimCoeffsN);
=======
    SmallVector<StringRef, 5> dimNamesM{/*0=*/"m",
                                        /*1=*/"rep_i",
                                        /*2=*/"wave_m",
                                        /*3=*/"item_i",
                                        /*4=*/"m_tid"};
    SmallVector<int64_t, 5> orderedDimStridesM{/*0=*/mPerBlock,
                                               /*1=*/mWaves * wmmaInsn.inputLen,
                                               /*2=*/wmmaInsn.inputLen,
                                               /*3=*/wmmaInsn.outputStride,
                                               /*4=*/1};
    SmallVector<int64_t, 7> dimSizes;
    convertDimStridestoSizes(orderedDimStridesM, mLen, dimSizes);
    if (bidGridLengths.has_value()) {
      toMatrixC.unmerge("gemmM", 1, dimNamesM, dimSizes);
    } else if (blockSize.has_value()) {
      toMatrixC.unmerge("gemmM", 1, ArrayRef<StringRef>{dimNamesM}.slice(1),
                        ArrayRef<int64_t>{dimSizes}.slice(1));
    } else {
      toMatrixC.unmerge("gemmM", 1, {dimNamesM[1], dimNamesM[3]},
                        {dimSizes[1], dimSizes[3]});
    }
  }
  {
    SmallVector<StringRef, 5> dimNamesN{/*0=*/"n",
                                        /*1=*/"rep_j",
                                        /*2=*/"wave_n",
                                        /*3=*/"n_tid"};
    SmallVector<int64_t, 5> orderedDimStridesN{/*0=*/nPerBlock,
                                               /*1=*/nWaves * wmmaInsn.inputLen,
                                               /*2=*/wmmaInsn.inputLen,
                                               /*3=*/1};
    SmallVector<int64_t, 7> dimSizes;
    convertDimStridestoSizes(orderedDimStridesN, nLen, dimSizes);
    if (bidGridLengths.has_value()) {
      toMatrixC.unmerge("gemmN", 2, dimNamesN, dimSizes);
    } else if (blockSize.has_value()) {
      toMatrixC.unmerge("gemmN", 2, ArrayRef<StringRef>{dimNamesN}.slice(1),
                        ArrayRef<int64_t>{dimSizes}.slice(1));
    } else {
      toMatrixC.unmerge("gemmN", 2, {dimNamesN[1]}, {dimSizes[1]});
    }
>>>>>>> fbaf50bf
  }
  TransformMapAttr toMatrixCAttr = toMatrixC.get();
  ArrayAttr idToMatrixCMaps =
      b.getArrayAttr({splitMemoryCoordsAttr, toMatrixCAttr});
  return idToMatrixCMaps;
}

std::unique_ptr<AccelEmitter>
AccelEmitter::select(GemmFeatures features, Type dataTypeA, Type dataTypeB,
                     StringRef arch,
                     RockAccelTuningParamAttrInterface tuningParams) {
  bool isMfma = rock::bitEnumContainsAll(features, GemmFeatures::mfma);
  bool isWmma = rock::bitEnumContainsAll(features, GemmFeatures::wmma);
  if (isMfma) {
    auto maybeMfmaInsnGroup = MfmaInsnGroup::select(dataTypeA, dataTypeB, arch,
                                                    tuningParams.getMPerWave(),
                                                    tuningParams.getNPerWave());
    if (failed(maybeMfmaInsnGroup)) {
      return nullptr;
    }
    return std::make_unique<MfmaEmitter>(*maybeMfmaInsnGroup, arch,
                                         tuningParams);
  } else if (isWmma) {
    int64_t waveSize = rock::lookupArchInfo(arch).waveSize;
    auto maybeWmmaInsnGroup = WmmaInsn::select(dataTypeA, dataTypeB, waveSize,
                                               tuningParams.getMPerWave(),
                                               tuningParams.getNPerWave());
    if (failed(maybeWmmaInsnGroup)) {
      return nullptr;
    }
    return std::make_unique<WmmaEmitter>(*maybeWmmaInsnGroup, arch,
                                         tuningParams);
  } else {
    return nullptr;
  }
}<|MERGE_RESOLUTION|>--- conflicted
+++ resolved
@@ -59,8 +59,8 @@
 }
 
 void AccelEmitter::computeOutputConversion(PatternRewriter &b, Location loc,
-                                            Value regVectorOrig, Value regDest,
-                                            bool forceUnroll) {
+                                           Value regVectorOrig, Value regDest,
+                                           bool forceUnroll) {
 
   // Extract relevant emitter parameters
   int64_t mRepeats = accelEmitterParams.mRepeats;
@@ -307,40 +307,6 @@
   // all the waves will compute next to each other and then they will move to
   // the next subtile in the workgroup
   {
-<<<<<<< HEAD
-    SmallVector<StringRef, 7> embedDimNamesM{
-        /*0=*/"m",       /*1=*/"wave_m",    /*2=*/"m_tid",   /*3=*/"m_i",
-        /*4=*/"blk_row", /*5=*/"vec_group", /*6=*/"vec_item"};
-    SmallVector<int64_t, 7> embedDimCoeffsM{mPerBlock,
-                                            mPerAccel,
-                                            rowGroupSize,
-                                            mPerAccel * mWaves,
-                                            m,
-                                            inputSpansPerMfmaIn * rowGroupSize,
-                                            1};
-    if (bidGridLengths.has_value()) {
-      // Nothing to remove
-    } else if (blockSize.has_value()) {
-      removeEmbedDims(embedDimNamesM, embedDimCoeffsM, {0});
-    } else {
-      removeEmbedDims(embedDimNamesM, embedDimCoeffsM, {0, 1, 2});
-    }
-    toMatrixC.embed("gemmM", 1, mLen, embedDimNamesM, embedDimCoeffsM);
-  }
-  {
-    SmallVector<StringRef, 5> embedDimNamesN{
-        /*0=*/"n", /*1=*/"wave_n", /*2=*/"n_i", /*3=*/"blk_col", /*4=*/"n_tid"};
-    SmallVector<int64_t, 5> embedDimCoeffsN{nPerBlock, nPerAccel,
-                                            nPerAccel * nWaves, n, 1};
-    if (bidGridLengths.has_value()) {
-      // Nothing do remove
-    } else if (blockSize.has_value()) {
-      removeEmbedDims(embedDimNamesN, embedDimCoeffsN, {0});
-    } else {
-      removeEmbedDims(embedDimNamesN, embedDimCoeffsN, {0, 1, 4});
-    }
-    toMatrixC.embed("gemmN", 2, nLen, embedDimNamesN, embedDimCoeffsN);
-=======
     SmallVector<StringRef, 7> dimNamesM{/*0=*/"m",
                                         /*1=*/"m_i",
                                         /*2=*/"wave_m",
@@ -391,7 +357,6 @@
       toMatrixC.unmerge("gemmN", 2, {dimNamesN[1], dimNamesN[3]},
                         {dimSizes[1], dimSizes[3]});
     }
->>>>>>> fbaf50bf
   }
   TransformMapAttr toMatrixCAttr = toMatrixC.get();
   ArrayAttr idToMatrixCMaps =
@@ -597,36 +562,6 @@
   // waves will compute next to each other and then they will move to the next
   // subtile in the workgroup
   {
-<<<<<<< HEAD
-    SmallVector<StringRef, 5> embedDimNamesM{/*0=*/"m", /*1=*/"wave_m",
-                                             /*2=*/"m_tid", /*3=*/"rep_i",
-                                             /*4=*/"item_i"};
-    SmallVector<int64_t, 5> embedDimCoeffsM{mPerBlock, wmmaInsn.inputLen, 1,
-                                            mWaves * wmmaInsn.inputLen,
-                                            wmmaInsn.outputStride};
-    if (bidGridLengths.has_value()) {
-      // Nothing to remove here
-    } else if (blockSize.has_value()) {
-      removeEmbedDims(embedDimNamesM, embedDimCoeffsM, {0});
-    } else {
-      removeEmbedDims(embedDimNamesM, embedDimCoeffsM, {0, 1, 2});
-    }
-    toMatrixC.embed("gemmM", 1, mLen, embedDimNamesM, embedDimCoeffsM);
-  }
-  {
-    SmallVector<StringRef, 5> embedDimNamesN{/*0=*/"n", /*1=*/"wave_n",
-                                             /*2=*/"n_tid", /*3=*/"rep_j"};
-    SmallVector<int64_t, 5> embedDimCoeffsN{nPerBlock, wmmaInsn.inputLen, 1,
-                                            nWaves * wmmaInsn.inputLen};
-    if (bidGridLengths.has_value()) {
-      // Nothing to remove here
-    } else if (blockSize.has_value()) {
-      removeEmbedDims(embedDimNamesN, embedDimCoeffsN, {0});
-    } else {
-      removeEmbedDims(embedDimNamesN, embedDimCoeffsN, {0, 1, 2});
-    }
-    toMatrixC.embed("gemmN", 2, nLen, embedDimNamesN, embedDimCoeffsN);
-=======
     SmallVector<StringRef, 5> dimNamesM{/*0=*/"m",
                                         /*1=*/"rep_i",
                                         /*2=*/"wave_m",
@@ -668,7 +603,6 @@
     } else {
       toMatrixC.unmerge("gemmN", 2, {dimNamesN[1]}, {dimSizes[1]});
     }
->>>>>>> fbaf50bf
   }
   TransformMapAttr toMatrixCAttr = toMatrixC.get();
   ArrayAttr idToMatrixCMaps =
