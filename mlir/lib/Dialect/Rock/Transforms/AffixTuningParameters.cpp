#include "mlir/Dialect/Func/IR/FuncOps.h"
#include "mlir/Dialect/Rock/IR/Rock.h"
#include "mlir/Dialect/Rock/Passes.h"
#include "mlir/Dialect/Rock/Tuning/ConvContext.h"
#include "mlir/Dialect/Rock/Tuning/GemmContext.h"
#include "mlir/Dialect/Rock/Tuning/GridwiseGemmParams.h"
#include "mlir/Dialect/Rock/Tuning/UtilityParams.h"
#include "mlir/Dialect/Rock/utility/loweringUtils.h"
#include "mlir/Dialect/Rock/utility/math.h"
#include "mlir/IR/BuiltinOps.h"
#include "mlir/IR/Operation.h"
#include "mlir/IR/Types.h"
#include "mlir/Pass/Pass.h"

#include "llvm/Support/raw_ostream.h"

namespace mlir {
namespace rock {
#define GEN_PASS_DEF_ROCKAFFIXTUNINGPARAMETERSPASS
#include "mlir/Dialect/Rock/Passes.h.inc"
} // namespace rock
} // namespace mlir

using namespace mlir;
using namespace mlir::rock;

namespace {
struct AffixTuningParameters
    : public rock::impl::RockAffixTuningParametersPassBase<
          AffixTuningParameters> {
public:
  using rock::impl::RockAffixTuningParametersPassBase<
      AffixTuningParameters>::RockAffixTuningParametersPassBase;
  void runOnOperation() override;

private:
  // Block size can be set in two ways:
  // * Through the MLIR lowering pass:
  //   At this case, blockSizeOverride will be initialized to zero. Then
  //   the affix tuning parameters pass will decide on a block size.
  //   Finally, block size will be hinted back to rocmlir-driver.
  // * Through cmd option "block_size":
  //   At this case, rocmlir-driver assigns a blockSizeOverride. As
  //   a result, affix tuning parameters pass should make its decisions
  //   to generate tuning parameters based on this blockSizeOverride.
  //   This guarantess that affix tuning parameters pass generate
  //   coherent tuning parameters with the pre-set block size.

  // Actual implementation.
  template <typename T> void affixTuningParametersImpl(T &op);

  void affixBackwardWeightUtilityKernels(Conv2DBwdWeightOp &op);
  void affixBackwardDataUtilityKernels(Conv2DBwdDataOp &op);
};
} // anonymous namespace

static ConvolutionDims obtainConvDims(Operation *op) {
  auto filterLayoutAttr = op->getAttrOfType<ArrayAttr>("filter_layout");
  auto inputLayoutAttr = op->getAttrOfType<ArrayAttr>("input_layout");
  auto outputLayoutAttr =
      op->template getAttrOfType<ArrayAttr>("output_layout");

  // Get shape of filter tensor.
  auto filterType = op->getOperand(0).getType().template cast<MemRefType>();
  ArrayRef<int64_t> filterShape = filterType.getShape();

  // Get shape of input tensor.
  auto inputType = op->getOperand(1).getType().template cast<MemRefType>();
  ArrayRef<int64_t> inputShape = inputType.getShape();

  // Get shape of output tensor.
  auto outputType = op->getOperand(2).getType().template cast<MemRefType>();
  ArrayRef<int64_t> outputShape = outputType.getShape();

  int64_t y, x, ho, wo, hi, wi, k, c, n, g;
  y = x = ho = wo = hi = wi = k = c = n = g = 0;

  for (unsigned i = 0; i < filterLayoutAttr.size(); ++i) {
    auto filterAttr = filterLayoutAttr.getValue()[i].cast<StringAttr>();
    auto inputAttr = inputLayoutAttr.getValue()[i].cast<StringAttr>();
    auto outputAttr = outputLayoutAttr.getValue()[i].cast<StringAttr>();

    if (filterAttr.getValue() == "y") {
      y = filterShape[i];
    } else if (filterAttr.getValue() == "x") {
      x = filterShape[i];
    } else if (filterAttr.getValue() == "k") {
      k = filterShape[i];
    } else if (filterAttr.getValue() == "c") {
      c = filterShape[i];
    } else if (filterAttr.getValue() == "g") {
      g = filterShape[i];
    }

    if (inputAttr.getValue() == "hi") {
      hi = inputShape[i];
    } else if (inputAttr.getValue() == "wi") {
      wi = inputShape[i];
    } else if (inputAttr.getValue() == "ni") {
      n = inputShape[i];
    }

    if (outputAttr.getValue() == "ho") {
      ho = outputShape[i];
    } else if (outputAttr.getValue() == "wo") {
      wo = outputShape[i];
    }
  }

  return ConvolutionDims(y, x, ho, wo, hi, wi, k, c, n, g);
}

void AffixTuningParameters::runOnOperation() {
  func::FuncOp func = getOperation();

  func.walk([&](Conv2DOp op) { affixTuningParametersImpl(op); });
  func.walk([&](Conv2DBwdDataOp op) {
    affixTuningParametersImpl(op);
    affixBackwardDataUtilityKernels(op);
  });
  func.walk([&](Conv2DBwdWeightOp op) {
    affixTuningParametersImpl(op);
    affixBackwardWeightUtilityKernels(op);
  });
}

static void setUtilityKernelSizes(OpBuilder &b, Value arg, Operation *convOp,
                                  Operation *funcOp) {
  int64_t numElements = arg.getType().cast<MemRefType>().getNumElements();
  uint32_t blockSize = kUtilityKernelBlockSize;
  int64_t elemsPerThread = kUtilityKernelElemsPerThread;
  uint32_t gridSize =
      math_util::integer_divide_ceil(numElements, blockSize * elemsPerThread);

  IntegerAttr blockSizeAttr = b.getI32IntegerAttr(blockSize);
  IntegerAttr gridSizeAttr = b.getI32IntegerAttr(gridSize);
  convOp->setAttr("blockSize", blockSizeAttr);
  convOp->setAttr("gridSize", gridSizeAttr);
  convOp->setAttr("elems_per_thread", b.getIndexAttr(elemsPerThread));

  funcOp->setAttr("block_size", blockSizeAttr);
  funcOp->setAttr("grid_size", gridSizeAttr);
}

void AffixTuningParameters::affixBackwardDataUtilityKernels(
    Conv2DBwdDataOp &op) {
  auto gemmIdAttr = op->template getAttrOfType<IntegerAttr>("gemm_id");

  // In case the gemm ID is -1, override grid_size and block_size for the
  // utility kernel.
  if (gemmIdAttr.getInt() < 0) {
    OpBuilder b(op.getContext());
    setUtilityKernelSizes(b, op.input(), op, getOperation());
  }
}

void AffixTuningParameters::affixBackwardWeightUtilityKernels(
    Conv2DBwdWeightOp &op) {
  auto gemmIdAttr = op->template getAttrOfType<IntegerAttr>("gemm_id");
  assert(gemmIdAttr);
  int64_t gemmId = gemmIdAttr.getInt();

  GemmFeatures features = op.features();
  if (bitEnumContainsAll(features, GemmFeatures::mfma)) {
    OpBuilder b(op.getContext());

    ConvolutionDims convDims = obtainConvDims(op);
    GemmContext gemmSize =
        GemmContext::fromConvolution(ConvOpType::BwdWeight, convDims);

    auto gemmParams =
        op->getAttrOfType<XdlopsGemmParamsAttr>(op.paramsAttrName());
    Optional<GemmContext> extraPadSizes = calculatePadding(
        gemmParams.getKPerBlock(), gemmParams.getMPerBlock(),
        gemmParams.getNPerBlock(), gemmSize, gemmParams.getKpack());
    if (extraPadSizes.hasValue()) {
      assert(gemmId == 0 &&
             "if there is padding, only a single kernel should be generated");
    } else {
      assert((gemmId >= 0) && (gemmId < 3));
      switch (gemmId) {
      case 0:
      case 2:
        setUtilityKernelSizes(b, op.filter(), op, getOperation());
        break;
      case 1:
        break;
      }
    }
  }
}

template <typename T>
void AffixTuningParameters::affixTuningParametersImpl(T &op) {
  OpBuilder b(op.getContext());

  ConvolutionDims dims = obtainConvDims(op);
  ConvOpType opType = obtainConvDirection(op);
  GemmContext gemmSize = GemmContext::fromConvolution(opType, dims);

  std::string perfConfig;
  if (auto perfConfigAttr =
          op->template getAttrOfType<StringAttr>("perf_config")) {
    perfConfig = perfConfigAttr.getValue().str();
  }
  GemmFeatures features = op.features();
  if (bitEnumContainsAll(features, GemmFeatures::mfma)) {
    PopulateParamsXDL populateParamsXDL;
    InitParamsXDL validParams;
    uint32_t blockSize = 0;
    uint32_t gridSize = 0;
    int64_t gemmKBlocks = 1;

    LogicalResult status = populateParamsXDL.obtainTuningParameters(
        op, blockSizeOverride, perfConfig, validParams, blockSize, gridSize,
        gemmKBlocks);

    if (failed(status)) {
      // Try again if allowed.
      if (fallBackNoConfig) {
        perfConfig.clear();
        status = populateParamsXDL.obtainTuningParameters(
            op, blockSizeOverride, perfConfig, validParams, blockSize, gridSize,
            gemmKBlocks);
      }
      if (failed(status))
        signalPassFailure();
    }

    ConvOpType dir = obtainConvDirection(op);
    Type dataType = obtainConvDataType(op);

    // Disable kpack in case we need padding kernel.
    Optional<GemmContext> gemmExtraPad = calculatePadding(
        validParams.gemmKPerBlock, validParams.gemmMPerBlock,
        validParams.gemmNPerBlock, gemmSize, validParams.gemmKPack);
    if (gemmExtraPad.hasValue()) {
      validParams.gemmKPack = 1;
    }

    gridSize = gridSizeOverride ? gridSizeOverride : gridSize;
    op->setAttr(op.blockSizeAttrName(), b.getI32IntegerAttr(blockSize));
    op->setAttr(op.gridSizeAttrName(), b.getI32IntegerAttr(gridSize));

    // Set kblocks attribute only for backward weight convolutions.
    if (auto bwdOp = dyn_cast<Conv2DBwdWeightOp>(op.getOperation()))
      bwdOp->setAttr(bwdOp.kBlocksAttrName(), b.getIndexAttr(gemmKBlocks));

    Attribute gemmParams = b.getAttr<XdlopsGemmParamsAttr>(
        validParams.gemmKPerBlock, validParams.gemmMPerBlock,
        validParams.gemmNPerBlock, validParams.gemmKPack,
        validParams.gemmMPerWave, validParams.gemmNPerWave);
    op->setAttr(op.paramsAttrName(), gemmParams);

    // Set attributes on the function.
    getOperation()->setAttr("block_size", b.getI32IntegerAttr(blockSize));
    getOperation()->setAttr("grid_size", b.getI32IntegerAttr(gridSize));
  } else {
    InitParamsNonXDL validParams;
<<<<<<< HEAD
    DerivedBlockGemmParams blockGemmDerivedParam;
=======
    DerivedParams gemmADerivedParam;
    DerivedParams gemmBDerivedParam;
    DerivedOutParams gemmCDerivedParam;
>>>>>>> d24b4167
    uint32_t gridSize;

    PopulateParams populateParams;
    LogicalResult status = populateParams.obtainTuningParameters(
<<<<<<< HEAD
        op, blockSizeOverride, perfConfig, validParams, blockGemmDerivedParam,
        gridSize);
=======
        op, blockSizeOverride, perfConfig, validParams, gemmADerivedParam,
        gemmBDerivedParam, gemmCDerivedParam, gridSize);
>>>>>>> d24b4167

    if (failed(status)) {
      signalPassFailure();
    }

    gridSize = gridSizeOverride ? gridSizeOverride : gridSize;

    op->setAttr(op.blockSizeAttrName(),
                b.getI32IntegerAttr(validParams.blockSize));
    op->setAttr(op.gridSizeAttrName(), b.getI32IntegerAttr(gridSize));

    // For non-XDLOPS path, do not use KPack for now.

    // kPerThread and the cuwave parameters are hardcoded, may change in a
    // different pass. Please visit
    // gridwise_convolution_implicit_gemm_v4r4_nchw_kcyx_nkhw for details

    Attribute gemmParams = b.getAttr<GeneralGemmParamsAttr>(
        validParams.gemmKPerBlock, validParams.gemmMPerBlock,
        validParams.gemmNPerBlock,
        /*kPerThread=*/1, validParams.gemmMPerThread,
        validParams.gemmNPerThread,
        /*kpack=*/1);
    op->setAttr(op.paramsAttrName(), gemmParams);

    // Set attributes on the function.
    getOperation()->setAttr("block_size",
                            b.getI32IntegerAttr(validParams.blockSize));
    getOperation()->setAttr("grid_size", b.getI32IntegerAttr(gridSize));
  }
}<|MERGE_RESOLUTION|>--- conflicted
+++ resolved
@@ -257,24 +257,11 @@
     getOperation()->setAttr("grid_size", b.getI32IntegerAttr(gridSize));
   } else {
     InitParamsNonXDL validParams;
-<<<<<<< HEAD
-    DerivedBlockGemmParams blockGemmDerivedParam;
-=======
-    DerivedParams gemmADerivedParam;
-    DerivedParams gemmBDerivedParam;
-    DerivedOutParams gemmCDerivedParam;
->>>>>>> d24b4167
     uint32_t gridSize;
 
     PopulateParams populateParams;
     LogicalResult status = populateParams.obtainTuningParameters(
-<<<<<<< HEAD
-        op, blockSizeOverride, perfConfig, validParams, blockGemmDerivedParam,
-        gridSize);
-=======
-        op, blockSizeOverride, perfConfig, validParams, gemmADerivedParam,
-        gemmBDerivedParam, gemmCDerivedParam, gridSize);
->>>>>>> d24b4167
+        op, blockSizeOverride, perfConfig, validParams, gridSize);
 
     if (failed(status)) {
       signalPassFailure();
