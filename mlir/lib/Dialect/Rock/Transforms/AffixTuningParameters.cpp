#include "mlir/Dialect/Func/IR/FuncOps.h"
#include "mlir/Dialect/Rock/IR/Rock.h"
#include "mlir/Dialect/Rock/Passes.h"
#include "mlir/Dialect/Rock/Tuning/ConvContext.h"
#include "mlir/Dialect/Rock/Tuning/GemmContext.h"
#include "mlir/Dialect/Rock/Tuning/GridwiseGemmParams.h"
#include "mlir/Dialect/Rock/Tuning/UtilityParams.h"
#include "mlir/Dialect/Rock/utility/loweringUtils.h"
#include "mlir/Dialect/Rock/utility/math.h"
#include "mlir/IR/BuiltinOps.h"
#include "mlir/IR/Operation.h"
#include "mlir/IR/Types.h"
#include "mlir/Pass/Pass.h"

#include "llvm/Support/raw_ostream.h"

namespace mlir {
namespace rock {
#define GEN_PASS_DEF_ROCKAFFIXTUNINGPARAMETERSPASS
#include "mlir/Dialect/Rock/Passes.h.inc"
} // namespace rock
} // namespace mlir

using namespace mlir;
using namespace mlir::rock;

namespace {
struct AffixTuningParameters
    : public rock::impl::RockAffixTuningParametersPassBase<
          AffixTuningParameters> {
public:
  using rock::impl::RockAffixTuningParametersPassBase<
      AffixTuningParameters>::RockAffixTuningParametersPassBase;
  void runOnOperation() override;

private:
  // Block size can be set in two ways:
  // * Through the MLIR lowering pass:
  //   At this case, blockSizeOverride will be initialized to zero. Then
  //   the affix tuning parameters pass will decide on a block size.
  //   Finally, block size will be hinted back to rocmlir-driver.
  // * Through cmd option "block_size":
  //   At this case, rocmlir-driver assigns a blockSizeOverride. As
  //   a result, affix tuning parameters pass should make its decisions
  //   to generate tuning parameters based on this blockSizeOverride.
  //   This guarantess that affix tuning parameters pass generate
  //   coherent tuning parameters with the pre-set block size.

  // Actual implementation.
  template <typename T> void affixTuningParametersImpl(T &op);

  void affixBackwardWeightUtilityKernels(Conv2DBwdWeightOp &op);
  void affixBackwardDataUtilityKernels(Conv2DBwdDataOp &op);
};
} // anonymous namespace

static ConvolutionDims obtainConvDims(Operation *op) {
  auto filterLayoutAttr = op->getAttrOfType<ArrayAttr>("filter_layout");
  auto inputLayoutAttr = op->getAttrOfType<ArrayAttr>("input_layout");
  auto outputLayoutAttr =
      op->template getAttrOfType<ArrayAttr>("output_layout");

  // Get shape of filter tensor.
  auto filterType = op->getOperand(0).getType().template cast<MemRefType>();
  ArrayRef<int64_t> filterShape = filterType.getShape();

  // Get shape of input tensor.
  auto inputType = op->getOperand(1).getType().template cast<MemRefType>();
  ArrayRef<int64_t> inputShape = inputType.getShape();

  // Get shape of output tensor.
  auto outputType = op->getOperand(2).getType().template cast<MemRefType>();
  ArrayRef<int64_t> outputShape = outputType.getShape();

  int64_t y, x, ho, wo, hi, wi, k, c, n, g;
  y = x = ho = wo = hi = wi = k = c = n = g = 0;

  for (unsigned i = 0; i < filterLayoutAttr.size(); ++i) {
    auto filterAttr = filterLayoutAttr.getValue()[i].cast<StringAttr>();
    auto inputAttr = inputLayoutAttr.getValue()[i].cast<StringAttr>();
    auto outputAttr = outputLayoutAttr.getValue()[i].cast<StringAttr>();

    if (filterAttr.getValue() == "y") {
      y = filterShape[i];
    } else if (filterAttr.getValue() == "x") {
      x = filterShape[i];
    } else if (filterAttr.getValue() == "k") {
      k = filterShape[i];
    } else if (filterAttr.getValue() == "c") {
      c = filterShape[i];
    } else if (filterAttr.getValue() == "g") {
      g = filterShape[i];
    }

    if (inputAttr.getValue() == "hi") {
      hi = inputShape[i];
    } else if (inputAttr.getValue() == "wi") {
      wi = inputShape[i];
    } else if (inputAttr.getValue() == "ni") {
      n = inputShape[i];
    }

    if (outputAttr.getValue() == "ho") {
      ho = outputShape[i];
    } else if (outputAttr.getValue() == "wo") {
      wo = outputShape[i];
    }
  }

  return ConvolutionDims(y, x, ho, wo, hi, wi, k, c, n, g);
}

void AffixTuningParameters::runOnOperation() {
  func::FuncOp func = getOperation();

  func.walk([&](Conv2DOp op) { affixTuningParametersImpl(op); });
  func.walk([&](Conv2DBwdDataOp op) {
    affixTuningParametersImpl(op);
    affixBackwardDataUtilityKernels(op);
  });
  func.walk([&](Conv2DBwdWeightOp op) {
    affixTuningParametersImpl(op);
    affixBackwardWeightUtilityKernels(op);
  });
}

static void setUtilityKernelSizes(OpBuilder &b, Value arg, Operation *convOp,
                                  Operation *funcOp) {
  int64_t numElements = arg.getType().cast<MemRefType>().getNumElements();
  uint32_t blockSize = kUtilityKernelBlockSize;
  int64_t elemsPerThread = kUtilityKernelElemsPerThread;
  uint32_t gridSize =
      math_util::integer_divide_ceil(numElements, blockSize * elemsPerThread);

  IntegerAttr blockSizeAttr = b.getI32IntegerAttr(blockSize);
  IntegerAttr gridSizeAttr = b.getI32IntegerAttr(gridSize);
  convOp->setAttr("blockSize", blockSizeAttr);
  convOp->setAttr("gridSize", gridSizeAttr);
  convOp->setAttr("elems_per_thread", b.getIndexAttr(elemsPerThread));

  funcOp->setAttr("block_size", blockSizeAttr);
  funcOp->setAttr("grid_size", gridSizeAttr);
}

void AffixTuningParameters::affixBackwardDataUtilityKernels(
    Conv2DBwdDataOp &op) {
  auto gemmIdAttr = op->template getAttrOfType<IntegerAttr>("gemm_id");

  // In case the gemm ID is -1, override grid_size and block_size for the
  // utility kernel.
  if (gemmIdAttr.getInt() < 0) {
    OpBuilder b(op.getContext());
    setUtilityKernelSizes(b, op.getInput(), op, getOperation());
  }
}

void AffixTuningParameters::affixBackwardWeightUtilityKernels(
    Conv2DBwdWeightOp &op) {
  auto gemmIdAttr = op->template getAttrOfType<IntegerAttr>("gemm_id");
  assert(gemmIdAttr);
  int64_t gemmId = gemmIdAttr.getInt();

  GemmFeatures features = op.getFeatures();
  if (bitEnumContainsAll(features, GemmFeatures::mfma)) {
    OpBuilder b(op.getContext());

    ConvolutionDims convDims = obtainConvDims(op);
    GemmContext gemmSize =
        GemmContext::fromConvolution(ConvOpType::BwdWeight, convDims);

    auto gemmParams =
        op->getAttrOfType<XdlopsGemmParamsAttr>(op.getParamsAttrName());
    Optional<GemmContext> extraPadSizes = calculatePadding(
        gemmParams.getKPerBlock(), gemmParams.getMPerBlock(),
        gemmParams.getNPerBlock(), gemmSize, gemmParams.getKpack());
    if (extraPadSizes.has_value()) {
      assert(gemmId == 0 &&
             "if there is padding, only a single kernel should be generated");
    } else {
      assert((gemmId >= 0) && (gemmId < 3));
      switch (gemmId) {
      case 0:
      case 2:
        setUtilityKernelSizes(b, op.getFilter(), op, getOperation());
        break;
      case 1:
        break;
      }
    }
  }
}

template <typename T>
void AffixTuningParameters::affixTuningParametersImpl(T &op) {
  OpBuilder b(op.getContext());

  ConvolutionDims dims = obtainConvDims(op);

  std::string perfConfig;
  if (auto perfConfigAttr =
          op->template getAttrOfType<StringAttr>("perf_config")) {
    perfConfig = perfConfigAttr.getValue().str();
  }
  GemmFeatures features = op.getFeatures();
  if (bitEnumContainsAll(features, GemmFeatures::mfma)) {
    PopulateParamsXDL populateParamsXDL;
    InitParamsXDL validParams;
    uint32_t blockSize = 0;
    uint32_t gridSize = 0;
    int64_t gemmKBlocks = 1;

    LogicalResult status = populateParamsXDL.obtainTuningParameters(
        op, blockSizeOverride, perfConfig, validParams, blockSize, gridSize,
        gemmKBlocks);

    if (failed(status)) {
      // Try again if allowed.
      if (fallBackNoConfig) {
        perfConfig.clear();
        status = populateParamsXDL.obtainTuningParameters(
            op, blockSizeOverride, perfConfig, validParams, blockSize, gridSize,
            gemmKBlocks);
      }
      if (failed(status))
        signalPassFailure();
    }

    Type dataType = obtainConvDataType(op);

<<<<<<< HEAD
=======
    // Disable kpack in case we need padding kernel.
    Optional<GemmContext> gemmExtraPad = calculatePadding(
        validParams.gemmKPerBlock, validParams.gemmMPerBlock,
        validParams.gemmNPerBlock, gemmSize, validParams.gemmKPack);
    if (gemmExtraPad.has_value()) {
      validParams.gemmKPack = 1;
    }

>>>>>>> da8409b0
    gridSize = gridSizeOverride ? gridSizeOverride : gridSize;
    op->setAttr(op.getBlockSizeAttrName(), b.getI32IntegerAttr(blockSize));
    op->setAttr(op.getGridSizeAttrName(), b.getI32IntegerAttr(gridSize));

    // Set kblocks attribute only for backward weight convolutions.
    if (auto bwdOp = dyn_cast<Conv2DBwdWeightOp>(op.getOperation()))
      bwdOp->setAttr(bwdOp.getKBlocksAttrName(), b.getIndexAttr(gemmKBlocks));

    Attribute gemmParams = b.getAttr<XdlopsGemmParamsAttr>(
        validParams.gemmKPerBlock, validParams.gemmMPerBlock,
        validParams.gemmNPerBlock, validParams.gemmKPack,
        validParams.gemmMPerWave, validParams.gemmNPerWave);
    op->setAttr(op.getParamsAttrName(), gemmParams);

    // Set attributes on the function.
    getOperation()->setAttr("block_size", b.getI32IntegerAttr(blockSize));
    getOperation()->setAttr("grid_size", b.getI32IntegerAttr(gridSize));
  } else {
    InitParamsNonXDL validParams;
    uint32_t gridSize;

    PopulateParams populateParams;
    LogicalResult status = populateParams.obtainTuningParameters(
        op, blockSizeOverride, perfConfig, validParams, gridSize);

    if (failed(status)) {
      signalPassFailure();
    }

    gridSize = gridSizeOverride ? gridSizeOverride : gridSize;

    op->setAttr(op.getBlockSizeAttrName(),
                b.getI32IntegerAttr(validParams.blockSize));
    op->setAttr(op.getGridSizeAttrName(), b.getI32IntegerAttr(gridSize));

    // For non-XDLOPS path, do not use KPack for now.

    // kPerThread and the cuwave parameters are hardcoded, may change in a
    // different pass. Please visit
    // gridwise_convolution_implicit_gemm_v4r4_nchw_kcyx_nkhw for details

    Attribute gemmParams = b.getAttr<GeneralGemmParamsAttr>(
        validParams.gemmKPerBlock, validParams.gemmMPerBlock,
        validParams.gemmNPerBlock,
        /*kPerThread=*/1, validParams.gemmMPerThread,
        validParams.gemmNPerThread,
        /*kpack=*/1);
    op->setAttr(op.getParamsAttrName(), gemmParams);

    // Set attributes on the function.
    getOperation()->setAttr("block_size",
                            b.getI32IntegerAttr(validParams.blockSize));
    getOperation()->setAttr("grid_size", b.getI32IntegerAttr(gridSize));
  }
}<|MERGE_RESOLUTION|>--- conflicted
+++ resolved
@@ -227,17 +227,6 @@
 
     Type dataType = obtainConvDataType(op);
 
-<<<<<<< HEAD
-=======
-    // Disable kpack in case we need padding kernel.
-    Optional<GemmContext> gemmExtraPad = calculatePadding(
-        validParams.gemmKPerBlock, validParams.gemmMPerBlock,
-        validParams.gemmNPerBlock, gemmSize, validParams.gemmKPack);
-    if (gemmExtraPad.has_value()) {
-      validParams.gemmKPack = 1;
-    }
-
->>>>>>> da8409b0
     gridSize = gridSizeOverride ? gridSizeOverride : gridSize;
     op->setAttr(op.getBlockSizeAttrName(), b.getI32IntegerAttr(blockSize));
     op->setAttr(op.getGridSizeAttrName(), b.getI32IntegerAttr(gridSize));
