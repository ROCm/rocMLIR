--- conflicted
+++ resolved
@@ -1442,11 +1442,7 @@
   {
     ConversionTarget writeAllTarget(*ctx);
     writeAllTarget.addIllegalOp<ThreadwiseReadIntoOp, ThreadwiseWriteAllOp,
-<<<<<<< HEAD
-                                BlockwiseBroadcastReduceOp>();
-=======
-                                BlockwiseFillOp>();
->>>>>>> 86dcd5cc
+                                BlockwiseBroadcastReduceOp, BlockwiseFillOp>();
     writeAllTarget.addLegalDialect<arith::ArithDialect, rock::RockDialect,
                                    memref::MemRefDialect, scf::SCFDialect,
                                    vector::VectorDialect, AffineDialect>();
@@ -1454,11 +1450,7 @@
     RewritePatternSet writeAllPatterns(ctx);
     writeAllPatterns
         .add<ThreadwiseReadIntoRewritePattern, ThreadwiseWriteAllRewritePattern,
-<<<<<<< HEAD
-             BlockwiseReduceRewritePattern>(ctx);
-=======
-             BlockwiseFillRewritePattern>(ctx);
->>>>>>> 86dcd5cc
+             BlockwiseReduceRewritePattern, BlockwiseFillRewritePattern>(ctx);
     if (failed(applyPartialConversion(getOperation(), writeAllTarget,
                                       std::move(writeAllPatterns))))
       signalPassFailure();
