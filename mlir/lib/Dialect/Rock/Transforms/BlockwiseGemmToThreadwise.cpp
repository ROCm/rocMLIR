--- conflicted
+++ resolved
@@ -119,16 +119,12 @@
     // Obtain critical attributes.
     int64_t mC = bufferCType.getShape()[0];
     int64_t nC = bufferCType.getShape()[1];
-<<<<<<< HEAD
-    GeneralGemmParamsAttr params = op.getParams();
-=======
 
     uint32_t blockSize = op.getBlockSize();
     GeneralGemmBlockStructure blockStructure =
         *deriveGeneralGemmBlockStructure(blockSize);
 
-    GeneralGemmParamsAttr params = op.params();
->>>>>>> d24b4167
+    GeneralGemmParamsAttr params = op.getParams();
     int64_t kPerThread = params.getKPerThread();
     int64_t mPerThread = params.getMPerThread();
     int64_t nPerThread = params.getNPerThread();
