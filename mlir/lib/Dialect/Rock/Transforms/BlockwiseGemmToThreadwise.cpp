//===- BlockwiseGemmToThreadwise - MLIR Rock ops lowering passes ---===//
//
// Copyright 2020 The MLIR Authors.
//
// Licensed under the Apache License, Version 2.0 (the "License");
// you may not use this file except in compliance with the License.
// You may obtain a copy of the License at
//
//   http://www.apache.org/licenses/LICENSE-2.0
//
// Unless required by applicable law or agreed to in writing, software
// distributed under the License is distributed on an "AS IS" BASIS,
// WITHOUT WARRANTIES OR CONDITIONS OF ANY KIND, either express or implied.
// See the License for the specific language governing permissions and
// limitations under the License.
// ============================================================
//
// This pass converts rock.blockwise_* ops to rock.threadwise_*
// and lowers other higher-level ops like transform and fill in preparation for
// the threadwise lowering
//
//===-----------------------------------------------------===//
#include "mlir/Dialect/Arith/IR/Arith.h"
#include "mlir/Dialect/Rock/IR/Rock.h"
#include "mlir/Dialect/Rock/IR/TransformMapBuilder.h"
#include "mlir/Dialect/Rock/Passes.h"
#include "mlir/Dialect/Rock/Tuning/GeneralGemmBlockStructure.h"
#include "mlir/Dialect/Rock/utility/AmdArchDb.h"
#include "mlir/Dialect/Rock/utility/builderUtils.h"
#include "mlir/Dialect/Rock/utility/loweringUtils.h"
#include "mlir/Dialect/Rock/utility/math.h"
#include "mlir/Dialect/Rock/utility/transformMapUtils.h"

#include "mlir/Dialect/Affine/IR/AffineOps.h"
#include "mlir/Dialect/GPU/IR/GPUDialect.h"
#include "mlir/Dialect/MemRef/IR/MemRef.h"
#include "mlir/Dialect/SCF/IR/SCF.h"
#include "mlir/Dialect/Vector/IR/VectorOps.h"
#include "mlir/IR/BuiltinTypes.h"
#include "mlir/Transforms/DialectConversion.h"

#include "AccelEmitter.h"
#include "llvm/ADT/SmallVector.h"
#include "llvm/Support/Debug.h"

namespace mlir {
namespace rock {
#define GEN_PASS_DEF_ROCKBLOCKWISEGEMMTOTHREADWISEPASS
#include "mlir/Dialect/Rock/Passes.h.inc"
} // namespace rock
} // namespace mlir

#define DEBUG_TYPE "rock-blockwise-to-threadwise"

using namespace mlir;
using namespace mlir::arith;
using namespace mlir::rock;
using namespace mlir::affine;

namespace {
struct RockLowerBlockwiseGemmToThreadwisePass
    : public rock::impl::RockBlockwiseGemmToThreadwisePassBase<
          RockLowerBlockwiseGemmToThreadwisePass> {
  void runOnOperation() override;
};

//===----------------------------------------------------------------------===//
// Fill lowering.
//===----------------------------------------------------------------------===//

struct FillRewritePattern : public OpConversionPattern<FillOp> {
  using OpConversionPattern<FillOp>::OpConversionPattern;

  LogicalResult matchAndRewrite(FillOp op, FillOpAdaptor adaptor,
                                ConversionPatternRewriter &b) const override {
    Location loc = op.getLoc();
    MemRefType inputType = op.getInput().getType();
    ArrayRef<int64_t> inputShape = inputType.getShape();
    llvm::SmallVector<int64_t> lbs(inputShape.size(), 0);
    llvm::SmallVector<int64_t> strides(inputShape.size(), 1);

    affine::buildAffineLoopNest(
        b, loc, lbs, inputShape, strides,
        [value = adaptor.getValue(), input = adaptor.getInput()](
            OpBuilder &b, Location loc, ValueRange ivs) {
          b.create<memref::StoreOp>(loc, value, input, ivs);
        });

    b.eraseOp(op);
    return success();
  }
};

//===----------------------------------------------------------------------===//
// BlockwiseFill lowering.
//===----------------------------------------------------------------------===//

struct BlockwiseFillRewritePattern
    : public OpConversionPattern<BlockwiseFillOp> {
  using OpConversionPattern<BlockwiseFillOp>::OpConversionPattern;

  LogicalResult
  matchAndRewrite(BlockwiseFillOp op, BlockwiseFillOpAdaptor adaptor,
                  ConversionPatternRewriter &rewriter) const override {
    Location loc = op.getLoc();
    MemRefType memrefType = op.getMemref().getType();
    ArrayRef<int64_t> memrefShape = memrefType.getShape();
    BottomUpTMBuilder threadsToMemrefTrBuilder(rewriter, memrefShape, loc);
    SmallVector<StringRef, 1> lowerNameRefs;
    threadsToMemrefTrBuilder.getStartNames(lowerNameRefs);
    int64_t blockSize = op.getBlockSize();

    Value val = op.getValue();
    int64_t numElements = memrefType.getNumElements();
    Type valueType = val.getType();
    int64_t valueItems = 1;
    Type valueElementType = valueType;
    if (VectorType valueVecType = dyn_cast<VectorType>(val.getType())) {
      valueItems = valueVecType.getNumElements();
      valueElementType = valueVecType.getElementType();
    }
    // guranteed by op verifier that vector length is a factor of memref size
    int64_t numValues = numElements / valueItems;
    int64_t iterLen = ((numValues + blockSize - 1) / blockSize) * valueItems;

    threadsToMemrefTrBuilder.pad(lowerNameRefs[0],
                                 {0, blockSize * iterLen - numElements});
    TransformMapAttr pad = threadsToMemrefTrBuilder.get();

    threadsToMemrefTrBuilder =
        BottomUpTMBuilder::above(threadsToMemrefTrBuilder, pad);
    threadsToMemrefTrBuilder.unmerge({"tid", "iter"}, {0, 1}, lowerNameRefs[0],
                                     {blockSize, iterLen});
    TransformMapAttr unmerge = threadsToMemrefTrBuilder.get();

    gpu::AddressSpaceAttr privateMemoryAddressSpace =
        rewriter.getAttr<gpu::AddressSpaceAttr>(
            gpu::GPUDialect::getPrivateAddressSpace());
    MemRefType valueRegType = MemRefType::get(
        valueItems, valueElementType, AffineMap{}, privateMemoryAddressSpace);
    GpuAllocOp valueReg = rewriter.create<GpuAllocOp>(loc, valueRegType);
    Value zero = rewriter.createOrFold<ConstantIndexOp>(loc, 0);
    rewriter.create<InBoundsStoreOp>(loc, val, valueReg, zero);
    Value tid =
        rewriter.createOrFold<rock::WorkitemIdOp>(loc, rewriter.getIndexType());
    rewriter.create<ThreadwiseWriteAllOp>(
        loc, valueReg, op.getMemref(), rewriter.getArrayAttr({unmerge, pad}),
        /*extraIndices=*/ValueRange{tid}, GemmFeatures::none, StoreMethod::Set,
        true, true);
    rewriter.eraseOp(op);
    return success();
  }
};

//===----------------------------------------------------------------------===//
// BlockwiseGemm lowering.
//===----------------------------------------------------------------------===//

// The structure of this lowing is documented at
// https://github.com/ROCmSoftwarePlatform/rocMLIR/issues/719
struct BlockwiseGemmRewritePattern
    : public OpConversionPattern<BlockwiseGemmOp> {
  using OpConversionPattern<BlockwiseGemmOp>::OpConversionPattern;

  LogicalResult matchAndRewrite(BlockwiseGemmOp op,
                                BlockwiseGemmOpAdaptor adaptor,
                                ConversionPatternRewriter &b) const override {
    Location loc = op.getLoc();

    // Prepare some useful constants.
    Value zeroConstantOp = b.createOrFold<ConstantIndexOp>(loc, 0);

    MemRefType blockAType = op.getMatrixA().getType(),
               blockBType = op.getMatrixB().getType(),
               bufferCType = op.getMatrixC().getType();

    auto elementType = bufferCType.getElementType();

    int64_t k = blockAType.getShape()[0];
    int64_t m = blockAType.getShape()[1];
    int64_t n = blockBType.getShape()[1];
    int64_t kPack = blockAType.getShape()[2];

    // Non-accelerator path.

    // Obtain critical attributes.
    int64_t mC = bufferCType.getShape()[0];
    int64_t nC = bufferCType.getShape()[1];

    GeneralGemmParamsAttr params = op.getParams();
    uint32_t blockSize = params.getBlockSize();
    int64_t kPerThread = params.getKPerThread();
    int64_t mPerThread = params.getMPerThread();
    int64_t nPerThread = params.getNPerThread();

    GeneralGemmBlockStructure blockStructure =
        *deriveGeneralGemmBlockStructure(blockSize);

    int64_t mThreadsPerCuwave = blockStructure.mThreadsPerCuwave;
    int64_t nThreadsPerCuwave = blockStructure.nThreadsPerCuwave;
    int64_t cuwaveLen = mThreadsPerCuwave * nThreadsPerCuwave;

    int64_t mCuwavesPerBlock = blockStructure.mCuwavesPerBlock;
    int64_t nCuwavesPerBlock = blockStructure.nCuwavesPerBlock;
    int64_t numCuwaves = mCuwavesPerBlock * nCuwavesPerBlock;
    int64_t derivedBlockSize = numCuwaves * cuwaveLen;
    assert(blockSize == derivedBlockSize &&
           "block structure parameters must multiply to block size");

    int64_t mRepeat = mC / mPerThread;
    int64_t nRepeat = nC / nPerThread;

    if (mRepeat * mCuwavesPerBlock * mThreadsPerCuwave * mPerThread != m)
      return op.emitOpError("The m turing attributes don't multiply to M_LDS");
    if (nRepeat * nCuwavesPerBlock * nThreadsPerCuwave * nPerThread != n)
      return op.emitOpError("The n turing parameters don't multiply to N_LDS");

    LLVM_DEBUG(llvm::dbgs()
               << "M: " << m << "\n"
               << "mRepeat: " << mRepeat << "\n"
               << "mCuwavesPerBlock: " << mCuwavesPerBlock << "\n"
               << "mThreadsPerCuwave: " << mThreadsPerCuwave << "\n"
               << "mPerThread: " << mPerThread << "\n"
               << "n: " << n << "\n"
               << "nRepeat: " << nRepeat << "\n"
               << "nCuwavesPerBlock: " << nCuwavesPerBlock << "\n"
               << "nThreadsPerCuwave: " << nThreadsPerCuwave << "\n"
               << "nPerThread: " << nPerThread << "\n");

    auto ldsTidSplitter = [&](StringRef repeatName, int64_t repeatLen,
                              StringRef perThreadName,
                              int64_t perThreadLen) -> TopDownTMBuilder {
      TopDownTMBuilder splitTidForLDS(
          b, {"k", repeatName, "tid", perThreadName, "kpack"},
          {k, repeatLen, blockSize, perThreadLen, kPack}, loc);
      splitTidForLDS.passThrough({"k", repeatName});
      splitTidForLDS.merge({"m_cuwaves", "n_cuwaves", "m_cuwave", "n_cuwave"},
                           {2, 3, 4, 5}, "tid",
                           {mCuwavesPerBlock, nCuwavesPerBlock,
                            mThreadsPerCuwave, nThreadsPerCuwave});
      splitTidForLDS.passThrough({perThreadName, "kpack"}, {6, 7},
                                 {perThreadName, "kpack"});
      return splitTidForLDS;
    };

    int64_t copyMPerThread = op.getInMPerThread();
    int64_t copyNPerThread = op.getInNPerThread();

    TopDownTMBuilder splitTidA =
        ldsTidSplitter("m_repeat", mRepeat, "m_thread", mPerThread);
    TransformMapAttr splitTidAAttr = splitTidA.get();
    auto toLdsIndexA = TopDownTMBuilder::below(splitTidA, splitTidAAttr);
    toLdsIndexA.passThrough("k");
    toLdsIndexA.unmerge(
        "m", 1, {"m_repeat", "m_cuwaves", "m_cuwave", "m_thread"},
        {mRepeat, mCuwavesPerBlock, mThreadsPerCuwave, mPerThread});
    toLdsIndexA.ignore("n_cuwaves");
    toLdsIndexA.ignore("n_cuwave");
    toLdsIndexA.passThrough({"kpack"}, {2}, {"kpack"});
    TransformMapAttr toLdsIndexAAttr = toLdsIndexA.get();
    SmallVector<Attribute> transformAttrsA{splitTidAAttr, toLdsIndexAAttr};

    // If the dimension `m` has been rotated to minimize bank conflicts we want
    // to apply the same rotation reading from LDS. This rotation happens in
    // `wrapLDSforStore` from
    // mlir/lib/Dialect/Rock/Transforms/GridwiseGemmToBlockwise.cpp which needs
    // to be kept in sync with this function
    int64_t strideA = (kPack == 1 ? copyMPerThread : 1);
    rotateIf(op.getRotateMWithK(), toLdsIndexA, toLdsIndexAAttr, strideA, "m",
             m, 1, "k", k, {"k"}, {"kpack"}, transformAttrsA);

    TopDownTMBuilder splitTidB =
        ldsTidSplitter("n_repeat", nRepeat, "n_thread", nPerThread);
    TransformMapAttr splitTidBAttr = splitTidB.get();
    auto toLdsIndexB = TopDownTMBuilder::below(splitTidB, splitTidBAttr);
    toLdsIndexB.passThrough("k");
    toLdsIndexB.unmerge(
        "n", 1, {"n_repeat", "n_cuwaves", "n_cuwave", "n_thread"},
        {nRepeat, nCuwavesPerBlock, nThreadsPerCuwave, nPerThread});
    toLdsIndexB.ignore("m_cuwaves");
    toLdsIndexB.ignore("m_cuwave");
    toLdsIndexB.passThrough({"kpack"}, {2}, {"kpack"});
    TransformMapAttr toLdsIndexBAttr = toLdsIndexB.get();
    SmallVector<Attribute> transformAttrsB{splitTidBAttr, toLdsIndexBAttr};

    // If the dimension `d` has been rotated to minimize bank conflicts we want
    // to apply the same rotation reading from LDS. This rotation happens in
    // `wrapLDSforStore` from
    // mlir/lib/Dialect/Rock/Transforms/GridwiseGemmToBlockwise.cpp which needs
    // to be kept in sync with this function
    int64_t strideB = (kPack == 1 ? copyNPerThread : 1);
    rotateIf(op.getRotateNWithK(), toLdsIndexB, toLdsIndexBAttr, strideB, "n",
             n, 1, "k", k, {"k"}, {"kpack"}, transformAttrsB);

    Value matrixA, matrixB;
    ArrayAttr transformsA, transformsB;
    bool ldsANeedsi64, ldsBNeedsi64;
    std::tie(matrixA, transformsA, ldsANeedsi64) =
        untransform(b, adaptor.getMatrixA(), b.getArrayAttr(transformAttrsA));
    std::tie(matrixB, transformsB, ldsBNeedsi64) =
        untransform(b, adaptor.getMatrixB(), b.getArrayAttr(transformAttrsB));
    if (ldsANeedsi64 || ldsBNeedsi64)
      return b.notifyMatchFailure(loc, "LDS map can't need 64-bit indexing");

    int64_t threadANumRegisters = kPerThread * mC * kPack;
    int64_t threadBNumRegisters = kPerThread * nC * kPack;

    // Alloc register for thread_a and thread_b.
    auto privateMemoryAddressSpace = b.getAttr<gpu::AddressSpaceAttr>(
        gpu::GPUDialect::getPrivateAddressSpace());
    auto threadARegisterMemRefType =
        MemRefType::get(threadANumRegisters, elementType, AffineMap{},
                        privateMemoryAddressSpace);
    auto threadAAllocOp = b.create<GpuAllocOp>(loc, threadARegisterMemRefType);

    auto threadBRegisterMemRefType =
        MemRefType::get(threadBNumRegisters, elementType, AffineMap{},
                        privateMemoryAddressSpace);
    auto threadBAllocOp = b.create<GpuAllocOp>(loc, threadBRegisterMemRefType);

    // Define views of register tiles for copies
    BottomUpTMBuilder viewA(b, {"raw"}, {threadANumRegisters}, loc);
    viewA.unmerge({"k", "m_repeat", "tid", "m_thread", "kpack"},
                  {0, 1, 2, 3, 4}, "raw",
                  {kPerThread, mRepeat, 1, mPerThread, kPack});
    TransformMapAttr threadACopyViewAttr = viewA.get();

    BottomUpTMBuilder viewB(b, {"raw"}, {threadBNumRegisters}, loc);
    viewB.unmerge({"k", "n_repeat", "tid", "n_thread", "kpack"},
                  {0, 1, 2, 3, 4}, "raw",
                  {kPerThread, nRepeat, 1, nPerThread, kPack});
    TransformMapAttr threadBCopyViewAttr = viewB.get();

    // Main loop.
    Value workitem = b.createOrFold<rock::WorkitemIdOp>(loc, b.getIndexType());
    LLVM_DEBUG(llvm::dbgs() << "Outer loop:\n "
                            << "k =  " << k << "\n"
                            << " kPerThread = " << kPerThread << "\n");
    auto loopOp =
        b.replaceOpWithNewOp<affine::AffineForOp>(op, 0, k, kPerThread);
    OpBuilder::InsertionGuard guard(b);
    b.setInsertionPointToStart(loopOp.getBody());
    Value kOffset = loopOp.getInductionVar();

    SmallVector<Value, 5> registerStartCoords(5, zeroConstantOp);
    SmallVector<Value, 5> ldsBufferAStartCoords = {
        kOffset, zeroConstantOp, workitem, zeroConstantOp, zeroConstantOp};
    auto copyALoop = b.create<TransformingForOp>(
        loc, ArrayRef<ValueRange>{ldsBufferAStartCoords, registerStartCoords},
        ArrayRef<Attribute>{transformsA, b.getArrayAttr(threadACopyViewAttr)},
        ArrayRef<int64_t>{kPerThread, mRepeat, 1, mPerThread, kPack},
        /*strides=*/std::nullopt, /*forceUnroll=*/true, /*indexDiffs=*/true);
    {
      OpBuilder::InsertionGuard copyAGuard(b);
      b.setInsertionPointToStart(copyALoop.getBody());
      Value aCopy = b.create<memref::LoadOp>(
          loc, matrixA, copyALoop.getLowerCoords(/*domain=*/0));
      Value aCast = createTypeConversionOp(b, loc, aCopy, elementType);
      b.create<memref::StoreOp>(loc, aCast, threadAAllocOp,
                                copyALoop.getLowerCoords(/*domain=*/1));
    }

    SmallVector<Value, 5> ldsBufferBStartCoords = {
        kOffset, zeroConstantOp, workitem, zeroConstantOp, zeroConstantOp};
    auto copyBLoop = b.create<TransformingForOp>(
        loc, ArrayRef<ValueRange>{ldsBufferBStartCoords, registerStartCoords},
        ArrayRef<Attribute>{transformsB, b.getArrayAttr(threadBCopyViewAttr)},
        ArrayRef<int64_t>{kPerThread, nRepeat, 1, nPerThread, kPack},
        /*strides=*/std::nullopt, /*forceUnroll=*/true, /*indexDiffs=*/true);
    {
      OpBuilder::InsertionGuard copyBGuard(b);
      b.setInsertionPointToStart(copyBLoop.getBody());
      Value bCopy = b.create<memref::LoadOp>(
          loc, matrixB, copyBLoop.getLowerCoords(/*domain=*/0));
      Value bCast = createTypeConversionOp(b, loc, bCopy, elementType);
      b.create<memref::StoreOp>(loc, bCast, threadBAllocOp,
                                copyBLoop.getLowerCoords(/*domain=*/1));
    }

    Value reshapedARegisters = reshapeBuffer(
        b, loc, threadAAllocOp, {"k", "m", "kpack"}, {kPerThread, mC, kPack});
    Value reshapedBRegisters = reshapeBuffer(
        b, loc, threadBAllocOp, {"k", "n", "kpack"}, {kPerThread, nC, kPack});
    // Actually do the gemm - this goes inside the look over kOffset
    b.create<ThreadwiseGemmOp>(loc, reshapedARegisters, reshapedBRegisters,
                               op.getMatrixC());

    return success();
  }
};

//===----------------------------------------------------------------------===//
// BlockwiseGemmAccel lowering.
//===----------------------------------------------------------------------===//
struct BlockwiseGemmAccelRewritePattern
    : public OpConversionPattern<BlockwiseGemmAccelOp> {
  using OpConversionPattern<BlockwiseGemmAccelOp>::OpConversionPattern;

  LogicalResult matchAndRewrite(BlockwiseGemmAccelOp op,
                                BlockwiseGemmAccelOpAdaptor adaptor,
                                ConversionPatternRewriter &b) const override {
    Location loc = op.getLoc();

    StringAttr arch = op.getArchAttr();
    RockAccelTuningParamAttrInterface tuningParams = op.getParams();
    int64_t kpackPerBlock = tuningParams.getKpackPerBlock();
    int64_t mPerWave = tuningParams.getMPerWave();
    int64_t nPerWave = tuningParams.getNPerWave();

    Type bufferElemTypeA =
        adaptor.getMatrixA().getType().cast<MemRefType>().getElementType();
    Type bufferElemTypeB =
        adaptor.getMatrixB().getType().cast<MemRefType>().getElementType();
    Type dataTypeA = bufferElemTypeA, dataTypeB = bufferElemTypeB;
    if (auto bufferVecTypeA = bufferElemTypeA.dyn_cast<VectorType>())
      dataTypeA = bufferVecTypeA.getElementType();
    if (auto bufferVecTypeB = bufferElemTypeB.dyn_cast<VectorType>())
      dataTypeB = bufferVecTypeB.getElementType();

    auto accelEmitterPtr = rock::accel::AccelEmitter::select(
        op.getFeatures(), dataTypeA, dataTypeB, arch, tuningParams);

    if (!accelEmitterPtr)
      return op.emitOpError("Unable to emit accelerator code.");

    // Extract relevant accelerator parameters
    rock::accel::AccelEmitterParams params = accelEmitterPtr->getParams();
    Type argTypeA = params.argTypeA;
    Type argTypeB = params.argTypeB;
    int64_t mRepeats = params.mRepeats;
    int64_t nRepeats = params.nRepeats;
    int64_t kBase = params.kBase;

    auto tid = b.create<WorkitemIdOp>(loc, b.getIndexType());

    LLVM_DEBUG(llvm::dbgs()
               << "argVectorType A: " << argTypeA << "\n"
               << "argVectorType B: " << argTypeB << "\n"
               << "k_base: " << kBase << "\n"
               << "mPerWave: " << mPerWave << "\n"
               << "nPerWave: " << nPerWave << "\n"
               << "mRepeat: " << mRepeats << "\n"
               << "nRepeat: " << nRepeats << "\n"
               << "kpackPerBlock: " << kpackPerBlock << "\n"
               << "bufferA type: " << adaptor.getBufferA().getType() << "\n"
               << "bufferB type: " << adaptor.getBufferB().getType() << "\n");

    // The following loop nest hardcodes the following loop schedule:
    //
    // for(index_t m_i = 0; m_i < mRepeats; ++m_i)
    //   regsA = threadwise_readinto[m_i, :]
    //   for(index_t n_i = 0; n_i<nRepeats; ++n_i)
    //       regsB = threadwise_readint[n_i, :]
    //       threadwise_gemm(regsA, regsB)
    //
    // Which mimics:
    // https://github.com/ROCmSoftwarePlatform/composable_kernel/blob/develop/include/ck/tensor_operation/gpu/block/blockwise_gemm_xdlops.hpp#L304
    //
    // Please note that different schedules might exist, so this can be
    // considered a temporary hack until we have a proper way of "searching"
    // through different schedules (either heuristically or automatically)

    Value wrappedLDSBufferForLoadA = accelEmitterPtr->wrapLDSBufferForLoad(
        b, loc, op.getMatrixA(), op.getBlockSize(), op.getInMPerThread(), "m",
        op.getRotateMWithK());
    Value wrappedLDSBufferForLoadB = accelEmitterPtr->wrapLDSBufferForLoad(
        b, loc, op.getMatrixB(), op.getBlockSize(), op.getInNPerThread(), "n",
        op.getRotateNWithK());

    auto mLoop = b.create<affine::AffineForOp>(loc, 0, mRepeats);
    {
      OpBuilder::InsertionGuard guard(b);
      b.setInsertionPointToStart(mLoop.getBody());
      Value m_i = mLoop.getInductionVar();

      // regsA = read A from LDS
      b.create<ThreadwiseReadIntoOp>(loc, wrappedLDSBufferForLoadA,
                                     op.getBufferA(), b.getArrayAttr({}),
                                     ValueRange{tid, m_i}, true, true);

      auto nLoop = b.create<affine::AffineForOp>(loc, 0, nRepeats);
      {
        OpBuilder::InsertionGuard guard(b);
        b.setInsertionPointToStart(nLoop.getBody());
        Value n_i = nLoop.getInductionVar();

        // regsB = read B from LDS
        b.create<ThreadwiseReadIntoOp>(loc, wrappedLDSBufferForLoadB,
                                       op.getBufferB(), b.getArrayAttr({}),
                                       ValueRange{tid, n_i}, true, true);

        // regsC += regsA * regsB
        b.create<AccelGemmOp>(loc, mLoop.getInductionVar(),
                              nLoop.getInductionVar(), adaptor.getBufferA(),
                              adaptor.getBufferB(), adaptor.getMatrixC(), arch,
                              op.getFeaturesAttr(), tuningParams);
      }
    }
    b.eraseOp(op);
    return success();
  }
};

namespace {
struct ThreadwiseReadIntoRewritePattern
    : public OpConversionPattern<ThreadwiseReadIntoOp> {
  using OpConversionPattern<ThreadwiseReadIntoOp>::OpConversionPattern;

  LogicalResult matchAndRewrite(ThreadwiseReadIntoOp op, OpAdaptor adaptor,
                                ConversionPatternRewriter &b) const final;
};

struct ThreadwiseWriteAllRewritePattern
    : public OpConversionPattern<ThreadwiseWriteAllOp> {
  using OpConversionPattern<ThreadwiseWriteAllOp>::OpConversionPattern;

  LogicalResult matchAndRewrite(ThreadwiseWriteAllOp op, OpAdaptor adaptor,
                                ConversionPatternRewriter &b) const final;
};

} // end anonymous namespace

//===----------------------------------------------------------------------===//
// BlockwiseReduce lowering.
//===----------------------------------------------------------------------===//

struct BlockwiseReduceRewritePattern
    : public OpConversionPattern<BlockwiseBroadcastReduceOp> {
  using OpConversionPattern<BlockwiseBroadcastReduceOp>::OpConversionPattern;

  int64_t calculateNonReductionDimProduct(ArrayRef<int64_t> toReduceShape,
                                          int64_t axis) const {
    int64_t dimProduct = 1;
    for (size_t i = 0; i < toReduceShape.size(); i++) {
      if (i != (size_t)axis) {
        dimProduct *= toReduceShape[i];
      }
    }
    return dimProduct;
  }

  // This function will make a 2d view from a multi-dimensional tensors
  // where one axis needs to be reduced.
  ArrayAttr createInput2DView(Location loc, PatternRewriter &rewriter,
<<<<<<< HEAD
                              ArrayAttr regTensorView, int64_t reduceAxis, bool makeRDimZero = false) const {
    TransformMapAttr lowestTr =
            regTensorView[regTensorView.size() - 1].cast<TransformMapAttr>();
=======
                              ArrayAttr regTensorView, int64_t reduceAxis,
                              bool makeRDimZero = false) const {
    TransformMapAttr lowestTr =
        regTensorView[regTensorView.size() - 1].cast<TransformMapAttr>();
>>>>>>> c3a50a84
    ArrayRef<int64_t> lowestShape = lowestTr.getLowerBounds().asArrayRef();
    TopDownTMBuilder tensorToLDSViewBuilder(rewriter, lowestShape, loc);
    SmallVector<StringRef, 4> upperNameRefs;
    tensorToLDSViewBuilder.getStartNames(upperNameRefs);

    int64_t nonReduceMergeDimSize = 1;
    SmallVector<StringRef, 4> nonReduceNameRefs;
    SmallVector<unsigned, 4> nonReduceDims;
    SmallVector<int64_t, 4> nonReduceDimSizes;
    for (auto [dim, dimSize] : llvm::enumerate(lowestShape)) {
      if (dim != (size_t)reduceAxis) {
        nonReduceMergeDimSize *= dimSize;
        nonReduceNameRefs.push_back(upperNameRefs[dim]);
        nonReduceDims.push_back(dim);
        nonReduceDimSizes.push_back(dimSize);
      }
    }
    tensorToLDSViewBuilder.unmerge("nrDim", 0, nonReduceNameRefs,
                                   nonReduceDimSizes);
    if (makeRDimZero) {
      tensorToLDSViewBuilder.constDim("rDim", 1, 0, lowestShape[reduceAxis]);
    } else {
      tensorToLDSViewBuilder.passThrough({"rDim"}, {1},
                                         {upperNameRefs[reduceAxis]});
    }
    TransformMapAttr twoDimLDSView = tensorToLDSViewBuilder.get();
<<<<<<< HEAD
    return prependUpperViews(rewriter, regTensorView, rewriter.getArrayAttr({twoDimLDSView}));
  }

  ArrayAttr create2DToFlatLDSView(Location loc, PatternRewriter &rewriter, int64_t dim0, int64_t dim1) const {
    TopDownTMBuilder toLDSViewBuilder(rewriter, {dim0, dim1}, loc);
    SmallVector<StringRef, 4> upperNameRefs;
    toLDSViewBuilder.getStartNames(upperNameRefs);
    toLDSViewBuilder.unmerge(
        "flatDim", 0, upperNameRefs,
        {dim0, dim1});
=======
    return prependUpperViews(rewriter, regTensorView,
                             rewriter.getArrayAttr({twoDimLDSView}));
  }

  ArrayAttr create2DToFlatLDSView(Location loc, PatternRewriter &rewriter,
                                  int64_t dim0, int64_t dim1) const {
    TopDownTMBuilder toLDSViewBuilder(rewriter, {dim0, dim1}, loc);
    SmallVector<StringRef, 4> upperNameRefs;
    toLDSViewBuilder.getStartNames(upperNameRefs);
    toLDSViewBuilder.unmerge("flatDim", 0, upperNameRefs, {dim0, dim1});
>>>>>>> c3a50a84
    return rewriter.getArrayAttr({toLDSViewBuilder.get()});
  }

  // This function will append views to target a flat LDS buffer
  // where non-reduction dims are laid contigously as they are expected
  // function on parallel.
<<<<<<< HEAD
  ArrayAttr createLDSWorkspaceView(Location loc, PatternRewriter &rewriter,
                                   ArrayAttr regTensorView, int64_t reduceAxis,
                                   bool makeRDimZero = false, std::optional<int64_t> rDimZeroLen = std::nullopt) const {
=======
  ArrayAttr createLDSWorkspaceView(
      Location loc, PatternRewriter &rewriter, ArrayAttr regTensorView,
      int64_t reduceAxis, bool makeRDimZero = false,
      std::optional<int64_t> rDimZeroLen = std::nullopt) const {
>>>>>>> c3a50a84

    TransformMapAttr lowestTr =
        regTensorView[regTensorView.size() - 1].cast<TransformMapAttr>();
    ArrayRef<int64_t> lowestShape = lowestTr.getLowerBounds().asArrayRef();
    TopDownTMBuilder tensorToLDSViewBuilder(rewriter, lowestShape, loc);
    SmallVector<StringRef, 4> upperNameRefs;
    tensorToLDSViewBuilder.getStartNames(upperNameRefs);
    int64_t rDimLen = rDimZeroLen.value_or(lowestShape[reduceAxis]);

    int64_t nonReduceMergeDimSize = 1;
    SmallVector<StringRef, 4> nonReduceNameRefs;
    SmallVector<unsigned, 4> nonReduceDims;
    SmallVector<int64_t, 4> nonReduceDimSizes;
    for (auto [dim, dimSize] : llvm::enumerate(lowestShape)) {
      if (dim != (size_t)reduceAxis) {
        nonReduceMergeDimSize *= dimSize;
        nonReduceNameRefs.push_back(upperNameRefs[dim]);
        nonReduceDims.push_back(dim);
        nonReduceDimSizes.push_back(dimSize);
      }
    }
    tensorToLDSViewBuilder.unmerge("nrDim", 0, nonReduceNameRefs,
                                   nonReduceDimSizes);
    if (makeRDimZero) {
      tensorToLDSViewBuilder.constDim("rDim", 1, 0, rDimLen);
    } else {
      tensorToLDSViewBuilder.passThrough({"rDim"}, {1},
                                         {upperNameRefs[reduceAxis]});
    }
    TransformMapAttr twoDimLDSView = tensorToLDSViewBuilder.get();

    TopDownTMBuilder flatLDSViewBuilder =
        TopDownTMBuilder::below(tensorToLDSViewBuilder, twoDimLDSView);
<<<<<<< HEAD
    flatLDSViewBuilder.unmerge(
        "flatDim", 0, {"nrDim", "rDim"},
        {nonReduceMergeDimSize, rDimLen});
=======
    flatLDSViewBuilder.unmerge("flatDim", 0, {"nrDim", "rDim"},
                               {nonReduceMergeDimSize, rDimLen});
>>>>>>> c3a50a84
    TransformMapAttr flatLDSView = flatLDSViewBuilder.get();
    SmallVector<Attribute> threadsToLDSViewAttrs;
    for (Attribute trMap : regTensorView) {
      threadsToLDSViewAttrs.push_back(trMap);
    }
    threadsToLDSViewAttrs.push_back(twoDimLDSView);
    threadsToLDSViewAttrs.push_back(flatLDSView);
    return rewriter.getArrayAttr(threadsToLDSViewAttrs);
  }

  // This should only be used if product non-reduction dims is
  // equal or larger than number threads in a block.
  //
  // Given a input tensor : D0, ... , Dr , ... , DN to reduce,
  // This function creates a view that maps the space of
  // [D0, ... , Dr , ... , DN] --> [tid, nrIter, rIter] where
  // tid is threads within the block, nrIter is non-reducing
  // iterations within a thread and rIter is reducing iterations
  // within a thread.
  ArrayAttr createThreadViewForNRLargerThanThreads(
      Location loc, ArrayRef<int64_t> toReduceShape, int64_t blockSize,
      int64_t reduceAxis, PatternRewriter &rewriter) const {
    BottomUpTMBuilder threadsToTensor(rewriter, toReduceShape, loc);
    SmallVector<StringRef, 4> lowerNameRefs;
    threadsToTensor.getStartNames(lowerNameRefs);

    int64_t nonReduceMergeDimSize = 1;
    SmallVector<StringRef, 4> nonReduceNameRefs;
    for (auto dimAndSize : llvm::enumerate(toReduceShape)) {
      int64_t dim = dimAndSize.index();
      int64_t dimSize = dimAndSize.value();
      if (dim != reduceAxis) {
        nonReduceMergeDimSize *= dimSize;
        nonReduceNameRefs.push_back(lowerNameRefs[dim]);
      }
    }
    threadsToTensor.merge("nrDim", 0, nonReduceNameRefs);
    threadsToTensor.passThrough({"rIter"}, {1}, {lowerNameRefs[reduceAxis]});
    TransformMapAttr mergeTrMap = threadsToTensor.get();

    threadsToTensor = BottomUpTMBuilder::above(threadsToTensor, mergeTrMap);
    int64_t nrThreads = (nonReduceMergeDimSize + (blockSize - 1)) / blockSize;
    threadsToTensor.pad({"nrDim"},
                        {0, blockSize * nrThreads - nonReduceMergeDimSize});
    threadsToTensor.passThrough({"rIter"}, {1}, {"rIter"});
    TransformMapAttr padTrMap = threadsToTensor.get();

    threadsToTensor = BottomUpTMBuilder::above(threadsToTensor, padTrMap);
    threadsToTensor.unmerge({"tid", "nrIter"}, {0, 1}, "nrDim",
                            {blockSize, nrThreads});
    threadsToTensor.passThrough({"rIter"}, {2}, {"rIter"});
    TransformMapAttr unmergeTrMap = threadsToTensor.get();

    return rewriter.getArrayAttr({unmergeTrMap, padTrMap, mergeTrMap});
  }

  // This should only be used if product non-reduction dims is
  // less than number threads in a block.
  //
  // Given a input tensor : D0, ... , Dr , ... , DN to reduce,
  // This function creates a view that maps the space of
  // [D0, ... , Dr , ... , DN] --> [nrtid, rtid, rIter] where
  // nrtid = tid / product(non-reduction dims) is a reduction subgroup leader.
  // rtid = tid % product(non-reduction dims) is thread idx within a reduction
  // subgroup. Size of the dimension 'rtid' is the number of threads
  // that'd participate in the reduction
  ArrayAttr createThreadViewforNRSmallerThanThreads(
      Location loc, ArrayRef<int64_t> toReduceShape, int64_t blockSize,
      size_t reduceAxis, PatternRewriter &rewriter) const {
    BottomUpTMBuilder threadsToTensor(rewriter, toReduceShape, loc);
    SmallVector<StringRef, 4> lowerNameRefs;
    threadsToTensor.getStartNames(lowerNameRefs);
    int64_t nonReduceMergeDimSize = 1;
    SmallVector<StringRef, 4> nonReduceNameRefs;
    for (auto [dim, dimSize] : llvm::enumerate(toReduceShape)) {
      if (dim != reduceAxis) {
        nonReduceMergeDimSize *= dimSize;
        nonReduceNameRefs.push_back(lowerNameRefs[dim]);
      }
    }
    threadsToTensor.merge("nrDim", 0, nonReduceNameRefs);
    threadsToTensor.passThrough({"rDim"}, {1}, {lowerNameRefs[reduceAxis]});
    TransformMapAttr mergeTrMap = threadsToTensor.get();

    threadsToTensor = BottomUpTMBuilder::above(threadsToTensor, mergeTrMap);
    // If this function is being called, then the number of threads is larger
    // than the product of non reduction dimensions. Therefore, we create thread
    // groups (rthreads) per a point in merge(non reduction dimensions).
    int64_t rthreads = blockSize / nonReduceMergeDimSize;
    int64_t rDimPerRThread =
        (toReduceShape[reduceAxis] + (rthreads - 1)) / rthreads;
    threadsToTensor.pad(
        {"rDim"}, {0, rthreads * rDimPerRThread - toReduceShape[reduceAxis]});
    threadsToTensor.passThrough({"nrDim"}, {0}, {"nrDim"});
    TransformMapAttr padTrMap = threadsToTensor.get();

    threadsToTensor = BottomUpTMBuilder::above(threadsToTensor, padTrMap);
    threadsToTensor.unmerge({"rtid", "rIter"}, {1, 2}, "rDim",
                            {rthreads, rDimPerRThread});
    threadsToTensor.passThrough({"nrtid"}, {0}, {"nrDim"});
    TransformMapAttr unmergeTrMap = threadsToTensor.get();

    return rewriter.getArrayAttr({unmergeTrMap, padTrMap, mergeTrMap});
  }

  Value getReductionInitValue(BlockwiseBroadcastReduceOp op,
                              ConversionPatternRewriter &rewriter) const {
    ReduceMethod rMethod = op.getReduceMethod();
    Type elementType = op.getInput().getType().getElementType();
    if (elementType.isIntOrIndex()) {
      if (rMethod == ReduceMethod::Sum) {
        return createConstantIntOp(rewriter, op.getLoc(), elementType,
                                   elementType, 0);
      } else {
        // Op verifier gurantees this.
        assert(rMethod == ReduceMethod::Max);
        return createConstantIntOp(rewriter, op.getLoc(), elementType,
                                   elementType,
                                   std::numeric_limits<int64_t>::min());
      }
    } else {
      if (rMethod == ReduceMethod::Sum) {
        return createConstantFloatOp(rewriter, op.getLoc(), elementType,
                                     elementType, 0.0);
      } else {
        // Op verifier gurantees this.
        assert(rMethod == ReduceMethod::Max);
        return createConstantFloatOp(rewriter, op.getLoc(), elementType,
                                     elementType,
                                     -std::numeric_limits<float>::infinity());
      }
    }
  }

  Value createReducingOp(BlockwiseBroadcastReduceOp op, Value input, Value acc,
                         OpBuilder &builder) const {
    ReduceMethod rMethod = op.getReduceMethod();
    Location loc = op.getLoc();
    // Value loadAcc = rewriter.create<InBoundsLoadOp>(loc, input.getType(),
    // acc, zeroConstantOp);
    Type elementType = op.getInput().getType().getElementType();

    if (!acc.getType().isa<VectorType>() && input.getType().isa<VectorType>()) {
      // This means accumulator is a scalar type and input is a vector type,
      // therefore its a elementwise reduction between two operands.
      vector::CombiningKind kind;
      if (rMethod == ReduceMethod::Sum) {
        kind = vector::CombiningKind::ADD;
      } else {
        // Op verifier gurantees this.
        assert(rMethod == ReduceMethod::Max);
        if (elementType.isIntOrIndex()) {
          kind = vector::CombiningKind::MAXF;
        } else {
          kind = vector::CombiningKind::MAXF;
        }
      }
      input = builder.create<vector::ReductionOp>(loc, kind, input);
    }

    if (rMethod == ReduceMethod::Sum) {
      Value reduced;
      if (elementType.isIntOrIndex()) {
        reduced = builder.create<arith::AddIOp>(loc, acc, input);
      } else {
        reduced = builder.create<arith::AddFOp>(loc, acc, input);
      }
      return reduced;
    } else {
      assert(rMethod == ReduceMethod::Max);
      Value reduced;
      if (elementType.isIntOrIndex()) {
        reduced = builder.create<arith::MaxSIOp>(loc, acc, input);
      } else {
        reduced = builder.create<arith::MaxFOp>(loc, acc, input);
      }
      return reduced;
    }
  }

<<<<<<< HEAD
  ArrayAttr createReducedView(PatternRewriter &rewriter,
                              Location loc,
                              ArrayAttr subTileView, 
                              int64_t axis) const{
    ArrayRef<int64_t> threadSubTileShape = getLowerShape(subTileView);
    TopDownTMBuilder viewBuilder(rewriter, threadSubTileShape, loc);
    for (auto [dim, dimSize] : llvm::enumerate(threadSubTileShape)) {
      if((int64_t)dim == axis){
        viewBuilder.constDim("rDim", dim, 0, dimSize);
      }
      else{
=======
  ArrayAttr createReducedView(PatternRewriter &rewriter, Location loc,
                              ArrayAttr subTileView, int64_t axis) const {
    ArrayRef<int64_t> threadSubTileShape = getLowerShape(subTileView);
    TopDownTMBuilder viewBuilder(rewriter, threadSubTileShape, loc);
    for (auto [dim, dimSize] : llvm::enumerate(threadSubTileShape)) {
      if ((int64_t)dim == axis) {
        viewBuilder.constDim("rDim", dim, 0, dimSize);
      } else {
>>>>>>> c3a50a84
        viewBuilder.passThrough({(unsigned int)dim}, {(unsigned int)dim});
      }
    }
    TransformMapAttr redDimZeroMap = viewBuilder.get();
<<<<<<< HEAD
    ArrayAttr reducedView = prependUpperViews(rewriter, subTileView, rewriter.getArrayAttr({redDimZeroMap}));
    return reducedView;
  }

  void doThreadwiseReductions(PatternRewriter &rewriter,
                              Location loc,
=======
    ArrayAttr reducedView = prependUpperViews(
        rewriter, subTileView, rewriter.getArrayAttr({redDimZeroMap}));
    return reducedView;
  }

  // Perform threadwise reductions based thread subtile
  // view and store the reduced data to reduced buffer
  void doThreadwiseReductions(PatternRewriter &rewriter, Location loc,
>>>>>>> c3a50a84
                              BlockwiseBroadcastReduceOp op,
                              Value reducedBuffer,
                              ArrayAttr inputThreadSubTile2dView) const {
    Value inputRawBuffer = op.getInput();
<<<<<<< HEAD
    int64_t numElements = inputRawBuffer.getType().cast<MemRefType>().getNumElements();
    constexpr size_t nrDim = 0;
    // // Get current workitem ID.
    // WorkitemIdOp tid =
    //     rewriter.create<WorkitemIdOp>(loc, rewriter.getIndexType());    

    ArrayRef<int64_t> threadSubTileShape = getLowerShape(inputThreadSubTile2dView);
    // ArrayAttr reducedBlockView = createReducedView(rewriter, loc, inputBlockSubTileView, axis);

    Type elemType = inputRawBuffer.getType().cast<MemRefType>().getElementType();
    Value zero = rewriter.create<arith::ConstantIndexOp>(loc, 0);
    auto loop = rewriter.create<TransformingForOp>(
        loc, ArrayRef<ValueRange>{{zero}, {zero}},
        ArrayRef<Attribute>{inputThreadSubTile2dView, rewriter.getArrayAttr({})},
=======
    int64_t numElements =
        inputRawBuffer.getType().cast<MemRefType>().getNumElements();
    constexpr size_t nrDim = 0;

    ArrayRef<int64_t> threadSubTileShape =
        getLowerShape(inputThreadSubTile2dView);
    Type elemType =
        inputRawBuffer.getType().cast<MemRefType>().getElementType();
    Value zero = rewriter.create<arith::ConstantIndexOp>(loc, 0);
    auto loop = rewriter.create<TransformingForOp>(
        loc, ArrayRef<ValueRange>{{zero}, {zero}},
        ArrayRef<Attribute>{inputThreadSubTile2dView,
                            rewriter.getArrayAttr({})},
>>>>>>> c3a50a84
        /*bounds=*/ArrayRef<int64_t>{numElements},
        /*strides=*/ArrayRef<int64_t>{1},
        /*useIndexDiffs=*/true, /*forceUnroll=*/true);
    {
      OpBuilder::InsertionGuard guard(rewriter);
      rewriter.setInsertionPointToStart(loop.getBody());
      Block::BlockArgListType upperCoords = loop.getLowerCoords(1);
      Block::BlockArgListType subtileCoords = loop.getLowerCoords(0);
      Value ldInput = rewriter.create<InBoundsLoadOp>(
          loc, elemType, inputRawBuffer, upperCoords);
      Value ldInputAcc = rewriter.create<InBoundsLoadOp>(
          loc, elemType, reducedBuffer, subtileCoords[nrDim]);
      Value reduced = createReducingOp(op, ldInput, ldInputAcc, rewriter);
<<<<<<< HEAD
      rewriter.create<InBoundsStoreOp>(loc, reduced,
                                       reducedBuffer,
=======
      rewriter.create<InBoundsStoreOp>(loc, reduced, reducedBuffer,
>>>>>>> c3a50a84
                                       subtileCoords[nrDim]);
    }
  }

<<<<<<< HEAD
  void storePartialReductionstoLDS(PatternRewriter &rewriter,
                   Location loc,
                   Value reducedBuffer,
                   Value ldsBuffer,
                   ArrayAttr inputBlockSubTile2dView,
                   ArrayAttr inputThreadSubTile2dView,
                   ArrayAttr tidSubTileSliceView,
                   ArrayAttr toFlatLDSView) const {
    Type elemType = reducedBuffer.getType().cast<MemRefType>().getElementType();
    constexpr size_t nrDim = 0;
    constexpr size_t rDim = 1;
    // not all of these are valid as reducedBuffer is sparse
    // int64_t nrDimLen = reducedBuffer.getType().cast<MemRefType>().getNumElements();
    ArrayAttr inputThreadSubTile2dViewInv = invertTransforms(rewriter, loc, inputThreadSubTile2dView);
    ArrayRef<int64_t> threadSubTile2DShape = getLowerShape(inputThreadSubTile2dView);
    // ArrayRef<int64_t> upperShape =
    //         inputBlockSubTile2dView[0].cast<TransformMapAttr>().getUpperBounds();
=======
  // This function store partial reductions to LDS for
  // inter-thread reductions later on.
  void storePartialReductionstoLDS(PatternRewriter &rewriter, Location loc,
                                   Value reducedBuffer, Value ldsBuffer,
                                   ArrayAttr inputBlockSubTile2dView,
                                   ArrayAttr inputThreadSubTile2dView,
                                   ArrayAttr tidSubTileSliceView,
                                   ArrayAttr toFlatLDSView) const {
    Type elemType = reducedBuffer.getType().cast<MemRefType>().getElementType();
    constexpr size_t nrDim = 0;
    constexpr size_t rDim = 1;
    ArrayAttr inputThreadSubTile2dViewInv =
        invertTransforms(rewriter, loc, inputThreadSubTile2dView);
    ArrayRef<int64_t> threadSubTile2DShape =
        getLowerShape(inputThreadSubTile2dView);
>>>>>>> c3a50a84
    WorkitemIdOp tid =
        rewriter.create<WorkitemIdOp>(loc, rewriter.getIndexType());
    Value zero = rewriter.create<arith::ConstantIndexOp>(loc, 0);
    Value one = rewriter.create<arith::ConstantIndexOp>(loc, 1);
    auto privateMemoryAddressSpace = rewriter.getAttr<gpu::AddressSpaceAttr>(
        gpu::GPUDialect::getPrivateAddressSpace());

<<<<<<< HEAD
    auto loop = rewriter.create<TransformingForOp>(
        loc, ArrayRef<ValueRange>{{zero, zero}, {zero, zero}},
        ArrayRef<Attribute>{inputThreadSubTile2dViewInv, rewriter.getArrayAttr({})},
=======
    // First we iterate thread subtile along non-reduction
    // axis to get iter coordinate within the register
    auto loop = rewriter.create<TransformingForOp>(
        loc, ArrayRef<ValueRange>{{zero, zero}, {zero, zero}},
        ArrayRef<Attribute>{inputThreadSubTile2dViewInv,
                            rewriter.getArrayAttr({})},
>>>>>>> c3a50a84
        /*bounds=*/ArrayRef<int64_t>{threadSubTile2DShape[nrDim], 1},
        /*strides=*/ArrayRef<int64_t>{1, 1},
        /*useIndexDiffs=*/true, /*forceUnroll=*/true);
    {
<<<<<<< HEAD
        OpBuilder::InsertionGuard guard(rewriter);
        rewriter.setInsertionPointToStart(loop.getBody());
        Value iter = loop.getLowerCoords(0)[0];
        Block::BlockArgListType threadSubTile2DCoords = loop.getLowerCoords(1);

        auto convertToBlockSubTile = rewriter.create<TransformingForOp>(loc, ArrayRef<ValueRange>{{tid, iter}}, 
                                                                            ArrayRef<Attribute>{inputBlockSubTile2dView}, 
                                                                            /*bounds=*/ArrayRef<int64_t>{1, 1}, 
                                                                            /*strides=*/ArrayRef<int64_t>{1, 1},
                                                                            /*useIndexDiffs=*/true, /*forceUnroll=*/true);
        {
          OpBuilder::InsertionGuard guard(rewriter);
          rewriter.setInsertionPointToStart(convertToBlockSubTile.getBody());
          Value blockNrDimCoord = convertToBlockSubTile.getLowerCoords(0)[nrDim];
          Value ldReduced = rewriter.create<InBoundsLoadOp>(
                            loc, elemType, reducedBuffer, ValueRange{threadSubTile2DCoords[0]});

          auto convertToBlockSubTileTidSlice = rewriter.create<TransformingForOp>(loc, ArrayRef<ValueRange>{{tid}}, 
                                                                            ArrayRef<Attribute>{tidSubTileSliceView}, 
                                                                            /*bounds=*/ArrayRef<int64_t>{1}, 
                                                                            /*strides=*/ArrayRef<int64_t>{1},
                                                                            /*useIndexDiffs=*/true, /*forceUnroll=*/true);
          {
            OpBuilder::InsertionGuard guard(rewriter);
            rewriter.setInsertionPointToStart(convertToBlockSubTileTidSlice.getBody());
            Value blockTidSliceRDimCoord = convertToBlockSubTileTidSlice.getLowerCoords(0)[rDim];
            auto ldsStoreloop = rewriter.create<TransformingForOp>(loc, ArrayRef<ValueRange>{{blockNrDimCoord, blockTidSliceRDimCoord}}, 
                                                                ArrayRef<Attribute>{toFlatLDSView}, 
                                                                /*bounds=*/ArrayRef<int64_t>{1, 1}, 
                                                                /*strides=*/ArrayRef<int64_t>{1, 1},
                                                                /*useIndexDiffs=*/true, /*forceUnroll=*/true);
            {
                OpBuilder::InsertionGuard guard(rewriter);
                rewriter.setInsertionPointToStart(ldsStoreloop.getBody());
                Block::BlockArgListType ldsFlatCoords = ldsStoreloop.getLowerCoords(0);
                rewriter.create<InBoundsStoreOp>(loc, ldReduced, ldsBuffer, ldsFlatCoords);
            }
          }
        }
=======
      OpBuilder::InsertionGuard guard(rewriter);
      rewriter.setInsertionPointToStart(loop.getBody());
      Value iter = loop.getLowerCoords(0)[0];
      Block::BlockArgListType threadSubTile2DCoords = loop.getLowerCoords(1);

      // Then we plug that iter coordinate along with tid to recover block
      // subtile coordinates. However, we only need non-reduction dimension
      // coordinate from the block subtile.
      auto convertToBlockSubTile = rewriter.create<TransformingForOp>(
          loc, ArrayRef<ValueRange>{{tid, iter}},
          ArrayRef<Attribute>{inputBlockSubTile2dView},
          /*bounds=*/ArrayRef<int64_t>{1, 1},
          /*strides=*/ArrayRef<int64_t>{1, 1},
          /*useIndexDiffs=*/true, /*forceUnroll=*/true);
      {
        OpBuilder::InsertionGuard guard(rewriter);
        rewriter.setInsertionPointToStart(convertToBlockSubTile.getBody());
        Value blockNrDimCoord = convertToBlockSubTile.getLowerCoords(0)[nrDim];
        Value ldReduced = rewriter.create<InBoundsLoadOp>(
            loc, elemType, reducedBuffer, ValueRange{threadSubTile2DCoords[0]});

        // Here we plug the tid to get the sliced block subtile coordinate find
        // a unique packed coordinate in the reduction axis per each thread to
        // write the partial reductions to the lds.
        auto convertToBlockSubTileTidSlice = rewriter.create<TransformingForOp>(
            loc, ArrayRef<ValueRange>{{tid}},
            ArrayRef<Attribute>{tidSubTileSliceView},
            /*bounds=*/ArrayRef<int64_t>{1},
            /*strides=*/ArrayRef<int64_t>{1},
            /*useIndexDiffs=*/true, /*forceUnroll=*/true);
        {
          OpBuilder::InsertionGuard guard(rewriter);
          rewriter.setInsertionPointToStart(
              convertToBlockSubTileTidSlice.getBody());
          Value blockTidSliceRDimCoord =
              convertToBlockSubTileTidSlice.getLowerCoords(0)[rDim];
          auto ldsStoreloop = rewriter.create<TransformingForOp>(
              loc,
              ArrayRef<ValueRange>{{blockNrDimCoord, blockTidSliceRDimCoord}},
              ArrayRef<Attribute>{toFlatLDSView},
              /*bounds=*/ArrayRef<int64_t>{1, 1},
              /*strides=*/ArrayRef<int64_t>{1, 1},
              /*useIndexDiffs=*/true, /*forceUnroll=*/true);
          {
            OpBuilder::InsertionGuard guard(rewriter);
            rewriter.setInsertionPointToStart(ldsStoreloop.getBody());
            Block::BlockArgListType ldsFlatCoords =
                ldsStoreloop.getLowerCoords(0);
            rewriter.create<InBoundsStoreOp>(loc, ldReduced, ldsBuffer,
                                             ldsFlatCoords);
          }
        }
      }
>>>>>>> c3a50a84
    }
  }

  LogicalResult
  matchAndRewrite(BlockwiseBroadcastReduceOp op,
                  BlockwiseBroadcastReduceOpAdaptor adaptor,
                  ConversionPatternRewriter &rewriter) const override {
    Location loc = op->getLoc();
    // inputView should be register {bid, tid, iter} to virtual tensor {bid, d0,
    // ... , Dr , ... , dn} coords transforms where Dr is the reduction axis.
    ArrayAttr inputViewArrayAttr = op.getInputRegViewAttr();
    TypedValue<MemRefType> inputReg = op.getInput();
    TypedValue<MemRefType> outputReg = op.getOutput();
    Type elemType = inputReg.getType().getElementType();
    TypedValue<MemRefType> workspaceLDSBuffer = op.getWorkspaceBuffer();
    Value zeroConstantOp = rewriter.create<arith::ConstantIndexOp>(loc, 0);
    int64_t axis = op.getAxis().getSExtValue();
    int64_t blockSize = op.getBlockSize();
    auto privateMemoryAddressSpace = rewriter.getAttr<gpu::AddressSpaceAttr>(
        gpu::GPUDialect::getPrivateAddressSpace());
    // Get current workitem ID.
    WorkitemIdOp tid =
        rewriter.create<WorkitemIdOp>(loc, rewriter.getIndexType());

    // Create strides and bounds to iterate the virtual tensor
    TransformMapAttr lowerTr = inputViewArrayAttr[inputViewArrayAttr.size() - 1]
                                   .cast<TransformMapAttr>();
    ArrayRef<int64_t> lowerTrLowerBounds =
        lowerTr.getLowerBounds().asArrayRef();
    SmallVector<int64_t, 4> regTensorShape =
        llvm::to_vector<4>(lowerTrLowerBounds);
    int64_t nonReductionDimSizeProduct =
<<<<<<< HEAD
          calculateNonReductionDimProduct(regTensorShape, axis);
    // Allocate a partial reduction buffer.
=======
        calculateNonReductionDimProduct(regTensorShape, axis);
>>>>>>> c3a50a84

    // 2DView is alwasy nrDim x rdim
    constexpr size_t nrDim = 0;
    constexpr size_t rDim = 1;
<<<<<<< HEAD
    mlir::ArrayAttr inputThreadSubTile2dView = createInput2DView(loc, rewriter, op.getIterSubTileSliceView(), axis);
    ArrayRef<int64_t> inputThreadSubTile2dShape = getLowerShape(inputThreadSubTile2dView);
    auto partialRedBufferType = MemRefType::get(
            inputThreadSubTile2dShape[nrDim], elemType, AffineMap{}, privateMemoryAddressSpace);
    Value partialRedBuffer = rewriter.create<GpuAllocOp>(loc, partialRedBufferType);
    Value initVal = getReductionInitValue(op, rewriter);
    rewriter.create<FillOp>(loc, partialRedBuffer, initVal);
    doThreadwiseReductions(rewriter, loc, op, partialRedBuffer, inputThreadSubTile2dView);
    
    // Create partially reduced tensor shape
    mlir::ArrayAttr inputBlockSubTile2dView = createInput2DView(loc, rewriter, inputViewArrayAttr, axis);
    SmallVector<int64_t, 2> partialRegTensorShape = llvm::to_vector<2>(getLowerShape(inputBlockSubTile2dView));
    ArrayAttr tidSubTileSliceView = createInput2DView(loc, rewriter, op.getTidSubTileSliceView(), axis);
    ArrayRef<int64_t> partialReductionLower2DShape = getLowerShape(tidSubTileSliceView);
    partialRegTensorShape[rDim] = partialReductionLower2DShape[rDim];
    ArrayAttr toFlatLDSView = create2DToFlatLDSView(loc, rewriter, partialRegTensorShape[nrDim], partialRegTensorShape[rDim]);
    storePartialReductionstoLDS(rewriter, loc, partialRedBuffer, workspaceLDSBuffer, inputBlockSubTile2dView, inputThreadSubTile2dView, tidSubTileSliceView, toFlatLDSView);
        
    // rewriter.create<ThreadwiseWriteAllOp>(
    //     loc, inputReg, workspaceLDSBuffer,
    //     createLDSWorkspaceView(loc, rewriter, inputViewArrayAttr, axis),
    //     /*extraIndices=*/ValueRange{tid}, rock::GemmFeatures::none,
    //     StoreMethod::Set, true, true);
=======
    mlir::ArrayAttr inputThreadSubTile2dView =
        createInput2DView(loc, rewriter, op.getIterSubTileSliceView(), axis);
    ArrayRef<int64_t> inputThreadSubTile2dShape =
        getLowerShape(inputThreadSubTile2dView);
    auto partialRedBufferType =
        MemRefType::get(inputThreadSubTile2dShape[nrDim], elemType, AffineMap{},
                        privateMemoryAddressSpace);
    Value partialRedBuffer =
        rewriter.create<GpuAllocOp>(loc, partialRedBufferType);
    Value initVal = getReductionInitValue(op, rewriter);
    rewriter.create<FillOp>(loc, partialRedBuffer, initVal);
    doThreadwiseReductions(rewriter, loc, op, partialRedBuffer,
                           inputThreadSubTile2dView);

    // Create partially reduced tensor shape
    mlir::ArrayAttr inputBlockSubTile2dView =
        createInput2DView(loc, rewriter, inputViewArrayAttr, axis);
    SmallVector<int64_t, 2> partialRegTensorShape =
        llvm::to_vector<2>(getLowerShape(inputBlockSubTile2dView));
    ArrayAttr tidSubTileSliceView =
        createInput2DView(loc, rewriter, op.getTidSubTileSliceView(), axis);
    ArrayRef<int64_t> partialReductionLower2DShape =
        getLowerShape(tidSubTileSliceView);
    partialRegTensorShape[rDim] = partialReductionLower2DShape[rDim];
    ArrayAttr toFlatLDSView =
        create2DToFlatLDSView(loc, rewriter, partialRegTensorShape[nrDim],
                              partialRegTensorShape[rDim]);
    storePartialReductionstoLDS(rewriter, loc, partialRedBuffer,
                                workspaceLDSBuffer, inputBlockSubTile2dView,
                                inputThreadSubTile2dView, tidSubTileSliceView,
                                toFlatLDSView);

>>>>>>> c3a50a84
    rewriter.create<LDSBarrierOp>(loc);
    // Following RAII scope will create reduction loops.
    {
      int64_t nonReductionDimSizeProduct = partialRegTensorShape[nrDim];
      if (blockSize <= nonReductionDimSizeProduct) {
        // This means there aren't enough threads to do a parallel reduction
        // each individual thread could do its own reduction.
        ArrayAttr threadsToTensorTrs = createThreadViewForNRLargerThanThreads(
            loc, partialRegTensorShape, blockSize, rDim, rewriter);
        ArrayAttr threadToLDSViewTrs =
            createLDSWorkspaceView(loc, rewriter, threadsToTensorTrs, rDim);
        ArrayAttr threadsToLDSViewReducedTrs = createLDSWorkspaceView(
            loc, rewriter, threadsToTensorTrs, rDim, /*makeRDimZero-*/ true);
        ArrayRef<int64_t> threadViewShape =
            threadToLDSViewTrs[0].cast<TransformMapAttr>().getUpperBounds();
        ArrayRef<int64_t> ldsBufferShape =
            threadToLDSViewTrs[threadToLDSViewTrs.size() - 1]
                .cast<TransformMapAttr>()
                .getLowerBounds();
        constexpr size_t nrIterDim = 1;
        constexpr size_t rIterDim = 2;

        int64_t nrIterVectorLen = getMaxVectorizationForDatatype(
            threadToLDSViewTrs, nrIterDim, threadViewShape[nrIterDim],
            ldsBufferShape, elemType);
        // Create the accumulation register
        // This will be accumulated over non-reduction iterations.
        auto accRegType = MemRefType::get(
            nrIterVectorLen, elemType, AffineMap{}, privateMemoryAddressSpace);
        Value accReg = rewriter.create<GpuAllocOp>(loc, accRegType);
        {
          PatternRewriter::InsertionGuard guard(rewriter);
          Value nrIter;
          if (threadViewShape[nrIterDim] > 1) {
            AffineForOp nrIterLoop = rewriter.create<AffineForOp>(
                loc, 0, threadViewShape[nrIterDim], nrIterVectorLen);
            // inside the loop.
            rewriter.setInsertionPointToStart(nrIterLoop.getBody());
            nrIter = nrIterLoop.getInductionVar();
          } else {
            nrIter = zeroConstantOp;
          }
          rewriter.create<FillOp>(loc, accReg, initVal);
          int64_t rIterVectorLen = getMaxVectorizationForDatatype(
              threadToLDSViewTrs, rIterDim, threadViewShape[rIterDim],
              ldsBufferShape, elemType);
          SmallVector<Value, 4> inits{tid, nrIter, zeroConstantOp};
          SmallVector<int64_t> bounds{1, 1, threadViewShape[rIterDim]};
          SmallVector<int64_t> strides{1, 1, rIterVectorLen};

          TransformingForOp reductionLoop = rewriter.create<TransformingForOp>(
              loc, ArrayRef<ValueRange>{inits, inits, inits},
              ArrayRef<Attribute>{threadToLDSViewTrs, rewriter.getArrayAttr({}),
                                  threadsToLDSViewReducedTrs},
              ArrayRef<int64_t>(bounds), ArrayRef<int64_t>(strides),
              /*forceUnroll=*/true,
              /*useIndexDiffs=*/true);
          {
            PatternRewriter::InsertionGuard guard(rewriter);
            rewriter.setInsertionPointToStart(reductionLoop.getBody());
            Block::BlockArgListType LDSLoadCoords =
                reductionLoop.getLowerCoords(/*domain=*/0);
            // There are two vectorization scenarios :
            // 1) rIterVectorLen > 1 &&  nrIterVectorLen == 1
            //    Here we will have a load vector and accReg that is a scalar
            //    The code in createReducingOp will vector reduce it before
            //    doing a reducing store to accReg
            // 2) nrIterVectorLen > 1 && rIterVectorLen == 1
            //    Here we will have a load vector and accReg that is also a
            //    vector The code in createReducingOp will do vector elementwise
            //    op and store the resulting vector to accReg.
            // NOTE: currently, LDS is viewed as [nrDim x rDim] therefore
            // only scenario 1) is exercised. However, we'd like to keep
            // this code compatible with both approaches for future changes.
            Value loadVal = rewriter.create<InBoundsLoadOp>(
                loc,
                vectorTypeOrSelf(elemType,
                                 std::max(rIterVectorLen, nrIterVectorLen)),
                workspaceLDSBuffer, LDSLoadCoords);
            Value loadAcc = rewriter.create<InBoundsLoadOp>(
                loc, vectorTypeOrSelf(elemType, nrIterVectorLen), accReg,
                zeroConstantOp);
            Value reduced = createReducingOp(op, loadVal, loadAcc, rewriter);
            rewriter.create<InBoundsStoreOp>(loc, reduced, accReg,
                                             zeroConstantOp);
            // Storing the last reduction iter output directly to LDS[..., dr=0,
            // ...]
            Value rIterArg =
                reductionLoop.getLowerCoords(/*domain=*/1)[rIterDim];
            Value boundVal = rewriter.create<arith::ConstantIndexOp>(
                loc, threadViewShape[rIterDim]);
            Value strideVal =
                rewriter.create<arith::ConstantIndexOp>(loc, rIterVectorLen);
            Value lastIterVal =
                rewriter.create<arith::SubIOp>(loc, boundVal, strideVal);
            Value isLastIter = rewriter.create<arith::CmpIOp>(
                loc, arith::CmpIPredicate::eq, rIterArg, lastIterVal);
            scf::IfOp ifb = rewriter.create<scf::IfOp>(
                loc, isLastIter, /*withElseRegion=*/false);
            {
              OpBuilder thenb = ifb.getThenBodyBuilder();
              thenb.create<InBoundsStoreOp>(
                  loc, reduced, workspaceLDSBuffer,
                  reductionLoop.getLowerCoords(/*domain=*/2));
            }
          }
        }
        ArrayAttr reducedldsViewArrayAttr = createLDSWorkspaceView(
<<<<<<< HEAD
            loc, rewriter, inputViewArrayAttr, axis, /*makeRDimZero-*/ true, partialRegTensorShape[rDim]);
=======
            loc, rewriter, inputViewArrayAttr, axis, /*makeRDimZero-*/ true,
            partialRegTensorShape[rDim]);
>>>>>>> c3a50a84
        rewriter.create<LDSBarrierOp>(loc);
        rewriter.create<ThreadwiseReadIntoOp>(
            loc, workspaceLDSBuffer, outputReg, reducedldsViewArrayAttr,
            /*extraIndices=*/ValueRange{tid}, true, false);
        if (ArrayAttr outputViewArrayAttr = op.getExtraOutViewAttr()) {
          ArrayAttr reducedldsViewArrayAttr2 = createLDSWorkspaceView(
<<<<<<< HEAD
              loc, rewriter, outputViewArrayAttr, axis, /*makeRDimZero-*/ true, partialRegTensorShape[rDim]);
=======
              loc, rewriter, outputViewArrayAttr, axis, /*makeRDimZero-*/ true,
              partialRegTensorShape[rDim]);
>>>>>>> c3a50a84
          rewriter.create<ThreadwiseReadIntoOp>(
              loc, workspaceLDSBuffer, op.getExtraOut(),
              reducedldsViewArrayAttr2,
              /*extraIndices=*/ValueRange{tid}, true, false);
        }
      } else {
        // This means there are more threads than elements to be reduced.
        ArrayAttr threadToTensorViewTrs =
            createThreadViewforNRSmallerThanThreads(loc, partialRegTensorShape,
                                                    blockSize, rDim, rewriter);
        ArrayAttr threadToLDSViewTrs =
            createLDSWorkspaceView(loc, rewriter, threadToTensorViewTrs, rDim);
        ArrayRef<int64_t> threadViewShape =
            threadToLDSViewTrs[0].cast<TransformMapAttr>().getUpperBounds();
        ArrayRef<int64_t> ldsBufferShape =
            threadToLDSViewTrs[threadToLDSViewTrs.size() - 1]
                .cast<TransformMapAttr>()
                .getLowerBounds();
        constexpr size_t rTidDim = 1;
        constexpr size_t rIterDim = 2;

        int64_t rIterVectorLen = getMaxVectorizationForDatatype(
            threadToLDSViewTrs, rIterDim, threadViewShape[rIterDim],
            ldsBufferShape, elemType);
        Value nrDimSizeProductConst = rewriter.create<arith::ConstantIndexOp>(
            loc, nonReductionDimSizeProduct);
        Value rtid =
            rewriter.create<arith::DivSIOp>(loc, tid, nrDimSizeProductConst);
        Value nrtid =
            rewriter.create<arith::RemSIOp>(loc, tid, nrDimSizeProductConst);

        // We need to do the threadwise reduction
        // here only if rIterDim is meaninfully iterated
        // otherwise this step can be skipped.
        if (threadViewShape[rIterDim] > 1) {
          // This is where thread_wise reduction result is stored.
          Type loadTypeInputReg = vectorTypeOrSelf(elemType, rIterVectorLen);
          Type accRegType = MemRefType::get({1}, elemType, AffineMap{},
                                            privateMemoryAddressSpace);
          Value accReg = rewriter.create<GpuAllocOp>(loc, accRegType);
          // This RAII scope would create a loop to iteratively partialy reduce
          // on a thread basis until items to reduce will match the available
          // number of threads.
          {
            SmallVector<Value, 4> inits{nrtid, rtid, zeroConstantOp};
            SmallVector<int64_t> bounds{1, 1, threadViewShape[rIterDim]};
            SmallVector<int64_t> strides{1, 1, rIterVectorLen};

            Value initVal = getReductionInitValue(op, rewriter);
            rewriter.create<FillOp>(loc, accReg, initVal);

            TransformingForOp reductionLoop =
                rewriter.create<TransformingForOp>(
                    loc, ArrayRef<ValueRange>(inits),
                    ArrayRef<Attribute>{threadToLDSViewTrs},
                    ArrayRef<int64_t>(bounds), ArrayRef<int64_t>(strides),
                    /*forceUnroll=*/true, /*useIndexDiffs=*/true);
            {
              PatternRewriter::InsertionGuard guard(rewriter);
              rewriter.setInsertionPointToStart(reductionLoop.getBody());
              Block::BlockArgListType LDSLoadCoords =
                  reductionLoop.getLowerCoords(/*domain=*/0);
              Value loadVal = rewriter.create<InBoundsLoadOp>(
                  loc, loadTypeInputReg, workspaceLDSBuffer, LDSLoadCoords);
              Value loadAcc = rewriter.create<InBoundsLoadOp>(
                  loc, elemType, accReg, zeroConstantOp);
              Value reduced = createReducingOp(op, loadVal, loadAcc, rewriter);
              rewriter.create<InBoundsStoreOp>(loc, reduced, accReg,
                                               zeroConstantOp);
            }
          }

          // This RAII scope would store the partial reductions to
          // LDS
          {
            SmallVector<Value, 4> inits{nrtid, rtid, zeroConstantOp};
            SmallVector<int64_t> bounds{1, 1, 1};
            SmallVector<int64_t> strides{1, 1, 1};

            TransformingForOp reductionLoop =
                rewriter.create<TransformingForOp>(
                    loc, ArrayRef<ValueRange>(inits),
                    ArrayRef<Attribute>{threadToLDSViewTrs},
                    ArrayRef<int64_t>(bounds), ArrayRef<int64_t>(strides),
                    /*forceUnroll=*/true, /*useIndexDiffs=*/true);
            {
              PatternRewriter::InsertionGuard guard(rewriter);
              rewriter.setInsertionPointToStart(reductionLoop.getBody());
              Block::BlockArgListType LDSStoreCoords =
                  reductionLoop.getLowerCoords(/*domain=*/0);
              Value loadVal = rewriter.create<InBoundsLoadOp>(
                  loc, elemType, accReg, zeroConstantOp);
              rewriter.create<InBoundsStoreOp>(loc, loadVal, workspaceLDSBuffer,
                                               LDSStoreCoords);
            }
            rewriter.create<LDSBarrierOp>(loc);
          }
        }

        // This RAII scope would do the following :
        // LDS[rtid] = reduce(LDS[rtid], LDS[rtid + offset])
        // where offset is a power of 2.
        // Initial it starts with power = ceil(|rtid|, power of 2) / 2
        // Then keep on reducing the power.
        {
          int64_t ceilPowerOf2 =
              llvm::PowerOf2Ceil(threadViewShape[rTidDim]) / 2;
          int64_t maxActiveReductionThreads = threadViewShape[rTidDim];
          for (int64_t offset = ceilPowerOf2; offset >= 1;
               offset = offset >> 1) {
            Value offsetVal =
                rewriter.create<arith::ConstantIndexOp>(loc, offset);
            Value rtidPlusOffsetVal =
                rewriter.create<arith::AddIOp>(loc, rtid, offsetVal);
            Value maxActiveReductionThreadsVal =
                rewriter.create<arith::ConstantIndexOp>(
                    loc, maxActiveReductionThreads);
            maxActiveReductionThreads =
                llvm::PowerOf2Ceil(maxActiveReductionThreads) >> 1;
            Value isValid = rewriter.create<arith::CmpIOp>(
                loc, arith::CmpIPredicate::slt, rtidPlusOffsetVal,
                maxActiveReductionThreadsVal);
            scf::IfOp ifb = rewriter.create<scf::IfOp>(
                loc, isValid, /*withElseRegion=*/false);
            {
              OpBuilder thenb = ifb.getThenBodyBuilder();
              SmallVector<Value, 4> firstInits{nrtid, rtid, zeroConstantOp};
              SmallVector<Value, 4> secondInits{nrtid, rtidPlusOffsetVal,
                                                zeroConstantOp};
              SmallVector<int64_t> bounds{1, 1, 1};
              SmallVector<int64_t> strides{1, 1, 1};

              TransformingForOp reductionLoop = thenb.create<TransformingForOp>(
                  loc, ArrayRef<ValueRange>{firstInits, secondInits},
                  ArrayRef<Attribute>{threadToLDSViewTrs, threadToLDSViewTrs},
                  ArrayRef<int64_t>(bounds), ArrayRef<int64_t>(strides),
                  /*forceUnroll=*/true, /*useIndexDiffs=*/true);
              {
                PatternRewriter::InsertionGuard guard(thenb);
                thenb.setInsertionPointToStart(reductionLoop.getBody());
                Block::BlockArgListType firstLDSLoadCoords =
                    reductionLoop.getLowerCoords(/*domain=*/0);
                Value firstLoadVal = thenb.create<InBoundsLoadOp>(
                    loc, elemType, workspaceLDSBuffer, firstLDSLoadCoords);
                Block::BlockArgListType secondLDSLoadCoords =
                    reductionLoop.getLowerCoords(/*domain=*/1);
                Value secondLoadVal = thenb.create<InBoundsLoadOp>(
                    loc, elemType, workspaceLDSBuffer, secondLDSLoadCoords);
                Value reduced =
                    createReducingOp(op, firstLoadVal, secondLoadVal, thenb);
                thenb.create<InBoundsStoreOp>(loc, reduced, workspaceLDSBuffer,
                                              firstLDSLoadCoords);
              }
            }
            rewriter.create<LDSBarrierOp>(loc);
          }
          ArrayAttr reducedldsViewArrayAttr = createLDSWorkspaceView(
<<<<<<< HEAD
              loc, rewriter, inputViewArrayAttr, axis, /*makeRDimZero-*/ true, partialRegTensorShape[rDim]);
=======
              loc, rewriter, inputViewArrayAttr, axis, /*makeRDimZero-*/ true,
              partialRegTensorShape[rDim]);
>>>>>>> c3a50a84
          rewriter.create<ThreadwiseReadIntoOp>(
              loc, workspaceLDSBuffer, outputReg, reducedldsViewArrayAttr,
              /*extraIndices=*/ValueRange{tid}, true, false);
          if (ArrayAttr outputViewArrayAttr = op.getExtraOutViewAttr()) {
<<<<<<< HEAD
            ArrayAttr reducedldsViewArrayAttr2 =
                createLDSWorkspaceView(loc, rewriter, outputViewArrayAttr, axis,
                                       /*makeRDimZero-*/ true, partialRegTensorShape[rDim]);
=======
            ArrayAttr reducedldsViewArrayAttr2 = createLDSWorkspaceView(
                loc, rewriter, outputViewArrayAttr, axis,
                /*makeRDimZero-*/ true, partialRegTensorShape[rDim]);
>>>>>>> c3a50a84
            rewriter.create<ThreadwiseReadIntoOp>(
                loc, workspaceLDSBuffer, op.getExtraOut(),
                reducedldsViewArrayAttr2,
                /*extraIndices=*/ValueRange{tid}, true, false);
          }
        }
      }
      rewriter.eraseOp(op);
      return success();
    }
  }
};

void RockLowerBlockwiseGemmToThreadwisePass::runOnOperation() {
  MLIRContext *ctx = &getContext();
  {
    ConversionTarget writeAllTarget(*ctx);
    writeAllTarget.addIllegalOp<BlockwiseBroadcastReduceOp, BlockwiseFillOp>();
    writeAllTarget.addLegalDialect<arith::ArithDialect, rock::RockDialect,
                                   memref::MemRefDialect, scf::SCFDialect,
                                   vector::VectorDialect, AffineDialect>();
    writeAllTarget.addLegalOp<gpu::PrintfOp>();
    RewritePatternSet writeAllPatterns(ctx);
    writeAllPatterns
        .add<BlockwiseReduceRewritePattern, BlockwiseFillRewritePattern>(ctx);
    if (failed(applyPartialConversion(getOperation(), writeAllTarget,
                                      std::move(writeAllPatterns))))
      signalPassFailure();
  }

  ConversionTarget target(*ctx);
  target.addIllegalOp<FillOp, BlockwiseGemmOp, BlockwiseGemmAccelOp>();
  target.addLegalDialect<arith::ArithDialect, rock::RockDialect,
                         affine::AffineDialect, vector::VectorDialect,
                         memref::MemRefDialect>();
  target.addLegalOp<gpu::PrintfOp>();

  RewritePatternSet patterns(ctx);
  patterns.add<FillRewritePattern, BlockwiseGemmRewritePattern,
               BlockwiseGemmAccelRewritePattern>(ctx);
  if (failed(
          applyPartialConversion(getOperation(), target, std::move(patterns))))
    signalPassFailure();
}
} // end anonymous namespace<|MERGE_RESOLUTION|>--- conflicted
+++ resolved
@@ -542,16 +542,10 @@
   // This function will make a 2d view from a multi-dimensional tensors
   // where one axis needs to be reduced.
   ArrayAttr createInput2DView(Location loc, PatternRewriter &rewriter,
-<<<<<<< HEAD
-                              ArrayAttr regTensorView, int64_t reduceAxis, bool makeRDimZero = false) const {
-    TransformMapAttr lowestTr =
-            regTensorView[regTensorView.size() - 1].cast<TransformMapAttr>();
-=======
                               ArrayAttr regTensorView, int64_t reduceAxis,
                               bool makeRDimZero = false) const {
     TransformMapAttr lowestTr =
         regTensorView[regTensorView.size() - 1].cast<TransformMapAttr>();
->>>>>>> c3a50a84
     ArrayRef<int64_t> lowestShape = lowestTr.getLowerBounds().asArrayRef();
     TopDownTMBuilder tensorToLDSViewBuilder(rewriter, lowestShape, loc);
     SmallVector<StringRef, 4> upperNameRefs;
@@ -578,18 +572,6 @@
                                          {upperNameRefs[reduceAxis]});
     }
     TransformMapAttr twoDimLDSView = tensorToLDSViewBuilder.get();
-<<<<<<< HEAD
-    return prependUpperViews(rewriter, regTensorView, rewriter.getArrayAttr({twoDimLDSView}));
-  }
-
-  ArrayAttr create2DToFlatLDSView(Location loc, PatternRewriter &rewriter, int64_t dim0, int64_t dim1) const {
-    TopDownTMBuilder toLDSViewBuilder(rewriter, {dim0, dim1}, loc);
-    SmallVector<StringRef, 4> upperNameRefs;
-    toLDSViewBuilder.getStartNames(upperNameRefs);
-    toLDSViewBuilder.unmerge(
-        "flatDim", 0, upperNameRefs,
-        {dim0, dim1});
-=======
     return prependUpperViews(rewriter, regTensorView,
                              rewriter.getArrayAttr({twoDimLDSView}));
   }
@@ -600,23 +582,16 @@
     SmallVector<StringRef, 4> upperNameRefs;
     toLDSViewBuilder.getStartNames(upperNameRefs);
     toLDSViewBuilder.unmerge("flatDim", 0, upperNameRefs, {dim0, dim1});
->>>>>>> c3a50a84
     return rewriter.getArrayAttr({toLDSViewBuilder.get()});
   }
 
   // This function will append views to target a flat LDS buffer
   // where non-reduction dims are laid contigously as they are expected
   // function on parallel.
-<<<<<<< HEAD
-  ArrayAttr createLDSWorkspaceView(Location loc, PatternRewriter &rewriter,
-                                   ArrayAttr regTensorView, int64_t reduceAxis,
-                                   bool makeRDimZero = false, std::optional<int64_t> rDimZeroLen = std::nullopt) const {
-=======
   ArrayAttr createLDSWorkspaceView(
       Location loc, PatternRewriter &rewriter, ArrayAttr regTensorView,
       int64_t reduceAxis, bool makeRDimZero = false,
       std::optional<int64_t> rDimZeroLen = std::nullopt) const {
->>>>>>> c3a50a84
 
     TransformMapAttr lowestTr =
         regTensorView[regTensorView.size() - 1].cast<TransformMapAttr>();
@@ -650,14 +625,8 @@
 
     TopDownTMBuilder flatLDSViewBuilder =
         TopDownTMBuilder::below(tensorToLDSViewBuilder, twoDimLDSView);
-<<<<<<< HEAD
-    flatLDSViewBuilder.unmerge(
-        "flatDim", 0, {"nrDim", "rDim"},
-        {nonReduceMergeDimSize, rDimLen});
-=======
     flatLDSViewBuilder.unmerge("flatDim", 0, {"nrDim", "rDim"},
                                {nonReduceMergeDimSize, rDimLen});
->>>>>>> c3a50a84
     TransformMapAttr flatLDSView = flatLDSViewBuilder.get();
     SmallVector<Attribute> threadsToLDSViewAttrs;
     for (Attribute trMap : regTensorView) {
@@ -838,19 +807,6 @@
     }
   }
 
-<<<<<<< HEAD
-  ArrayAttr createReducedView(PatternRewriter &rewriter,
-                              Location loc,
-                              ArrayAttr subTileView, 
-                              int64_t axis) const{
-    ArrayRef<int64_t> threadSubTileShape = getLowerShape(subTileView);
-    TopDownTMBuilder viewBuilder(rewriter, threadSubTileShape, loc);
-    for (auto [dim, dimSize] : llvm::enumerate(threadSubTileShape)) {
-      if((int64_t)dim == axis){
-        viewBuilder.constDim("rDim", dim, 0, dimSize);
-      }
-      else{
-=======
   ArrayAttr createReducedView(PatternRewriter &rewriter, Location loc,
                               ArrayAttr subTileView, int64_t axis) const {
     ArrayRef<int64_t> threadSubTileShape = getLowerShape(subTileView);
@@ -859,19 +815,10 @@
       if ((int64_t)dim == axis) {
         viewBuilder.constDim("rDim", dim, 0, dimSize);
       } else {
->>>>>>> c3a50a84
         viewBuilder.passThrough({(unsigned int)dim}, {(unsigned int)dim});
       }
     }
     TransformMapAttr redDimZeroMap = viewBuilder.get();
-<<<<<<< HEAD
-    ArrayAttr reducedView = prependUpperViews(rewriter, subTileView, rewriter.getArrayAttr({redDimZeroMap}));
-    return reducedView;
-  }
-
-  void doThreadwiseReductions(PatternRewriter &rewriter,
-                              Location loc,
-=======
     ArrayAttr reducedView = prependUpperViews(
         rewriter, subTileView, rewriter.getArrayAttr({redDimZeroMap}));
     return reducedView;
@@ -880,27 +827,10 @@
   // Perform threadwise reductions based thread subtile
   // view and store the reduced data to reduced buffer
   void doThreadwiseReductions(PatternRewriter &rewriter, Location loc,
->>>>>>> c3a50a84
                               BlockwiseBroadcastReduceOp op,
                               Value reducedBuffer,
                               ArrayAttr inputThreadSubTile2dView) const {
     Value inputRawBuffer = op.getInput();
-<<<<<<< HEAD
-    int64_t numElements = inputRawBuffer.getType().cast<MemRefType>().getNumElements();
-    constexpr size_t nrDim = 0;
-    // // Get current workitem ID.
-    // WorkitemIdOp tid =
-    //     rewriter.create<WorkitemIdOp>(loc, rewriter.getIndexType());    
-
-    ArrayRef<int64_t> threadSubTileShape = getLowerShape(inputThreadSubTile2dView);
-    // ArrayAttr reducedBlockView = createReducedView(rewriter, loc, inputBlockSubTileView, axis);
-
-    Type elemType = inputRawBuffer.getType().cast<MemRefType>().getElementType();
-    Value zero = rewriter.create<arith::ConstantIndexOp>(loc, 0);
-    auto loop = rewriter.create<TransformingForOp>(
-        loc, ArrayRef<ValueRange>{{zero}, {zero}},
-        ArrayRef<Attribute>{inputThreadSubTile2dView, rewriter.getArrayAttr({})},
-=======
     int64_t numElements =
         inputRawBuffer.getType().cast<MemRefType>().getNumElements();
     constexpr size_t nrDim = 0;
@@ -914,7 +844,6 @@
         loc, ArrayRef<ValueRange>{{zero}, {zero}},
         ArrayRef<Attribute>{inputThreadSubTile2dView,
                             rewriter.getArrayAttr({})},
->>>>>>> c3a50a84
         /*bounds=*/ArrayRef<int64_t>{numElements},
         /*strides=*/ArrayRef<int64_t>{1},
         /*useIndexDiffs=*/true, /*forceUnroll=*/true);
@@ -928,35 +857,11 @@
       Value ldInputAcc = rewriter.create<InBoundsLoadOp>(
           loc, elemType, reducedBuffer, subtileCoords[nrDim]);
       Value reduced = createReducingOp(op, ldInput, ldInputAcc, rewriter);
-<<<<<<< HEAD
-      rewriter.create<InBoundsStoreOp>(loc, reduced,
-                                       reducedBuffer,
-=======
       rewriter.create<InBoundsStoreOp>(loc, reduced, reducedBuffer,
->>>>>>> c3a50a84
                                        subtileCoords[nrDim]);
     }
   }
 
-<<<<<<< HEAD
-  void storePartialReductionstoLDS(PatternRewriter &rewriter,
-                   Location loc,
-                   Value reducedBuffer,
-                   Value ldsBuffer,
-                   ArrayAttr inputBlockSubTile2dView,
-                   ArrayAttr inputThreadSubTile2dView,
-                   ArrayAttr tidSubTileSliceView,
-                   ArrayAttr toFlatLDSView) const {
-    Type elemType = reducedBuffer.getType().cast<MemRefType>().getElementType();
-    constexpr size_t nrDim = 0;
-    constexpr size_t rDim = 1;
-    // not all of these are valid as reducedBuffer is sparse
-    // int64_t nrDimLen = reducedBuffer.getType().cast<MemRefType>().getNumElements();
-    ArrayAttr inputThreadSubTile2dViewInv = invertTransforms(rewriter, loc, inputThreadSubTile2dView);
-    ArrayRef<int64_t> threadSubTile2DShape = getLowerShape(inputThreadSubTile2dView);
-    // ArrayRef<int64_t> upperShape =
-    //         inputBlockSubTile2dView[0].cast<TransformMapAttr>().getUpperBounds();
-=======
   // This function store partial reductions to LDS for
   // inter-thread reductions later on.
   void storePartialReductionstoLDS(PatternRewriter &rewriter, Location loc,
@@ -972,7 +877,6 @@
         invertTransforms(rewriter, loc, inputThreadSubTile2dView);
     ArrayRef<int64_t> threadSubTile2DShape =
         getLowerShape(inputThreadSubTile2dView);
->>>>>>> c3a50a84
     WorkitemIdOp tid =
         rewriter.create<WorkitemIdOp>(loc, rewriter.getIndexType());
     Value zero = rewriter.create<arith::ConstantIndexOp>(loc, 0);
@@ -980,63 +884,16 @@
     auto privateMemoryAddressSpace = rewriter.getAttr<gpu::AddressSpaceAttr>(
         gpu::GPUDialect::getPrivateAddressSpace());
 
-<<<<<<< HEAD
-    auto loop = rewriter.create<TransformingForOp>(
-        loc, ArrayRef<ValueRange>{{zero, zero}, {zero, zero}},
-        ArrayRef<Attribute>{inputThreadSubTile2dViewInv, rewriter.getArrayAttr({})},
-=======
     // First we iterate thread subtile along non-reduction
     // axis to get iter coordinate within the register
     auto loop = rewriter.create<TransformingForOp>(
         loc, ArrayRef<ValueRange>{{zero, zero}, {zero, zero}},
         ArrayRef<Attribute>{inputThreadSubTile2dViewInv,
                             rewriter.getArrayAttr({})},
->>>>>>> c3a50a84
         /*bounds=*/ArrayRef<int64_t>{threadSubTile2DShape[nrDim], 1},
         /*strides=*/ArrayRef<int64_t>{1, 1},
         /*useIndexDiffs=*/true, /*forceUnroll=*/true);
     {
-<<<<<<< HEAD
-        OpBuilder::InsertionGuard guard(rewriter);
-        rewriter.setInsertionPointToStart(loop.getBody());
-        Value iter = loop.getLowerCoords(0)[0];
-        Block::BlockArgListType threadSubTile2DCoords = loop.getLowerCoords(1);
-
-        auto convertToBlockSubTile = rewriter.create<TransformingForOp>(loc, ArrayRef<ValueRange>{{tid, iter}}, 
-                                                                            ArrayRef<Attribute>{inputBlockSubTile2dView}, 
-                                                                            /*bounds=*/ArrayRef<int64_t>{1, 1}, 
-                                                                            /*strides=*/ArrayRef<int64_t>{1, 1},
-                                                                            /*useIndexDiffs=*/true, /*forceUnroll=*/true);
-        {
-          OpBuilder::InsertionGuard guard(rewriter);
-          rewriter.setInsertionPointToStart(convertToBlockSubTile.getBody());
-          Value blockNrDimCoord = convertToBlockSubTile.getLowerCoords(0)[nrDim];
-          Value ldReduced = rewriter.create<InBoundsLoadOp>(
-                            loc, elemType, reducedBuffer, ValueRange{threadSubTile2DCoords[0]});
-
-          auto convertToBlockSubTileTidSlice = rewriter.create<TransformingForOp>(loc, ArrayRef<ValueRange>{{tid}}, 
-                                                                            ArrayRef<Attribute>{tidSubTileSliceView}, 
-                                                                            /*bounds=*/ArrayRef<int64_t>{1}, 
-                                                                            /*strides=*/ArrayRef<int64_t>{1},
-                                                                            /*useIndexDiffs=*/true, /*forceUnroll=*/true);
-          {
-            OpBuilder::InsertionGuard guard(rewriter);
-            rewriter.setInsertionPointToStart(convertToBlockSubTileTidSlice.getBody());
-            Value blockTidSliceRDimCoord = convertToBlockSubTileTidSlice.getLowerCoords(0)[rDim];
-            auto ldsStoreloop = rewriter.create<TransformingForOp>(loc, ArrayRef<ValueRange>{{blockNrDimCoord, blockTidSliceRDimCoord}}, 
-                                                                ArrayRef<Attribute>{toFlatLDSView}, 
-                                                                /*bounds=*/ArrayRef<int64_t>{1, 1}, 
-                                                                /*strides=*/ArrayRef<int64_t>{1, 1},
-                                                                /*useIndexDiffs=*/true, /*forceUnroll=*/true);
-            {
-                OpBuilder::InsertionGuard guard(rewriter);
-                rewriter.setInsertionPointToStart(ldsStoreloop.getBody());
-                Block::BlockArgListType ldsFlatCoords = ldsStoreloop.getLowerCoords(0);
-                rewriter.create<InBoundsStoreOp>(loc, ldReduced, ldsBuffer, ldsFlatCoords);
-            }
-          }
-        }
-=======
       OpBuilder::InsertionGuard guard(rewriter);
       rewriter.setInsertionPointToStart(loop.getBody());
       Value iter = loop.getLowerCoords(0)[0];
@@ -1090,7 +947,6 @@
           }
         }
       }
->>>>>>> c3a50a84
     }
   }
 
@@ -1123,41 +979,11 @@
     SmallVector<int64_t, 4> regTensorShape =
         llvm::to_vector<4>(lowerTrLowerBounds);
     int64_t nonReductionDimSizeProduct =
-<<<<<<< HEAD
-          calculateNonReductionDimProduct(regTensorShape, axis);
-    // Allocate a partial reduction buffer.
-=======
         calculateNonReductionDimProduct(regTensorShape, axis);
->>>>>>> c3a50a84
 
     // 2DView is alwasy nrDim x rdim
     constexpr size_t nrDim = 0;
     constexpr size_t rDim = 1;
-<<<<<<< HEAD
-    mlir::ArrayAttr inputThreadSubTile2dView = createInput2DView(loc, rewriter, op.getIterSubTileSliceView(), axis);
-    ArrayRef<int64_t> inputThreadSubTile2dShape = getLowerShape(inputThreadSubTile2dView);
-    auto partialRedBufferType = MemRefType::get(
-            inputThreadSubTile2dShape[nrDim], elemType, AffineMap{}, privateMemoryAddressSpace);
-    Value partialRedBuffer = rewriter.create<GpuAllocOp>(loc, partialRedBufferType);
-    Value initVal = getReductionInitValue(op, rewriter);
-    rewriter.create<FillOp>(loc, partialRedBuffer, initVal);
-    doThreadwiseReductions(rewriter, loc, op, partialRedBuffer, inputThreadSubTile2dView);
-    
-    // Create partially reduced tensor shape
-    mlir::ArrayAttr inputBlockSubTile2dView = createInput2DView(loc, rewriter, inputViewArrayAttr, axis);
-    SmallVector<int64_t, 2> partialRegTensorShape = llvm::to_vector<2>(getLowerShape(inputBlockSubTile2dView));
-    ArrayAttr tidSubTileSliceView = createInput2DView(loc, rewriter, op.getTidSubTileSliceView(), axis);
-    ArrayRef<int64_t> partialReductionLower2DShape = getLowerShape(tidSubTileSliceView);
-    partialRegTensorShape[rDim] = partialReductionLower2DShape[rDim];
-    ArrayAttr toFlatLDSView = create2DToFlatLDSView(loc, rewriter, partialRegTensorShape[nrDim], partialRegTensorShape[rDim]);
-    storePartialReductionstoLDS(rewriter, loc, partialRedBuffer, workspaceLDSBuffer, inputBlockSubTile2dView, inputThreadSubTile2dView, tidSubTileSliceView, toFlatLDSView);
-        
-    // rewriter.create<ThreadwiseWriteAllOp>(
-    //     loc, inputReg, workspaceLDSBuffer,
-    //     createLDSWorkspaceView(loc, rewriter, inputViewArrayAttr, axis),
-    //     /*extraIndices=*/ValueRange{tid}, rock::GemmFeatures::none,
-    //     StoreMethod::Set, true, true);
-=======
     mlir::ArrayAttr inputThreadSubTile2dView =
         createInput2DView(loc, rewriter, op.getIterSubTileSliceView(), axis);
     ArrayRef<int64_t> inputThreadSubTile2dShape =
@@ -1190,7 +1016,6 @@
                                 inputThreadSubTile2dView, tidSubTileSliceView,
                                 toFlatLDSView);
 
->>>>>>> c3a50a84
     rewriter.create<LDSBarrierOp>(loc);
     // Following RAII scope will create reduction loops.
     {
@@ -1299,24 +1124,16 @@
           }
         }
         ArrayAttr reducedldsViewArrayAttr = createLDSWorkspaceView(
-<<<<<<< HEAD
-            loc, rewriter, inputViewArrayAttr, axis, /*makeRDimZero-*/ true, partialRegTensorShape[rDim]);
-=======
             loc, rewriter, inputViewArrayAttr, axis, /*makeRDimZero-*/ true,
             partialRegTensorShape[rDim]);
->>>>>>> c3a50a84
         rewriter.create<LDSBarrierOp>(loc);
         rewriter.create<ThreadwiseReadIntoOp>(
             loc, workspaceLDSBuffer, outputReg, reducedldsViewArrayAttr,
             /*extraIndices=*/ValueRange{tid}, true, false);
         if (ArrayAttr outputViewArrayAttr = op.getExtraOutViewAttr()) {
           ArrayAttr reducedldsViewArrayAttr2 = createLDSWorkspaceView(
-<<<<<<< HEAD
-              loc, rewriter, outputViewArrayAttr, axis, /*makeRDimZero-*/ true, partialRegTensorShape[rDim]);
-=======
               loc, rewriter, outputViewArrayAttr, axis, /*makeRDimZero-*/ true,
               partialRegTensorShape[rDim]);
->>>>>>> c3a50a84
           rewriter.create<ThreadwiseReadIntoOp>(
               loc, workspaceLDSBuffer, op.getExtraOut(),
               reducedldsViewArrayAttr2,
@@ -1474,25 +1291,15 @@
             rewriter.create<LDSBarrierOp>(loc);
           }
           ArrayAttr reducedldsViewArrayAttr = createLDSWorkspaceView(
-<<<<<<< HEAD
-              loc, rewriter, inputViewArrayAttr, axis, /*makeRDimZero-*/ true, partialRegTensorShape[rDim]);
-=======
               loc, rewriter, inputViewArrayAttr, axis, /*makeRDimZero-*/ true,
               partialRegTensorShape[rDim]);
->>>>>>> c3a50a84
           rewriter.create<ThreadwiseReadIntoOp>(
               loc, workspaceLDSBuffer, outputReg, reducedldsViewArrayAttr,
               /*extraIndices=*/ValueRange{tid}, true, false);
           if (ArrayAttr outputViewArrayAttr = op.getExtraOutViewAttr()) {
-<<<<<<< HEAD
-            ArrayAttr reducedldsViewArrayAttr2 =
-                createLDSWorkspaceView(loc, rewriter, outputViewArrayAttr, axis,
-                                       /*makeRDimZero-*/ true, partialRegTensorShape[rDim]);
-=======
             ArrayAttr reducedldsViewArrayAttr2 = createLDSWorkspaceView(
                 loc, rewriter, outputViewArrayAttr, axis,
                 /*makeRDimZero-*/ true, partialRegTensorShape[rDim]);
->>>>>>> c3a50a84
             rewriter.create<ThreadwiseReadIntoOp>(
                 loc, workspaceLDSBuffer, op.getExtraOut(),
                 reducedldsViewArrayAttr2,
