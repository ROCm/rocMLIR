--- conflicted
+++ resolved
@@ -1015,24 +1015,6 @@
     // 2DView is alwasy nrDim x rdim
     constexpr size_t nrDim = 0;
     constexpr size_t rDim = 1;
-<<<<<<< HEAD
-    mlir::ArrayAttr inputThreadSubTile2dView =
-        createInput2DView(loc, rewriter, op.getIterSubTileSliceView(), axis);
-    ArrayRef<int64_t> inputThreadSubTile2dShape =
-        getLowerShape(inputThreadSubTile2dView);
-    auto partialRedBufferType =
-        MemRefType::get(inputThreadSubTile2dShape[nrDim], elemType, AffineMap{},
-                        privateMemoryAddressSpace);
-    Value partialRedBuffer =
-        rewriter.create<GpuAllocOp>(loc, partialRedBufferType);
-    Value initVal = getReductionInitValue(op, rewriter);
-    rewriter.create<FillOp>(loc, partialRedBuffer, initVal);
-    doThreadwiseReductions(rewriter, loc, op, partialRedBuffer,
-                           inputThreadSubTile2dView);
-
-    // Create partially reduced tensor shape
-    mlir::ArrayAttr inputBlockSubTile2dView =
-=======
     ArrayAttr inputThreadSubTile2dView =
         createInput2DView(loc, rewriter, op.getIterSubTileSliceView(), axis);
     ArrayRef<int64_t> inputThreadSubTile2dShape =
@@ -1049,21 +1031,11 @@
 
     // Create partially reduced tensor shape
     ArrayAttr inputBlockSubTile2dView =
->>>>>>> b2aa2ef9
         createInput2DView(loc, rewriter, inputViewArrayAttr, axis);
     SmallVector<int64_t, 2> partialRegTensorShape =
         llvm::to_vector<2>(getLowerShape(inputBlockSubTile2dView));
     ArrayAttr tidSubTileSliceView =
         createInput2DView(loc, rewriter, op.getTidSubTileSliceView(), axis);
-<<<<<<< HEAD
-    ArrayRef<int64_t> partialReductionLower2DShape =
-        getLowerShape(tidSubTileSliceView);
-    partialRegTensorShape[rDim] = partialReductionLower2DShape[rDim];
-    ArrayAttr toFlatLDSView =
-        create2DToFlatLDSView(loc, rewriter, partialRegTensorShape[nrDim],
-                              partialRegTensorShape[rDim]);
-    storePartialReductionstoLDS(rewriter, loc, partialRedBuffer,
-=======
     ArrayRef<int64_t> partialReductionuctionLower2DShape =
         getLowerShape(tidSubTileSliceView);
     partialRegTensorShape[rDim] = partialReductionuctionLower2DShape[rDim];
@@ -1071,7 +1043,6 @@
         create2DToFlatLDSView(loc, rewriter, partialRegTensorShape[nrDim],
                               partialRegTensorShape[rDim]);
     storePartialReductionstoLDS(rewriter, loc, partialReductionBuffer,
->>>>>>> b2aa2ef9
                                 workspaceLDSBuffer, inputBlockSubTile2dView,
                                 inputThreadSubTile2dView, tidSubTileSliceView,
                                 toFlatLDSView);
