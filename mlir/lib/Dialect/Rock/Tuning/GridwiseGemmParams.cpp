#include "mlir/Dialect/Rock/Tuning/GridwiseGemmParams.h"
#include "mlir/Dialect/Rock/IR/ConvolutionDims.h"
#include "mlir/Dialect/Rock/IR/GemmSize.h"
#include "mlir/Dialect/Rock/IR/MfmaInsnGroup.h"
#include "mlir/Dialect/Rock/IR/Rock.h"
#include "mlir/Dialect/Rock/IR/RockGemmWrapperInterface.h"
#include "mlir/Dialect/Rock/IR/RockTuningParamAttrInterface.h"
#include "mlir/Dialect/Rock/IR/WmmaInsnGroup.h"
#include "mlir/Dialect/Rock/Tuning/ConvContext.h"
#include "mlir/Dialect/Rock/Tuning/GeneralGemmBlockStructure.h"
#include "mlir/Dialect/Rock/utility/AmdArchDb.h"
#include "mlir/Dialect/Rock/utility/loweringUtils.h"
#include "mlir/Dialect/Rock/utility/math.h"
#include "mlir/Support/LogicalResult.h"

#include "llvm/Support/Debug.h"
#include "llvm/Support/ErrorHandling.h"
#include <memory>

#define DEBUG_TYPE "rock-tuning-parameter"

using namespace mlir;
using namespace mlir::rock;

llvm::raw_ostream &mlir::rock::operator<<(llvm::raw_ostream &os,
                                          GemmDimension dim) {
  switch (dim) {
  case GemmDimension::G:
    return os << "GemmDimmension::G";
  case GemmDimension::K:
    return os << "GemmDimension::K";
  case GemmDimension::MorN:
    return os << "GemmDimension::MorN";
  }
  return os;
}

/// Non-xdlops
// clang-format off
const InitParamsNonAccel
PopulateParams::initParameters[PopulateParams::nInitParameters] = {
  // blockSize M/block N/block K/block M/thread N/thread
  {256, 128, 128, 16, 4, 4},
  {256, 128, 128, 8, 4, 4},
  {256, 128, 128, 4, 4, 4},
  {256, 64, 64, 16, 4, 4},
  {256, 32, 128, 8, 2, 2},
  {256, 32, 128, 8, 2, 2},
  {128, 128, 64, 16, 4, 4},
  {128, 128, 64, 8, 4, 4},
  {128, 128, 64, 4, 4, 4},
  {128, 32, 32, 16, 2, 2},
  {128, 64, 128, 16, 4, 4},
  {128, 64, 128, 8, 4, 4},
  {128, 64, 128, 4, 4, 4},
  {128, 64, 64, 8, 2, 2},
  {128, 64, 64, 16, 2, 4},
  {128, 32, 32, 16, 2, 4},
  {64, 64, 128, 16, 2, 4},
  {64, 64, 128, 4, 2, 2,},
  {64, 64, 64, 16, 4, 4},
  {64, 64, 64, 8, 4, 4},
  {64, 64, 64, 4, 4, 4},
  {64, 64, 32, 16, 4, 2},
  {64, 64, 32, 8, 4, 2},
  {64, 64, 32, 4, 4, 2},
  {64, 32, 64, 16, 2, 4},
  {64, 32, 64, 8, 2, 4},
  {64, 32, 64, 4, 2, 4},
  {64, 32, 32, 16, 2, 2},
  {64, 32, 32, 8, 2, 2},
  {64, 32, 32, 4, 2, 2}};
// clang-format on

PopulateParamsInfo PopulateParamsInfo::fromOp(RockGemmWrapperInterface op) {
  PopulateParamsInfo info{op.getGemmSize(), op.getArch(),  op.getGemmFeatures(),
                          op.getAType(),    op.getBType(), op.getKernelType()};

  if (auto convOp = dyn_cast<Conv2DBwdWeightOp>(*op)) {
    auto convDims = ConvolutionDims::fromOp(op);
    info.numCu = convOp.getNumCU();
    info.batchSize = convDims.n;
  }
  return info;
}

std::optional<GemmSize> mlir::rock::calculatePadding(int64_t kPerBlock,
                                                     int64_t mPerBlock,
                                                     int64_t nPerBlock,
                                                     const GemmSize &gemmSize,
                                                     int64_t kPack) {
  int64_t kExtra = (kPerBlock * kPack) -
                   math_util::mod_1_to_n(gemmSize.k, kPerBlock * kPack);
  int64_t mExtra = mPerBlock - math_util::mod_1_to_n(gemmSize.m, mPerBlock);
  int64_t nExtra = nPerBlock - math_util::mod_1_to_n(gemmSize.n, nPerBlock);
  if (mExtra == 0 && kExtra == 0 && nExtra == 0)
    return std::nullopt;
  return GemmSize(0, mExtra, kExtra, nExtra);
}

GemmSize mlir::rock::calculatePaddedGemmSize(const InitParams &params,
                                             GemmSize gemmSize, int64_t kPack) {
  auto gemmExtraPad =
      calculatePadding(params.gemmKPerBlock, params.gemmMPerBlock,
                       params.gemmNPerBlock, gemmSize, kPack);

  if (gemmExtraPad.has_value()) {
    gemmSize.m += gemmExtraPad->m;
    gemmSize.k += gemmExtraPad->k;
    gemmSize.n += gemmExtraPad->n;
  }
  return gemmSize;
}

std::optional<GemmSize>
mlir::rock::requiredPadding(Attribute params, GemmSize gemmSize,
                            std::optional<GemmSize> extraPadding) {
  if (!extraPadding) {
    extraPadding = GemmSize{1, 1, 1, 1};
  }

  int64_t kPerBlock, mPerBlock, nPerBlock;
  int64_t kPack = 1;
  if (auto generalParams = params.dyn_cast<GeneralGemmParamsAttr>()) {
    kPerBlock = math_util::lcm(generalParams.getKPerBlock(), extraPadding->k);
    mPerBlock = math_util::lcm(generalParams.getMPerBlock(), extraPadding->m);
    nPerBlock = math_util::lcm(generalParams.getNPerBlock(), extraPadding->n);
  } else if (auto accelParams =
                 params.dyn_cast<RockAccelTuningParamAttrInterface>()) {
    kPerBlock = math_util::lcm(accelParams.getKpackPerBlock(), extraPadding->k);
    mPerBlock = math_util::lcm(accelParams.getMPerBlock(), extraPadding->m);
    nPerBlock = math_util::lcm(accelParams.getNPerBlock(), extraPadding->n);
    kPack = accelParams.getKpack();
  } else {
    llvm_unreachable("The tuning paramaters are general or xdlops");
  }
  return calculatePadding(kPerBlock, mPerBlock, nPerBlock, gemmSize, kPack);
}

int64_t mlir::rock::obtainBlockSize(int64_t waveSize, int64_t mPerBlock,
                                    int64_t nPerBlock, int64_t mPerWave,
                                    int64_t nPerWave) {
  return waveSize * (mPerBlock / mPerWave) * (nPerBlock / nPerWave);
}

int64_t mlir::rock::obtainBlockSize(int64_t waveSize,
                                    RockAccelTuningParamAttrInterface params) {
  return obtainBlockSize(waveSize, params.getMPerBlock(), params.getNPerBlock(),
                         params.getMPerWave(), params.getNPerWave());
}

LogicalResult PopulateParams::calculateBlockGemmPerformanceParameters(
    const InitParamsNonAccel &param) {

  FailureOr<GeneralGemmBlockStructure> maybeDerived =
      deriveGeneralGemmBlockStructure(param.blockSize);
  if (failed(maybeDerived))
    return failure();
  GeneralGemmBlockStructure derived = *maybeDerived;

  if (!(param.gemmMPerThread >= 2 && param.gemmMPerThread <= 4))
    return failure();

  if (!(param.gemmNPerThread >= 2 && param.gemmNPerThread <= 4))
    return failure();

  if (!(param.gemmMPerBlock % param.gemmMPerThread == 0 &&
        param.gemmNPerBlock % param.gemmNPerThread == 0))
    return failure();

  int64_t threadGemmMPerCluster = param.gemmMPerThread *
                                  derived.mThreadsPerCuwave *
                                  derived.mCuwavesPerBlock;
  int64_t threadGemmNPerCluster = param.gemmNPerThread *
                                  derived.nThreadsPerCuwave *
                                  derived.nCuwavesPerBlock;

  if ((param.gemmMPerBlock % threadGemmMPerCluster != 0) ||
      (param.gemmNPerBlock % threadGemmNPerCluster != 0)) {
    LLVM_DEBUG(
        llvm::dbgs()
        << "M per block or N per block aren't divisible by M/N per cluster\n");
    return failure();
  }

  return success();
}

LogicalResult
PopulateParams::populateDerived(const InitParamsNonAccel &params) {
  LogicalResult res = calculateBlockGemmPerformanceParameters(params);

  if (failed(res)) {
    LLVM_DEBUG(llvm::dbgs() << "Incoherent blockGemm tuning parameter "
                            << " size.\n");
    return failure();
  }

  return success();
}

Attribute
PopulateParams::getGemmParamsAttr(OpBuilder &b,
                                  const InitParamsNonAccel &params) const {
  return b.getAttr<GeneralGemmParamsAttr>(
      params.blockSize, params.gemmKPerBlock, params.gemmMPerBlock,
      params.gemmNPerBlock,
      /*kPerThread=*/1, params.gemmMPerThread, params.gemmNPerThread,
      /*kpack=*/1);
}

LogicalResult
PopulateParams::paramsProbablyValid(OpBuilder b, const PopulateParamsInfo &info,
                                    const InitParamsNonAccel &params) {
  return populateDerived(params);
}

LogicalResult
PopulateParams::couldBePerformant(const PopulateParamsInfo &info,
                                  const InitParamsNonAccel &params) {
  // Implement this if needed.
  (void)info;
  (void)params;
  return success();
}

LogicalResult PopulateParams::obtainTuningParameters(
    OpBuilder &b, const PopulateParamsInfo &info, const StringRef perfConfig,
    InitParamsNonAccel &validParams) {

  if (!perfConfig.empty()) {
    // Under two scenarios can we receive a perfConfig:
    // 1. This is tuning mode
    // 2. This is running mode and we have succeeded with a perfdb load
    bool isValidPerfConfig = validParams.deserialize(perfConfig.str());
    if (isValidPerfConfig) {
      LLVM_DEBUG(llvm::dbgs() << genDebugForParams(validParams));
      return populateDerived(validParams);
    }
    // Signal the client if perfCofnig is passed in but is invalid
    return failure();
  }

  // Backup path: Use the set of default tuning parameters
  LogicalResult res = failure();
  auto paramSets =
      getTuningParameters(info.kernelType, info.gemmAType, info.gemmBType);
  for (auto &params : orderInitParams(paramSets, info.gemmSize)) {
    res = populateDerived(params);
    if (failed(res)) {
      continue;
    }

    validParams = params;
    break;
  }
  LLVM_DEBUG(llvm::dbgs() << genDebugForParams(validParams) << "\n");

  return res;
}

LogicalResult
PopulateParams::obtainTuningParameters(RockGemmWrapperInterface op,
                                       const StringRef perfConfig,
                                       InitParamsNonAccel &validParams) {
  PopulateParamsInfo info = PopulateParamsInfo::fromOp(op);
  OpBuilder b(op);
  return obtainTuningParameters(b, info, perfConfig, validParams);
}

std::vector<InitParamsNonAccel>
PopulateParams::getTuningParameters(KernelType opType, Type dataTypeA,
                                    Type dataTypeB) const {
  ArrayRef<InitParamsNonAccel> params = {initParameters, nInitParameters};
  return std::vector<InitParamsNonAccel>(params);
}

static int64_t calculatePaddingComplexity(const GemmSize &paddingAmount,
                                          const GemmSize &gemmSize) {
  int64_t nonPaddedComplexity = gemmSize.m * gemmSize.k * gemmSize.n;
  int64_t paddedComplexity = (gemmSize.m + paddingAmount.m) *
                             (gemmSize.k + paddingAmount.k) *
                             (gemmSize.n + paddingAmount.n);
  return paddedComplexity - nonPaddedComplexity;
}

int64_t PopulateParams::calculatePaddingAmount(const InitParamsNonAccel &params,
                                               const GemmSize &gemmSize) const {
  std::optional<GemmSize> maybeGemmExtraPad =
      calculatePadding(params.gemmKPerBlock, params.gemmMPerBlock,
                       params.gemmNPerBlock, gemmSize);
  if (maybeGemmExtraPad.has_value()) {
    return calculatePaddingComplexity(maybeGemmExtraPad.value(), gemmSize);
  }
  return 0;
}

// Acceleration common interface implementation
std::unique_ptr<PopulateParamsAccel>
PopulateParamsAccel::select(GemmFeatures features) {
  if (bitEnumContainsAll(features, GemmFeatures::mfma)) {
    return std::make_unique<PopulateParamsXDL>();
  } else if (bitEnumContainsAll(features, GemmFeatures::wmma)) {
    return std::make_unique<PopulateParamsWmma>();
  } else {
    return nullptr;
  }
}

int64_t
PopulateParamsAccel::calculatePaddingAmount(const InitParamsAccel &params,
                                            const GemmSize &gemmSize) const {
  std::optional<GemmSize> maybeGemmExtraPad =
      calculatePadding(params.gemmKPerBlock, params.gemmMPerBlock,
                       params.gemmNPerBlock, gemmSize, params.gemmKPack);
  if (maybeGemmExtraPad.has_value()) {
    return calculatePaddingComplexity(maybeGemmExtraPad.value(), gemmSize);
  }
  return 0;
}

LogicalResult
PopulateParamsAccel::paramsProbablyValid(OpBuilder b,
                                         const PopulateParamsInfo &info,
                                         const InitParamsAccel &params) {
  Attribute params0 = getGemmParamsAttr(b, params);
  RockAccelTuningParamAttrInterface accelParams0;
  if (auto xdlopsParams0 = params0.dyn_cast<XdlopsGemmParamsAttr>()) {
    int64_t mWaves = params.gemmMPerBlock / params.gemmMPerWave;
    if (mWaves > maxWavesPerWG) {
      return failure();
    }
    auto xdlopsDerivedParams0 = XdlopsGemmDerivedParamsAttr::get(xdlopsParams0);
    accelParams0 = xdlopsDerivedParams0;
  } else {
    accelParams0 = params0.cast<RockAccelTuningParamAttrInterface>();
  }
  return isValidBlockwiseGemm(accelParams0, info.gemmAType, info.gemmBType,
                              info.arch, false, false);
}

LogicalResult
PopulateParamsAccel::couldBePerformant(const PopulateParamsInfo &info,
                                       const InitParamsAccel &params) {
  return specificCouldBePerformant(params, info.gemmAType, info.gemmBType);
}

LogicalResult PopulateParamsAccel::obtainTuningParameters(
    OpBuilder &b, const PopulateParamsInfo &info, const StringRef perfConfig,
    InitParamsAccel &validParams) {

  if (!perfConfig.empty()) {
    // Under two scenarios can we receive a perfConfig:
    // 1. This is tuning mode
    // 2. This is running mode and we have succeeded with a perfdb load
    bool isValidPerfConfig = validParams.deserialize(perfConfig.str());
    if (isValidPerfConfig) {
      LLVM_DEBUG(llvm::dbgs()
                 << "Got perf config: " << genDebugForParams(validParams));
      return paramsProbablyValid(b, info, validParams);
    }
    // Signal the client if perfCofnig is passed in but is invalid
    return failure();
  }

  LogicalResult res = failure();
  auto paramSets = getTuningParameters(info.kernelType, info.gemmAType,
                                       info.gemmBType, info.arch);

  for (const auto &params : orderInitParams(paramSets, info.gemmSize)) {
    res = paramsProbablyValid(b, info, params);
    if (failed(res)) {
      continue;
    }
    validParams = params;
    break;
  }
  LLVM_DEBUG(llvm::dbgs() << genDebugForParams(validParams) << "\n");
  return res;
}

LogicalResult
PopulateParamsAccel::obtainTuningParameters(RockGemmWrapperInterface op,
                                            const StringRef perfConfig,
                                            InitParamsAccel &validParams) {
  PopulateParamsInfo info = PopulateParamsInfo::fromOp(op);
  OpBuilder b(op);
  auto res = obtainTuningParameters(b, info, perfConfig, validParams);
  if (failed(res)) {
    LLVM_DEBUG(llvm::dbgs() << "Couldn't pick heuristic values for ");
    LLVM_DEBUG(op->print(llvm::dbgs()));
    LLVM_DEBUG(llvm::dbgs() << "\n");
  }
  return res;
}

/// Xdlops acceleration
// clang-format off
const InitParamsAccel
PopulateParamsXDL::initParameters[PopulateParamsXDL::nInitParameters] = {
  // M/block N/block K/block M/wave N/wave kPack forceUnroll bCopyMore
  {128, 256, 4, 64, 128, 4, true, true},
  {128, 128, 8, 64, 128, 1, true, true},
  {128, 128, 8, 64, 64, 1, true, true},
  {128, 128, 8, 64, 64, 4, true, true},
  {128, 128, 4, 64, 128, 4, true, true},
  {128, 128, 4, 64, 64, 8, true, true},
  {128, 128, 4, 64, 64, 4, true, true},
  {128, 128, 2, 64, 128, 8, true, true},
  {128, 128, 2, 64, 64, 8, true, true},
  {128, 128, 2, 64, 64, 4, true, true},
  {64, 256, 8, 64, 64, 1, true, true},
  {64, 256, 4, 64, 64, 4, true, true},
  {64, 128, 4, 32, 64, 4, true, true},
  {64, 128, 2, 32, 64, 8, true, true},
  {64, 128, 2, 32, 64, 4, true, true},
  {64, 64, 8, 32, 32, 4, true, true},
  {64, 64, 4, 32, 32, 8, true, true},
  {64, 64, 4, 32, 32, 4, true, true},
  {64, 64, 4, 16, 64, 8, true, true},
  {64, 64, 4, 16, 64, 4, true, true},
  {64, 64, 2, 32, 32, 8, true, true},
  {32, 128, 4, 32, 32, 4, true, true},
  {32, 64, 4, 32, 64, 4, true, true},
  {32, 64, 4, 8, 64, 4, true, true},
  {32, 64, 8, 32, 32, 4, true, true},
  {32, 64, 8, 8, 64, 4, true, true},
  {32, 64, 2, 32, 32, 8, true, true},
  {32, 64, 2, 8, 64, 4, true, true},
  {32, 32, 8, 16, 16, 8, true, true},
  {32, 32, 8, 16, 16, 4, true, true},
  {32, 32, 4, 16, 16, 8, true, true},
  {16, 64, 8, 16, 16, 8, true, true},
  {16, 64, 8, 16, 16, 4, true, true},
  {16, 32, 8, 16, 16, 8, true, true},
  {16, 32, 8, 16, 16, 4, true, true},
  {16, 16, 8, 16, 16, 8, true, true},
  {16, 16, 4, 16, 16, 4, true, true},
  {8, 64, 8, 4, 64, 8, true, true},
  {4, 64, 16, 4, 64, 1, true, true},
  {4, 64, 2, 4, 64, 8, true, true}
};

const InitParamsAccel
PopulateParamsXDL::initParametersFp16[PopulateParamsXDL::nInitParametersFp16] = {
  // M/block N/block K/block M/wave N/wave kPack forceUnroll bCopyMore
  {128, 256, 8, 64, 128, 4, true, true},
  {128, 256, 4, 64, 128, 8, true, true},
  {128, 256, 2, 64, 128, 8, true, true},
  {128, 256, 2, 64, 128, 4, true, true},
  {128, 128, 4, 64, 64, 8, true, true},
  {128, 128, 8, 64, 128, 1, true, true},
  {128, 128, 8, 64, 64, 1, true, true},
  {128, 128, 8, 64, 64, 4, true, true},
  {128, 128, 4, 64, 64, 8, true, true},
  {128, 128, 4, 64, 64, 4, true, true},
  {128, 128, 2, 64, 128, 8, true, true},
  {128, 128, 2, 64, 64, 8, true, true},
  {64, 256, 2, 64, 64, 8, true, true},
  {64, 128, 8, 32, 64, 4, true, true},
  {64, 128, 4, 32, 64, 4, true, true},
  {64, 128, 4, 32, 64, 8, true, true},
  {64, 128, 2, 64, 64, 8, true, true},
  {64, 128, 2, 32, 64, 8, true, true},
  {64, 64, 8, 32, 32, 8, true, true},
  {64, 64, 8, 32, 32, 4, true, true},
  {64, 64, 8, 16, 64, 8, true, true},
  {64, 64, 8, 16, 64, 4, true, true},
  {64, 64, 4, 32, 32, 8, true, true},
  {64, 64, 4, 16, 64, 8, true, true},
  {64, 64, 4, 16, 64, 4, true, true},
  {32, 128, 4, 32, 32, 8, true, true},
  {32, 64, 8, 16, 64, 8, true, true},
  {32, 64, 4, 32, 64, 4, true, true},
  {32, 64, 4, 32, 32, 8, true, true},
  {32, 64, 4, 16, 64, 8, true, true},
  {32, 64, 2, 32, 64, 8, true, true},
  {32, 32, 8, 16, 16, 8, true, true},
  {32, 32, 4, 16, 16, 4, true, true},
  {16, 64, 8, 16, 16, 8, true, true},
  {16, 64, 4, 8, 64, 4, true, true},
  {16, 64 ,4, 16, 16, 8, true, true},
  {16, 32, 4, 16, 16, 8, true, true},
  {16, 32, 4, 16, 16, 4, true, true},
  {16, 16, 4, 16, 16, 8, true, true},
  {8, 64, 8, 8, 64, 8, true, true}
};

const InitParamsAccel
PopulateParamsXDL::initParametersForward8Bit[
  PopulateParamsXDL::nInitParametersForward8Bit] = {
  {128, 128, 16, 64, 64, 4, true, true},
  {128, 128, 8, 64, 64, 16, true, true},
  {128, 128, 8, 64, 64, 8, true, true},
  {128, 128, 8, 64, 64, 4, true, true},
  {128, 128, 4, 64, 128, 8, true, true},
  {128, 128, 4, 64, 64, 16, true, true},
  {128, 128, 4, 64, 64, 8, true, true},
  {64, 256, 4, 64, 64, 16, true, true},
  {64, 128, 16, 32, 64, 4, true, true},
  {64, 128, 8, 32, 64, 8, true, true},
  {64, 128, 8, 32, 64, 4, true, true},
  {64, 128, 4, 64, 64, 16, true, true},
  {64, 128, 4, 64, 64, 8, true, true},
  {64, 128, 4, 32, 64, 16, true, true},
  {64, 128, 4, 32, 64, 8, true, true},
  {64, 64, 16, 32, 32, 16, true, true},
  {64, 64, 16, 32, 32, 4, true, true},
  {64, 64, 16, 16, 64, 4, true, true},
  {64, 64, 8, 32, 32, 8, true, true},
  {64, 64, 8, 32, 32, 4, true, true},
  {64, 64, 8, 16, 64, 8, true, true},
  {64, 64, 4, 32, 64, 16, true, true},
  {64, 64, 4, 32, 64, 8, true, true},
  {64, 64, 4, 16, 64, 16, true, true},
  {32, 128, 16, 32, 32, 4, true, true},
  {32, 64, 8, 32, 32, 8, true, true},
  {32, 64, 4, 32, 64, 16, true, true},
  {32, 64, 4, 32, 32, 16, true, true},
  {32, 64, 4, 16, 64, 16, true, true},
  {32, 32, 32, 16, 16, 4, true, true},
  {32, 32, 16, 16, 16, 8, true, true},
  {32, 32, 8, 16, 16, 8, true, true},
  {32, 32, 8, 16, 16, 4, true, true},
  {32, 32, 4, 16, 16, 8, true, true},
  {16, 64, 16, 16, 16, 4, true, true},
  {16, 64, 8, 16, 16, 8, true, true},
  {16, 64, 32, 16, 16, 4, true, true},
  {16, 32, 32, 16, 16, 8, true, true},
  {16, 16, 32, 16, 16, 4, true, true},
  {16, 16, 4, 16, 16, 16, true, true}
};
// clang-format on

LogicalResult PopulateParamsXDL::isValidBlockwiseGemm(
    RockAccelTuningParamAttrInterface param, Type dataTypeA, Type dataTypeB,
    StringRef arch, bool enableBlockSizeUpperLimit,
    bool enableDPerWaveFiltering) {

  const int64_t waveSize = mlir::rock::lookupArchInfo(arch).waveSize;
  int64_t blockSize = obtainBlockSize(waveSize, param);
  // TBD: support fp16/bf16

  // clang-format off
  std::vector<std::tuple<int, int, int>> validWaveGemmSize =
  {
    std::make_tuple(128, 128, 2),
    std::make_tuple(128, 64, 2),
    std::make_tuple(64, 128, 2),
    std::make_tuple(64, 64, 2),
    std::make_tuple(64, 32, 2),
    std::make_tuple(32, 64, 2),
    std::make_tuple(32, 32, 2),
    std::make_tuple(64, 16, 4),
    std::make_tuple(16, 64, 4),
    std::make_tuple(16, 16, 4),
  };
  // clang-format on

  XdlopsGemmDerivedParamsAttr xdlopsDerivedParams =
      param.cast<XdlopsGemmDerivedParamsAttr>();
  if (xdlopsDerivedParams.getMnPerXdl() > xdlopsDerivedParams.getMPerWave() ||
      xdlopsDerivedParams.getMnPerXdl() > xdlopsDerivedParams.getNPerWave()) {
    LLVM_DEBUG(llvm::dbgs()
               << "mnPerXdl is too large:" << xdlopsDerivedParams << "\n");
    return failure();
  }

  // Add broadcasts for non 8-bit types.
  bool is8BitReduceOnly = dataTypeA.isInteger(8) ||
                          dataTypeA.isFloat8E4M3FNUZ() ||
                          dataTypeA.isFloat8E5M2FNUZ();
  if (!is8BitReduceOnly) {
    validWaveGemmSize.emplace_back(8, 64, 1);
    validWaveGemmSize.emplace_back(4, 64, 1);
  }

  // Check for valid repeats and k distributions
  int64_t minDPerWave = std::min(param.getMPerWave(), param.getNPerWave());
  int64_t validKPerWaveFactor = 2;
  if (minDPerWave <= 16) {
    validKPerWaveFactor = 4;
  }
  if (!((param.getMPerBlock() % minDPerWave == 0) &&
        (param.getNPerBlock() % minDPerWave == 0) &&
        ((param.getKpackPerBlock() * param.getKpack()) % validKPerWaveFactor ==
         0))) {
    return failure();
  }

  if (enableDPerWaveFiltering) {
    if (!std::any_of(validWaveGemmSize.cbegin(), validWaveGemmSize.cend(),
                     [param](const auto it) noexcept -> bool {
                       int validMPerWave, validNPerWave, validKPerWave;
                       std::tie(validMPerWave, validNPerWave, validKPerWave) =
                           it;
                       return (param.getMPerWave() == validMPerWave) &&
                              (param.getNPerWave() == validNPerWave) &&
                              (param.getKpackPerBlock() * param.getKpack() %
                                   validKPerWave ==
                               0);
                     })) {
      return failure();
    }
  }

  if (blockSize < waveSize) {
    return failure();
  }

  // fail with blockSize >= 512
  // \todo fix the issue with blockSize >= 512
  if (enableBlockSizeUpperLimit && blockSize > 4 * waveSize) {
    return failure();
  }

  if ((param.getMPerBlock() % param.getMPerWave()) != 0) {
    return failure();
  }

  if ((param.getNPerBlock() % param.getNPerWave()) != 0) {
    return failure();
  }

  // Reject invalid blockSize
<<<<<<< HEAD
  int64_t kPerBlock = param.getKpackPerBlock() * param.getKpack();
  int64_t mPerBlock = param.getMPerBlock();
  int64_t nPerBlock = param.getNPerBlock();
=======
  int64_t kPerBlock = param.gemmKPerBlock * param.gemmKPack;
  int64_t mPerBlock = param.gemmMPerBlock;
  int64_t nPerBlock = param.gemmNPerBlock;
>>>>>>> e45ffa7a
  if (!isValidBlockSize(blockSize, kPerBlock, mPerBlock, nPerBlock)) {
    LLVM_DEBUG(llvm::dbgs() << "tuning: Block size too large.\n");
    return failure();
  }

  // Sledgehammer hotfix because not unrolling sometimes makes the register
  // allocator break. This should be refined quickly.
  if (param.cast<RockTuningParamAttrInterface>().getForceUnroll() == false) {
    return failure();
  }

  // Reject invalid KPACK values.
  int64_t mnPerXdl = std::min(param.getMPerWave(), param.getNPerWave());
  if (auto derivedParam = param.cast<XdlopsGemmDerivedParamsAttr>()) {
    mnPerXdl = derivedParam.getMnPerXdl();
  }
  auto maybeMfmaInsnGroup =
      MfmaInsnGroup::select(dataTypeA, dataTypeB, arch, mnPerXdl);
  if (failed(maybeMfmaInsnGroup)) {
    LLVM_DEBUG(llvm::dbgs() << "Failed to select xdlops instruction group.\n");
    return failure();
  }
  MfmaInsnGroup mfmaGroup = *maybeMfmaInsnGroup;
  if (!mfmaGroup.isCoherentWithK(param.getKpack(), param.getKpackPerBlock())) {
    LLVM_DEBUG(
        llvm::dbgs()
        << "Mfma instruction group selection is not compatible with k.\n");
    return failure();
  }

  return success();
}

std::vector<InitParamsAccel>
PopulateParamsXDL::getTuningParameters(KernelType opType, Type dataTypeA,
                                       Type dataTypeB, StringRef arch) const {
  ArrayRef<InitParamsAccel> params;
  switch (dataTypeA.getIntOrFloatBitWidth()) {
  case 8:
    params = {initParametersForward8Bit, nInitParametersForward8Bit};
    break;
  case 16:
    params = {initParametersFp16, nInitParametersFp16};
    break;
  default:
    params = {initParameters, nInitParameters};
  }
  std::vector<InitParamsAccel> res;
  // Only return valid XDLOp params
  std::copy_if(
      params.begin(), params.end(), std::back_inserter(res),
      [&](const InitParamsAccel &param) {
        int64_t mnPerXdl = param.gemmNPerWaveOrMnPerXdl;
        auto maybeMfmaInsnGroup =
            MfmaInsnGroup::select(dataTypeA, dataTypeB, arch, mnPerXdl);
        if (failed(maybeMfmaInsnGroup)) {
          return false;
        }
        MfmaInsnGroup mfmaGroup = *maybeMfmaInsnGroup;
        if (!mfmaGroup.isCoherentWithK(param.gemmKPack, param.gemmKPerBlock)) {
          return false;
        }
        return true;
      });
  return res;
}

LogicalResult
PopulateParamsXDL::specificCouldBePerformant(const InitParamsAccel &params,
                                             Type dataTypeA, Type dataTypeB) {
  // Implement this if needed.
  (void)params;
  (void)dataTypeA;
  (void)dataTypeB;
  return success();
}

Attribute
PopulateParamsXDL::getGemmParamsAttr(OpBuilder &builder,
                                     const InitParamsAccel &validParams) const {
  return builder.getAttr<XdlopsGemmParamsAttr>(
      validParams.gemmKPerBlock, validParams.gemmMPerBlock,
      validParams.gemmNPerBlock, validParams.gemmKPack,
      validParams.gemmMPerWave, validParams.gemmNPerWaveOrMnPerXdl,
      validParams.gemmAThreadCopyMoreGemmK);
}

/// Wmma acceleration
// clang-format off
const InitParamsAccel
PopulateParamsWmma::initParametersFp16[PopulateParamsWmma::nInitParametersFp16] = {
  // M/block N/block K/block M/wave N/wave kPack forceUnroll bCopyMore
  {256, 64, 4, 64, 64, 8, true, true},
  {256, 32, 8, 64, 32, 8, true, true},
  {256, 16, 8, 64, 16, 8, true, true},
  {128, 128, 8, 64, 64, 8, true, true},
  {128, 128, 4, 64, 64, 8, true, true},
  {128, 128, 4, 64, 64, 16, true, true},
  {128, 128, 2, 64, 64, 8, true, true},
  {128, 64, 8, 32, 64, 8, true, true},
  {128, 64, 4, 64, 64, 8, true, true},
  {128, 64, 4, 64, 32, 8, true, true},
  {128, 64, 4, 32, 64, 8, true, true},
  {128, 32, 4, 32, 32, 8, true, true},
  {128, 16, 8, 32, 16, 8, true, true},
  {64, 256, 4, 64, 64, 8, true, true},
  {64, 256, 2, 64, 64, 8, true, true},
  {64, 128, 4, 64, 32, 8, true, true},
  {64, 128, 4, 64, 64, 8, true, true},
  {64, 128, 4, 32, 64, 8, true, true},
  {64, 128, 2, 64, 64, 8, true, true},
  {64, 64, 4, 32, 32, 8, true, true},
  {64, 32, 4, 32, 32, 8, true, true},
  {64, 16, 8, 16, 16, 8, true, true},
  {32, 32, 8, 32, 16, 16, true, true},
  {32, 32, 8, 32, 16, 8, true, true},
  {32, 32, 8, 16, 16, 8, true, true},
  {16, 256, 4, 16, 64, 4, true, true},
  {16, 32, 8, 16, 16, 16, true, true},
  {16, 32, 8, 16, 16, 8, true, true},
  {16, 16, 8, 16, 16, 8, true, true},
  {16, 16, 2, 16, 16, 8, true, true},
};

const InitParamsAccel
PopulateParamsWmma::initParametersForward8Bit[
  PopulateParamsWmma::nInitParametersForward8Bit] = {
  {128, 128, 8, 64, 64, 16, true, true},
  {128, 128, 4, 64, 64, 16, true, true},
  {128, 128, 2, 64, 64, 16, true, true},
  {128, 32, 8, 32, 32, 16, true, true},
  {128, 32, 4, 32, 32, 16, true, true},
  {128, 32, 2, 64, 16, 16, true, true},
  {128, 64, 4, 64, 32, 16, true, true},
  {128, 64, 4, 32, 64, 16, true, true},
  {128, 32, 4, 32, 32, 16, true, true},
  {128, 32, 2, 64, 16, 16, true, true},
  {128, 16, 4, 32, 16, 16, true, true},
  {64, 256, 4, 64, 64, 16, true, true},
  {64, 128, 4, 32, 64, 16, true, true},
  {64, 128, 4, 64, 32, 16, true, true},
  {64, 64, 4, 16, 64, 16, true, true},
  {64, 32, 4, 16, 32, 16, true, true},
  {64, 32, 4, 32, 16, 16, true, true},
  {64, 32, 2, 16, 32, 16, true, true},
  {64, 16, 8, 16, 16, 16, true, true},
  {32, 256, 4, 32, 64, 4, true, true},
  {32, 128, 8, 32, 32, 4, true, true},
  {32, 128, 4, 32, 32, 16, true, true},
  {32, 32, 8, 16, 16, 4, true, true},
  {16, 256, 8, 16, 64, 16, true, true},
  {16, 64, 8, 16, 16, 16, true, true},
  {16, 64, 8, 16, 64, 16, true, true},
  {16, 16, 8, 16, 16, 16, true, true},
  {16, 16, 8, 16, 16, 4, true, true},
  {16, 16, 2, 16, 16, 8, true, true},
  {16, 64, 2, 16, 16, 16, true, true},
};
// clang-format on

LogicalResult PopulateParamsWmma::isValidBlockwiseGemm(
    RockAccelTuningParamAttrInterface param, Type dataTypeA, Type dataTypeB,
    StringRef arch, bool enableBlockSizeUpperLimit,
    bool enableDPerWaveFiltering) {

  const int64_t waveSize = mlir::rock::lookupArchInfo(arch).waveSize;
  int64_t blockSize = obtainBlockSize(waveSize, param);

  // clang-format off
  std::vector<std::tuple<int, int, int>> validWaveGemmSize =
  {
    std::make_tuple(128, 128, 2),
    std::make_tuple(128, 64, 2),
    std::make_tuple(64, 128, 2),
    std::make_tuple(64, 64, 2),
    std::make_tuple(64, 32, 2),
    std::make_tuple(32, 64, 2),
    std::make_tuple(32, 32, 2),
    std::make_tuple(32, 16, 2),
    std::make_tuple(16, 32, 2),
    std::make_tuple(32, 32, 2),
    std::make_tuple(64, 16, 2),
    std::make_tuple(16, 64, 2),
    std::make_tuple(16, 16, 2),
  };
  // clang-format on

  // Check for valid repeats and k distributions
  int64_t minDPerWave = std::min(param.getMPerWave(), param.getNPerWave());
  int64_t validKPerWaveFactor = 2;
  if (minDPerWave <= 16) {
    validKPerWaveFactor = 4;
  }
  if (!((param.getMPerBlock() % minDPerWave == 0) &&
        (param.getNPerBlock() % minDPerWave == 0) &&
        (param.getKpackPerBlock() * param.getKpack() % validKPerWaveFactor ==
         0))) {
    return failure();
  }

  if (enableDPerWaveFiltering) {
    if (!std::any_of(validWaveGemmSize.cbegin(), validWaveGemmSize.cend(),
                     [param](const auto it) noexcept -> bool {
                       int validMPerWave, validNPerWave, validKPerWave;
                       std::tie(validMPerWave, validNPerWave, validKPerWave) =
                           it;
                       return (param.getMPerWave() == validMPerWave) &&
                              (param.getNPerWave() == validNPerWave) &&
                              (param.getKpackPerBlock() * param.getKpack() %
                                   validKPerWave ==
                               0);
                     }))
      return failure();
  }

  if (blockSize < waveSize)
    return failure();

  // fail with blockSize >= 512
  // \todo fix the issue with blockSize >= 512
  if (enableBlockSizeUpperLimit && blockSize > 4 * waveSize) {
    return failure();
  }

  if ((param.getMPerBlock() % param.getMPerWave()) != 0)
    return failure();

  if ((param.getNPerBlock() % param.getNPerWave()) != 0)
    return failure();

  // Sledgehammer hotfix because not unrolling sometimes makes the register
  // allocator break. This should be refined quickly.
  if (param.getForceUnroll() == false) {
    return failure();
  }

  // Reject invalid KPACK values.
  auto maybeWmmaInsn = WmmaInsn::select(
      dataTypeA, dataTypeB, waveSize, param.getMPerWave(), param.getNPerWave());
  if (failed(maybeWmmaInsn)) {
    LLVM_DEBUG(llvm::dbgs() << "Failed to select wmma instruction.\n");
    return failure();
  }
  WmmaInsn wmmaInsn = *maybeWmmaInsn;
  if (!wmmaInsn.isCoherentWithK(param.getKpack(), param.getKpackPerBlock())) {
    LLVM_DEBUG(llvm::dbgs()
               << "Wmma instruction selection is not compatible with k.\n");
    return failure();
  }

  return success();
}

std::vector<InitParamsAccel>
PopulateParamsWmma::getTuningParameters(KernelType opType, Type dataTypeA,
                                        Type dataTypeB, StringRef arch) const {
  ArrayRef<InitParamsAccel> params;
  std::vector<InitParamsAccel> res;
  switch (dataTypeA.getIntOrFloatBitWidth()) {
  case 8:
    params = {initParametersForward8Bit, nInitParametersForward8Bit};
    break;
  case 16:
    params = {initParametersFp16, nInitParametersFp16};
    break;
  default:
    return res;
  }
  // Only return valid Wmma params
  const int64_t waveSize = mlir::rock::lookupArchInfo(arch).waveSize;
  std::copy_if(
      params.begin(), params.end(), std::back_inserter(res),
      [&](const InitParamsAccel &param) {
        auto maybeWmmaInsn =
            WmmaInsn::select(dataTypeA, dataTypeB, waveSize, param.gemmMPerWave,
                             param.gemmNPerWaveOrMnPerXdl);
        if (failed(maybeWmmaInsn)) {
          return false;
        }
        WmmaInsn wmmaInsn = *maybeWmmaInsn;
        if (!wmmaInsn.isCoherentWithK(param.gemmKPack, param.gemmKPerBlock)) {
          return false;
        }
        return true;
      });
  return res;
}

LogicalResult
PopulateParamsWmma::specificCouldBePerformant(const InitParamsAccel &params,
                                              Type dataTypeA, Type dataTypeB) {
  // Implement this if needed.
  (void)params;
  (void)dataTypeA;
  (void)dataTypeB;
  return success();
}

Attribute PopulateParamsWmma::getGemmParamsAttr(
    OpBuilder &builder, const InitParamsAccel &validParams) const {
  return builder.getAttr<WmmaGemmParamsAttr>(
      validParams.gemmKPerBlock, validParams.gemmMPerBlock,
      validParams.gemmNPerBlock, validParams.gemmKPack,
      validParams.gemmMPerWave, validParams.gemmNPerWaveOrMnPerXdl,
      validParams.gemmAThreadCopyMoreGemmK);
}<|MERGE_RESOLUTION|>--- conflicted
+++ resolved
@@ -623,15 +623,9 @@
   }
 
   // Reject invalid blockSize
-<<<<<<< HEAD
   int64_t kPerBlock = param.getKpackPerBlock() * param.getKpack();
   int64_t mPerBlock = param.getMPerBlock();
   int64_t nPerBlock = param.getNPerBlock();
-=======
-  int64_t kPerBlock = param.gemmKPerBlock * param.gemmKPack;
-  int64_t mPerBlock = param.gemmMPerBlock;
-  int64_t nPerBlock = param.gemmNPerBlock;
->>>>>>> e45ffa7a
   if (!isValidBlockSize(blockSize, kPerBlock, mPerBlock, nPerBlock)) {
     LLVM_DEBUG(llvm::dbgs() << "tuning: Block size too large.\n");
     return failure();
