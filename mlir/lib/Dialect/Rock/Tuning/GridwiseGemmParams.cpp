--- conflicted
+++ resolved
@@ -635,21 +635,12 @@
                             (param.gemmNPerWave == validNPerWave) &&
                             (param.gemmKPerBlock % validKPerWave == 0);
                    })) {
-<<<<<<< HEAD
     return failure();
   }
 
   if (blockSize < waveSize) {
     return failure();
   }
-=======
-    return failure();
-  }
-
-  if (blockSize < waveSize) {
-    return failure();
-  }
->>>>>>> a71bfe56
 
   // fail with blockSize >= 512
   // \todo fix the issue with blockSize >= 512
