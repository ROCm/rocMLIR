--- conflicted
+++ resolved
@@ -24,31 +24,30 @@
   const std::vector<std::vector<uint32_t>> ValidRangeGeneralGemmParams = {
       {64, 128, 256}, {32, 64, 128}, {32, 64, 128}, {4, 8, 16}, {2, 4}, {2, 4}};
 
-  // M/block N/block K/block M/wave N/wave kPack aCopyMore bCopyMore
+  // M/block N/block K/block M/wave N/wave kPack aCopyMore/forceUnroll
   const std::vector<std::vector<uint32_t>> ValidRangeXdlopsGemmParams = {
-<<<<<<< HEAD
-      {4, 8, 16, 32, 64, 128, 256}, {16, 32, 64, 128, 256},  {1, 2, 4, 8},
-      {4, 8, 16, 32, 64, 128},      {4, 8, 16, 32, 64, 128}, {1, 4, 8}};
+      {4, 8, 16, 32, 64, 128, 256},
+      {16, 32, 64, 128, 256},
+      {1, 2, 4, 8},
+      {4, 8, 16, 32, 64, 128},
+      {4, 8, 16, 32, 64, 128},
+      {1, 4, 8},
+      {0, 1}};
 
-  // M/block N/block K/block M/wave N/wave kPack aCopyMore bCopyMore
+  // M/block N/block K/block M/wave N/wave kPack aCopyMore/forceUnroll
   const std::vector<std::vector<uint32_t>> ValidRangeXdlopsGemmParamsI8 = {
-      {4, 8, 16, 32, 64, 128, 256}, {16, 32, 64, 128, 256},  {8, 16, 32},
-      {4, 8, 16, 32, 64, 128},      {4, 8, 16, 32, 64, 128}, {1, 4, 8}};
-=======
+      {4, 8, 16, 32, 64, 128, 256},
+      {16, 32, 64, 128, 256},
+      {8, 16, 32},
       {4, 8, 16, 32, 64, 128},
-      {16, 32, 64, 128},
-      {16, 32, 64, 128},
-      {16, 32, 64},
-      {16, 32, 64},
-      {1, 4},
+      {4, 8, 16, 32, 64, 128},
+      {1, 4, 8},
       {0, 1}};
->>>>>>> e9d759b5
 
   OpBuilder b(gemmOp.getContext());
   GemmFeatures currentFeatures = gemmOp.getGemmFeatures();
   if (bitEnumContainsAll(currentFeatures, GemmFeatures::mfma)) {
     // XDLOPS
-<<<<<<< HEAD
     const std::vector<std::vector<uint32_t>> &xdlopsParams =
         gemmOp.getInputType().isInteger(8) ? ValidRangeXdlopsGemmParamsI8
                                            : ValidRangeXdlopsGemmParams;
@@ -58,20 +57,7 @@
           for (uint32_t gemmMPerWave : xdlopsParams[3]) {
             for (uint32_t gemmNPerWave : xdlopsParams[4]) {
               for (uint32_t gemmKPack : xdlopsParams[5]) {
-                XdlopsGemmParamsAttr gemmParams =
-                    b.getAttr<XdlopsGemmParamsAttr>(
-                        gemmKPerBlock, gemmMPerBlock, gemmNPerBlock, gemmKPack,
-                        gemmMPerWave, gemmNPerWave);
-                newSpace->tuningRange.push_back(
-                    gemmParams.cast<RockTuningParamAttrInterface>());
-=======
-    for (uint32_t gemmMPerBlock : ValidRangeXdlopsGemmParams[0]) {
-      for (uint32_t gemmNPerBlock : ValidRangeXdlopsGemmParams[1]) {
-        for (uint32_t gemmKPerBlock : ValidRangeXdlopsGemmParams[2]) {
-          for (uint32_t gemmMPerWave : ValidRangeXdlopsGemmParams[3]) {
-            for (uint32_t gemmNPerWave : ValidRangeXdlopsGemmParams[4]) {
-              for (uint32_t gemmKPack : ValidRangeXdlopsGemmParams[5]) {
-                for (uint32_t forceUnroll : ValidRangeXdlopsGemmParams[6]) {
+                for (uint32_t forceUnroll : xdlopsParams[6]) {
                   XdlopsGemmParamsAttr gemmParams =
                       b.getAttr<XdlopsGemmParamsAttr>(
                           gemmKPerBlock, gemmMPerBlock, gemmNPerBlock,
@@ -79,7 +65,6 @@
                   newSpace->tuningRange.push_back(
                       gemmParams.cast<RockTuningParamAttrInterface>());
                 }
->>>>>>> e9d759b5
               }
             }
           }
