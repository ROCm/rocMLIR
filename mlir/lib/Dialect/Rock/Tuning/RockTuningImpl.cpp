--- conflicted
+++ resolved
@@ -37,12 +37,8 @@
       /*kPackPerBlock=*/{8, 16, 32, 64},
       /*mPerWave=*/{32, 64, 128, 256},
       /*mnPerXdl=*/{4, 16, 32},
-<<<<<<< HEAD
       /*kPack=*/{4, 8, 16},
       /*wavesPerEU=*/{1, 2, 3}};
-=======
-      /*kPack=*/{4, 8, 16}};
->>>>>>> 3ce0e8ae
   static const std::vector<std::vector<uint32_t>> validRangeAttnParamsWMMA = {
       /*gemm0MPerBlock=*/{32, 64, 128, 256},
       /*gemm1MPerBlock=*/{32, 64, 128, 256},
@@ -50,12 +46,8 @@
       /*kPackPerBlock=*/{8, 16, 32, 64},
       /*mPerWave=*/{32, 64, 128, 256},
       /*nPerWave=*/{32, 64, 128, 256},
-<<<<<<< HEAD
       /*kPack=*/{4, 8, 16},
       /*wavesPerEU=*/{1, 2, 3}};
-=======
-      /*kPack=*/{4, 8, 16}};
->>>>>>> 3ce0e8ae
   GemmFeatures features = attnOp.getFeatures();
   std::vector<std::vector<uint32_t>> validRangeAttnParams;
   if (bitEnumContainsAny(features, GemmFeatures::mfma)) {
@@ -71,7 +63,6 @@
           for (uint32_t gemmMPerWave : validRangeAttnParams[4]) {
             for (uint32_t gemmMnPerXdlOrNPerWave : validRangeAttnParams[5]) {
               for (uint32_t gemmKPack : validRangeAttnParams[6]) {
-<<<<<<< HEAD
                 for (uint32_t wavesPerEU : validRangeAttnParams[7]) {
                   if (gemm0MPerBlock >= gemmMPerWave &&
                       gemm1MPerBlock >= gemmMPerWave &&
@@ -84,18 +75,6 @@
                     newSpace->tuningRange.push_back(
                         cast<RockTuningParamAttrInterface>(params));
                   }
-=======
-                if (gemm0MPerBlock >= gemmMPerWave &&
-                    gemm1MPerBlock >= gemmMPerWave &&
-                    gemm1MPerBlock >= gemm0MPerBlock &&
-                    gemm0NPerBlock >= gemmMnPerXdlOrNPerWave) {
-                  auto params = AttnPerfConfigAttr::get(
-                      attnOp.getContext(), gemm0MPerBlock, gemm1MPerBlock,
-                      gemm0NPerBlock, gemmKPerBlock, gemmMPerWave,
-                      gemmMnPerXdlOrNPerWave, gemmKPack, true);
-                  newSpace->tuningRange.push_back(
-                      cast<RockTuningParamAttrInterface>(params));
->>>>>>> 3ce0e8ae
                 }
               }
             }
@@ -416,7 +395,6 @@
   GemmFeatures currentFeatures = attnOp.getFeatures();
   Type elemType =
       attnOp.getQueries().getType().cast<ShapedType>().getElementType();
-<<<<<<< HEAD
   // g0Mpb, g1Mpb, g0Npb, Kpb, mPw, mnPxdl, kpack, wavesPerEu
   typedef std::tuple<int64_t, int64_t, int64_t, int64_t, int64_t, int64_t,
                      int64_t, int64_t>
@@ -437,51 +415,21 @@
         PerfConfigVals{32, 64, 64, 16, 32, 16, 4, 0},
         PerfConfigVals{32, 64, 128, 16, 32, 32, 4, 0},
         PerfConfigVals{64, 64, 64, 16, 32, 32, 4, 0}};
-=======
-  // g0Mpb, g1Mpb, g0Npb, Kpb, mPw, mnPxdl, kpack
-  typedef std::tuple<int64_t, int64_t, int64_t, int64_t, int64_t, int64_t,
-                     int64_t>
-      PerfConfigVals;
-  if (bitEnumContainsAll(currentFeatures, GemmFeatures::mfma)) {
-    const SmallVector<PerfConfigVals, 7> attnQuickTuningListMFMAF16{
-        PerfConfigVals{32, 128, 128, 32, 32, 32, 4},
-        PerfConfigVals{64, 64, 32, 16, 32, 16, 4},
-        PerfConfigVals{32, 64, 64, 16, 32, 16, 4},
-        PerfConfigVals{32, 64, 128, 16, 32, 16, 4},
-        PerfConfigVals{64, 64, 64, 16, 32, 16, 4},
-        PerfConfigVals{64, 64, 64, 16, 32, 32, 4}};
-    const SmallVector<PerfConfigVals, 7> attnQuickTuningListMFMAF32{
-        PerfConfigVals{32, 128, 64, 32, 32, 16, 4},
-        PerfConfigVals{32, 64, 64, 32, 32, 16, 4},
-        PerfConfigVals{32, 128, 128, 32, 32, 32, 4},
-        PerfConfigVals{64, 64, 32, 16, 32, 16, 4},
-        PerfConfigVals{32, 64, 64, 16, 32, 16, 4},
-        PerfConfigVals{32, 64, 128, 16, 32, 32, 4},
-        PerfConfigVals{64, 64, 64, 16, 32, 32, 4}};
->>>>>>> 3ce0e8ae
     ArrayRef<PerfConfigVals> attnQuickTuningListMFMA =
         attnQuickTuningListMFMAF32;
     if (elemType.isF16()) {
       attnQuickTuningListMFMA = attnQuickTuningListMFMAF16;
     }
     for (auto [mPerBlockG0, mPerBlockG1, nPerBlockG0, kPackBerBlock, mPerWave,
-<<<<<<< HEAD
                mnPerXdl, kPack, wavesPerEU] : attnQuickTuningListMFMA) {
       auto params = AttnPerfConfigAttr::get(
           attnOp.getContext(), mPerBlockG0, mPerBlockG1, nPerBlockG0,
           kPackBerBlock, mPerWave, mnPerXdl, kPack, wavesPerEU, true);
-=======
-               mnPerXdl, kPack] : attnQuickTuningListMFMA) {
-      auto params = AttnPerfConfigAttr::get(
-          attnOp.getContext(), mPerBlockG0, mPerBlockG1, nPerBlockG0,
-          kPackBerBlock, mPerWave, mnPerXdl, kPack, true);
->>>>>>> 3ce0e8ae
       newSpace->tuningRange.push_back(
           cast<RockTuningParamAttrInterface>(params));
     }
   } else if (bitEnumContainsAll(currentFeatures, GemmFeatures::wmma)) {
     const SmallVector<PerfConfigVals, 7> attnQuickTuningListWMMA{
-<<<<<<< HEAD
         PerfConfigVals{64, 128, 128, 8, 32, 32, 4, 0},
         PerfConfigVals{64, 64, 256, 8, 64, 32, 8, 0},
         PerfConfigVals{64, 64, 256, 16, 32, 32, 8, 0},
@@ -495,21 +443,6 @@
       auto params = AttnPerfConfigAttr::get(
           attnOp.getContext(), mPerBlockG0, mPerBlockG1, nPerBlockG0,
           kPackBerBlock, mPerWave, mnPerXdl, kPack, wavesPerEU, true);
-=======
-        PerfConfigVals{64, 128, 128, 8, 32, 32, 4},
-        PerfConfigVals{64, 64, 256, 8, 64, 32, 8},
-        PerfConfigVals{64, 64, 256, 16, 32, 32, 8},
-        PerfConfigVals{64, 64, 32, 8, 32, 32, 4},
-        PerfConfigVals{32, 64, 128, 8, 32, 32, 8},
-        PerfConfigVals{64, 64, 128, 8, 64, 32, 8},
-        PerfConfigVals{32, 32, 128, 8, 32, 32, 8},
-        PerfConfigVals{128, 128, 128, 8, 32, 32, 8}};
-    for (auto [mPerBlockG0, mPerBlockG1, nPerBlockG0, kPackBerBlock, mPerWave,
-               mnPerXdl, kPack] : attnQuickTuningListWMMA) {
-      auto params = AttnPerfConfigAttr::get(
-          attnOp.getContext(), mPerBlockG0, mPerBlockG1, nPerBlockG0,
-          kPackBerBlock, mPerWave, mnPerXdl, kPack, true);
->>>>>>> 3ce0e8ae
       newSpace->tuningRange.push_back(
           cast<RockTuningParamAttrInterface>(params));
     }
