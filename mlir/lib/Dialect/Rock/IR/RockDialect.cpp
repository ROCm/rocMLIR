//===- RockOps.cpp - Rock MLIR Operations -----------------------------===//
//
// Part of the MLIR Project, under the Apache License v2.0 with LLVM Exceptions.
// See https://llvm.org/LICENSE.txt for license information.
// SPDX-License-Identifier: Apache-2.0 WITH LLVM-exception
//
//===----------------------------------------------------------------------===//

#include "mlir/Dialect/Rock/IR/Rock.h"
#include "mlir/Dialect/Rock/IR/RockGemmWrapperInterface.h"
#include "mlir/Dialect/Rock/IR/RockTypes.h"
#include "mlir/Dialect/Rock/utility/math.h"

#include "mlir/Dialect/Func/IR/FuncOps.h"
#include "mlir/Dialect/GPU/IR/GPUDialect.h"
#include "mlir/Dialect/Rock/utility/transformMapUtils.h"
#include "mlir/Dialect/Utils/StaticValueUtils.h"
#include "mlir/IR/AffineMap.h"
#include "mlir/IR/Builders.h"
#include "mlir/IR/BuiltinAttributes.h"
#include "mlir/IR/BuiltinOps.h"
#include "mlir/IR/BuiltinTypes.h"
#include "mlir/IR/Diagnostics.h"
#include "mlir/IR/DialectImplementation.h"
#include "mlir/IR/Matchers.h"
#include "mlir/IR/OpDefinition.h"
#include "mlir/IR/OpImplementation.h"
#include "mlir/IR/OperationSupport.h"
#include "mlir/IR/PatternMatch.h"
#include "mlir/IR/TypeRange.h"
#include "mlir/IR/TypeUtilities.h"
#include "mlir/IR/Value.h"
#include "mlir/Support/LLVM.h"
#include "mlir/Support/LogicalResult.h"
#include "mlir/Support/MathExtras.h"

#include "llvm/ADT/APInt.h"
#include "llvm/ADT/ArrayRef.h"
#include "llvm/ADT/STLExtras.h"
#include "llvm/ADT/SmallSet.h"
#include "llvm/ADT/SmallVector.h"
#include "llvm/ADT/StringExtras.h"
#include "llvm/ADT/StringRef.h"
#include "llvm/ADT/TypeSwitch.h"
#include "llvm/Support/Debug.h"
#include "llvm/Support/MathExtras.h"
#include "llvm/Support/SMLoc.h"
#include <algorithm>
#include <iterator>
#include <limits>

using namespace mlir;
using namespace mlir::rock;

#include "mlir/Dialect/Rock/IR/RockOpsDialect.cpp.inc"
#include "mlir/Dialect/Rock/IR/RockTypes.cpp.inc"
//===----------------------------------------------------------------------===//
// RockDialect Interfaces
//===----------------------------------------------------------------------===//
namespace {
struct RockOpAsmDialectInterface : public OpAsmDialectInterface {
  using OpAsmDialectInterface::OpAsmDialectInterface;

  AliasResult getAlias(Attribute attr, raw_ostream &os) const override {
    if (attr.isa<TransformMapAttr>()) {
      os << "transform_map";
      return AliasResult::OverridableAlias;
    }
    if (attr.isa<GeneralGemmParamsAttr>()) {
      os << "general_gemm_params";
      return AliasResult::OverridableAlias;
    }
    if (attr.isa<XdlopsGemmParamsAttr>()) {
      os << "xldops_gemm_params";
      return AliasResult::OverridableAlias;
    }
    return AliasResult::NoAlias;
  }
};
} // namespace

namespace mlir {
namespace rock {

/// Constant Name for Rock Kernel Module
constexpr const ::llvm::StringLiteral RockDialect::kKernelModuleName;

ArrayAttr noTransformsArray(Builder &b, size_t n) {
  llvm::SmallVector<Attribute, 4> ret;
  ret.reserve(n);
  for (size_t i = 0; i < n; ++i) {
    ret.push_back(b.getArrayAttr({}));
  }
  return b.getArrayAttr(ret);
}

//===---------------------------------------------------------
// TransformAttr
//===---------------------------------------------------------
template <typename T>
static ParseResult
parseAndGather(mlir::AsmParser &parser, AsmParser::Delimiter delim,
               SmallVectorImpl<T> &ret,
               llvm::function_ref<ParseResult(T &)> getElement) {
  return parser.parseCommaSeparatedList(delim, [&]() -> ParseResult {
    T out;
    ParseResult res = getElement(out);
    if (res.succeeded()) {
      ret.push_back(out);
    }
    return res;
  });
}

mlir::Attribute TransformAttr::parse(mlir::AsmParser &parser, mlir::Type type) {
  llvm::SMLoc startLoc = parser.getCurrentLocation();
  if (parser.parseLess()) {
    return {};
  }

  std::string transformName;
  if (parser.parseKeywordOrString(&transformName)) {
    return {};
  }

  llvm::SMLoc typeLoc = parser.getCurrentLocation();
  std::optional<TransformType> transformType =
      getTransformTypeForName(transformName);
  if (!transformType.has_value()) {
    parser.emitError(typeLoc, "expected a name of a known transform")
            .attachNote()
        << "The transforms are PassThrough, Pad, Slice, Embed, Unmerge, Merge, "
           "Unfold";
    return {};
  }

  llvm::SmallVector<int64_t> params;
  if (parser.parseOptionalLBrace().succeeded()) {
    if (parseAndGather<int64_t>(parser, AsmParser::Delimiter::None, params,
                                [&](int64_t &out) -> ParseResult {
                                  return parser.parseInteger(out);
                                }) ||
        parser.parseRBrace()) {
      return {};
    }
  }

  llvm::SmallVector<std::string> upperNamesStorage;
  llvm::SmallVector<unsigned> upperDims;
  if (parseAndGather<std::string>(parser, AsmParser::Delimiter::Square,
                                  upperNamesStorage,
                                  [&](std::string &out) -> ParseResult {
                                    return parser.parseKeywordOrString(&out);
                                  }) ||
      parser.parseKeyword("at") ||
      parseAndGather<unsigned>(parser, AsmParser::Delimiter::Square, upperDims,
                               [&](unsigned &out) -> ParseResult {
                                 return parser.parseInteger(out);
                               })) {
    return {};
  }

  if (parser.parseArrow()) {
    return {};
  }

  llvm::SmallVector<std::string> lowerNamesStorage;
  llvm::SmallVector<unsigned> lowerDims;
  if (parseAndGather<std::string>(parser, AsmParser::Delimiter::Square,
                                  lowerNamesStorage,
                                  [&](std::string &out) -> ParseResult {
                                    return parser.parseKeywordOrString(&out);
                                  }) ||
      parser.parseKeyword("at") ||
      parseAndGather<unsigned>(parser, AsmParser::Delimiter::Square, lowerDims,
                               [&](unsigned &out) -> ParseResult {
                                 return parser.parseInteger(out);
                               })) {
    return {};
  }

  if (parser.parseGreater()) {
    return {};
  }

  SmallVector<StringRef> upperNames;
  for (const std::string &name : upperNamesStorage) {
    upperNames.push_back(name);
  }
  SmallVector<StringRef> lowerNames;
  for (const std::string &name : lowerNamesStorage) {
    lowerNames.push_back(name);
  }

  return parser.getChecked<TransformAttr>(
      startLoc, parser.getContext(), transformType.value(), params, upperNames,
      upperDims, lowerNames, lowerDims);
}

void TransformAttr::print(mlir::AsmPrinter &printer) const {
  printer << "<";
  StringRef name = getNameForTransformType(getType());
  printer.printKeywordOrString(name);
  ArrayRef<int64_t> params = getParams();
  if (params.size() > 0) {
    printer << "{";
    llvm::interleaveComma(params, printer);
    printer << "}";
  }
  printer << " [";
  llvm::interleaveComma(getUpperNames(), printer,
                        [&](StringRef s) { printer << "\"" << s << "\""; });
  printer << "] at [";
  llvm::interleaveComma(getUpperDims(), printer);
  printer << "] -> [";
  llvm::interleaveComma(getLowerNames(), printer,
                        [&](StringRef s) { printer << "\"" << s << "\""; });
  printer << "] at [";
  llvm::interleaveComma(getLowerDims(), printer);
  printer << "]>";
}

LogicalResult
TransformAttr::verify(llvm::function_ref<mlir::InFlightDiagnostic()> emitError,
                      TransformType type, llvm::ArrayRef<int64_t> params,
                      llvm::ArrayRef<llvm::StringRef> upperNames,
                      llvm::ArrayRef<unsigned> upperDims,
                      llvm::ArrayRef<llvm::StringRef> lowerNames,
                      llvm::ArrayRef<unsigned> lowerDims) {
  if (upperNames.size() != upperDims.size()) {
    return emitError() << "Have " << upperNames.size() << " names for "
                       << upperDims.size() << " dimensions";
  }
  if (lowerNames.size() != lowerDims.size()) {
    return emitError() << "Have " << lowerNames.size() << " names for "
                       << lowerDims.size() << " dimensions";
  }
  if (type != TransformType::AddDim && lowerDims.empty()) {
    return emitError() << "The transformation must define outputs";
  }
  if (type != TransformType::ConstDim && upperDims.empty()) {
    return emitError() << "The transformation must have at least one input";
  }

  switch (type) {
  case TransformType::PassThrough: {
    if (upperDims.size() != lowerDims.size()) {
      return emitError()
             << "PassThrough must have the same number of inputs and outputs";
    }
    if (!params.empty()) {
      return emitError() << "PassThrough has no parameters";
    }
    break;
  }
  case TransformType::Pad: // TODO, work out how this works
    break;
  case TransformType::Slice: // TODO, work out how this works
    break;
  case TransformType::Embed:
  case TransformType::Unmerge: {
    if (lowerDims.size() != 1) {
      return emitError()
             << "Embed and unmerge can only have one output argument";
    }
    if (params.size() != upperDims.size()) {
      return emitError() << "Embed and unmerge must specify one coefficient "
                            "per input dimension";
    }
    break;
  }
  case TransformType::Merge: {
    if (upperDims.size() != 1) {
      return emitError()
             << "Merge and unfold can only have one input dimension";
    }
    if (params.size() != lowerDims.size()) {
      return emitError() << "Merge and unfold have one parameter per output "
                            "dimension (its size)";
    }
    break;
  }
  case TransformType::AddDim:
    if (upperDims.size() != 1) {
      return emitError() << "Can only add one dimension at a time";
    }
    if (params.size() != upperDims.size()) {
      return emitError() << "Must supply a size parameter for each dimension";
    }
    if (!lowerDims.empty()) {
      return emitError() << "The added dimension cannot be mapped anywhere";
    }
    break;
  case TransformType::Broadcast:
    if (upperDims.size() != lowerDims.size()) {
      return emitError() << "Broadcast must have same rank";
    }
    if (params.size() != lowerDims.size()) {
      return emitError()
             << "Broadcast must specify the output length for each dimension";
    }
    break;
  case TransformType::ConstDim:
    if (!upperDims.empty())
      return emitError() << "ConstDim must not take any inputs";
    if (params.size() != 2 * lowerDims.size())
      return emitError()
             << "ConstDim is parameterized by [value, length] pairs";
    for (size_t i = 0, e = params.size(); i < e; i += 2) {
      if (params[i] >= params[i + 1])
        return emitError() << "For constant dimension " << lowerDims[i / 2]
                           << " constant value " << params[i]
                           << " must be less than dimension "
                              "length "
                           << params[i + 1];
    }
    break;
  }
  return success();
}

TransformAttr getTransformAttrChecked(
    llvm::function_ref<mlir::InFlightDiagnostic()> emitError,
    mlir::MLIRContext *context, TransformType type, ArrayRef<int64_t> params,
    ArrayRef<StringRef> upperNames, ArrayRef<uint32_t> upperDims,
    ArrayRef<StringRef> lowerNames, ArrayRef<uint32_t> lowerDims) {
  return TransformAttr::getChecked(emitError, context, type, params, upperNames,
                                   upperDims, lowerNames, lowerDims);
}

//===---------------------------------------------------------
// TransformMapAttr
//===---------------------------------------------------------

TransformMapAttr getTransformMapAttrChecked(
    llvm::function_ref<mlir::InFlightDiagnostic()> emitError,
    mlir::MLIRContext *context, ArrayRef<TransformAttr> ops, AffineMapAttr map,
    DenseI64ArrayAttr upperBounds, DenseI64ArrayAttr lowerBounds) {
  return TransformMapAttr::getChecked(emitError, context, ops, map, upperBounds,
                                      lowerBounds);
}

LogicalResult TransformMapAttr::verify(
    llvm::function_ref<mlir::InFlightDiagnostic()> emitError,
    ::llvm::ArrayRef<::mlir::rock::TransformAttr> ops, AffineMapAttr map,
    DenseI64ArrayAttr upperBounds, DenseI64ArrayAttr lowerBounds) {
  AffineMap rawMap = map.getAffineMap();
  if (rawMap.getNumInputs() != upperBounds.size()) {
    return emitError() << "Affine map has " << rawMap.getNumInputs()
                       << " inputs but there are " << upperBounds.size()
                       << " input dimensions";
  }
  if (rawMap.getNumResults() != lowerBounds.size()) {
    return emitError() << "Affine map has " << rawMap.getNumResults()
                       << " outputs but there are " << lowerBounds.size()
                       << " outut dimensions";
  }

  for (int64_t v : upperBounds.asArrayRef()) {
    if (v < 0) {
      return emitError() << "Upper bound/shape component less than 0";
    }
  }
  for (int64_t v : lowerBounds.asArrayRef()) {
    if (v < 0) {
      return emitError() << "Lower bound/shape component less than 0";
    }
  }
  return success();
}

} // namespace rock
} // namespace mlir
//===----------------------------------------------------------------------===//
// RockDialect
//===----------------------------------------------------------------------===//

void RockDialect::initialize() {
  addAttributes<
#define GET_ATTRDEF_LIST
#include "mlir/Dialect/Rock/IR/RockAttrDefs.cpp.inc"
      >();
  addOperations<
#define GET_OP_LIST
#include "mlir/Dialect/Rock/IR/RockOps.cpp.inc"
      >();
  addInterfaces<RockOpAsmDialectInterface>();
}

//===----------------------------------------------------------------------===//
// Convolution operations
//===----------------------------------------------------------------------===//
ConvolutionDims ConvolutionDims::fromOp(Operation *op) {
  auto filterLayoutAttr = op->getAttrOfType<ArrayAttr>("filter_layout");
  auto inputLayoutAttr = op->getAttrOfType<ArrayAttr>("input_layout");
  auto outputLayoutAttr =
      op->template getAttrOfType<ArrayAttr>("output_layout");

  // Get shape of filter tensor.
  auto filterType = op->getOperand(0).getType().template cast<MemRefType>();
  ArrayRef<int64_t> filterShape = filterType.getShape();

  // Get shape of input tensor.
  auto inputType = op->getOperand(1).getType().template cast<MemRefType>();
  ArrayRef<int64_t> inputShape = inputType.getShape();

  // Get shape of output tensor.
  auto outputType = op->getOperand(2).getType().template cast<MemRefType>();
  ArrayRef<int64_t> outputShape = outputType.getShape();

  int64_t y, x, ho, wo, hi, wi, k, c, n, g;
  y = x = ho = wo = hi = wi = k = c = n = g = 0;

  for (unsigned i = 0; i < filterLayoutAttr.size(); ++i) {
    auto filterAttr = filterLayoutAttr.getValue()[i].cast<StringAttr>();
    auto inputAttr = inputLayoutAttr.getValue()[i].cast<StringAttr>();
    auto outputAttr = outputLayoutAttr.getValue()[i].cast<StringAttr>();

    if (filterAttr.getValue() == "y") {
      y = filterShape[i];
    } else if (filterAttr.getValue() == "x") {
      x = filterShape[i];
    } else if (filterAttr.getValue() == "k") {
      k = filterShape[i];
    } else if (filterAttr.getValue() == "c") {
      c = filterShape[i];
    } else if (filterAttr.getValue() == "g") {
      g = filterShape[i];
    }

    if (inputAttr.getValue() == "hi") {
      hi = inputShape[i];
    } else if (inputAttr.getValue() == "wi") {
      wi = inputShape[i];
    } else if (inputAttr.getValue() == "ni") {
      n = inputShape[i];
    }

    if (outputAttr.getValue() == "ho") {
      ho = outputShape[i];
    } else if (outputAttr.getValue() == "wo") {
      wo = outputShape[i];
    }
  }

  return ConvolutionDims(y, x, ho, wo, hi, wi, k, c, n, g);
}

ConvOpType mlir::rock::convOpTypeFromKernelType(KernelType kernelType) {
  switch (kernelType) {
  case KernelType::Conv2D:
    return ConvOpType::Fwd;
  case KernelType::Conv2DBwdData:
    return ConvOpType::BwdData;
  case KernelType::Conv2DBwdWeight:
    return ConvOpType::BwdWeight;
  case KernelType::Gemm:
    llvm_unreachable(
        "Gemm ops shouldn't be in convolution-specific lowering passes");
  }
}

KernelType mlir::rock::kernelTypeFromConvOpType(ConvOpType convOpType) {
  switch (convOpType) {
  case ConvOpType::Fwd:
    return KernelType::Conv2D;
  case ConvOpType::BwdData:
    return KernelType::Conv2DBwdData;
  case ConvOpType::BwdWeight:
    return KernelType::Conv2DBwdWeight;
  }
}

GemmSize GemmSize::fromConvolution(ConvOpType type,
                                   const ConvolutionDims &sizes) {
  assert(type != ConvOpType::BwdData &&
         "Backward data convolutions cannot have their size computed without "
         "kernelId and other parameters. Use op.getGemmSize() instead");
  int64_t gemmGSize, gemmMSize, gemmKSize, gemmNSize;
  switch (type) {
  case ConvOpType::Fwd:
    gemmGSize = sizes.g;
    gemmMSize = sizes.k;
    gemmKSize = sizes.c * sizes.y * sizes.x;
    gemmNSize = sizes.n * sizes.ho * sizes.wo;
    break;
  case ConvOpType::BwdWeight:
    gemmGSize = sizes.g;
    gemmMSize = sizes.k;
    gemmKSize = sizes.n * sizes.ho * sizes.wo;
    gemmNSize = sizes.c * sizes.y * sizes.x;
    break;
  case ConvOpType::BwdData:
    llvm_unreachable("Should've been caught be an assert");
  }
  return GemmSize(gemmGSize, gemmMSize, gemmKSize, gemmNSize);
}

static LogicalResult verifyGemmTypes(Operation *op, GemmFeatures features,
                                     Type elemTypeA, Type elemTypeB,
                                     Type elemTypeC) {
  if (bitEnumContainsAll(features, GemmFeatures::wmma)) {
    if (!(elemTypeA.isF16() || elemTypeA.isBF16() || elemTypeA.isInteger(8))) {
      return op->emitOpError(
          "Wmma gridwise supports only F16/BF16/int8 data types");
    }
  }
  if (elemTypeA != elemTypeB &&
      !(elemTypeA.isFloat8E5M2FNUZ() && elemTypeB.isFloat8E4M3FNUZ()) &&
      !(elemTypeA.isFloat8E4M3FNUZ() && elemTypeB.isFloat8E5M2FNUZ()))
    return op->emitOpError("mixed input types (")
           << elemTypeA << " and " << elemTypeB
           << ") are only supported for 8-bit floats";
  if (elemTypeA.isa<FloatType>() && !elemTypeC.isa<FloatType>()) {
    return op->emitOpError("floating-point input type ")
           << elemTypeA
           << " requires a floating-point output type, but the output type is "
           << elemTypeC;
  }
  if (elemTypeA.isa<IntegerType>() && !elemTypeC.isa<IntegerType>()) {
    return op->emitOpError("integer input type ")
           << elemTypeA
           << " requires an integer output type, but the output type is "
           << elemTypeC;
  }
  return success();
}

static LogicalResult verifyGemmTypes(RockGemmWrapperInterface gemmOp) {
  Type elemTypeA = gemmOp.getAType(), elemTypeB = gemmOp.getBType();
  Type elemTypeC = gemmOp.getOutArgument()
                       ->get()
                       .getType()
                       .cast<ShapedType>()
                       .getElementType();

  return verifyGemmTypes(gemmOp, gemmOp.getGemmFeatures(), elemTypeA, elemTypeB,
                         elemTypeC);
}

static LogicalResult verifyConvOp(RockConvInterface convOp) {
  Operation *op = convOp.getOperation();
  auto isDisjointed = [&](llvm::StringRef tensor, llvm::StringRef dim1,
                          llvm::StringRef dim2) {
    auto layout = op->getAttr(tensor).template cast<ArrayAttr>().getValue();
    auto pos1 = -1, pos2 = -1;
    for (unsigned int i = 0; i < layout.size(); ++i) {
      if (layout[i].template cast<StringAttr>().getValue() == dim1)
        pos1 = i;
      if (layout[i].template cast<StringAttr>().getValue() == dim2)
        pos2 = i;
    }
    return (pos2 != pos1 + 1) && (pos1 != pos2 + 1);
  };

  if (isDisjointed("filter_layout", "y", "x") ||
      isDisjointed("input_layout", "hi", "wi"))
    return op->emitError("Disjointed yx or hw!");

  RockGemmWrapperInterface gemmOp = cast<RockGemmWrapperInterface>(*convOp);

  if (failed(verifyGemmTypes(gemmOp)))
    return failure();

  bool isAccel = bitEnumContainsAny(convOp.getFeatures(),
                                    GemmFeatures::mfma | GemmFeatures::wmma);
  if (gemmOp.getDerivedBlockSize().has_value() && !isAccel) {
    return op->emitOpError(
        "general kernels shouldn't have derived block size.");
  }

  return success();
}

LogicalResult Conv2DOp::verify() { return verifyConvOp(*this); }

LogicalResult Conv2DBwdDataOp::verify() { return verifyConvOp(*this); }

LogicalResult Conv2DBwdWeightOp::verify() { return verifyConvOp(*this); }

KernelType Conv2DOp::getKernelType() { return KernelType::Conv2D; }

KernelType Conv2DBwdDataOp::getKernelType() {
  return KernelType::Conv2DBwdData;
}

KernelType Conv2DBwdWeightOp::getKernelType() {
  return KernelType::Conv2DBwdWeight;
}

Type Conv2DOp::getAType() { return getFilter().getType().getElementType(); }

Type Conv2DBwdDataOp::getAType() {
  return getFilter().getType().getElementType();
}

Type Conv2DBwdWeightOp::getAType() {
  return getOutput().getType().getElementType();
}

Type Conv2DOp::getBType() { return getInput().getType().getElementType(); }

Type Conv2DBwdDataOp::getBType() {
  return getOutput().getType().getElementType();
}

Type Conv2DBwdWeightOp::getBType() {
  return getInput().getType().getElementType();
}

OpOperand *Conv2DOp::getOutArgument() { return &(*this)->getOpOperand(2); }

OpOperand *Conv2DBwdDataOp::getOutArgument() {
  return &(*this)->getOpOperand(1);
}

OpOperand *Conv2DBwdWeightOp::getOutArgument() {
  return &(*this)->getOpOperand(0);
}

GemmSize Conv2DOp::getGemmSize() {
  auto sizes = ConvolutionDims::fromOp(*this);
  return GemmSize::fromConvolution(ConvOpType::Fwd, sizes);
}

GemmSize Conv2DBwdDataOp::getGemmSize() {
  auto sizes = ConvolutionDims::fromOp(*this);
  auto padding = extractFromI64ArrayAttr(this->getPadding());
  auto strides = extractFromI64ArrayAttr(this->getStrides());
  auto dilations = extractFromI64ArrayAttr(this->getDilations());
  int64_t kernelId = getKernelId().getSExtValue();

  int64_t strideH = strides[0];
  int64_t strideW = strides[1];
  int64_t dilationH = dilations[0];
  int64_t dilationW = dilations[1];
  int64_t leftPadH = padding[0];
  int64_t leftPadW = padding[2];

  int64_t gcdStrideDilationH = math_util::gcd(strideH, dilationH);
  int64_t gcdStrideDilationW = math_util::gcd(strideW, dilationW);

  int64_t yTilda = strideH / gcdStrideDilationH;
  int64_t xTilda = strideW / gcdStrideDilationW;

  int64_t hTilda = sizes.ho + math_util::integer_divide_ceil(
                                  dilationH * (sizes.y - 1), strideH);
  int64_t wTilda = sizes.wo + math_util::integer_divide_ceil(
                                  dilationW * (sizes.x - 1), strideW);

  int64_t iHTildaLeft = math_util::integer_divide_floor(
      std::max(0l, leftPadH - dilationH * (yTilda - 1)), strideH);
  int64_t iWTildaLeft = math_util::integer_divide_floor(
      std::max(0l, leftPadW - dilationW * (xTilda - 1)), strideW);

  int64_t iHTildaRight = std::min(
      hTilda,
      math_util::integer_divide_ceil(leftPadH + sizes.hi - 1, strideH) + 1);
  int64_t iWTildaRight = std::min(
      wTilda,
      math_util::integer_divide_ceil(leftPadW + sizes.wi - 1, strideW) + 1);

  int64_t hTildaSlice = iHTildaRight - iHTildaLeft;
  int64_t wTildaSlice = iWTildaRight - iWTildaLeft;

  int64_t iYTilda = kernelId / xTilda;
  int64_t iXTilda = kernelId % xTilda;
  int64_t yDotSlice = math_util::integer_divide_ceil(sizes.y - iYTilda, yTilda);
  int64_t xDotSlice = math_util::integer_divide_ceil(sizes.x - iXTilda, xTilda);

  int64_t g = sizes.g;
  int64_t m = sizes.c;
  int64_t k = sizes.k * yDotSlice * xDotSlice;
  int64_t n = sizes.n * hTildaSlice * wTildaSlice;

  return GemmSize(g, m, k, n);
}

GemmSize Conv2DBwdWeightOp::getGemmSize() {
  auto sizes = ConvolutionDims::fromOp(*this);
  return GemmSize::fromConvolution(ConvOpType::BwdWeight, sizes);
}

//===-----------------------------------------------------===//
// GemmOp
//===-----------------------------------------------------===//

static LogicalResult checkGemmSize(Value matrix, Operation *op,
                                   StringRef name) {
  constexpr int64_t fourGbits = (1LL << (32LL + 3LL));
  // Hack: remove padding, other transformations that add "size" to a matrix
  // without affecting the underlying buffer's maximum index, which must be
  // fittable within a uint32_t (as a byte offset) for buffer_load or
  // buffer_store to work correctly. And we can't use untransform() here because
  // it's in a library that depends on this.
  Value raw = matrix;
  while (auto transform = raw.getDefiningOp<rock::TransformOp>())
    raw = transform.getInput();
  ShapedType type = raw.getType().cast<ShapedType>();
  if (!type.hasStaticShape())
    return op->emitOpError() << "only static shapes are supported";

  int64_t sizeInBits = type.getNumElements() * type.getElementTypeBitWidth();
  if (sizeInBits >= fourGbits)
    return op->emitOpError() << "underlying storage for matrix " << name
                             << " cannot potentially be 4 GB or more";
  return success();
}

LogicalResult GemmOp::verify() {
  ShapedType typeA = getA().getType(), typeB = getB().getType(),
             typeC = getC().getType();
  Type inElems = typeA.getElementType(), outElems = typeC.getElementType();
  // The integer gemm will produce i32 and then truncate/extend to the requested
  // iN e.g. i8.
  if (inElems.isa<FloatType>() && !outElems.isa<FloatType>())
    return emitOpError(
        "float-valued inputs must have a floating-point output type");

  ArrayRef<int64_t> dimsA = typeA.getShape(), dimsB = typeB.getShape(),
                    dimsC = typeC.getShape();
  int64_t offsetA = dimsA.size() == 2 ? 0 : 1,
          offsetB = dimsB.size() == 2 ? 0 : 1,
          offsetC = dimsC.size() == 2 ? 0 : 1;
  int64_t gA = offsetA ? dimsA[0] : 1, gB = offsetB ? dimsB[0] : 1,
          gC = offsetC ? dimsC[0] : 1;
  int64_t mA = dimsA[offsetA + (getATransposed() ? 1 : 0)],
          kA = dimsA[offsetA + (getATransposed() ? 0 : 1)],
          kB = dimsB[offsetB + (getBTransposed() ? 1 : 0)],
          nB = dimsB[offsetB + (getBTransposed() ? 0 : 1)],
          mC = dimsC[offsetC + (getCTransposed() ? 1 : 0)],
          nC = dimsC[offsetC + (getCTransposed() ? 0 : 1)];
  if (gA != gB || gA != gC)
    return emitOpError("group dimensions don't match")
           << " g_a = " << gA << " g_b = " << gB << " g_c = " << gC;
  if (mA != mC)
    return emitOpError("M dimensions don't match")
           << " m_a = " << mA << " m_c = " << mC;
  if (nB != nC)
    return emitOpError("N dimensions don't match")
           << " n_b = " << nB << " n_c = " << nC;
  if (kA != kB)
    return emitOpError("K dimensions don't match")
           << " k_a = " << kA << " k_b = " << kB;

  bool isXdlops = bitEnumContainsAll(getFeatures(), GemmFeatures::mfma);
  bool isWmma = bitEnumContainsAll(getFeatures(), GemmFeatures::wmma);
  if (Attribute params = this->getParams().value_or(nullptr)) {
    if (isXdlops && !params.isa<XdlopsGemmParamsAttr>())
      return emitOpError("an xdlops GEMM has non-xdlops tuning parameters");
    if (getFeatures() == GemmFeatures::none &&
        !params.isa<GeneralGemmParamsAttr>())
      return emitOpError("an all-hardware gemm must used the general gemm "
                         "tuning parameters");
    if (getDerivedBlockSize().has_value() &&
        params.isa<GeneralGemmParamsAttr>()) {
      return emitOpError(
          "cannot have derivedBlockSize when gemm has generalGemmParams");
    }
  }

  if (getStoreMethod() != StoreMethod::Set && !isXdlops && !isWmma) {
    return emitOpError("general kernels don't support non-set store methods");
  }

  if (getDerivedBlockSize().has_value() && !isXdlops && !isWmma) {
    return emitOpError(
        "general gemm kernels shouldn't have derived block size.");
  }

  if (failed(checkGemmSize(getA(), *this, "A")) ||
      failed(checkGemmSize(getB(), *this, "B")) ||
      failed(checkGemmSize(getC(), *this, "C"))) {
    return failure();
  }

  RockGemmWrapperInterface gemmIfaceOp =
      cast<RockGemmWrapperInterface>(this->getOperation());
  if (failed(verifyGemmTypes(gemmIfaceOp)))
    return failure();
  return success();
}

KernelType GemmOp::getKernelType() { return KernelType::Gemm; }

Type GemmOp::getAType() { return getA().getType().getElementType(); }

Type GemmOp::getBType() { return getB().getType().getElementType(); }

OpOperand *GemmOp::getOutArgument() { return &(*this)->getOpOperand(2); }

GemmSize GemmOp::getGemmSize() {
  ShapedType typeA = getA().getType(), typeB = getB().getType();
  ArrayRef<int64_t> dimsA = typeA.getShape(), dimsB = typeB.getShape();
  int64_t offsetA = dimsA.size() == 2 ? 0 : 1,
          offsetB = dimsB.size() == 2 ? 0 : 1;
  int64_t g = offsetA ? dimsA[0] : 1,
          m = dimsA[offsetA + (getATransposed() ? 1 : 0)],
          k = dimsA[offsetA + (getATransposed() ? 0 : 1)],
          n = dimsB[offsetB + (getBTransposed() ? 0 : 1)];
  return GemmSize(g, m, k, n);
}

//===-----------------------------------------------------===//
// GridwiseGemmOp and GridwiseGemmAccel Op
//===-----------------------------------------------------===//
template <typename GridOp> static LogicalResult verifyGridwiseGemm(GridOp op) {
  MemRefType aType = op.getA().getType(), bType = op.getB().getType(),
             cType = op.getC().getType();
  Type aElem = aType.getElementType(), bElem = bType.getElementType(),
       cElem = cType.getElementType();

  if (failed(verifyGemmTypes(op, op.getFeatures(), aElem, bElem, cElem)))
    return failure();
  if (aElem.isInteger(8) && !(cElem.isInteger(32) || cElem.isInteger(8)))
    return op.emitOpError("i8 input requires i32 or i8 output");
  if ((aElem.isFloat8E4M3FNUZ() || aElem.isFloat8E5M2FNUZ()) && !cElem.isF32())
    return op.emitOpError("8-bit float input requires f32 output");

  ArrayRef<int64_t> aShape = aType.getShape(), bShape = bType.getShape(),
                    cShape = cType.getShape();
  int64_t g = aShape[0], k = aShape[1], m = aShape[2], n = bShape[2];
  if (bShape[0] != g || cShape[0] != g) {
    return op.emitOpError("Mismatched G dimensions in matrix multiply;")
           << " A[0] = " << g << " b[0] = " << bShape[0]
           << " C[0] = " << cShape[0];
  }
  if (cShape[1] != m)
    return op.emitOpError("Mismatched M dimensions in matrix multiply:")
           << " A[2] = " << m << " C[1] = " << cShape[1];
  if (bShape[1] != k)
    return op.emitOpError("Mismatched K dimensions in matrix multiply:")
           << " A[1] = " << k << " B[1] = " << bShape[1];
  if (cShape[2] != n)
    return op.emitOpError("Mismatched N dimensions in matrix multiply:")
           << " B[2] = " << n << " C[2] = " << cShape[2];

  constexpr int64_t intMax = std::numeric_limits<int32_t>::max();
  if (g > intMax)
    return op.emitOpError("G dimmension ")
           << g << " cannot be greater than int32_max " << intMax;
  if (m > intMax)
    return op.emitOpError("M dimmension ")
           << m << " cannot be greater than int32_max " << intMax;
  if (k > intMax)
    return op.emitOpError("K dimmension ")
           << k << " cannot be greater than int32_max " << intMax;
  if (n > intMax)
    return op.emitOpError("N dimmension ")
           << n << " cannot be greater than int32_max " << intMax;

  return success();
}

LogicalResult GridwiseGemmOp::verify() { return verifyGridwiseGemm(*this); }

LogicalResult GridwiseGemmAccelOp::verify() {
  return verifyGridwiseGemm(*this);
}

//===-----------------------------------------------------===//
// ExtractSliceOp
//===-----------------------------------------------------===//
LogicalResult ExtractSliceOp::canonicalize(ExtractSliceOp op,
                                           PatternRewriter &b) {
  // Extracting a vector of the same size as the source is a no-op, since it
  // has to happen from index 0 to ensure legality
  if (op.getResult().getType() == op.getVector().getType()) {
    b.replaceOp(op, op.getVector());
    return success();
  }
  return failure();
}

LogicalResult ExtractSliceOp::verify() {
  if (auto destType = getResult().getType().dyn_cast<VectorType>()) {
    size_t destSize = destType.getDimSize(0);
    size_t sourceSize = getVector().getType().getDimSize(0);
    if (destSize > sourceSize)
      return emitOpError("Output size " + Twine(destSize) +
                         " exceeds input size " + Twine(sourceSize));
  }
  return success();
}

//===-----------------------------------------------------===//
// InsertSliceOp
//===-----------------------------------------------------===//
LogicalResult InsertSliceOp::canonicalize(InsertSliceOp op,
                                          PatternRewriter &b) {
  // Per the in-bounds requirement, storing a slice of the same length as a
  // vector is just replacing dest with src, so drop the intermedation
  if (op.getSource().getType() == op.getDest().getType()) {
    b.replaceOp(op, op.getSource());
    return success();
  }
  return failure();
}
LogicalResult InsertSliceOp::verify() {
  if (auto sourceType = getSource().getType().dyn_cast<VectorType>()) {
    size_t sourceSize = sourceType.getDimSize(0);
    size_t destSize = getDest().getType().getDimSize(0);
    if (sourceSize > destSize)
      return emitOpError(
          "Slice to store has length " + Twine(sourceSize) +
          " which is longer than destinanation's vector length " +
          Twine(destSize));
  }
  return success();
}

//===-----------------------------------------------------===//
// TransformingForOp
//===-----------------------------------------------------===//

static ArrayAttr maybeIndexArray(OpBuilder &b,
                                 std::optional<ArrayRef<int64_t>> vals) {
  return llvm::transformOptional(
             vals, [&b](ArrayRef<int64_t> v) { return b.getIndexArrayAttr(v); })
      .value_or(ArrayAttr{});
}

void TransformingForOp::build(OpBuilder &b, OperationState &state,
                              ArrayRef<ValueRange> inits,
                              ArrayRef<Attribute> transforms,
                              ArrayRef<int64_t> bounds,
                              std::optional<ArrayRef<int64_t>> strides,
                              bool forceUnroll, bool useIndexDiffs,
                              ValueRange iterArgs) {
  build(b, state, inits, b.getArrayAttr(transforms),
        b.getIndexArrayAttr(bounds), maybeIndexArray(b, strides), forceUnroll,
        useIndexDiffs, iterArgs);
}

void TransformingForOp::build(OpBuilder &b, OperationState &state,
                              ArrayRef<ValueRange> inits,
                              ArrayRef<Attribute> transforms, ArrayAttr bounds,
                              ArrayAttr strides, bool forceUnroll,
                              bool useIndexDiffs, ValueRange iterArgs) {
  build(b, state, inits, b.getArrayAttr(transforms), bounds, strides,
        forceUnroll, useIndexDiffs, iterArgs);
}

void TransformingForOp::build(OpBuilder &b, OperationState &state,
                              ArrayRef<ValueRange> inits, ArrayAttr transforms,
                              ArrayRef<int64_t> bounds,
                              std::optional<ArrayRef<int64_t>> strides,
                              bool forceUnroll, bool useIndexDiffs,
                              ValueRange iterArgs) {
  build(b, state, inits, transforms, b.getIndexArrayAttr(bounds),
        maybeIndexArray(b, strides), forceUnroll, useIndexDiffs, iterArgs);
}

void TransformingForOp::build(OpBuilder &b, OperationState &state,
                              ArrayRef<ValueRange> inits, ArrayAttr transforms,
                              ArrayAttr bounds, ArrayAttr strides,
                              bool forceUnroll, bool useIndexDiffs,
                              ValueRange iterArgs) {
  // Set up user-provided attributes
  state.addAttribute(getBoundsAttrName(state.name), bounds);
  if (!strides) {
    SmallVector<int64_t> strideVec(bounds.size(), 1LL);
    strides = b.getIndexArrayAttr(strideVec);
  }
  state.addAttribute(getStridesAttrName(state.name), strides);
  state.addAttribute(getTransformsAttrName(state.name), transforms);
  if (forceUnroll)
    state.addAttribute(getForceUnrollAttrName(state.name), b.getUnitAttr());
  if (useIndexDiffs)
    state.addAttribute(getUseIndexDiffsAttrName(state.name), b.getUnitAttr());

  int32_t upperLen = bounds.size();
  for (ValueRange upper : inits)
    state.addOperands(upper);
  state.addOperands(iterArgs);
  state.addTypes(iterArgs.getTypes());

  // Track sizes of variadic arguments to enable them to be looped up
  state.addAttribute(
      TransformingForOp::getOperandSegmentSizeAttr(),
      b.getDenseI32ArrayAttr({upperLen * static_cast<int32_t>(inits.size()),
                              static_cast<int32_t>(iterArgs.size())}));

  // Set up region and block
  Region *bodyRegion = state.addRegion();
  Block &bodyBlock = bodyRegion->emplaceBlock();

  // Track starting position of each domain's lower coordinates in the block
  // argument list so that we can give out references to appropriate slices
  // of that list
  SmallVector<int32_t> lowerStarts;
  int32_t nLower = 0;
  Type indexType = b.getIndexType();
  for (auto domain : transforms.getAsRange<ArrayAttr>()) {
    lowerStarts.push_back(nLower);
    int32_t len = 0;
    if (domain.empty()) // No transforms, copy upper coordinates
      len = upperLen;
    else
      len = domain[domain.size() - 1]
                .cast<TransformMapAttr>()
                .getLowerBounds()
                .size();
    for (int32_t i = 0; i < len; ++i)
      bodyBlock.addArgument(indexType, state.location);
    nLower += len;
  }
  // Validity arguments
  lowerStarts.push_back(nLower);
  int32_t nTransforms = transforms.size();
  for (int32_t i = 0; i < nTransforms; ++i) {
    bodyBlock.addArgument(b.getI1Type(), state.location);
  }
  nLower += nTransforms;
  // Iteration arguments
  lowerStarts.push_back(nLower);
  state.addAttribute(getLowerStartsAttrName(state.name),
                     b.getI32VectorAttr(lowerStarts));

  for (Value v : iterArgs)
    bodyBlock.addArgument(v.getType(), v.getLoc());

  if (iterArgs.empty())
    ensureTerminator(*bodyRegion, b, state.location);
}

ParseResult TransformingForOp::parse(OpAsmParser &parser,
                                     OperationState &result) {
  using OperandType = OpAsmParser::UnresolvedOperand;
  using Delimiter = OpAsmParser::Delimiter;

  Builder &b = parser.getBuilder();
  Type indexTy = b.getIndexType();

  SmallVector<Attribute> transforms;
  SmallVector<int32_t> lowerStarts;
  SmallVector<OpAsmParser::Argument> lowerArgs;
  SmallVector<OperandType> upperInits;

  if (failed(parser.parseOptionalAttrDict(result.attributes)))
    return failure();

  // Parse iteration domains
  llvm::SMLoc transformedLoc = parser.getCurrentLocation();
  ParseResult loopItersParse = parser.parseCommaSeparatedList(
      Delimiter::None,
      [&]() -> ParseResult {
        llvm::SMLoc loopIterLoc = parser.getCurrentLocation();
        size_t oldNLower = lowerArgs.size();
        size_t oldNUpper = upperInits.size();
        lowerStarts.push_back(oldNLower);

        if (parser.parseArgumentList(lowerArgs, Delimiter::Paren) ||
            parser.parseEqual()) {
          return failure();
        }
        for (size_t i = oldNLower; i < lowerArgs.size(); ++i) {
          lowerArgs[i].type = indexTy;
        }
        ArrayAttr theseTransforms;
        if (parser.parseAttribute(theseTransforms)) {
          return failure();
        }
        if (parser.parseOperandList(upperInits, Delimiter::Paren)) {
          return failure();
        }
        if (theseTransforms.empty()) {
          if (upperInits.size() - oldNUpper != lowerArgs.size() - oldNLower) {
            return parser.emitError(loopIterLoc,
                                    "Expected same number of lower and upper "
                                    "arguments when transforms absent");
          }
        } else {
          for (Attribute a : theseTransforms) {
            if (!a.isa<TransformMapAttr>()) {
              return parser.emitError(loopIterLoc,
                                      "Expected transform map attributes");
            }
          }
          size_t nInputs = theseTransforms[0]
                               .cast<TransformMapAttr>()
                               .getMap()
                               .getAffineMap()
                               .getNumInputs();
          size_t nOutputs = theseTransforms[theseTransforms.size() - 1]
                                .cast<TransformMapAttr>()
                                .getMap()
                                .getAffineMap()
                                .getNumResults();
          if (upperInits.size() - oldNUpper != nInputs) {
            return parser.emitError(loopIterLoc,
                                    "Transformation sequence expected ")
                   << nInputs << " inputs";
          }
          if (lowerArgs.size() - oldNLower != nOutputs) {
            return parser.emitError(loopIterLoc,
                                    "Transformation sequence expected ")
                   << nOutputs << " outputs";
          }
        }
        transforms.push_back(theseTransforms);
        return success();
      },
      "for a loop iteration argument (lower coordinates, transforms, initial "
      "upper args)");
  if (loopItersParse) {
    return failure();
  }
  lowerStarts.push_back(lowerArgs.size());
  size_t preValiditiesNLower = lowerArgs.size();
  // Validity arguments.
  llvm::SMLoc validitiesLoc = parser.getCurrentLocation();
  if (parser.parseArgumentList(lowerArgs, Delimiter::Paren) ||
      parser.parseEqual() || parser.parseKeyword("validity")) {
    return failure();
  }
  if (lowerArgs.size() - preValiditiesNLower != transforms.size())
    return parser.emitError(
        validitiesLoc, "Expected " + Twine(transforms.size()) +
                           " validity arguments, one per domain, but found " +
                           Twine(lowerArgs.size() - preValiditiesNLower));
  for (size_t i = preValiditiesNLower, e = lowerArgs.size(); i < e; ++i) {
    lowerArgs[i].type = b.getI1Type();
  }

  lowerStarts.push_back(lowerArgs.size());
  result.addAttribute(TransformingForOp::getTransformsAttrName(result.name),
                      b.getArrayAttr(transforms));
  result.addAttribute(TransformingForOp::getLowerStartsAttrName(result.name),
                      b.getI32VectorAttr(lowerStarts));

  llvm::SMLoc iterArgsLoc = parser.getCurrentLocation();
  llvm::SmallVector<OpAsmParser::Argument> iterArgs;
  llvm::SmallVector<OpAsmParser::UnresolvedOperand> iterInits;
  llvm::SmallVector<mlir::Type> iterTypes;
  if (parser.parseOptionalKeyword("iter_args").succeeded()) {
    if (parser.parseAssignmentList(iterArgs, iterInits) ||
        parser.parseArrowTypeList(iterTypes)) {
      return failure();
    }
  }
  if (iterInits.size() != iterTypes.size())
    return parser.emitError(iterArgsLoc,
                            "Mismatch between number of iter_args and types");
  for (auto pair : llvm::zip(iterArgs, iterTypes)) {
    std::get<0>(pair).type = std::get<1>(pair);
  }

  if (parser.parseKeyword("bounds")) {
    return failure();
  }

  auto intListParser = [&](SmallVectorImpl<int64_t> &dest) -> ParseResult {
    int64_t res;
    if (parser.parseInteger(res)) {
      return failure();
    }
    dest.push_back(res);
    return success();
  };
  llvm::SmallVector<int64_t> bounds;
  ParseResult boundsRes = parser.parseCommaSeparatedList(
      Delimiter::Square, [&]() -> ParseResult { return intListParser(bounds); },
      "list of bounds");
  if (boundsRes) {
    return failure();
  }
  result.addAttribute(TransformingForOp::getBoundsAttrName(result.name),
                      b.getIndexArrayAttr(bounds));

  if (parser.parseKeyword("strides")) {
    return failure();
  }

  llvm::SmallVector<int64_t> strides;
  ParseResult stridesRes = parser.parseCommaSeparatedList(
      Delimiter::Square,
      [&]() -> ParseResult { return intListParser(strides); },
      "list of strides");
  if (stridesRes) {
    return failure();
  }
  result.addAttribute(TransformingForOp::getStridesAttrName(result.name),
                      b.getIndexArrayAttr(strides));

  SmallVector<OpAsmParser::Argument> regionArgs = std::move(lowerArgs);
  regionArgs.append(iterArgs);
  result.addTypes(iterTypes);

  Region *body = result.addRegion();
  if (parser.parseRegion(*body, regionArgs)) {
    return failure();
  }
  TransformingForOp::ensureTerminator(*body, b, result.location);

  SmallVector<Type> upperInitTypes(upperInits.size(), indexTy);
  if (parser.resolveOperands(upperInits, upperInitTypes, transformedLoc,
                             result.operands) ||
      parser.resolveOperands(iterInits, iterTypes, iterArgsLoc,
                             result.operands)) {
    return failure();
  }

  result.addAttribute(
      TransformingForOp::getOperandSegmentSizeAttr(),
      b.getDenseI32ArrayAttr({static_cast<int32_t>(upperInits.size()),
                              static_cast<int32_t>(iterInits.size())}));
  return success();
}

void TransformingForOp::print(OpAsmPrinter &p) {
  p.printOptionalAttrDict(getOperation()->getAttrs(), /*elidedAttrs=*/{
                              TransformingForOp::getOperandSegmentSizeAttr(),
                              getTransformsAttrName(), getLowerStartsAttrName(),
                              getBoundsAttrName(), getStridesAttrName()});
  p << " ";
  for (uint32_t i = 0, e = domains(); i < e; ++i) {
    p << "(";
    p.printOperands(getLowerCoords(i));
    p << ") = ";
    p.printAttributeWithoutType(getTransforms(i));
    p << "(";
    p.printOperands(getUpperInits(i));
    p << ")";
    if (i != e - 1) {
      p << ", ";
    }
  }

  p << " (";
  p.printOperands(getValidities());
  p << ") = validity";

  if (!getIterInits().empty()) {
    p << " iter_args (";
    llvm::interleaveComma(llvm::zip(getIterArgs(), getIterInits()), p,
                          [&](auto i) {
                            Value init = std::get<1>(i);
                            p << std::get<0>(i) << " = " << init;
                          });
    p << ") -> (" << getIterInits().getTypes() << ")";
  }
  p << " bounds [";
  llvm::interleaveComma(getBounds().getAsValueRange<IntegerAttr>(), p,
                        [&](const llvm::APInt &bound) { p << bound; });
  p << "] ";
  p << "strides [";
  llvm::interleaveComma(getStrides().getAsValueRange<IntegerAttr>(), p,
                        [&](const llvm::APInt &stride) { p << stride; });
  p << "] ";
  p.printRegion(getRegion(), /*printEntryBlockArgs=*/false);
}

LogicalResult TransformingForOp::verify() {
  if (getBounds().empty())
    return emitOpError("Must have at least one iteration dimension");
  if (getBounds().size() != getStrides().size())
    return emitOpError("Bounds list and strides list must have same length");

  for (size_t i = 0, e = getBounds().size(); i < e; ++i) {
    int64_t bound = getBounds()[i].cast<IntegerAttr>().getInt();
    int64_t stride = getStrides()[i].cast<IntegerAttr>().getInt();
    if (stride <= 0)
      return emitOpError("Negative and zero strides are not permitted");
    if (bound % stride != 0)
      return emitOpError(
          "Bound for dimension " + Twine(i) + " (" + Twine(bound) +
          ") does not evenly divide the stride in that dimension (" +
          Twine(stride));
  }

  if (getNumResults() != getIterArgs().size()) {
    return emitOpError(
        "Mismatch between number of yielded values and number of op results");
  }

  uint32_t lowerArgsCount = 0;
  if (getLowerStarts().size() != domains() + 2) {
    return emitOpError(
        "Lower starts attribute doesn't have one entry per domain plus 2");
  }
  if (getLowerStart(domains() + 1) - getLowerStart(domains()) != domains()) {
    return emitOpError("Validity domain doesn't contain one value per domain");
  }
  if (getLowerStart(0) != 0) {
    return emitOpError("Region args don't start with lower coords");
  }

  for (uint32_t i = 0, e = domains(); i < e; ++i) {
    ArrayAttr transforms = getTransforms(i);
    auto lowerArgs = getLowerCoords(i);
    auto upperInits = getUpperInits(i);
    if (transforms.empty()) {
      if (upperInits.size() != lowerArgs.size()) {
        return emitOpError("Mismatch between number of lower and upper "
                           "coordinates without a transform in domain #" +
                           Twine(i));
      }
    } else {
      size_t nUpper = transforms[0]
                          .cast<TransformMapAttr>()
                          .getMap()
                          .getValue()
                          .getNumInputs();
      size_t nLower = transforms[transforms.size() - 1]
                          .cast<TransformMapAttr>()
                          .getMap()
                          .getValue()
                          .getNumResults();
      if (upperInits.size() != nUpper) {
        return emitOpError(
            "Mismatch between number of upper initial values "
            "and number of inputs to transform sequence in domain #" +
            Twine(i));
      }
      if (lowerArgs.size() != nLower) {
        return emitOpError(
            "Mismatch between number of lower arguments and "
            "number of outputs of transform sequence in domain #" +
            Twine(i));
      }
    }
    lowerArgsCount += lowerArgs.size();
    if (getLowerStart(i + 1) != lowerArgsCount) {
      return emitOpError("Lower starts attribute not accurate after domain #" +
                         Twine(i));
    }
  }
  return success();
}

// Cribbed from AffineForOp
Region &TransformingForOp::getLoopBody() { return getRegion(); }
bool TransformingForOp::isDefinedOutsideOfLoop(Value value) {
  return !getRegion().isAncestor(value.getParentRegion());
}
void TransformingForOp::moveOutOfLoop(ArrayRef<Operation *> ops) {
  for (auto *op : ops)
    op->moveBefore(*this);
}

//===-----------------------------------------------------===//
// IndexDiffUpdateOp
//===-----------------------------------------------------===//
void IndexDiffUpdateOp::build(OpBuilder &b, OperationState &state,
                              TransformMapAttr transform, ValueRange upperDiff,
                              ValueRange lowerOrig) {
  llvm::SmallVector<Type> resultTypes(lowerOrig.size(), b.getIndexType());
  IndexDiffUpdateOp::build(b, state, resultTypes, resultTypes, transform,
                           upperDiff, lowerOrig);
}

LogicalResult IndexDiffUpdateOp::verify() {
  TransformMapAttr transform = getMap();
  size_t nLowerIn = getLowerOrig().size();
  size_t nLowerOut = getLowerIndices().size();

  if (nLowerIn != nLowerOut)
    return emitOpError("Got " + Twine(nLowerIn) + " lower inputs but " +
                       Twine(nLowerOut) + " lower outputs");

  size_t nUpper = getUpperDiffs().size();
  size_t nMapIn = transform.getUpperBounds().size();
  size_t nMapOut = transform.getLowerBounds().size();

  if (nUpper != nMapIn)
    return emitOpError("Expected " + Twine(nMapIn) + " upper diffs but got " +
                       Twine(nUpper));
  if (nMapOut != nLowerIn)
    return emitOpError("Expected " + Twine(nMapOut) +
                       " lower coordinates but got " + Twine(nLowerIn));
  return success();
}

//===-----------------------------------------------------===//
// BufferLoadOp
//===-----------------------------------------------------===//
LogicalResult BufferLoadOp::verify() {
  MemRefType sourceType = getSource().getType();
  size_t nDims = sourceType.getRank();

  if (getCoords().size() != nDims)
    return emitOpError("Expected " + Twine(nDims) + " coordinates for load");
  Attribute memSpaceAttr = sourceType.getMemorySpace();
  auto gpuMemSpaceAttr = memSpaceAttr.dyn_cast_or_null<gpu::AddressSpaceAttr>();
  if (memSpaceAttr && (!gpuMemSpaceAttr ||
                       gpuMemSpaceAttr.getValue() != gpu::AddressSpace::Global))
    return emitOpError("Source memref must live in global memory");
  if (mlir::getElementTypeOrSelf(getResult()) != sourceType.getElementType())
    return emitOpError(
        "Result element type must match source memref's element type");
  return success();
}

//===-----------------------------------------------------===//
// BufferStoreOp
//===-----------------------------------------------------===//
LogicalResult BufferStoreOp::verify() {
  MemRefType destType = getDest().getType();
  size_t nDims = destType.getRank();
  if (getCoords().size() != nDims)
    return emitOpError("Expected " + Twine(nDims) + " coordinates for store");
  Attribute memSpaceAttr = destType.getMemorySpace();
  auto gpuMemSpaceAttr = memSpaceAttr.dyn_cast_or_null<gpu::AddressSpaceAttr>();
  if (memSpaceAttr && (!gpuMemSpaceAttr ||
                       gpuMemSpaceAttr.getValue() != gpu::AddressSpace::Global))
    return emitOpError("Destination memref must live in global memory");
  if (mlir::getElementTypeOrSelf(getData()) != destType.getElementType())
    return emitOpError(
        "Element type of data must match element type of destination memref");
  return success();
}

//===-----------------------------------------------------===//
// InBoundsLoadOp
//===-----------------------------------------------------===//
LogicalResult InBoundsLoadOp::verify() {
  MemRefType sourceType = getSource().getType();
  size_t nDims = sourceType.getRank();
  if (getCoords().size() != nDims)
    return emitOpError("Expected " + Twine(nDims) + " coordinates for load");
  Type resultType = getResult().getType();
  if (resultType.isa<ShapedType>() && !resultType.isa<VectorType>())
    return emitOpError(
        "Non-scalar loads must return vectors, not other shaped types");
  return success();
}

//===-----------------------------------------------------===//
// InBoundsLoadOp
//===-----------------------------------------------------===//
LogicalResult InBoundsStoreOp::verify() {
  MemRefType destType = getDest().getType();
  size_t nDims = destType.getRank();
  if (getCoords().size() != nDims)
    return emitOpError("Expected " + Twine(nDims) + " coordinates for store");
  Type dataType = getData().getType();
  if (dataType.isa<ShapedType>() && !dataType.isa<VectorType>())
    return emitOpError(
        "Non-scalar data types must be vectors, not other shaped types");
  return success();
}

//===-----------------------------------------------------===//
// ThreadwiseReadIntoOp
//===-----------------------------------------------------===//
LogicalResult ThreadwiseReadIntoOp::verify() {
  MemRefType destType = getDest().getType();
  Attribute memSpaceAttr = destType.getMemorySpace();
  auto gpuMemSpaceAttr = memSpaceAttr.dyn_cast_or_null<gpu::AddressSpaceAttr>();
  if (memSpaceAttr && (!gpuMemSpaceAttr || gpuMemSpaceAttr.getValue() !=
                                               gpu::AddressSpace::Private))
    return emitOpError("dest must be private registers");
  ArrayAttr extraViews = getExtraViews();
  ArrayRef<int64_t> inputShape;
  if (extraViews.empty())
    inputShape = getSource().getType().getShape();
  else
    inputShape = extraViews[0].cast<TransformMapAttr>().getUpperBounds();

  MemRefType srcType = getSource().getType().cast<MemRefType>();
  gpu::AddressSpaceAttr srcMemSpaceAttr =
      srcType.getMemorySpace().dyn_cast_or_null<gpu::AddressSpaceAttr>();
  // Unless specified it is assumed to be global
  gpu::AddressSpace srcGpuMemSpace = gpu::AddressSpace::Global;
  if (srcMemSpaceAttr) {
    srcGpuMemSpace = srcMemSpaceAttr.getValue();
  }

  size_t extraIdxCount = getExtraIndices().size();
<<<<<<< HEAD
  if (srcGpuMemSpace == gpu::AddressSpace::Global) {
    if (inputShape.size() != 3 + extraIdxCount) {
      return emitOpError("source view must accept extraIndices + (bid, tid, "
                         "iter) coordinates");
    }
  } else if (srcGpuMemSpace == gpu::AddressSpace::Workgroup) {
    if (inputShape.size() != 2 + extraIdxCount) {
      return emitOpError(
          "source view must accept extraIndices + (tid, iter) coordinates");
    }
  } else {
    return emitError("source has to be either workgroup or global memory.");
=======
  if (inputShape.size() != extraIdxCount + 1) {
    return emitOpError("source view must be extraIndices + 1");
>>>>>>> 85cd228c
  }
  return success();
}

//===-----------------------------------------------------===//
// ThreadwiseWriteAllOp
//===-----------------------------------------------------===//
LogicalResult ThreadwiseWriteAllOp::verify() {
  MemRefType sourceType = getSource().getType();
  Attribute memSpaceAttr = sourceType.getMemorySpace();
  auto gpuMemSpaceAttr = memSpaceAttr.dyn_cast_or_null<gpu::AddressSpaceAttr>();
  if (memSpaceAttr && (!gpuMemSpaceAttr || gpuMemSpaceAttr.getValue() !=
                                               gpu::AddressSpace::Private))
    return emitOpError("source must be private registers");
  ArrayAttr extraViews = getExtraViews();
  ArrayRef<int64_t> outputShape;
  if (extraViews.empty())
    outputShape = getDest().getType().getShape();
  else
    outputShape = extraViews[0].cast<TransformMapAttr>().getUpperBounds();

  MemRefType dstType = getDest().getType().cast<MemRefType>();
  Attribute dstMemSpaceAttr = dstType.getMemorySpace();
  // Unless specified it is assumed to be global
  gpu::AddressSpace dstGpuMemSpace = gpu::AddressSpace::Global;
  if (dstMemSpaceAttr) {
    dstGpuMemSpace = dstMemSpaceAttr.cast<gpu::AddressSpaceAttr>().getValue();
  }

  size_t extraIdxCount = getExtraIndices().size();
<<<<<<< HEAD
  if (dstGpuMemSpace == gpu::AddressSpace::Global) {
    if (outputShape.size() != 3 + extraIdxCount) {
      return emitOpError("source view must accept extraIndices + (bid, tid, "
                         "iter) coordinates");
    }
  } else if (dstGpuMemSpace == gpu::AddressSpace::Workgroup) {
    if (outputShape.size() != 2 + extraIdxCount) {
      return emitOpError(
          "source view must accept extraIndices + (tid, iter) coordinates");
    }
  } else {
    return emitError("source has to be either workgroup or global memory.");
=======
  if (outputShape.size() != extraIdxCount + 1) {
    return emitOpError("dest view must be extraIndices + 1");
>>>>>>> 85cd228c
  }
  return success();
}

//===----------------------------------------------------------------------===//
// BlockwiseGemmOp
//===----------------------------------------------------------------------===//
LogicalResult BlockwiseGemmOp::verify() {
  MemRefType blockAType = getMatrixA().getType(),
             blockBType = getMatrixB().getType();

  int64_t k = blockAType.getShape()[0];
  int64_t kPack = blockAType.getShape()[2];

  if (k != blockBType.getShape()[0]) {
    return emitOpError("Mismatched k dimensions between A and B");
  }
  if (kPack != blockBType.getShape()[2]) {
    return emitOpError("Mismatched kPack between A and B");
  }
  return success();
}

//===----------------------------------------------------------------------===//
// ThreadwiseGemmOp
//===----------------------------------------------------------------------===//
LogicalResult ThreadwiseGemmOp::verify() {
  ArrayRef<int64_t> aShape = getMatrixA().getType().getShape(),
                    bShape = getMatrixB().getType().getShape(),
                    cShape = getMatrixC().getType().getShape();

  if (aShape[0] != bShape[0])
    return emitOpError("K dimensions don't match");
  if (aShape[1] != cShape[0])
    return emitOpError("M dimensions don't match");
  if (bShape[1] != cShape[1])
    return emitOpError("N dimensions don't match");
  if (aShape[2] != bShape[2])
    return emitOpError("KPack dimensions don't match");
  return success();
}

//===----------------------------------------------------------------------===//
// AccelGemmOp
//===----------------------------------------------------------------------===//
LogicalResult AccelGemmOp::verify() {
  ArrayRef<int64_t> aShape = getMatrixA().getType().getShape(),
                    bShape = getMatrixB().getType().getShape();

  if (aShape != bShape)
    return emitOpError("K dimensions don't match");
  return success();
}

//===----------------------------------------------------------------------===//
// GridwiseAttentionAccelOp
//===----------------------------------------------------------------------===//
LogicalResult GridwiseAttentionAccelOp::verify() {
  return success();
}


//===----------------------------------------------------------------------===//
// InWarpTransposeOp
//===----------------------------------------------------------------------===//

LogicalResult InWarpTransposeOp::verify() {
  InWarpTransposeOp &op = *this;
  constexpr size_t swizzleGroupSize = InWarpTransposeOp::swizzleGroupSize;
  if (!llvm::isPowerOf2_32(op.getSize())) {
    return op.emitOpError("transpose size " + Twine(op.getSize()) +
                          "must be a power of 2");
  }
  if (op.getSize() <= 0) {
    return op.emitOpError("transpose size must be strictly positive");
  }

  auto vectorLen =
      static_cast<size_t>(op.getVector().getType().getNumElements());
  if (vectorLen < swizzleGroupSize) {
    return op.emitOpError("Vector input must have at least" +
                          Twine(swizzleGroupSize) + "elements");
  }
  if (vectorLen < op.getSize()) {
    return op.emitError("Vector input can't be shorter than transpose size");
  }

  if (op.getVector().getType().getRank() != 1) {
    return op.emitError("Input vector must be 1-dimensional");
  }

  auto inGroupPerm = op.getInGroupPerm();

  llvm::SmallSet<uint32_t, swizzleGroupSize> expected;
  llvm::SmallSet<uint32_t, swizzleGroupSize> found;

  for (uint32_t i = 0; i < swizzleGroupSize; i++) {
    expected.insert(i);
  }

  for (auto &i : inGroupPerm) {
    found.insert(i.cast<IntegerAttr>().getValue().getZExtValue());
  }

  if (found != expected) {
    return op.emitOpError("inGroupPerm is not a permutation on the output row");
  }
  return success();
}

//===----------------------------------------------------------------------===//
// WorkgroupIdOp and WorkitemIdOp
//===----------------------------------------------------------------------===//
static ConstantIntRanges
getIdRange(StringRef idName, Operation *op,
           int64_t fallback = std::numeric_limits<int32_t>::max()) {
  uint32_t bitwidth =
      ConstantIntRanges::getStorageBitwidth(op->getResultTypes().front());
  APInt zero = APInt::getZero(bitwidth);
  APInt max(bitwidth, fallback);
  if (func::FuncOp container = op->getParentOfType<func::FuncOp>()) {
    if (IntegerAttr size =
            container->getAttr(idName).dyn_cast_or_null<IntegerAttr>()) {
      // Range inference uses ranges that're inclusive on both ends
      max = APInt(bitwidth, size.getValue().getSExtValue() - 1);
    }
  }
  return ConstantIntRanges::fromUnsigned(zero, max);
}

void WorkgroupIdOp::inferResultRanges(ArrayRef<ConstantIntRanges> argRanges,
                                      SetIntRangeFn setResultRanges) {
  setResultRanges(getResult(), getIdRange("grid_size", getOperation()));
}

void WorkitemIdOp::inferResultRanges(ArrayRef<ConstantIntRanges> argRanges,
                                     SetIntRangeFn setResultRanges) {
  setResultRanges(getResult(), getIdRange("block_size", getOperation()));
}

//===-----------------------------------------------------===//
// ReduceOp
//===-----------------------------------------------------===//

LogicalResult ReduceOp::verify() {
  APInt axis = getAxis();
  ArrayRef<int64_t> inpShape = getIn().getType().cast<ShapedType>().getShape();
  for (const auto &dimAndSize :
       llvm::enumerate(getOut().getType().cast<ShapedType>().getShape())) {
    size_t dim = dimAndSize.index();
    int64_t dimSize = dimAndSize.value();
    if (dim == axis) {
      if (dimSize != 1) {
        return emitError("The size of the reduction dimension should be 1.");
      }
    } else {
      if (dimSize != inpShape[dim]) {
        return emitError(
            "The size of the non-reduction dimension should match the input.");
      }
    }
  }
  return success();
}

//===-----------------------------------------------------===//
// Blockwise_ReduceOp
//===-----------------------------------------------------===//

LogicalResult BlockwiseBroadcastReduceOp::verify() {
  ArrayAttr inputViewArrayAttr = getInputRegViewAttr();
  // This view should be {tid, iter} to {d0, ... , Dr , ... , dn};
  // where {d0, ... , Dr , ... , dn} represent a blockwise tile
  // of a larger tensor that is being reduced.
  TransformMapAttr inputView = inputViewArrayAttr[0].cast<TransformMapAttr>();
  ArrayRef<int64_t> inputTensorShape = inputView.getLowerBounds().asArrayRef();
  ArrayRef<int64_t> inputThreadView = inputView.getUpperBounds().asArrayRef();
  ArrayRef<int64_t> wsShape = getWorkspaceBuffer().getType().getShape();
  int64_t blockSize = getBlockSize();

  gpu::AddressSpaceAttr inMemSpaceAttr =
      getInput()
          .getType()
          .getMemorySpace()
          .dyn_cast_or_null<gpu::AddressSpaceAttr>();
  if (!inMemSpaceAttr) {
    return emitError("No gpu memspace attr found in input memref; the input "
                     "memref should be in regs");
  } else {
    if (inMemSpaceAttr.getValue() != gpu::AddressSpace::Private) {
      return emitError("input should be in regs.");
    }
  }

  gpu::AddressSpaceAttr outMemSpaceAttr =
      getOutput()
          .getType()
          .getMemorySpace()
          .dyn_cast_or_null<gpu::AddressSpaceAttr>();
  if (!outMemSpaceAttr) {
    return emitError("No gpu memspace attr found in output memref; the output "
                     "memref should be in regs");
  } else {
    if (outMemSpaceAttr.getValue() != gpu::AddressSpace::Private) {
      return emitError("output should be in regs.");
    }
  }

  gpu::AddressSpaceAttr wsMemSpaceAttr =
      getWorkspaceBuffer()
          .getType()
          .getMemorySpace()
          .dyn_cast_or_null<gpu::AddressSpaceAttr>();
  if (!wsMemSpaceAttr) {
    return emitError("No gpu memspace attr found in workspace memref; the "
                     "workspace memref should be in LDS");
  } else {
    if (wsMemSpaceAttr.getValue() != gpu::AddressSpace::Workgroup) {
      return emitError("workspace should be in LDS.");
    }
  }

  if (inputThreadView[0] != blockSize) {
    return emitError(
        "first dimension of the input view should be equal to the block size");
  }
  if (wsShape.size() != 1) {
    return emitError("workspace LDS buffer should be flat");
  }

  int64_t blockwiseInputTensorElements = 1;
  for (int64_t dimSize : inputTensorShape) {
    blockwiseInputTensorElements *= dimSize;
  }
  if (blockwiseInputTensorElements > wsShape[0]) {
    return emitError(
        "workspace should be at least the size of elements per block");
  }
  return success();
}

//===-----------------------------------------------------===//
// BlockwiseFillOp
//===-----------------------------------------------------===//

LogicalResult BlockwiseFillOp::verify() {
  MemRefType memrefType = getMemref().getType();
  if (memrefType.getRank() != 1) {
    return emitError("Blockwise fill expects a flat memref");
  }
  if (gpu::AddressSpaceAttr memSpace =
          memrefType.getMemorySpace()
              .dyn_cast_or_null<gpu::AddressSpaceAttr>()) {
    if (memSpace.getValue() != gpu::AddressSpace::Workgroup) {
      return emitError("Memory space is expected to be workgroup");
    }
  } else {
    return emitError("Memory space is expected to be workgroup");
  }
  int64_t numElements = getMemref().getType().getNumElements();
  if (VectorType vecType = dyn_cast<VectorType>(getValue().getType())) {
    if (numElements % vecType.getNumElements() != 0) {
      return emitError("The vector length is not a factor in memref size.");
    }
  }
  return success();
}

//===-----------------------------------------------------===//
// AttentionOp
//===-----------------------------------------------------===//

LogicalResult AttentionOp::verify() {
  ShapedType qType = getQueries().getType();
  ArrayRef<int64_t> qLastDims = qType.getShape().slice(qType.getRank() - 2);
  ShapedType kType = getKeys().getType();
  ArrayRef<int64_t> kLastDims = kType.getShape().slice(kType.getRank() - 2);
  ShapedType vType = getValues().getType();
  ArrayRef<int64_t> vLastDims = vType.getShape().slice(vType.getRank() - 2);

  ShapedType scaleType = getScale().getType();

  if (qLastDims[1] != kLastDims[0]) {
    return emitError("Q.K requires second dim sizes to match");
  }
  if (kLastDims[1] != vLastDims[0]) {
    return emitError("(Q.K).V requires second dim sizes to match");
  }
  if (vType.getRank() != scaleType.getRank()) {
    return emitError("scale needs to be of same rank to other inputs");
  }
  return success();
}

//===----------------------------------------------------------------------===//
// TableGen'd op method definitions
//===----------------------------------------------------------------------===//

#define GET_ATTRDEF_CLASSES
#include "mlir/Dialect/Rock/IR/RockAttrDefs.cpp.inc"

#define GET_OP_CLASSES
#include "mlir/Dialect/Rock/IR/RockOps.cpp.inc"<|MERGE_RESOLUTION|>--- conflicted
+++ resolved
@@ -1468,23 +1468,8 @@
   }
 
   size_t extraIdxCount = getExtraIndices().size();
-<<<<<<< HEAD
-  if (srcGpuMemSpace == gpu::AddressSpace::Global) {
-    if (inputShape.size() != 3 + extraIdxCount) {
-      return emitOpError("source view must accept extraIndices + (bid, tid, "
-                         "iter) coordinates");
-    }
-  } else if (srcGpuMemSpace == gpu::AddressSpace::Workgroup) {
-    if (inputShape.size() != 2 + extraIdxCount) {
-      return emitOpError(
-          "source view must accept extraIndices + (tid, iter) coordinates");
-    }
-  } else {
-    return emitError("source has to be either workgroup or global memory.");
-=======
   if (inputShape.size() != extraIdxCount + 1) {
     return emitOpError("source view must be extraIndices + 1");
->>>>>>> 85cd228c
   }
   return success();
 }
@@ -1515,23 +1500,8 @@
   }
 
   size_t extraIdxCount = getExtraIndices().size();
-<<<<<<< HEAD
-  if (dstGpuMemSpace == gpu::AddressSpace::Global) {
-    if (outputShape.size() != 3 + extraIdxCount) {
-      return emitOpError("source view must accept extraIndices + (bid, tid, "
-                         "iter) coordinates");
-    }
-  } else if (dstGpuMemSpace == gpu::AddressSpace::Workgroup) {
-    if (outputShape.size() != 2 + extraIdxCount) {
-      return emitOpError(
-          "source view must accept extraIndices + (tid, iter) coordinates");
-    }
-  } else {
-    return emitError("source has to be either workgroup or global memory.");
-=======
   if (outputShape.size() != extraIdxCount + 1) {
     return emitOpError("dest view must be extraIndices + 1");
->>>>>>> 85cd228c
   }
   return success();
 }
