//===- RockOps.cpp - Rock MLIR Operations -----------------------------===//
//
// Part of the MLIR Project, under the Apache License v2.0 with LLVM Exceptions.
// See https://llvm.org/LICENSE.txt for license information.
// SPDX-License-Identifier: Apache-2.0 WITH LLVM-exception
//
//===----------------------------------------------------------------------===//

#include "mlir/Dialect/Rock/IR/Rock.h"

#include "mlir/Dialect/Func/IR/FuncOps.h"
#include "mlir/IR/AffineMap.h"
#include "mlir/IR/Builders.h"
#include "mlir/IR/BuiltinAttributes.h"
#include "mlir/IR/BuiltinOps.h"
#include "mlir/IR/BuiltinTypes.h"
#include "mlir/IR/Diagnostics.h"
#include "mlir/IR/DialectImplementation.h"
#include "mlir/IR/Matchers.h"
#include "mlir/IR/OpDefinition.h"
#include "mlir/IR/OpImplementation.h"
#include "mlir/IR/OperationSupport.h"
#include "mlir/IR/PatternMatch.h"
#include "mlir/IR/TypeRange.h"
#include "mlir/IR/TypeUtilities.h"
#include "mlir/IR/Value.h"
#include "mlir/Support/LLVM.h"
#include "mlir/Support/MathExtras.h"

#include "llvm/ADT/APInt.h"
#include "llvm/ADT/ArrayRef.h"
#include "llvm/ADT/STLExtras.h"
#include "llvm/ADT/SmallSet.h"
#include "llvm/ADT/SmallVector.h"
#include "llvm/ADT/StringExtras.h"
#include "llvm/ADT/StringRef.h"
#include "llvm/ADT/TypeSwitch.h"
#include "llvm/Support/Debug.h"
#include "llvm/Support/MathExtras.h"
#include "llvm/Support/SMLoc.h"
#include <algorithm>
#include <iterator>
#include <limits>

using namespace mlir;
using namespace mlir::rock;

#include "mlir/Dialect/Rock/IR/RockOpsDialect.cpp.inc"
#include "mlir/Dialect/Rock/IR/RockTypes.cpp.inc"
//===----------------------------------------------------------------------===//
// RockDialect Interfaces
//===----------------------------------------------------------------------===//
namespace {
struct RockOpAsmDialectInterface : public OpAsmDialectInterface {
  using OpAsmDialectInterface::OpAsmDialectInterface;

  AliasResult getAlias(Attribute attr, raw_ostream &os) const override {
    if (attr.isa<TransformMapAttr>()) {
      os << "transform_map";
      return AliasResult::OverridableAlias;
    }
    if (attr.isa<GeneralGemmParamsAttr>()) {
      os << "general_gemm_params";
      return AliasResult::OverridableAlias;
    }
    if (attr.isa<XdlopsGemmParamsAttr>()) {
      os << "xdlops_gemm_params";
      return AliasResult::OverridableAlias;
    }
    return AliasResult::NoAlias;
  }
};
} // namespace

namespace mlir {
namespace rock {

/// Constant Name for Rock Kernel Module
constexpr const ::llvm::StringLiteral RockDialect::kKernelModuleName;

ArrayAttr noTransformsArray(Builder &b, size_t n) {
  llvm::SmallVector<Attribute, 4> ret;
  ret.reserve(n);
  for (size_t i = 0; i < n; ++i) {
    ret.push_back(b.getArrayAttr({}));
  }
  return b.getArrayAttr(ret);
}

//===---------------------------------------------------------
// TransformAttr
//===---------------------------------------------------------
template <typename T>
static ParseResult
parseAndGather(mlir::AsmParser &parser, AsmParser::Delimiter delim,
               SmallVectorImpl<T> &ret,
               llvm::function_ref<ParseResult(T &)> getElement) {
  return parser.parseCommaSeparatedList(delim, [&]() -> ParseResult {
    T out;
    ParseResult res = getElement(out);
    if (res.succeeded()) {
      ret.push_back(out);
    }
    return res;
  });
}

mlir::Attribute TransformAttr::parse(mlir::AsmParser &parser, mlir::Type type) {
  llvm::SMLoc startLoc = parser.getCurrentLocation();
  if (parser.parseLess()) {
    return {};
  }

  std::string transformName;
  if (parser.parseKeywordOrString(&transformName)) {
    return {};
  }

  llvm::SMLoc typeLoc = parser.getCurrentLocation();
  Optional<TransformType> transformType =
      getTransformTypeForName(transformName);
  if (!transformType.has_value()) {
    parser.emitError(typeLoc, "expected a name of a known transform")
            .attachNote()
        << "The transforms are PassThrough, Pad, Slice, Embed, Unmerge, Merge, "
           "Unfold";
    return {};
  }

  llvm::SmallVector<int64_t> params;
  if (parser.parseOptionalLBrace().succeeded()) {
    if (parseAndGather<int64_t>(parser, AsmParser::Delimiter::None, params,
                                [&](int64_t &out) -> ParseResult {
                                  return parser.parseInteger(out);
                                }) ||
        parser.parseRBrace()) {
      return {};
    }
  }

  llvm::SmallVector<std::string> upperNamesStorage;
  llvm::SmallVector<unsigned> upperDims;
  if (parseAndGather<std::string>(parser, AsmParser::Delimiter::Square,
                                  upperNamesStorage,
                                  [&](std::string &out) -> ParseResult {
                                    return parser.parseKeywordOrString(&out);
                                  }) ||
      parser.parseKeyword("at") ||
      parseAndGather<unsigned>(parser, AsmParser::Delimiter::Square, upperDims,
                               [&](unsigned &out) -> ParseResult {
                                 return parser.parseInteger(out);
                               })) {
    return {};
  }

  if (parser.parseArrow()) {
    return {};
  }

  llvm::SmallVector<std::string> lowerNamesStorage;
  llvm::SmallVector<unsigned> lowerDims;
  if (parseAndGather<std::string>(parser, AsmParser::Delimiter::Square,
                                  lowerNamesStorage,
                                  [&](std::string &out) -> ParseResult {
                                    return parser.parseKeywordOrString(&out);
                                  }) ||
      parser.parseKeyword("at") ||
      parseAndGather<unsigned>(parser, AsmParser::Delimiter::Square, lowerDims,
                               [&](unsigned &out) -> ParseResult {
                                 return parser.parseInteger(out);
                               })) {
    return {};
  }

  if (parser.parseGreater()) {
    return {};
  }

  SmallVector<StringRef> upperNames;
  for (const std::string &name : upperNamesStorage) {
    upperNames.push_back(name);
  }
  SmallVector<StringRef> lowerNames;
  for (const std::string &name : lowerNamesStorage) {
    lowerNames.push_back(name);
  }

  return parser.getChecked<TransformAttr>(
      startLoc, parser.getContext(), transformType.value(), params, upperNames,
      upperDims, lowerNames, lowerDims);
}

void TransformAttr::print(mlir::AsmPrinter &printer) const {
  printer << "<";
  StringRef name = getNameForTransformType(getType());
  printer.printKeywordOrString(name);
  ArrayRef<int64_t> params = getParams();
  if (params.size() > 0) {
    printer << "{";
    llvm::interleaveComma(params, printer);
    printer << "}";
  }
  printer << " [";
  llvm::interleaveComma(getUpperNames(), printer,
                        [&](StringRef s) { printer << "\"" << s << "\""; });
  printer << "] at [";
  llvm::interleaveComma(getUpperDims(), printer);
  printer << "] -> [";
  llvm::interleaveComma(getLowerNames(), printer,
                        [&](StringRef s) { printer << "\"" << s << "\""; });
  printer << "] at [";
  llvm::interleaveComma(getLowerDims(), printer);
  printer << "]>";
}

LogicalResult
TransformAttr::verify(llvm::function_ref<mlir::InFlightDiagnostic()> emitError,
                      TransformType type, llvm::ArrayRef<int64_t> params,
                      llvm::ArrayRef<llvm::StringRef> upperNames,
                      llvm::ArrayRef<unsigned> upperDims,
                      llvm::ArrayRef<llvm::StringRef> lowerNames,
                      llvm::ArrayRef<unsigned> lowerDims) {
  if (upperNames.size() != upperDims.size()) {
    return emitError() << "Have " << upperNames.size() << " names for "
                       << upperDims.size() << " dimensions";
  }
  if (lowerNames.size() != lowerDims.size()) {
    return emitError() << "Have " << lowerNames.size() << " names for "
                       << lowerDims.size() << " dimensions";
  }
  if (type != TransformType::AddDim && lowerDims.size() == 0) {
    return emitError() << "The transformation must define outputs";
  }
  if (upperDims.size() == 0) {
    return emitError() << "The transformation must have at least one input";
  }

  switch (type) {
  case TransformType::PassThrough: {
    if (upperDims.size() != lowerDims.size()) {
      return emitError()
             << "PassThrough must have the same number of inputs and outputs";
    }
    if (params.size() != 0) {
      return emitError() << "PassThrough has no parameters";
    }
    break;
  }
  case TransformType::Pad: // TODO, work out how this works
    break;
  case TransformType::Slice: // TODO, work out how this works
    break;
  case TransformType::Embed:
  case TransformType::Unmerge: {
    if (lowerDims.size() != 1) {
      return emitError()
             << "Embed and unmerge can only have one output argument";
    }
    if (params.size() != upperDims.size()) {
      return emitError() << "Embed and unmerge must specify one coefficient "
                            "per input dimension";
    }
    break;
  }
  case TransformType::Merge:
  case TransformType::Unfold: {
    if (upperDims.size() != 1) {
      return emitError()
             << "Merge and unfold can only have one input dimension";
    }
    if (params.size() != lowerDims.size()) {
      return emitError() << "Merge and unfold have one parameter per output "
                            "dimension (its size)";
    }
    break;
  }
  case TransformType::AddDim:
    if (upperDims.size() != 1) {
      return emitError() << "Can only add one dimension at a time";
    }
    if (params.size() != upperDims.size()) {
      return emitError() << "Must supply a size parameter for each dimension";
    }
    if (lowerDims.size() != 0) {
      return emitError() << "The added dimension cannot be mapped anywhere";
    }
    break;
  case TransformType::Broadcast:
    if (upperDims.size() != lowerDims.size()) {
      return emitError() << "Broadcast must have same rank";
    }
    if (params.size() != lowerDims.size()) {
      return emitError()
             << "Broadcast must specify the output length for each dimension";
    }
    break;
  }
  return success();
}

TransformAttr getTransformAttrChecked(
    llvm::function_ref<mlir::InFlightDiagnostic()> emitError,
    mlir::MLIRContext *context, TransformType type, ArrayRef<int64_t> params,
    ArrayRef<StringRef> upperNames, ArrayRef<uint32_t> upperDims,
    ArrayRef<StringRef> lowerNames, ArrayRef<uint32_t> lowerDims) {
  return TransformAttr::getChecked(emitError, context, type, params, upperNames,
                                   upperDims, lowerNames, lowerDims);
}

//===---------------------------------------------------------
// TransformMapAttr
//===---------------------------------------------------------

TransformMapAttr getTransformMapAttrChecked(
    llvm::function_ref<mlir::InFlightDiagnostic()> emitError,
    mlir::MLIRContext *context, ArrayRef<TransformAttr> ops, AffineMapAttr map,
    ArrayRef<int64_t> upperBounds, ArrayRef<int64_t> lowerBounds) {
  return TransformMapAttr::getChecked(emitError, context, ops, map, upperBounds,
                                      lowerBounds);
}

LogicalResult TransformMapAttr::verify(
    llvm::function_ref<mlir::InFlightDiagnostic()> emitError,
    ::llvm::ArrayRef<::mlir::rock::TransformAttr> ops, AffineMapAttr map,
    ArrayRef<int64_t> upperBounds, ArrayRef<int64_t> lowerBounds) {
  AffineMap rawMap = map.getAffineMap();
  if (rawMap.getNumInputs() != upperBounds.size()) {
    return emitError() << "Affine map has " << rawMap.getNumInputs()
                       << " inputs but there are " << upperBounds.size()
                       << " input dimensions";
  }
  if (rawMap.getNumResults() != lowerBounds.size()) {
    return emitError() << "Affine map has " << rawMap.getNumResults()
                       << " outputs but there are " << lowerBounds.size()
                       << " outut dimensions";
  }

  for (int64_t v : upperBounds) {
    if (v < 0) {
      return emitError() << "Upper bound/shape component less than 0";
    }
  }
  for (int64_t v : lowerBounds) {
    if (v < 0) {
      return emitError() << "Lower bound/shape component less than 0";
    }
  }
  return success();
}

} // namespace rock
} // namespace mlir
//===----------------------------------------------------------------------===//
// RockDialect
//===----------------------------------------------------------------------===//

void RockDialect::initialize() {
  addAttributes<
#define GET_ATTRDEF_LIST
#include "mlir/Dialect/Rock/IR/RockAttrDefs.cpp.inc"
      >();
  addOperations<
#define GET_OP_LIST
#include "mlir/Dialect/Rock/IR/RockOps.cpp.inc"
      >();
  addInterfaces<RockOpAsmDialectInterface>();
}

//===----------------------------------------------------------------------===//
// Convolution operations
//===----------------------------------------------------------------------===//
template <typename T> static LogicalResult verifyConvOp(T op) {
  auto isDisjointed = [&](llvm::StringRef tensor, llvm::StringRef dim1,
                          llvm::StringRef dim2) {
    auto layout = op->getAttr(tensor).template cast<ArrayAttr>().getValue();
    auto pos1 = -1, pos2 = -1;
    for (unsigned int i = 0; i < layout.size(); ++i) {
      if (layout[i].template cast<StringAttr>().getValue() == dim1)
        pos1 = i;
      if (layout[i].template cast<StringAttr>().getValue() == dim2)
        pos2 = i;
    }

    return (pos2 != pos1 + 1) && (pos1 != pos2 + 1);
  };

  if (isDisjointed("filter_layout", "y", "x") ||
      isDisjointed("input_layout", "hi", "wi"))
    return op.emitError("Disjointed yx or hw!");

  return success();
}

LogicalResult Conv2DOp::verify() { return verifyConvOp(*this); }

LogicalResult Conv2DBwdDataOp::verify() { return verifyConvOp(*this); }

LogicalResult Conv2DBwdWeightOp::verify() { return verifyConvOp(*this); }

//===-----------------------------------------------------===//
// GemmOp
//===-----------------------------------------------------===//
LogicalResult GemmOp::verify() {
  MemRefType typeA = getA().getType(), typeB = getB().getType(),
             typeC = getC().getType();
  Type inElems = typeA.getElementType(), outElems = typeC.getElementType();
  if (inElems.isa<IntegerType>() && !outElems.isInteger(32))
    return emitOpError("integer-valued multiply must have i32 as its result");
  if (inElems.isa<FloatType>() && !outElems.isa<FloatType>())
    return emitOpError(
        "float-valued inputs must have a floating-point output type");

  ArrayRef<int64_t> dimsA = typeA.getShape(), dimsB = typeB.getShape(),
                    dimsC = typeC.getShape();
  int64_t offsetA = dimsA.size() == 2 ? 0 : 1,
          offsetB = dimsB.size() == 2 ? 0 : 1,
          offsetC = dimsC.size() == 2 ? 0 : 1;
  int64_t gA = offsetA ? dimsA[0] : 1, gB = offsetB ? dimsB[0] : 1,
          gC = offsetC ? dimsC[0] : 1;
  int64_t mA = dimsA[offsetA + (getATransposed() ? 1 : 0)],
          kA = dimsA[offsetA + (getATransposed() ? 0 : 1)],
          kB = dimsB[offsetB + (getBTransposed() ? 1 : 0)],
          nB = dimsB[offsetB + (getBTransposed() ? 0 : 1)],
          mC = dimsC[offsetC + (getCTransposed() ? 1 : 0)],
          nC = dimsC[offsetC + (getCTransposed() ? 0 : 1)];
  if (gA != gB || gA != gC)
    return emitOpError("group dimensions don't match")
           << " g_a = " << gA << " g_b = " << gB << " g_c = " << gC;
  if (mA != mC)
    return emitOpError("M dimensions don't match")
           << " m_a = " << mA << " m_c = " << mC;
  if (nB != nC)
    return emitOpError("N dimensions don't match")
           << " n_b = " << nB << " n_c = " << nC;
  if (kA != kB)
    return emitOpError("K dimensions don't match")
           << " k_a = " << kA << " k_b = " << kB;

  bool isXdlops = bitEnumContainsAll(getFeatures(), GemmFeatures::mfma);
  if (Attribute params = this->getParams().value_or(nullptr)) {
    if (isXdlops && !params.isa<XdlopsGemmParamsAttr>())
      return emitOpError("an xdlops GEMM has non-xdlops tuning parameters");
    if (getFeatures() == GemmFeatures::none &&
        !params.isa<GeneralGemmParamsAttr>())
      return emitOpError("an all-hardware gemm must used the general gemm "
                         "tuning parameters");
  }

  if (getStoreMethod() != StoreMethod::Set && !isXdlops) {
    return emitOpError("general kernels don't support non-set store methods");
  }
  return success();
}

//===-----------------------------------------------------===//
// ExtractSliceOp
//===-----------------------------------------------------===//
LogicalResult ExtractSliceOp::canonicalize(ExtractSliceOp op,
                                           PatternRewriter &b) {
  // Extracting a vector of the same size as the source is a no-op, since it
  // has to happen from index 0 to ensure legality
  if (op.getResult().getType() == op.getVector().getType()) {
    b.replaceOp(op, op.getVector());
    return success();
  }
  return failure();
}

LogicalResult ExtractSliceOp::verify() {
  if (auto destType = getResult().getType().dyn_cast<VectorType>()) {
    size_t destSize = destType.getDimSize(0);
    size_t sourceSize = getVector().getType().getDimSize(0);
    if (destSize > sourceSize)
      return emitOpError("Output size " + Twine(destSize) +
                         " exceeds input size " + Twine(sourceSize));
  }
  return success();
}

//===-----------------------------------------------------===//
// InsertSliceOp
//===-----------------------------------------------------===//
LogicalResult InsertSliceOp::canonicalize(InsertSliceOp op,
                                          PatternRewriter &b) {
  // Per the in-bounds requirement, storing a slice of the same length as a
  // vector is just replacing dest with src, so drop the intermedation
  if (op.getSource().getType() == op.getDest().getType()) {
    b.replaceOp(op, op.getSource());
    return success();
  }
  return failure();
}
LogicalResult InsertSliceOp::verify() {
  if (auto sourceType = getSource().getType().dyn_cast<VectorType>()) {
    size_t sourceSize = sourceType.getDimSize(0);
    size_t destSize = getDest().getType().getDimSize(0);
    if (sourceSize > destSize)
      return emitOpError(
          "Slice to store has length " + Twine(sourceSize) +
          " which is longer than destinanation's vector length " +
          Twine(destSize));
  }
  return success();
}

//===-----------------------------------------------------===//
// TransformingForOp
//===-----------------------------------------------------===//

static ArrayAttr maybeIndexArray(OpBuilder &b,
                                 Optional<ArrayRef<int64_t>> vals) {
  return vals
      .transform([&b](ArrayRef<int64_t> v) { return b.getIndexArrayAttr(v); })
      .value_or(ArrayAttr{});
}

void TransformingForOp::build(OpBuilder &b, OperationState &state,
                              ArrayRef<ValueRange> inits,
                              ArrayRef<Attribute> transforms,
                              ArrayRef<int64_t> bounds,
                              Optional<ArrayRef<int64_t>> strides,
                              bool forceUnroll, bool useIndexDiffs,
                              ValueRange iterArgs) {
  build(b, state, inits, b.getArrayAttr(transforms),
        b.getIndexArrayAttr(bounds), maybeIndexArray(b, strides), forceUnroll,
        useIndexDiffs, iterArgs);
}

void TransformingForOp::build(OpBuilder &b, OperationState &state,
                              ArrayRef<ValueRange> inits,
                              ArrayRef<Attribute> transforms, ArrayAttr bounds,
                              ArrayAttr strides, bool forceUnroll,
                              bool useIndexDiffs, ValueRange iterArgs) {
  build(b, state, inits, b.getArrayAttr(transforms), bounds, strides,
        forceUnroll, useIndexDiffs, iterArgs);
}

void TransformingForOp::build(OpBuilder &b, OperationState &state,
                              ArrayRef<ValueRange> inits, ArrayAttr transforms,
                              ArrayRef<int64_t> bounds,
                              Optional<ArrayRef<int64_t>> strides,
                              bool forceUnroll, bool useIndexDiffs,
                              ValueRange iterArgs) {
  build(b, state, inits, transforms, b.getIndexArrayAttr(bounds),
        maybeIndexArray(b, strides), forceUnroll, useIndexDiffs, iterArgs);
}

void TransformingForOp::build(OpBuilder &b, OperationState &state,
                              ArrayRef<ValueRange> inits, ArrayAttr transforms,
                              ArrayAttr bounds, ArrayAttr strides,
                              bool forceUnroll, bool useIndexDiffs,
                              ValueRange iterArgs) {
  // Set up user-provided attributes
  state.addAttribute(getBoundsAttrName(state.name), bounds);
  if (!strides) {
    SmallVector<int64_t> strideVec(bounds.size(), 1LL);
    strides = b.getIndexArrayAttr(strideVec);
  }
  state.addAttribute(getStridesAttrName(state.name), strides);
  state.addAttribute(getTransformsAttrName(state.name), transforms);
  if (forceUnroll)
    state.addAttribute(getForceUnrollAttrName(state.name), b.getUnitAttr());
  if (useIndexDiffs)
    state.addAttribute(getUseIndexDiffsAttrName(state.name), b.getUnitAttr());

  int32_t upperLen = bounds.size();
  for (ValueRange upper : inits)
    state.addOperands(upper);
  state.addOperands(iterArgs);
  state.addTypes(iterArgs.getTypes());

  // Track sizes of variadic arguments to enable them to be looped up
  state.addAttribute(
      TransformingForOp::getOperandSegmentSizeAttr(),
      b.getDenseI32ArrayAttr({upperLen * static_cast<int32_t>(inits.size()),
                              static_cast<int32_t>(iterArgs.size())}));

  // Set up region and block
  Region *bodyRegion = state.addRegion();
  Block &bodyBlock = bodyRegion->emplaceBlock();

  // Track starting position of each domain's lower coordinates in the block
  // argument list so that we can give out references to appropriate slices
  // of that list
  SmallVector<int32_t> lowerStarts;
  int32_t nLower = 0;
  Type indexType = b.getIndexType();
  for (auto domain : transforms.getAsRange<ArrayAttr>()) {
    lowerStarts.push_back(nLower);
    int32_t len = 0;
    if (domain.empty()) // No transforms, copy upper coordinates
      len = upperLen;
    else
      len = domain[domain.size() - 1]
                .cast<TransformMapAttr>()
                .getLowerBounds()
                .size();
    for (int32_t i = 0; i < len; ++i)
      bodyBlock.addArgument(indexType, state.location);
    nLower += len;
  }
  lowerStarts.push_back(nLower);
  state.addAttribute(getLowerStartsAttrName(state.name),
                     b.getI32VectorAttr(lowerStarts));

  for (Value v : iterArgs)
    bodyBlock.addArgument(v.getType(), v.getLoc());

  if (iterArgs.empty())
    ensureTerminator(*bodyRegion, b, state.location);
}

ParseResult TransformingForOp::parse(OpAsmParser &parser,
                                     OperationState &result) {
  using OperandType = OpAsmParser::UnresolvedOperand;
  using Delimiter = OpAsmParser::Delimiter;

  Builder &b = parser.getBuilder();
  Type indexTy = b.getIndexType();

  SmallVector<Attribute> transforms;
  SmallVector<int32_t> lowerStarts;
  SmallVector<OpAsmParser::Argument> lowerArgs;
  SmallVector<OperandType> upperInits;

  if (failed(parser.parseOptionalAttrDict(result.attributes)))
    return failure();

  // Parse iteration domains
  llvm::SMLoc transformedLoc = parser.getCurrentLocation();
  ParseResult loopItersParse = parser.parseCommaSeparatedList(
      Delimiter::None,
      [&]() -> ParseResult {
        llvm::SMLoc loopIterLoc = parser.getCurrentLocation();
        size_t oldNLower = lowerArgs.size();
        size_t oldNUpper = upperInits.size();
        lowerStarts.push_back(oldNLower);

        if (parser.parseArgumentList(lowerArgs, Delimiter::Paren) ||
            parser.parseEqual()) {
          return failure();
        }
        for (size_t i = 0; i < lowerArgs.size(); i++) {
          lowerArgs[i].type = indexTy;
        }
        ArrayAttr theseTransforms;
        if (parser.parseAttribute(theseTransforms)) {
          return failure();
        }
        if (parser.parseOperandList(upperInits, Delimiter::Paren)) {
          return failure();
        }
        if (theseTransforms.size() == 0) {
          if (upperInits.size() - oldNUpper != lowerArgs.size() - oldNLower) {
            return parser.emitError(loopIterLoc,
                                    "Expected same number of lower and upper "
                                    "arguments when transforms absent");
          }
        } else {
          for (Attribute a : theseTransforms) {
            if (!a.isa<TransformMapAttr>()) {
              return parser.emitError(loopIterLoc,
                                      "Expected transform map attributes");
            }
          }
          size_t nInputs = theseTransforms[0]
                               .cast<TransformMapAttr>()
                               .getMap()
                               .getAffineMap()
                               .getNumInputs();
          size_t nOutputs = theseTransforms[theseTransforms.size() - 1]
                                .cast<TransformMapAttr>()
                                .getMap()
                                .getAffineMap()
                                .getNumResults();
          if (upperInits.size() - oldNUpper != nInputs) {
            return parser.emitError(loopIterLoc,
                                    "Transformation sequence expected ")
                   << nInputs << " inputs";
          }
          if (lowerArgs.size() - oldNLower != nOutputs) {
            return parser.emitError(loopIterLoc,
                                    "Transformation sequence expected ")
                   << nOutputs << " outputs";
          }
        }
        transforms.push_back(theseTransforms);
        return success();
      },
      "for a loop iteration argument (lower coordinates, transforms, initial "
      "upper args)");
  if (loopItersParse) {
    return failure();
  }
  lowerStarts.push_back(lowerArgs.size());

  result.addAttribute(TransformingForOp::getTransformsAttrName(result.name),
                      b.getArrayAttr(transforms));
  result.addAttribute(TransformingForOp::getLowerStartsAttrName(result.name),
                      b.getI32VectorAttr(lowerStarts));

  llvm::SMLoc iterArgsLoc = parser.getCurrentLocation();
  llvm::SmallVector<OpAsmParser::Argument> iterArgs;
  llvm::SmallVector<OpAsmParser::UnresolvedOperand> iterInits;
  llvm::SmallVector<mlir::Type> iterTypes;
  if (parser.parseOptionalKeyword("iter_args").succeeded()) {
    if (parser.parseAssignmentList(iterArgs, iterInits) ||
        parser.parseArrowTypeList(iterTypes)) {
      return failure();
    }
  }
  if (iterInits.size() != iterTypes.size())
    return parser.emitError(iterArgsLoc,
                            "Mismatch between number of iter_args and types");
  for (auto pair : llvm::zip(iterArgs, iterTypes)) {
    std::get<0>(pair).type = std::get<1>(pair);
  }

  if (parser.parseKeyword("bounds")) {
    return failure();
  }

  auto intListParser = [&](SmallVectorImpl<int64_t> &dest) -> ParseResult {
    int64_t res;
    if (parser.parseInteger(res)) {
      return failure();
    }
    dest.push_back(res);
    return success();
  };
  llvm::SmallVector<int64_t> bounds;
  ParseResult boundsRes = parser.parseCommaSeparatedList(
      Delimiter::Square, [&]() -> ParseResult { return intListParser(bounds); },
      "list of bounds");
  if (boundsRes) {
    return failure();
  }
  result.addAttribute(TransformingForOp::getBoundsAttrName(result.name),
                      b.getIndexArrayAttr(bounds));

  if (parser.parseKeyword("strides")) {
    return failure();
  }

  llvm::SmallVector<int64_t> strides;
  ParseResult stridesRes = parser.parseCommaSeparatedList(
      Delimiter::Square,
      [&]() -> ParseResult { return intListParser(strides); },
      "list of strides");
  if (stridesRes) {
    return failure();
  }
  result.addAttribute(TransformingForOp::getStridesAttrName(result.name),
                      b.getIndexArrayAttr(strides));

  SmallVector<OpAsmParser::Argument> regionArgs = std::move(lowerArgs);
  regionArgs.append(iterArgs);
  result.addTypes(iterTypes);

  Region *body = result.addRegion();
  if (parser.parseRegion(*body, regionArgs)) {
    return failure();
  }
  TransformingForOp::ensureTerminator(*body, b, result.location);

  SmallVector<Type> upperInitTypes(upperInits.size(), indexTy);
  if (parser.resolveOperands(upperInits, upperInitTypes, transformedLoc,
                             result.operands) ||
      parser.resolveOperands(iterInits, iterTypes, iterArgsLoc,
                             result.operands)) {
    return failure();
  }

  result.addAttribute(
      TransformingForOp::getOperandSegmentSizeAttr(),
      b.getDenseI32ArrayAttr({static_cast<int32_t>(upperInits.size()),
                              static_cast<int32_t>(iterInits.size())}));
  return success();
}

void TransformingForOp::print(OpAsmPrinter &p) {
  p.printOptionalAttrDict(getOperation()->getAttrs(), /*elidedAttrs=*/{
                              TransformingForOp::getOperandSegmentSizeAttr(),
                              getTransformsAttrName(), getLowerStartsAttrName(),
                              getBoundsAttrName(), getStridesAttrName()});
  p << " ";
  for (uint32_t i = 0, e = domains(); i < e; ++i) {
    p << "(";
    p.printOperands(getLowerCoords(i));
    p << ") = ";
    p.printAttributeWithoutType(getTransforms(i));
    p << "(";
    p.printOperands(getUpperInits(i));
    p << ")";
    if (i != e - 1) {
      p << ", ";
    }
  }

  if (getIterInits().size() > 0) {
    p << " iter_args (";
    llvm::interleaveComma(llvm::zip(getIterArgs(), getIterInits()), p,
                          [&](auto i) {
                            Value init = std::get<1>(i);
                            p << std::get<0>(i) << " = " << init;
                          });
    p << ") -> (" << getIterInits().getTypes() << ")";
  }
  p << " bounds [";
  llvm::interleaveComma(getBounds().getAsValueRange<IntegerAttr>(), p,
                        [&](llvm::APInt bound) { p << bound; });
  p << "] ";
  p << "strides [";
  llvm::interleaveComma(getStrides().getAsValueRange<IntegerAttr>(), p,
                        [&](llvm::APInt stride) { p << stride; });
  p << "] ";
  p.printRegion(getRegion(), /*printEntryBlockArgs=*/false);
}

LogicalResult TransformingForOp::verify() {
  if (getBounds().empty())
    return emitOpError("Must have at least one iteration dimension");
  if (getBounds().size() != getStrides().size())
    return emitOpError("Bounds list and strides list must have same length");

  for (size_t i = 0, e = getBounds().size(); i < e; ++i) {
    int64_t bound = getBounds()[i].cast<IntegerAttr>().getInt();
    int64_t stride = getStrides()[i].cast<IntegerAttr>().getInt();
    if (stride <= 0)
      return emitOpError("Negative and zero strides are not permitted");
    if (bound % stride != 0)
      return emitOpError(
          "Bound for dimension " + Twine(i) + " (" + Twine(bound) +
          ") does not evenly divide the stride in that dimension (" +
          Twine(stride));
  }

  if (getNumResults() != getIterArgs().size()) {
    return emitOpError(
        "Mismatch between number of yielded values and number of op results");
  }

  uint32_t lowerArgsCount = 0;
  if (getLowerStarts().size() != domains() + 1) {
    return emitOpError(
        "Lower starts attribute doesn't have one entry per domain plus 1");
  }
  if (getLowerStart(0) != 0) {
    return emitOpError("Region args don't start with lower coords");
  }

  for (uint32_t i = 0, e = domains(); i < e; ++i) {
    ArrayAttr transforms = getTransforms(i);
    auto lowerArgs = getLowerCoords(i);
    auto upperInits = getUpperInits(i);
    if (transforms.size() == 0) {
      if (upperInits.size() != lowerArgs.size()) {
        return emitOpError("Mismatch between number of lower and upper "
                           "coordinates without a transform in domain #" +
                           Twine(i));
      }
    } else {
      size_t nUpper = transforms[0]
                          .cast<TransformMapAttr>()
                          .getMap()
                          .getValue()
                          .getNumInputs();
      size_t nLower = transforms[transforms.size() - 1]
                          .cast<TransformMapAttr>()
                          .getMap()
                          .getValue()
                          .getNumResults();
      if (upperInits.size() != nUpper) {
        return emitOpError(
            "Mismatch between number of upper initial values "
            "and number of inputs to transform sequence in domain #" +
            Twine(i));
      }
      if (lowerArgs.size() != nLower) {
        return emitOpError(
            "Mismatch between number of lower arguments and "
            "number of outputs of transform sequence in domain #" +
            Twine(i));
      }
    }
    lowerArgsCount += lowerArgs.size();
    if (getLowerStart(i + 1) != lowerArgsCount) {
      return emitOpError("Lower starts attribute not accurate after domain #" +
                         Twine(i));
    }
  }
  return success();
}

// Cribbed from AffineForOp
Region &TransformingForOp::getLoopBody() { return getRegion(); }
bool TransformingForOp::isDefinedOutsideOfLoop(Value value) {
  return !getRegion().isAncestor(value.getParentRegion());
}
void TransformingForOp::moveOutOfLoop(ArrayRef<Operation *> ops) {
  for (auto *op : ops)
    op->moveBefore(*this);
}

//===-----------------------------------------------------===//
// IndexDiffUpdateOp
//===-----------------------------------------------------===//
void IndexDiffUpdateOp::build(OpBuilder &b, OperationState &state,
                              TransformMapAttr transform, ValueRange upperDiff,
                              ValueRange lowerOrig) {
  llvm::SmallVector<Type> resultTypes(lowerOrig.size(), b.getIndexType());
  IndexDiffUpdateOp::build(b, state, resultTypes, resultTypes, transform,
                           upperDiff, lowerOrig);
}

LogicalResult IndexDiffUpdateOp::verify() {
  TransformMapAttr transform = getMap();
  size_t nLowerIn = getLowerOrig().size();
  size_t nLowerOut = getLowerIndices().size();

  if (nLowerIn != nLowerOut)
    return emitOpError("Got " + Twine(nLowerIn) + " lower inputs but " +
                       Twine(nLowerOut) + " lower outputs");

  size_t nUpper = getUpperDiffs().size();
  size_t nMapIn = transform.getUpperBounds().size();
  size_t nMapOut = transform.getLowerBounds().size();

  if (nUpper != nMapIn)
    return emitOpError("Expected " + Twine(nMapIn) + " upper diffs but got " +
                       Twine(nUpper));
  if (nMapOut != nLowerIn)
    return emitOpError("Expected " + Twine(nMapOut) +
                       " lower coordinates but got " + Twine(nLowerIn));
  return success();
}

//===-----------------------------------------------------===//
// BufferLoadOp
//===-----------------------------------------------------===//
LogicalResult BufferLoadOp::verify() {
  MemRefType sourceType = getSource().getType();
  size_t nDims = sourceType.getRank();
  for (llvm::APInt dimVal : getLeftOobDims().getAsValueRange<IntegerAttr>()) {
    int32_t dim = dimVal.getSExtValue();
    if (dim < 0)
      return emitOpError("Left OOB dimensions must be non-negative, got " +
                         Twine(dim));
    if (static_cast<uint32_t>(dim) >= nDims)
      return emitOpError(
          "Left OOB dims must refer to one of the " + Twine(nDims) +
          " dimensions of the memref but got dimension " + Twine(dim));
  }
  for (llvm::APInt dimVal : getRightOobDims().getAsValueRange<IntegerAttr>()) {
    int32_t dim = dimVal.getSExtValue();
    if (dim < 0)
      return emitOpError("Right OOB dimensions must be non-negative, got " +
                         Twine(dim));
    if (static_cast<uint32_t>(dim) >= nDims)
      return emitOpError(
          "Right OOB dims must refer to one of the " + Twine(nDims) +
          " dimensions of the memref but got dimension " + Twine(dim));
  }

  if (getCoords().size() != nDims)
    return emitOpError("Expected " + Twine(nDims) + " coordinates for load");
  if (sourceType.getMemorySpaceAsInt() != 0)
    return emitOpError("Source memref must live in global memory");
  if (mlir::getElementTypeOrSelf(getResult()) != sourceType.getElementType())
    return emitOpError(
        "Result element type must match source memref's element type");
  return success();
}

//===-----------------------------------------------------===//
// BufferStoreOp
//===-----------------------------------------------------===//
LogicalResult BufferStoreOp::verify() {
  MemRefType destType = getDest().getType();
  size_t nDims = destType.getRank();
  for (llvm::APInt dimVal : getLeftOobDims().getAsValueRange<IntegerAttr>()) {
    int32_t dim = dimVal.getSExtValue();
    if (dim < 0)
      return emitOpError("Left OOB dimensions must be non-negative, got " +
                         Twine(dim));
    if (static_cast<uint32_t>(dim) >= nDims)
      return emitOpError(
          "Left OOB dims must refer to one of the " + Twine(nDims) +
          " dimensions of the memref but got dimension " + Twine(dim));
  }
  for (llvm::APInt dimVal : getRightOobDims().getAsValueRange<IntegerAttr>()) {
    int32_t dim = dimVal.getSExtValue();
    if (dim < 0)
      return emitOpError("Right OOB dimensions must be non-negative, got " +
                         Twine(dim));
    if (static_cast<uint32_t>(dim) >= nDims)
      return emitOpError(
          "Right OOB dims must refer to one of the " + Twine(nDims) +
          " dimensions of the memref but got dimension " + Twine(dim));
  }
  if (getCoords().size() != nDims)
    return emitOpError("Expected " + Twine(nDims) + " coordinates for store");
  if (destType.getMemorySpaceAsInt() != 0)
    return emitOpError("Destination memref must live in global memory");
  if (mlir::getElementTypeOrSelf(getData()) != destType.getElementType())
    return emitOpError(
        "Element type of data must match element type of destination memref");
  return success();
}

//===-----------------------------------------------------===//
// InBoundsLoadOp
//===-----------------------------------------------------===//
LogicalResult InBoundsLoadOp::verify() {
  MemRefType sourceType = getSource().getType();
  size_t nDims = sourceType.getRank();
  if (getCoords().size() != nDims)
    return emitOpError("Expected " + Twine(nDims) + " coordinates for load");
  Type resultType = getResult().getType();
  if (resultType.isa<ShapedType>() && !resultType.isa<VectorType>())
    return emitOpError(
        "Non-scalar loads must return vectors, not other shaped types");
  return success();
}

//===-----------------------------------------------------===//
// InBoundsLoadOp
//===-----------------------------------------------------===//
LogicalResult InBoundsStoreOp::verify() {
  MemRefType destType = getDest().getType();
  size_t nDims = destType.getRank();
  if (getCoords().size() != nDims)
    return emitOpError("Expected " + Twine(nDims) + " coordinates for store");
  Type dataType = getData().getType();
  if (dataType.isa<ShapedType>() && !dataType.isa<VectorType>())
    return emitOpError(
        "Non-scalar data types must be vectors, not other shaped types");
  return success();
}

//===----------------------------------------------------------------------===//
// BlockwiseGemmOp
//===----------------------------------------------------------------------===//
LogicalResult BlockwiseGemmOp::verify() {
<<<<<<< HEAD
  MemRefType blockAType = getMatrixA().getType(),
             blockBType = getMatrixB().getType(),
             bufferCType = getMatrixC().getType();
=======
  auto blockAType = matrixA().getType().cast<MemRefType>();
  auto blockBType = matrixB().getType().cast<MemRefType>();
>>>>>>> d24b4167

  int64_t k = blockAType.getShape()[0];
  int64_t kPack = blockAType.getShape()[2];

  if (k != blockBType.getShape()[0]) {
    return emitOpError("Mismatched k dimensions between A and B");
  }
  if (kPack != blockBType.getShape()[2]) {
    return emitOpError("Mismatched kPack between A and B");
  }

<<<<<<< HEAD
  // Obtain critical attributes.
  int64_t mC = bufferCType.getShape()[0];
  int64_t nC = bufferCType.getShape()[1];
  GeneralGemmParamsAttr params = getParamsAttr();
  int64_t mPerThread = params.getMPerThread();
  int64_t nPerThread = params.getNPerThread();

  int64_t mThreadsPerCuwave = params.getMThreadsPerCuwave();
  int64_t nThreadsPerCuwave = params.getNThreadsPerCuwave();

  int64_t mCuwavesPerBlock = params.getMCuwavesPerBlock();
  int64_t nCuwavesPerBlock = params.getNCuwavesPerBlock();

  int64_t mRepeat = mC / mPerThread;
  int64_t nRepeat = nC / nPerThread;

  if (mRepeat * mCuwavesPerBlock * mThreadsPerCuwave * mPerThread != m)
    return emitOpError("The m turing attributes don't multiply to M_LDS");
  if (nRepeat * nCuwavesPerBlock * nThreadsPerCuwave * nPerThread != n)
    return emitOpError("The n turing parameters don't multiply to N_LDS");
=======
>>>>>>> d24b4167
  return success();
}

//===----------------------------------------------------------------------===//
// ThreadwiseGemmOp
//===----------------------------------------------------------------------===//
LogicalResult ThreadwiseGemmOp::verify() {
  ArrayRef<int64_t> aShape = getMatrixA().getType().getShape(),
                    bShape = getMatrixB().getType().getShape(),
                    cShape = getMatrixC().getType().getShape();

  if (aShape[0] != bShape[0])
    return emitOpError("K dimensions don't match");
  if (aShape[1] != cShape[0])
    return emitOpError("M dimensions don't match");
  if (bShape[1] != cShape[1])
    return emitOpError("N dimensions don't match");
  if (aShape[2] != bShape[2])
    return emitOpError("KPack dimensions don't match");
  return success();
}

//===----------------------------------------------------------------------===//
// XdlopsGemmV2Op
//===----------------------------------------------------------------------===//
LogicalResult XdlopsGemmV2Op::verify() {
  ArrayRef<int64_t> aShape = getMatrixA().getType().getShape(),
                    bShape = getMatrixB().getType().getShape(),
                    cShape = getMatrixC().getType().getShape();

  if (aShape[1] != bShape[1])
    return emitOpError("K dimensions don't match");
  if (aShape[0] != cShape[0])
    return emitOpError("M dimensions don't match");
  if (bShape[0] != cShape[1])
    return emitOpError("N dimensions don't match");
  return success();
}
//===----------------------------------------------------------------------===//
// InWarpTransposeOp
//===----------------------------------------------------------------------===//

LogicalResult InWarpTransposeOp::verify() {
  InWarpTransposeOp &op = *this;
  constexpr size_t swizzleGroupSize = InWarpTransposeOp::swizzleGroupSize;
  if (!llvm::isPowerOf2_32(op.getSize())) {
    return op.emitOpError("transpose size " + Twine(op.getSize()) +
                          "must be a power of 2");
  }
  if (op.getSize() <= 0) {
    return op.emitOpError("transpose size must be strictly positive");
  }

  auto vectorLen =
      static_cast<size_t>(op.getVector().getType().getNumElements());
  if (vectorLen < swizzleGroupSize) {
    return op.emitOpError("Vector input must have at least" +
                          Twine(swizzleGroupSize) + "elements");
  }
  if (vectorLen < op.getSize()) {
    return op.emitError("Vector input can't be shorter than transpose size");
  }

  if (op.getVector().getType().getRank() != 1) {
    return op.emitError("Input vector must be 1-dimensional");
  }

  auto inGroupPerm = op.getInGroupPerm();

  llvm::SmallSet<uint32_t, swizzleGroupSize> expected;
  llvm::SmallSet<uint32_t, swizzleGroupSize> found;

  for (uint32_t i = 0; i < swizzleGroupSize; i++) {
    expected.insert(i);
  }

  for (auto &i : inGroupPerm) {
    found.insert(i.cast<IntegerAttr>().getValue().getZExtValue());
  }

  if (found != expected) {
    return op.emitOpError("inGroupPerm is not a permutation on the output row");
  }
  return success();
}

//===----------------------------------------------------------------------===//
// WorkgroupIdOp and WorkitemIdOp
//===----------------------------------------------------------------------===//
static ConstantIntRanges
getIdRange(StringRef idName, Operation *op,
           int64_t fallback = std::numeric_limits<int32_t>::max()) {
  uint32_t bitwidth =
      ConstantIntRanges::getStorageBitwidth(op->getResultTypes().front());
  APInt zero = APInt::getZero(bitwidth);
  APInt max(bitwidth, fallback);
  if (func::FuncOp container = op->getParentOfType<func::FuncOp>()) {
    if (IntegerAttr size =
            container->getAttr(idName).dyn_cast_or_null<IntegerAttr>()) {
      // Range inference uses ranges that're inclusive on both ends
      max = APInt(bitwidth, size.getValue().getSExtValue() - 1);
    }
  }
  return ConstantIntRanges::fromUnsigned(zero, max);
}

void WorkgroupIdOp::inferResultRanges(ArrayRef<ConstantIntRanges> argRanges,
                                      SetIntRangeFn setResultRanges) {
  setResultRanges(getResult(), getIdRange("grid_size", getOperation()));
}

void WorkitemIdOp::inferResultRanges(ArrayRef<ConstantIntRanges> argRanges,
                                     SetIntRangeFn setResultRanges) {
  setResultRanges(getResult(), getIdRange("block_size", getOperation()));
}
//===----------------------------------------------------------------------===//
// TableGen'd op method definitions
//===----------------------------------------------------------------------===//

#define GET_ATTRDEF_CLASSES
#include "mlir/Dialect/Rock/IR/RockAttrDefs.cpp.inc"

#define GET_OP_CLASSES
#include "mlir/Dialect/Rock/IR/RockOps.cpp.inc"<|MERGE_RESOLUTION|>--- conflicted
+++ resolved
@@ -1042,14 +1042,8 @@
 // BlockwiseGemmOp
 //===----------------------------------------------------------------------===//
 LogicalResult BlockwiseGemmOp::verify() {
-<<<<<<< HEAD
   MemRefType blockAType = getMatrixA().getType(),
-             blockBType = getMatrixB().getType(),
-             bufferCType = getMatrixC().getType();
-=======
-  auto blockAType = matrixA().getType().cast<MemRefType>();
-  auto blockBType = matrixB().getType().cast<MemRefType>();
->>>>>>> d24b4167
+             blockBType = getMatrixB().getType();
 
   int64_t k = blockAType.getShape()[0];
   int64_t kPack = blockAType.getShape()[2];
@@ -1060,30 +1054,6 @@
   if (kPack != blockBType.getShape()[2]) {
     return emitOpError("Mismatched kPack between A and B");
   }
-
-<<<<<<< HEAD
-  // Obtain critical attributes.
-  int64_t mC = bufferCType.getShape()[0];
-  int64_t nC = bufferCType.getShape()[1];
-  GeneralGemmParamsAttr params = getParamsAttr();
-  int64_t mPerThread = params.getMPerThread();
-  int64_t nPerThread = params.getNPerThread();
-
-  int64_t mThreadsPerCuwave = params.getMThreadsPerCuwave();
-  int64_t nThreadsPerCuwave = params.getNThreadsPerCuwave();
-
-  int64_t mCuwavesPerBlock = params.getMCuwavesPerBlock();
-  int64_t nCuwavesPerBlock = params.getNCuwavesPerBlock();
-
-  int64_t mRepeat = mC / mPerThread;
-  int64_t nRepeat = nC / nPerThread;
-
-  if (mRepeat * mCuwavesPerBlock * mThreadsPerCuwave * mPerThread != m)
-    return emitOpError("The m turing attributes don't multiply to M_LDS");
-  if (nRepeat * nCuwavesPerBlock * nThreadsPerCuwave * nPerThread != n)
-    return emitOpError("The n turing parameters don't multiply to N_LDS");
-=======
->>>>>>> d24b4167
   return success();
 }
 
