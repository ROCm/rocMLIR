//===- RockOps.cpp - Rock MLIR Operations -----------------------------===//
//
// Part of the MLIR Project, under the Apache License v2.0 with LLVM Exceptions.
// See https://llvm.org/LICENSE.txt for license information.
// SPDX-License-Identifier: Apache-2.0 WITH LLVM-exception
//
//===----------------------------------------------------------------------===//

#include "mlir/Dialect/Rock/IR/Rock.h"
#include "mlir/Dialect/Rock/IR/RockGemmWrapperInterface.h"
#include "mlir/Dialect/Rock/IR/RockTypes.h"
#include "mlir/Dialect/Rock/utility/math.h"

#include "mlir/Dialect/Func/IR/FuncOps.h"
#include "mlir/Dialect/GPU/IR/GPUDialect.h"
#include "mlir/Dialect/Linalg/IR/Linalg.h"
#include "mlir/Dialect/Rock/IR/AccelEmitter.h"
#include "mlir/Dialect/Rock/utility/transformMapUtils.h"
#include "mlir/Dialect/Transform/Interfaces/TransformInterfaces.h"
#include "mlir/Dialect/Utils/StaticValueUtils.h"
#include "mlir/IR/AffineMap.h"
#include "mlir/IR/Builders.h"
#include "mlir/IR/BuiltinAttributes.h"
#include "mlir/IR/BuiltinOps.h"
#include "mlir/IR/BuiltinTypes.h"
#include "mlir/IR/Diagnostics.h"
#include "mlir/IR/DialectImplementation.h"
#include "mlir/IR/Matchers.h"
#include "mlir/IR/OpDefinition.h"
#include "mlir/IR/OpImplementation.h"
#include "mlir/IR/OperationSupport.h"
#include "mlir/IR/PatternMatch.h"
#include "mlir/IR/TypeRange.h"
#include "mlir/IR/TypeUtilities.h"
#include "mlir/IR/Value.h"
#include "mlir/Parser/Parser.h"
#include "mlir/Support/LLVM.h"
#include "mlir/Support/LogicalResult.h"

#include "llvm/ADT/APInt.h"
#include "llvm/ADT/ArrayRef.h"
#include "llvm/ADT/STLExtras.h"
#include "llvm/ADT/SmallSet.h"
#include "llvm/ADT/SmallVector.h"
#include "llvm/ADT/StringExtras.h"
#include "llvm/ADT/StringRef.h"
#include "llvm/ADT/TypeSwitch.h"
#include "llvm/Support/Debug.h"
#include "llvm/Support/MathExtras.h"
#include "llvm/Support/SMLoc.h"
#include <algorithm>
#include <iterator>
#include <limits>

using namespace mlir;
using namespace mlir::rock;

#include "mlir/Dialect/Rock/IR/RockOpsDialect.cpp.inc"
#include "mlir/Dialect/Rock/IR/RockTypes.cpp.inc"
//===----------------------------------------------------------------------===//
// RockDialect Interfaces
//===----------------------------------------------------------------------===//
namespace {
struct RockOpAsmDialectInterface : public OpAsmDialectInterface {
  using OpAsmDialectInterface::OpAsmDialectInterface;

  AliasResult getAlias(Attribute attr, raw_ostream &os) const override {
    if (isa<TransformMapAttr>(attr)) {
      os << "transform_map";
      return AliasResult::OverridableAlias;
    }
    if (isa<GeneralGemmParamsAttr>(attr)) {
      os << "general_gemm_params";
      return AliasResult::OverridableAlias;
    }
    if (isa<XdlopsGemmParamsAttr>(attr)) {
      os << "xldops_gemm_params";
      return AliasResult::OverridableAlias;
    }
    return AliasResult::NoAlias;
  }
};
} // namespace

namespace mlir {
namespace rock {

/// Constant Name for Rock Kernel Module
constexpr const ::llvm::StringLiteral RockDialect::kKernelModuleName;

ArrayAttr noTransformsArray(Builder &b, size_t n) {
  llvm::SmallVector<Attribute, 4> ret;
  ret.reserve(n);
  for (size_t i = 0; i < n; ++i) {
    ret.push_back(b.getArrayAttr({}));
  }
  return b.getArrayAttr(ret);
}

//===---------------------------------------------------------
// TransformAttr
//===---------------------------------------------------------
template <typename T>
static ParseResult
parseAndGather(mlir::AsmParser &parser, AsmParser::Delimiter delim,
               SmallVectorImpl<T> &ret,
               llvm::function_ref<ParseResult(T &)> getElement) {
  return parser.parseCommaSeparatedList(delim, [&]() -> ParseResult {
    T out;
    ParseResult res = getElement(out);
    if (res.succeeded()) {
      ret.push_back(out);
    }
    return res;
  });
}

mlir::Attribute TransformAttr::parse(mlir::AsmParser &parser, mlir::Type type) {
  llvm::SMLoc startLoc = parser.getCurrentLocation();
  if (parser.parseLess()) {
    return {};
  }

  std::string transformName;
  if (parser.parseKeywordOrString(&transformName)) {
    return {};
  }

  llvm::SMLoc typeLoc = parser.getCurrentLocation();
  std::optional<TransformType> transformType =
      getTransformTypeForName(transformName);
  if (!transformType.has_value()) {
    parser.emitError(typeLoc, "expected a name of a known transform")
            .attachNote()
        << "The transforms are PassThrough, Pad, Slice, Embed, Unmerge, Merge, "
           "Unfold";
    return {};
  }

  llvm::SmallVector<int64_t> params;
  if (parser.parseOptionalLBrace().succeeded()) {
    if (parseAndGather<int64_t>(parser, AsmParser::Delimiter::None, params,
                                [&](int64_t &out) -> ParseResult {
                                  return parser.parseInteger(out);
                                }) ||
        parser.parseRBrace()) {
      return {};
    }
  }

  llvm::SmallVector<std::string> upperNamesStorage;
  llvm::SmallVector<unsigned> upperDims;
  if (parseAndGather<std::string>(parser, AsmParser::Delimiter::Square,
                                  upperNamesStorage,
                                  [&](std::string &out) -> ParseResult {
                                    return parser.parseKeywordOrString(&out);
                                  }) ||
      parser.parseKeyword("at") ||
      parseAndGather<unsigned>(parser, AsmParser::Delimiter::Square, upperDims,
                               [&](unsigned &out) -> ParseResult {
                                 return parser.parseInteger(out);
                               })) {
    return {};
  }

  if (parser.parseArrow()) {
    return {};
  }

  llvm::SmallVector<std::string> lowerNamesStorage;
  llvm::SmallVector<unsigned> lowerDims;
  if (parseAndGather<std::string>(parser, AsmParser::Delimiter::Square,
                                  lowerNamesStorage,
                                  [&](std::string &out) -> ParseResult {
                                    return parser.parseKeywordOrString(&out);
                                  }) ||
      parser.parseKeyword("at") ||
      parseAndGather<unsigned>(parser, AsmParser::Delimiter::Square, lowerDims,
                               [&](unsigned &out) -> ParseResult {
                                 return parser.parseInteger(out);
                               })) {
    return {};
  }

  if (parser.parseGreater()) {
    return {};
  }

  SmallVector<StringRef> upperNames;
  for (const std::string &name : upperNamesStorage) {
    upperNames.push_back(name);
  }
  SmallVector<StringRef> lowerNames;
  for (const std::string &name : lowerNamesStorage) {
    lowerNames.push_back(name);
  }

  return parser.getChecked<TransformAttr>(
      startLoc, parser.getContext(), transformType.value(), params, upperNames,
      upperDims, lowerNames, lowerDims);
}

void TransformAttr::print(mlir::AsmPrinter &printer) const {
  printer << "<";
  StringRef name = getNameForTransformType(getType());
  printer.printKeywordOrString(name);
  ArrayRef<int64_t> params = getParams();
  if (params.size() > 0) {
    printer << "{";
    llvm::interleaveComma(params, printer);
    printer << "}";
  }
  printer << " [";
  llvm::interleaveComma(getUpperNames(), printer,
                        [&](StringRef s) { printer << "\"" << s << "\""; });
  printer << "] at [";
  llvm::interleaveComma(getUpperDims(), printer);
  printer << "] -> [";
  llvm::interleaveComma(getLowerNames(), printer,
                        [&](StringRef s) { printer << "\"" << s << "\""; });
  printer << "] at [";
  llvm::interleaveComma(getLowerDims(), printer);
  printer << "]>";
}

LogicalResult
TransformAttr::verify(llvm::function_ref<mlir::InFlightDiagnostic()> emitError,
                      TransformType type, llvm::ArrayRef<int64_t> params,
                      llvm::ArrayRef<llvm::StringRef> upperNames,
                      llvm::ArrayRef<unsigned> upperDims,
                      llvm::ArrayRef<llvm::StringRef> lowerNames,
                      llvm::ArrayRef<unsigned> lowerDims) {
  if (upperNames.size() != upperDims.size()) {
    return emitError() << "Have " << upperNames.size() << " names for "
                       << upperDims.size() << " dimensions";
  }
  if (lowerNames.size() != lowerDims.size()) {
    return emitError() << "Have " << lowerNames.size() << " names for "
                       << lowerDims.size() << " dimensions";
  }
  if (type != TransformType::AddDim && lowerDims.empty()) {
    return emitError() << "The transformation must define outputs";
  }
  if (type != TransformType::ConstDim && upperDims.empty()) {
    return emitError() << "The transformation must have at least one input";
  }

  switch (type) {
  case TransformType::PassThrough: {
    if (upperDims.size() != lowerDims.size()) {
      return emitError()
             << "PassThrough must have the same number of inputs and outputs";
    }
    if (!params.empty()) {
      return emitError() << "PassThrough has no parameters";
    }
    break;
  }
  case TransformType::Pad: // TODO, work out how this works
    break;
  case TransformType::Slice: // TODO, work out how this works
    break;
  case TransformType::Embed:
  case TransformType::Unmerge: {
    if (lowerDims.size() != 1) {
      return emitError()
             << "Embed and unmerge can only have one output argument";
    }
    if (params.size() != upperDims.size()) {
      return emitError() << "Embed and unmerge must specify one coefficient "
                            "per input dimension";
    }
    break;
  }
  case TransformType::Merge: {
    if (upperDims.size() != 1) {
      return emitError()
             << "Merge and unfold can only have one input dimension";
    }
    if (params.size() != lowerDims.size()) {
      return emitError() << "Merge and unfold have one parameter per output "
                            "dimension (its size)";
    }
    break;
  }
  case TransformType::AddDim:
    if (upperDims.size() != 1) {
      return emitError() << "Can only add one dimension at a time";
    }
    if (params.size() != upperDims.size()) {
      return emitError() << "Must supply a size parameter for each dimension";
    }
    if (!lowerDims.empty()) {
      return emitError() << "The added dimension cannot be mapped anywhere";
    }
    break;
  case TransformType::Broadcast:
    if (upperDims.size() != lowerDims.size()) {
      return emitError() << "Broadcast must have same rank";
    }
    if (params.size() != lowerDims.size()) {
      return emitError()
             << "Broadcast must specify the output length for each dimension";
    }
    break;
  case TransformType::ConstDim:
    if (!upperDims.empty())
      return emitError() << "ConstDim must not take any inputs";
    if (params.size() != 2 * lowerDims.size())
      return emitError()
             << "ConstDim is parameterized by [value, length] pairs";
    for (size_t i = 0, e = params.size(); i < e; i += 2) {
      if (params[i] >= params[i + 1])
        return emitError() << "For constant dimension " << lowerDims[i / 2]
                           << " constant value " << params[i]
                           << " must be less than dimension "
                              "length "
                           << params[i + 1];
    }
    break;
  }
  return success();
}

TransformAttr getTransformAttrChecked(
    llvm::function_ref<mlir::InFlightDiagnostic()> emitError,
    mlir::MLIRContext *context, TransformType type, ArrayRef<int64_t> params,
    ArrayRef<StringRef> upperNames, ArrayRef<uint32_t> upperDims,
    ArrayRef<StringRef> lowerNames, ArrayRef<uint32_t> lowerDims) {
  return TransformAttr::getChecked(emitError, context, type, params, upperNames,
                                   upperDims, lowerNames, lowerDims);
}

//===---------------------------------------------------------
// TransformMapAttr
//===---------------------------------------------------------

TransformMapAttr getTransformMapAttrChecked(
    llvm::function_ref<mlir::InFlightDiagnostic()> emitError,
    mlir::MLIRContext *context, ArrayRef<TransformAttr> ops, AffineMapAttr map,
    DenseI64ArrayAttr upperBounds, DenseI64ArrayAttr lowerBounds) {
  return TransformMapAttr::getChecked(emitError, context, ops, map, upperBounds,
                                      lowerBounds);
}

LogicalResult TransformMapAttr::verify(
    llvm::function_ref<mlir::InFlightDiagnostic()> emitError,
    ::llvm::ArrayRef<::mlir::rock::TransformAttr> ops, AffineMapAttr map,
    DenseI64ArrayAttr upperBounds, DenseI64ArrayAttr lowerBounds) {
  AffineMap rawMap = map.getAffineMap();
  if (rawMap.getNumInputs() != upperBounds.size()) {
    return emitError() << "Affine map has " << rawMap.getNumInputs()
                       << " inputs but there are " << upperBounds.size()
                       << " input dimensions";
  }
  if (rawMap.getNumResults() != lowerBounds.size()) {
    return emitError() << "Affine map has " << rawMap.getNumResults()
                       << " outputs but there are " << lowerBounds.size()
                       << " outut dimensions";
  }

  for (int64_t v : upperBounds.asArrayRef()) {
    if (v < 0) {
      return emitError() << "Upper bound/shape component less than 0";
    }
  }
  for (int64_t v : lowerBounds.asArrayRef()) {
    if (v < 0) {
      return emitError() << "Lower bound/shape component less than 0";
    }
  }
  return success();
}

} // namespace rock
} // namespace mlir
//===----------------------------------------------------------------------===//
// RockDialect
//===----------------------------------------------------------------------===//

void RockDialect::initialize() {
  addAttributes<
#define GET_ATTRDEF_LIST
#include "mlir/Dialect/Rock/IR/RockAttrDefs.cpp.inc"
      >();
  addOperations<
#define GET_OP_LIST
#include "mlir/Dialect/Rock/IR/RockOps.cpp.inc"
      >();
  addInterfaces<RockOpAsmDialectInterface>();
}

//===----------------------------------------------------------------------===//
// Convolution operations
//===----------------------------------------------------------------------===//
ConvolutionDims ConvolutionDims::fromOp(Operation *op) {
  auto filterLayoutAttr = op->getAttrOfType<ArrayAttr>("filter_layout");
  auto inputLayoutAttr = op->getAttrOfType<ArrayAttr>("input_layout");
  auto outputLayoutAttr =
      op->template getAttrOfType<ArrayAttr>("output_layout");

  // Get shape of filter tensor.
  auto filterType = cast<MemRefType>(op->getOperand(0).getType());
  ArrayRef<int64_t> filterShape = filterType.getShape();

  // Get shape of input tensor.
  auto inputType = cast<MemRefType>(op->getOperand(1).getType());
  ArrayRef<int64_t> inputShape = inputType.getShape();

  // Get shape of output tensor.
  auto outputType = cast<MemRefType>(op->getOperand(2).getType());
  ArrayRef<int64_t> outputShape = outputType.getShape();

  int64_t y, x, z, ho, wo, dout, hi, wi, di, k, c, n, g;
  y = x = z = ho = wo = dout = hi = wi = di = k = c = n = g = 0;

  for (unsigned i = 0; i < filterLayoutAttr.size(); ++i) {
    auto filterAttr = cast<StringAttr>(filterLayoutAttr.getValue()[i]);
    auto inputAttr = cast<StringAttr>(inputLayoutAttr.getValue()[i]);
    auto outputAttr = cast<StringAttr>(outputLayoutAttr.getValue()[i]);

    if (filterAttr.getValue() == "y") {
      y = filterShape[i];
    } else if (filterAttr.getValue() == "0") {
      y = filterShape[i];
    } else if (filterAttr.getValue() == "x") {
      x = filterShape[i];
    } else if (filterAttr.getValue() == "1") {
      x = filterShape[i];
    } else if (filterAttr.getValue() == "2") {
      z = filterShape[i];
    } else if (filterAttr.getValue() == "k") {
      k = filterShape[i];
    } else if (filterAttr.getValue() == "c") {
      c = filterShape[i];
    } else if (filterAttr.getValue() == "g") {
      g = filterShape[i];
    }

    if (inputAttr.getValue() == "hi") {
      hi = inputShape[i];
    } else if (inputAttr.getValue() == "wi") {
      wi = inputShape[i];
    } else if (inputAttr.getValue() == "0i") {
      hi = inputShape[i];
    } else if (inputAttr.getValue() == "1i") {
      wi = inputShape[i];
    } else if (inputAttr.getValue() == "2i") {
      di = inputShape[i];
    } else if (inputAttr.getValue() == "ni") {
      n = inputShape[i];
    }

    if (outputAttr.getValue() == "ho") {
      ho = outputShape[i];
    } else if (outputAttr.getValue() == "wo") {
      wo = outputShape[i];
    } else if (outputAttr.getValue() == "0o") {
      ho = outputShape[i];
    } else if (outputAttr.getValue() == "1o") {
      wo = outputShape[i];
    } else if (outputAttr.getValue() == "2o") {
      dout = outputShape[i];
    }
  }

  SmallVector<int64_t> fil({y, x});
  if (z > 0)
    fil.push_back(z);
  SmallVector<int64_t> out({ho, wo});
  if (dout > 0)
    out.push_back(dout);
  SmallVector<int64_t> in({hi, wi});
  if (di > 0)
    in.push_back(di);
  return ConvolutionDims(fil, out, in, k, c, n, g);
}

ConvOpType mlir::rock::convOpTypeFromKernelType(KernelType kernelType) {
  switch (kernelType) {
  case KernelType::Conv:
    return ConvOpType::Fwd;
  case KernelType::ConvBwdData:
    return ConvOpType::BwdData;
  case KernelType::ConvBwdWeight:
    return ConvOpType::BwdWeight;
  case KernelType::Gemm:
    llvm_unreachable(
        "Gemm ops shouldn't be in convolution-specific lowering passes");
  case KernelType::Attention:
    llvm_unreachable(
        "Attention ops shouldn't be in convolution-specific lowering passes");
  }
  llvm_unreachable("Unsuppported KernelType");
}

KernelType mlir::rock::kernelTypeFromConvOpType(ConvOpType convOpType) {
  switch (convOpType) {
  case ConvOpType::Fwd:
    return KernelType::Conv;
  case ConvOpType::BwdData:
    return KernelType::ConvBwdData;
  case ConvOpType::BwdWeight:
    return KernelType::ConvBwdWeight;
  }
  llvm_unreachable("Unsupported ConvOpType");
}

GemmSize GemmSize::fromConvolution(ConvOpType type,
                                   const ConvolutionDims &sizes) {
  assert(type != ConvOpType::BwdData &&
         "Backward data convolutions cannot have their size computed without "
         "kernelId and other parameters. Use op.getGemmSize() instead");
  int64_t gemmGSize, gemmMSize, gemmKSize, gemmNSize;
  switch (type) {
  case ConvOpType::Fwd:
    gemmGSize = sizes.g;
    gemmMSize = sizes.k;
    // +++pf: should these accumulate sizes across all dimensions?
    gemmKSize = sizes.c * sizes.fil[0] * sizes.fil[1];
    gemmNSize = sizes.n * sizes.out[0] * sizes.out[1];
    break;
  case ConvOpType::BwdWeight:
    gemmGSize = sizes.g;
    gemmMSize = sizes.k;
    gemmKSize = sizes.n * sizes.out[0] * sizes.out[1];
    gemmNSize = sizes.c * sizes.fil[0] * sizes.fil[1];
    break;
  case ConvOpType::BwdData:
    llvm_unreachable("Should've been caught be an assert");
  }
  return GemmSize(gemmGSize, gemmMSize, gemmKSize, gemmNSize);
}

static bool isFloat8Type(Type type) {
  return isa<FloatType>(type) && type.getIntOrFloatBitWidth() == 8;
}

static LogicalResult verifyGemmTypes(Operation *op, GemmFeatures features,
                                     StringRef arch, Type elemTypeA,
                                     Type elemTypeB, Type elemTypeC) {
  bool isGfx11 = arch.contains("gfx11");
  if (bitEnumContainsAll(features, GemmFeatures::wmma)) {
    if (!(elemTypeA.isF16() || elemTypeA.isBF16() || elemTypeA.isInteger(8))) {
      if (isGfx11)
        return op->emitOpError(
            "Wmma gridwise supports only F16/BF16/int8 data types");
<<<<<<< HEAD
      if (!isFloat8Type(elemTypeA))
=======
      if (!(elemTypeA.isFloat8E4M3FN() || elemTypeA.isFloat8E5M2()))
>>>>>>> 80b8c94a
        return op->emitOpError(
            "Wmma gridwise supports only F16/BF16/int8/E4M3/E5M2 data types");
    }
    if (elemTypeA != elemTypeB)
      return op->emitOpError("Wmma gridwise does not support mixed types");
  }
  if (isa<FloatType>(elemTypeA) && !isa<FloatType>(elemTypeC)) {
    return op->emitOpError("floating-point input type ")
           << elemTypeA
           << " requires a floating-point output type, but the output type is "
           << elemTypeC;
  }
  if (isa<IntegerType>(elemTypeA) && !isa<IntegerType>(elemTypeC)) {
    return op->emitOpError("integer input type ")
           << elemTypeA
           << " requires an integer output type, but the output type is "
           << elemTypeC;
  }
  return success();
}

static LogicalResult verifyGemmTypes(RockGemmWrapperInterface gemmOp) {
  Type elemTypeA = gemmOp.getAType(), elemTypeB = gemmOp.getBType();
  Type elemTypeC = cast<ShapedType>(gemmOp.getOutArgument()->get().getType())
                       .getElementType();

  return verifyGemmTypes(gemmOp, gemmOp.getGemmFeatures(), gemmOp.getArch(),
                         elemTypeA, elemTypeB, elemTypeC);
}

static LogicalResult verifyConvOp(RockConvInterface convOp) {
  Operation *op = convOp.getOperation();
  auto isDisjointed = [&](llvm::StringRef tensor, llvm::StringRef dim1,
                          llvm::StringRef dim2) {
    auto layout = cast<ArrayAttr>(op->getAttr(tensor)).getValue();
    auto pos1 = -1, pos2 = -1;
    for (unsigned int i = 0; i < layout.size(); ++i) {
      if (cast<StringAttr>(layout[i]).getValue() == dim1)
        pos1 = i;
      if (cast<StringAttr>(layout[i]).getValue() == dim2)
        pos2 = i;
    }
    return (pos2 != pos1 + 1) && (pos1 != pos2 + 1);
  };

  if ((isDisjointed("filter_layout", "y", "x") &&
       isDisjointed("filter_layout", "0", "1")) ||
      (isDisjointed("input_layout", "hi", "wi") &&
       isDisjointed("input_layout", "0i", "1i") &&
       isDisjointed("input_layout", "0", "1")))
    return op->emitError("Disjointed yx or hw!");

  RockGemmWrapperInterface gemmOp = cast<RockGemmWrapperInterface>(*convOp);

  if (failed(verifyGemmTypes(gemmOp)))
    return failure();

  bool isAccel = bitEnumContainsAny(convOp.getFeatures(),
                                    GemmFeatures::mfma | GemmFeatures::wmma);
  if (gemmOp.getDerivedBlockSize().has_value() && !isAccel) {
    return op->emitOpError(
        "general kernels shouldn't have derived block size.");
  }

  return success();
}

LogicalResult ConvOp::verify() { return verifyConvOp(*this); }

LogicalResult ConvBwdDataOp::verify() { return verifyConvOp(*this); }

LogicalResult ConvBwdWeightOp::verify() { return verifyConvOp(*this); }

KernelType ConvOp::getKernelType() { return KernelType::Conv; }

KernelType ConvBwdDataOp::getKernelType() { return KernelType::ConvBwdData; }

KernelType ConvBwdWeightOp::getKernelType() {
  return KernelType::ConvBwdWeight;
}

Type ConvOp::getAType() { return getFilter().getType().getElementType(); }

Type ConvBwdDataOp::getAType() {
  return getFilter().getType().getElementType();
}

Type ConvBwdWeightOp::getAType() {
  return getOutput().getType().getElementType();
}

Type ConvOp::getBType() { return getInput().getType().getElementType(); }

Type ConvBwdDataOp::getBType() {
  return getOutput().getType().getElementType();
}

Type ConvBwdWeightOp::getBType() {
  return getInput().getType().getElementType();
}

Type ConvOp::getCType() { return getOutput().getType().getElementType(); }

Type ConvBwdDataOp::getCType() { return getInput().getType().getElementType(); }

Type ConvBwdWeightOp::getCType() {
  return getFilter().getType().getElementType();
}

OpOperand *ConvOp::getOutArgument() { return &(*this)->getOpOperand(2); }

OpOperand *ConvBwdDataOp::getOutArgument() { return &(*this)->getOpOperand(1); }

OpOperand *ConvBwdWeightOp::getOutArgument() {
  return &(*this)->getOpOperand(0);
}

GemmSize ConvOp::getGemmSize() {
  auto sizes = ConvolutionDims::fromOp(*this);
  return GemmSize::fromConvolution(ConvOpType::Fwd, sizes);
}

GemmSize ConvBwdDataOp::getGemmSize() {
  auto sizes = ConvolutionDims::fromOp(*this);
  auto padding = extractFromIntegerArrayAttr<int64_t>(this->getPadding());
  auto strides = extractFromIntegerArrayAttr<int64_t>(this->getStrides());
  auto dilations = extractFromIntegerArrayAttr<int64_t>(this->getDilations());
  int64_t kernelId = getKernelId().getSExtValue();

  SmallVector<int64_t, 5> gcdStrideDilations;
  assert(strides.size() == dilations.size());
  for (const auto &[stride, dilation] : zip(strides, dilations)) {
    gcdStrideDilations.push_back(math_util::gcd(stride, dilation));
  }

  SmallVector<int64_t, 5> filTilda;
  for (const auto &[stride, gcdSD] : zip(strides, gcdStrideDilations)) {
    filTilda.push_back(stride / gcdSD);
  }

  SmallVector<int64_t, 5> outTilda;
  for (const auto &[out, dilation, fil, stride] :
       zip(sizes.out, dilations, sizes.fil, strides)) {
    outTilda.push_back(
        out + math_util::integer_divide_ceil(dilation * (fil - 1), stride));
  }

  SmallVector<int64_t, 5> iTildaLeft;
  SmallVector<int64_t, 5> iTildaRight;
  for (const auto &[padindex, dilation, tilda, stride] :
       enumerate(dilations, filTilda, strides)) {
    iTildaLeft.push_back(math_util::integer_divide_floor(
        std::max((int64_t)0, padding[2 * padindex] - dilation * (tilda - 1)),
        stride));
  }
  for (const auto &[padindex, out, in, stride] :
       enumerate(outTilda, sizes.in, strides)) {
    iTildaRight.push_back(std::min(
        out,
        math_util::integer_divide_ceil(padding[2 * padindex] + in - 1, stride) +
            1));
  }

  SmallVector<int64_t, 5> tildaSlice;
  for (const auto &[right, left] : zip(iTildaRight, iTildaLeft))
    tildaSlice.push_back(right - left);

  SmallVector<int64_t, 3> iTilda;
  SmallVector<int64_t, 3> iDotSlice;
  int64_t product = 1;
  for (size_t i = 1; i < sizes.fil.size(); i++)
    product *= filTilda[i];
  int64_t divisor = 1;
  iTilda.resize(sizes.fil.size());
  switch (sizes.fil.size()) {
  default:
    llvm_unreachable("Only 2-D and 3-D have been implemented.");
    break;
  case 3:
    divisor = filTilda[2];
    iTilda[2] = kernelId % divisor;
    [[fallthrough]];
  case 2:
    iTilda[1] = (kernelId % product) / divisor;
    iTilda[0] = kernelId / product;
  }
  for (size_t i = 0; i < sizes.fil.size(); i++)
    iDotSlice.push_back(
        math_util::integer_divide_ceil(sizes.fil[i] - iTilda[i], filTilda[i]));

  int64_t g = sizes.g;
  int64_t m = sizes.c;
  int64_t k = sizes.k;
  for (auto ds : iDotSlice)
    k *= ds;
  int64_t n = sizes.n;
  for (auto ts : tildaSlice)
    n *= ts;

  return GemmSize(g, m, k, n);
}

GemmSize ConvBwdWeightOp::getGemmSize() {
  auto sizes = ConvolutionDims::fromOp(*this);
  return GemmSize::fromConvolution(ConvOpType::BwdWeight, sizes);
}

void ConvOp::getEffects(
    SmallVectorImpl<MemoryEffects::EffectInstance> &effects) {
  effects.emplace_back(MemoryEffects::Read::get(), &getOutputMutable(),
                       transform::TransformMappingResource::get());
  effects.emplace_back(MemoryEffects::Write::get(), &getOutputMutable(),
                       transform::TransformMappingResource::get());

  effects.emplace_back(MemoryEffects::Read::get(), &getFilterMutable(),
                       transform::TransformMappingResource::get());
  effects.emplace_back(MemoryEffects::Read::get(), &getInputMutable(),
                       transform::TransformMappingResource::get());
}

void ConvBwdDataOp::getEffects(
    SmallVectorImpl<MemoryEffects::EffectInstance> &effects) {
  effects.emplace_back(MemoryEffects::Read::get(), &getInputMutable(),
                       transform::TransformMappingResource::get());
  effects.emplace_back(MemoryEffects::Write::get(), &getInputMutable(),
                       transform::TransformMappingResource::get());

  effects.emplace_back(MemoryEffects::Read::get(), &getFilterMutable(),
                       transform::TransformMappingResource::get());
  effects.emplace_back(MemoryEffects::Read::get(), &getOutputMutable(),
                       transform::TransformMappingResource::get());
}

void ConvBwdWeightOp::getEffects(
    SmallVectorImpl<MemoryEffects::EffectInstance> &effects) {
  const bool hasWorkspace = getWorkspace() != nullptr;
  if (hasWorkspace) {
    OpOperand *wsm = &getWorkspaceMutable()[0];
    effects.emplace_back(MemoryEffects::Read::get(), wsm,
                         transform::TransformMappingResource::get());
    effects.emplace_back(MemoryEffects::Write::get(), wsm,
                         transform::TransformMappingResource::get());
  } else {
    effects.emplace_back(MemoryEffects::Read::get(), &getFilterMutable(),
                         transform::TransformMappingResource::get());
    effects.emplace_back(MemoryEffects::Write::get(), &getFilterMutable(),
                         transform::TransformMappingResource::get());
  }
  effects.emplace_back(MemoryEffects::Read::get(), &getInputMutable(),
                       transform::TransformMappingResource::get());

  effects.emplace_back(MemoryEffects::Read::get(), &getOutputMutable(),
                       transform::TransformMappingResource::get());
}

//===-----------------------------------------------------===//
// GemmOp
//===-----------------------------------------------------===//

LogicalResult GemmOp::verify() {
  ShapedType typeA = getA().getType(), typeB = getB().getType(),
             typeC = getC().getType();
  Type inElems = typeA.getElementType(), outElems = typeC.getElementType();
  // The integer gemm will produce i32 and then truncate/extend to the requested
  // iN e.g. i8.
  if (isa<FloatType>(inElems) && !isa<FloatType>(outElems))
    return emitOpError(
        "float-valued inputs must have a floating-point output type");

  ArrayRef<int64_t> dimsA = typeA.getShape(), dimsB = typeB.getShape(),
                    dimsC = typeC.getShape();
  int64_t offsetA = dimsA.size() == 2 ? 0 : 1,
          offsetB = dimsB.size() == 2 ? 0 : 1,
          offsetC = dimsC.size() == 2 ? 0 : 1;
  int64_t gA = offsetA ? dimsA[0] : 1, gB = offsetB ? dimsB[0] : 1,
          gC = offsetC ? dimsC[0] : 1;
  int64_t mA = dimsA[offsetA + (getATransposed() ? 1 : 0)],
          kA = dimsA[offsetA + (getATransposed() ? 0 : 1)],
          kB = dimsB[offsetB + (getBTransposed() ? 1 : 0)],
          nB = dimsB[offsetB + (getBTransposed() ? 0 : 1)],
          mC = dimsC[offsetC + (getCTransposed() ? 1 : 0)],
          nC = dimsC[offsetC + (getCTransposed() ? 0 : 1)];
  if (gA != gB || gA != gC)
    return emitOpError("group dimensions don't match")
           << " g_a = " << gA << " g_b = " << gB << " g_c = " << gC;
  if (mA != mC)
    return emitOpError("M dimensions don't match")
           << " m_a = " << mA << " m_c = " << mC;
  if (nB != nC)
    return emitOpError("N dimensions don't match")
           << " n_b = " << nB << " n_c = " << nC;
  if (kA != kB)
    return emitOpError("K dimensions don't match")
           << " k_a = " << kA << " k_b = " << kB;

  bool isXdlops = bitEnumContainsAll(getFeatures(), GemmFeatures::mfma);
  bool isWmma = bitEnumContainsAll(getFeatures(), GemmFeatures::wmma);
  if (Attribute params = this->getParams().value_or(nullptr)) {
    if (isXdlops &&
        !isa<XdlopsGemmParamsAttr, XdlopsGemmDerivedParamsAttr>(params))
      return emitOpError("an xdlops GEMM has non-xdlops tuning parameters");
    if (getFeatures() == GemmFeatures::none &&
        !isa<GeneralGemmParamsAttr>(params))
      return emitOpError("an all-hardware gemm must used the general gemm "
                         "tuning parameters");
    if (getDerivedBlockSize().has_value() &&
        isa<GeneralGemmParamsAttr>(params)) {
      return emitOpError(
          "cannot have derivedBlockSize when gemm has generalGemmParams");
    }
  }

  if (getDerivedBlockSize().has_value() && !isXdlops && !isWmma) {
    return emitOpError(
        "general gemm kernels shouldn't have derived block size.");
  }

  RockGemmWrapperInterface gemmIfaceOp =
      cast<RockGemmWrapperInterface>(this->getOperation());
  if (failed(verifyGemmTypes(gemmIfaceOp)))
    return failure();
  return success();
}

KernelType GemmOp::getKernelType() { return KernelType::Gemm; }

Type GemmOp::getAType() { return getA().getType().getElementType(); }

Type GemmOp::getBType() { return getB().getType().getElementType(); }

Type GemmOp::getCType() { return getC().getType().getElementType(); }

OpOperand *GemmOp::getOutArgument() { return &(*this)->getOpOperand(2); }

GemmSize GemmOp::getGemmSize() {
  ShapedType typeA = getA().getType(), typeB = getB().getType();
  ArrayRef<int64_t> dimsA = typeA.getShape(), dimsB = typeB.getShape();
  int64_t offsetA = dimsA.size() == 2 ? 0 : 1,
          offsetB = dimsB.size() == 2 ? 0 : 1;
  int64_t g = offsetA ? dimsA[0] : 1,
          m = dimsA[offsetA + (getATransposed() ? 1 : 0)],
          k = dimsA[offsetA + (getATransposed() ? 0 : 1)],
          n = dimsB[offsetB + (getBTransposed() ? 0 : 1)];
  return GemmSize(g, m, k, n);
}

//===-----------------------------------------------------===//
// GridwiseGemmOp and GridwiseGemmAccel Op
//===-----------------------------------------------------===//
template <typename GridOp>
static LogicalResult verifyGridwiseGemm(GridOp op) {
  MemRefType aType = op.getA().getType(), bType = op.getB().getType(),
             cType = op.getC().getType();
  Type aElem = aType.getElementType(), bElem = bType.getElementType(),
       cElem = cType.getElementType();

  if (failed(
          verifyGemmTypes(op, op.getFeatures(), "gfx00", aElem, bElem, cElem)))
    return failure();
  if (aElem.isInteger(8) && !(cElem.isInteger(32) || cElem.isInteger(8)))
    return op.emitOpError("i8 input requires i32 or i8 output");
  if (isFloat8Type(aElem) && !cElem.isF32())
    return op.emitOpError("8-bit float input requires f32 output");

  ArrayRef<int64_t> aShape = aType.getShape(), bShape = bType.getShape(),
                    cShape = cType.getShape();
  int64_t g = aShape[0], k = aShape[1], m = aShape[2], n = bShape[2];
  if (bShape[0] != g || cShape[0] != g) {
    return op.emitOpError("Mismatched G dimensions in matrix multiply;")
           << " A[0] = " << g << " b[0] = " << bShape[0]
           << " C[0] = " << cShape[0];
  }
  if (cShape[1] != m)
    return op.emitOpError("Mismatched M dimensions in matrix multiply:")
           << " A[2] = " << m << " C[1] = " << cShape[1];
  if (bShape[1] != k)
    return op.emitOpError("Mismatched K dimensions in matrix multiply:")
           << " A[1] = " << k << " B[1] = " << bShape[1];
  if (cShape[2] != n)
    return op.emitOpError("Mismatched N dimensions in matrix multiply:")
           << " B[2] = " << n << " C[2] = " << cShape[2];

  constexpr int64_t intMax = std::numeric_limits<int32_t>::max();
  if (g > intMax)
    return op.emitOpError("G dimmension ")
           << g << " cannot be greater than int32_max " << intMax;
  if (m > intMax)
    return op.emitOpError("M dimmension ")
           << m << " cannot be greater than int32_max " << intMax;
  if (k > intMax)
    return op.emitOpError("K dimmension ")
           << k << " cannot be greater than int32_max " << intMax;
  if (n > intMax)
    return op.emitOpError("N dimmension ")
           << n << " cannot be greater than int32_max " << intMax;

  return success();
}

LogicalResult GridwiseGemmOp::verify() { return verifyGridwiseGemm(*this); }

LogicalResult GridwiseGemmAccelOp::verify() {
  return verifyGridwiseGemm(*this);
}

//===-----------------------------------------------------===//
// ExtractSliceOp
//===-----------------------------------------------------===//
LogicalResult ExtractSliceOp::canonicalize(ExtractSliceOp op,
                                           PatternRewriter &b) {
  // Extracting a vector of the same size as the source is a no-op, since it
  // has to happen from index 0 to ensure legality
  if (op.getResult().getType() == op.getVector().getType()) {
    b.replaceOp(op, op.getVector());
    return success();
  }
  return failure();
}

LogicalResult ExtractSliceOp::verify() {
  if (auto destType = dyn_cast<VectorType>(getResult().getType())) {
    size_t destSize = destType.getDimSize(0);
    size_t sourceSize = getVector().getType().getDimSize(0);
    if (destSize > sourceSize)
      return emitOpError("Output size " + Twine(destSize) +
                         " exceeds input size " + Twine(sourceSize));
  }
  return success();
}

//===-----------------------------------------------------===//
// InsertSliceOp
//===-----------------------------------------------------===//
LogicalResult InsertSliceOp::canonicalize(InsertSliceOp op,
                                          PatternRewriter &b) {
  // Per the in-bounds requirement, storing a slice of the same length as a
  // vector is just replacing dest with src, so drop the intermedation
  if (op.getSource().getType() == op.getDest().getType()) {
    b.replaceOp(op, op.getSource());
    return success();
  }
  return failure();
}
LogicalResult InsertSliceOp::verify() {
  if (auto sourceType = dyn_cast<VectorType>(getSource().getType())) {
    size_t sourceSize = sourceType.getDimSize(0);
    size_t destSize = getDest().getType().getDimSize(0);
    if (sourceSize > destSize)
      return emitOpError(
          "Slice to store has length " + Twine(sourceSize) +
          " which is longer than destinanation's vector length " +
          Twine(destSize));
  }
  return success();
}

//===-----------------------------------------------------===//
// GpuAllocOp
//===-----------------------------------------------------===//

static int64_t getSize(MemRefType memref) {
  int64_t elementSize;
  Type type = memref.getElementType();
  if (auto vecType = dyn_cast<VectorType>(type)) {
    elementSize =
        (vecType.getElementTypeBitWidth() * vecType.getNumElements()) / 8;
  } else {
    elementSize = type.getIntOrFloatBitWidth() / 8;
  }
  return memref.getNumElements() * elementSize;
}

LogicalResult GpuAllocOp::verify() {
  // Make sure the size is bigger than 0
  if (getSize(getOutput().getType()) > 0) {
    return success();
  }
  return emitError("The size of rock.alloc should be greather than zero.");
}

//===-----------------------------------------------------===//
// GpuDeallocOp
//===-----------------------------------------------------===//

LogicalResult GpuDeallocOp::verify() {
  // Make sure the input memref defining operation is a GpuAllocOp
  if (auto gpuAlloc = dyn_cast<GpuAllocOp>(getMemref().getDefiningOp())) {
    // Make sure the size is bigger than 0
    if (getSize(getMemref().getType()) > 0) {
      return success();
    }
    return emitError("The size of rock.dealloc should be greather than zero.");
  }
  return emitError("The operand of rock.dealloc must be the result of a "
                   "rock.alloc operation.");
}

//===-----------------------------------------------------===//
// ExtractMultiBufferOp
//===-----------------------------------------------------===//

LogicalResult ExtractMultiBufferOp::verify() {
  // Make sure the output buffer has the same type of
  // the buffers we are selecting from
  auto outputType = getOutput().getType();
  for (auto buffer : getBuffers())
    if (outputType != buffer.getType())
      return failure();
  return success();
}

//===-----------------------------------------------------===//
// TransformingForOp
//===-----------------------------------------------------===//

static ArrayAttr maybeIndexArray(OpBuilder &b,
                                 std::optional<ArrayRef<int64_t>> vals) {
  return llvm::transformOptional(
             vals, [&b](ArrayRef<int64_t> v) { return b.getIndexArrayAttr(v); })
      .value_or(ArrayAttr{});
}

void TransformingForOp::build(OpBuilder &b, OperationState &state,
                              ArrayRef<ValueRange> inits,
                              ArrayRef<Attribute> transforms,
                              ArrayRef<int64_t> bounds,
                              std::optional<ArrayRef<int64_t>> strides,
                              bool forceUnroll, bool useIndexDiffs,
                              ValueRange iterArgs) {
  build(b, state, inits, b.getArrayAttr(transforms),
        b.getIndexArrayAttr(bounds), maybeIndexArray(b, strides), forceUnroll,
        useIndexDiffs, iterArgs);
}

void TransformingForOp::build(OpBuilder &b, OperationState &state,
                              ArrayRef<ValueRange> inits,
                              ArrayRef<Attribute> transforms, ArrayAttr bounds,
                              ArrayAttr strides, bool forceUnroll,
                              bool useIndexDiffs, ValueRange iterArgs) {
  build(b, state, inits, b.getArrayAttr(transforms), bounds, strides,
        forceUnroll, useIndexDiffs, iterArgs);
}

void TransformingForOp::build(OpBuilder &b, OperationState &state,
                              ArrayRef<ValueRange> inits, ArrayAttr transforms,
                              ArrayRef<int64_t> bounds,
                              std::optional<ArrayRef<int64_t>> strides,
                              bool forceUnroll, bool useIndexDiffs,
                              ValueRange iterArgs) {
  build(b, state, inits, transforms, b.getIndexArrayAttr(bounds),
        maybeIndexArray(b, strides), forceUnroll, useIndexDiffs, iterArgs);
}

void TransformingForOp::build(OpBuilder &b, OperationState &state,
                              ArrayRef<ValueRange> inits, ArrayAttr transforms,
                              ArrayAttr bounds, ArrayAttr strides,
                              bool forceUnroll, bool useIndexDiffs,
                              ValueRange iterArgs) {
  // Set up user-provided attributes
  state.addAttribute(getBoundsAttrName(state.name), bounds);
  if (!strides) {
    SmallVector<int64_t> strideVec(bounds.size(), 1LL);
    strides = b.getIndexArrayAttr(strideVec);
  }
  state.addAttribute(getStridesAttrName(state.name), strides);
  state.addAttribute(getTransformsAttrName(state.name), transforms);
  if (forceUnroll)
    state.addAttribute(getForceUnrollAttrName(state.name), b.getUnitAttr());
  if (useIndexDiffs)
    state.addAttribute(getUseIndexDiffsAttrName(state.name), b.getUnitAttr());

  int32_t upperLen = bounds.size();
  for (ValueRange upper : inits)
    state.addOperands(upper);
  state.addOperands(iterArgs);
  state.addTypes(iterArgs.getTypes());

  // Track sizes of variadic arguments to enable them to be looped up
  state.addAttribute(
      TransformingForOp::getOperandSegmentSizeAttr(),
      b.getDenseI32ArrayAttr({upperLen * static_cast<int32_t>(inits.size()),
                              static_cast<int32_t>(iterArgs.size())}));

  // Set up region and block
  Region *bodyRegion = state.addRegion();
  Block &bodyBlock = bodyRegion->emplaceBlock();

  // Track starting position of each domain's lower coordinates in the block
  // argument list so that we can give out references to appropriate slices
  // of that list
  SmallVector<int32_t> lowerStarts;
  int32_t nLower = 0;
  Type indexType = b.getIndexType();
  for (auto domain : transforms.getAsRange<ArrayAttr>()) {
    lowerStarts.push_back(nLower);
    int32_t len = 0;
    if (domain.empty()) // No transforms, copy upper coordinates
      len = upperLen;
    else
      len = cast<TransformMapAttr>(domain[domain.size() - 1])
                .getLowerBounds()
                .size();
    for (int32_t i = 0; i < len; ++i)
      bodyBlock.addArgument(indexType, state.location);
    nLower += len;
  }
  // Validity arguments
  lowerStarts.push_back(nLower);
  int32_t nTransforms = transforms.size();
  for (int32_t i = 0; i < nTransforms; ++i) {
    bodyBlock.addArgument(b.getI1Type(), state.location);
  }
  nLower += nTransforms;
  // Iteration arguments
  lowerStarts.push_back(nLower);
  state.addAttribute(getLowerStartsAttrName(state.name),
                     b.getI32VectorAttr(lowerStarts));

  for (Value v : iterArgs)
    bodyBlock.addArgument(v.getType(), v.getLoc());

  if (iterArgs.empty())
    ensureTerminator(*bodyRegion, b, state.location);
}

ParseResult TransformingForOp::parse(OpAsmParser &parser,
                                     OperationState &result) {
  using OperandType = OpAsmParser::UnresolvedOperand;
  using Delimiter = OpAsmParser::Delimiter;

  Builder &b = parser.getBuilder();
  Type indexTy = b.getIndexType();

  SmallVector<Attribute> transforms;
  SmallVector<int32_t> lowerStarts;
  SmallVector<OpAsmParser::Argument> lowerArgs;
  SmallVector<OperandType> upperInits;

  if (failed(parser.parseOptionalAttrDict(result.attributes)))
    return failure();

  // Parse iteration domains
  llvm::SMLoc transformedLoc = parser.getCurrentLocation();
  ParseResult loopItersParse = parser.parseCommaSeparatedList(
      Delimiter::None,
      [&]() -> ParseResult {
        llvm::SMLoc loopIterLoc = parser.getCurrentLocation();
        size_t oldNLower = lowerArgs.size();
        size_t oldNUpper = upperInits.size();
        lowerStarts.push_back(oldNLower);

        if (parser.parseArgumentList(lowerArgs, Delimiter::Paren) ||
            parser.parseEqual()) {
          return failure();
        }
        for (size_t i = oldNLower; i < lowerArgs.size(); ++i) {
          lowerArgs[i].type = indexTy;
        }
        ArrayAttr theseTransforms;
        if (parser.parseAttribute(theseTransforms)) {
          return failure();
        }
        if (parser.parseOperandList(upperInits, Delimiter::Paren)) {
          return failure();
        }
        if (theseTransforms.empty()) {
          if (upperInits.size() - oldNUpper != lowerArgs.size() - oldNLower) {
            return parser.emitError(loopIterLoc,
                                    "Expected same number of lower and upper "
                                    "arguments when transforms absent");
          }
        } else {
          for (Attribute a : theseTransforms) {
            if (!isa<TransformMapAttr>(a)) {
              return parser.emitError(loopIterLoc,
                                      "Expected transform map attributes");
            }
          }
          size_t nInputs = cast<TransformMapAttr>(theseTransforms[0])
                               .getMap()
                               .getAffineMap()
                               .getNumInputs();
          size_t nOutputs = cast<TransformMapAttr>(
                                theseTransforms[theseTransforms.size() - 1])
                                .getMap()
                                .getAffineMap()
                                .getNumResults();
          if (upperInits.size() - oldNUpper != nInputs) {
            return parser.emitError(loopIterLoc,
                                    "Transformation sequence expected ")
                   << nInputs << " inputs";
          }
          if (lowerArgs.size() - oldNLower != nOutputs) {
            return parser.emitError(loopIterLoc,
                                    "Transformation sequence expected ")
                   << nOutputs << " outputs";
          }
        }
        transforms.push_back(theseTransforms);
        return success();
      },
      "for a loop iteration argument (lower coordinates, transforms, initial "
      "upper args)");
  if (loopItersParse) {
    return failure();
  }
  lowerStarts.push_back(lowerArgs.size());
  size_t preValiditiesNLower = lowerArgs.size();
  // Validity arguments.
  llvm::SMLoc validitiesLoc = parser.getCurrentLocation();
  if (parser.parseArgumentList(lowerArgs, Delimiter::Paren) ||
      parser.parseEqual() || parser.parseKeyword("validity")) {
    return failure();
  }
  if (lowerArgs.size() - preValiditiesNLower != transforms.size())
    return parser.emitError(
        validitiesLoc, "Expected " + Twine(transforms.size()) +
                           " validity arguments, one per domain, but found " +
                           Twine(lowerArgs.size() - preValiditiesNLower));
  for (size_t i = preValiditiesNLower, e = lowerArgs.size(); i < e; ++i) {
    lowerArgs[i].type = b.getI1Type();
  }

  lowerStarts.push_back(lowerArgs.size());
  result.addAttribute(TransformingForOp::getTransformsAttrName(result.name),
                      b.getArrayAttr(transforms));
  result.addAttribute(TransformingForOp::getLowerStartsAttrName(result.name),
                      b.getI32VectorAttr(lowerStarts));

  llvm::SMLoc iterArgsLoc = parser.getCurrentLocation();
  llvm::SmallVector<OpAsmParser::Argument> iterArgs;
  llvm::SmallVector<OpAsmParser::UnresolvedOperand> iterInits;
  llvm::SmallVector<mlir::Type> iterTypes;
  if (parser.parseOptionalKeyword("iter_args").succeeded()) {
    if (parser.parseAssignmentList(iterArgs, iterInits) ||
        parser.parseArrowTypeList(iterTypes)) {
      return failure();
    }
  }
  if (iterInits.size() != iterTypes.size())
    return parser.emitError(iterArgsLoc,
                            "Mismatch between number of iter_args and types");
  for (auto pair : llvm::zip(iterArgs, iterTypes)) {
    std::get<0>(pair).type = std::get<1>(pair);
  }

  if (parser.parseKeyword("bounds")) {
    return failure();
  }

  auto intListParser = [&](SmallVectorImpl<int64_t> &dest) -> ParseResult {
    int64_t res;
    if (parser.parseInteger(res)) {
      return failure();
    }
    dest.push_back(res);
    return success();
  };
  llvm::SmallVector<int64_t> bounds;
  ParseResult boundsRes = parser.parseCommaSeparatedList(
      Delimiter::Square, [&]() -> ParseResult { return intListParser(bounds); },
      "list of bounds");
  if (boundsRes) {
    return failure();
  }
  result.addAttribute(TransformingForOp::getBoundsAttrName(result.name),
                      b.getIndexArrayAttr(bounds));

  if (parser.parseKeyword("strides")) {
    return failure();
  }

  llvm::SmallVector<int64_t> strides;
  ParseResult stridesRes = parser.parseCommaSeparatedList(
      Delimiter::Square,
      [&]() -> ParseResult { return intListParser(strides); },
      "list of strides");
  if (stridesRes) {
    return failure();
  }
  result.addAttribute(TransformingForOp::getStridesAttrName(result.name),
                      b.getIndexArrayAttr(strides));

  SmallVector<OpAsmParser::Argument> regionArgs = std::move(lowerArgs);
  regionArgs.append(iterArgs);
  result.addTypes(iterTypes);

  Region *body = result.addRegion();
  if (parser.parseRegion(*body, regionArgs)) {
    return failure();
  }
  TransformingForOp::ensureTerminator(*body, b, result.location);

  SmallVector<Type> upperInitTypes(upperInits.size(), indexTy);
  if (parser.resolveOperands(upperInits, upperInitTypes, transformedLoc,
                             result.operands) ||
      parser.resolveOperands(iterInits, iterTypes, iterArgsLoc,
                             result.operands)) {
    return failure();
  }

  result.addAttribute(
      TransformingForOp::getOperandSegmentSizeAttr(),
      b.getDenseI32ArrayAttr({static_cast<int32_t>(upperInits.size()),
                              static_cast<int32_t>(iterInits.size())}));
  return success();
}

void TransformingForOp::print(OpAsmPrinter &p) {
  p.printOptionalAttrDict(
      getOperation()->getAttrs(),
      /*elidedAttrs=*/{TransformingForOp::getOperandSegmentSizeAttr(),
                       getTransformsAttrName(), getLowerStartsAttrName(),
                       getBoundsAttrName(), getStridesAttrName()});
  p << " ";
  for (uint32_t i = 0, e = domains(); i < e; ++i) {
    p << "(";
    p.printOperands(getLowerCoords(i));
    p << ") = ";
    p.printAttributeWithoutType(getTransforms(i));
    p << "(";
    p.printOperands(getUpperInits(i));
    p << ")";
    if (i != e - 1) {
      p << ", ";
    }
  }

  p << " (";
  p.printOperands(getValidities());
  p << ") = validity";

  if (!getIterInits().empty()) {
    p << " iter_args (";
    llvm::interleaveComma(llvm::zip(getIterArgs(), getIterInits()), p,
                          [&](auto i) {
                            Value init = std::get<1>(i);
                            p << std::get<0>(i) << " = " << init;
                          });
    p << ") -> (" << getIterInits().getTypes() << ")";
  }
  p << " bounds [";
  llvm::interleaveComma(getBounds().getAsValueRange<IntegerAttr>(), p,
                        [&](const llvm::APInt &bound) { p << bound; });
  p << "] ";
  p << "strides [";
  llvm::interleaveComma(getStrides().getAsValueRange<IntegerAttr>(), p,
                        [&](const llvm::APInt &stride) { p << stride; });
  p << "] ";
  p.printRegion(getRegion(), /*printEntryBlockArgs=*/false);
}

LogicalResult TransformingForOp::verify() {
  if (getBounds().empty())
    return emitOpError("Must have at least one iteration dimension");
  if (getBounds().size() != getStrides().size())
    return emitOpError("Bounds list and strides list must have same length");

  for (size_t i = 0, e = getBounds().size(); i < e; ++i) {
    int64_t bound = cast<IntegerAttr>(getBounds()[i]).getInt();
    int64_t stride = cast<IntegerAttr>(getStrides()[i]).getInt();
    if (stride <= 0)
      return emitOpError("Negative and zero strides are not permitted");
    if (bound % stride != 0)
      return emitOpError(
          "Bound for dimension " + Twine(i) + " (" + Twine(bound) +
          ") does not evenly divide the stride in that dimension (" +
          Twine(stride));
  }

  if (getNumResults() != getIterArgs().size()) {
    return emitOpError(
        "Mismatch between number of yielded values and number of op results");
  }

  uint32_t lowerArgsCount = 0;
  if (getLowerStarts().size() != domains() + 2) {
    return emitOpError(
        "Lower starts attribute doesn't have one entry per domain plus 2");
  }
  if (getLowerStart(domains() + 1) - getLowerStart(domains()) != domains()) {
    return emitOpError("Validity domain doesn't contain one value per domain");
  }
  if (getLowerStart(0) != 0) {
    return emitOpError("Region args don't start with lower coords");
  }

  for (uint32_t i = 0, e = domains(); i < e; ++i) {
    ArrayAttr transforms = getTransforms(i);
    auto lowerArgs = getLowerCoords(i);
    auto upperInits = getUpperInits(i);
    if (transforms.empty()) {
      if (upperInits.size() != lowerArgs.size()) {
        return emitOpError("Mismatch between number of lower and upper "
                           "coordinates without a transform in domain #" +
                           Twine(i));
      }
    } else {
      size_t nUpper = cast<TransformMapAttr>(transforms[0])
                          .getMap()
                          .getValue()
                          .getNumInputs();
      size_t nLower = cast<TransformMapAttr>(transforms[transforms.size() - 1])
                          .getMap()
                          .getValue()
                          .getNumResults();
      if (upperInits.size() != nUpper) {
        return emitOpError(
            "Mismatch between number of upper initial values "
            "and number of inputs to transform sequence in domain #" +
            Twine(i));
      }
      if (lowerArgs.size() != nLower) {
        return emitOpError(
            "Mismatch between number of lower arguments and "
            "number of outputs of transform sequence in domain #" +
            Twine(i));
      }
    }
    lowerArgsCount += lowerArgs.size();
    if (getLowerStart(i + 1) != lowerArgsCount) {
      return emitOpError("Lower starts attribute not accurate after domain #" +
                         Twine(i));
    }
  }
  return success();
}

// Cribbed from AffineForOp
bool TransformingForOp::isDefinedOutsideOfLoop(Value value) {
  return !getRegion().isAncestor(value.getParentRegion());
}
void TransformingForOp::moveOutOfLoop(ArrayRef<Operation *> ops) {
  for (auto *op : ops)
    op->moveBefore(*this);
}
SmallVector<Region *> TransformingForOp::getLoopRegions() {
  return {&getRegion()};
}

//===-----------------------------------------------------===//
// IndexDiffUpdateOp
//===-----------------------------------------------------===//
void IndexDiffUpdateOp::build(OpBuilder &b, OperationState &state,
                              TransformMapAttr transform, ValueRange upperDiff,
                              ValueRange lowerOrig) {
  llvm::SmallVector<Type> resultTypes(lowerOrig.size(), b.getIndexType());
  IndexDiffUpdateOp::build(b, state, resultTypes, resultTypes, transform,
                           upperDiff, lowerOrig);
}

LogicalResult IndexDiffUpdateOp::verify() {
  TransformMapAttr transform = getMap();
  size_t nLowerIn = getLowerOrig().size();
  size_t nLowerOut = getLowerIndices().size();

  if (nLowerIn != nLowerOut)
    return emitOpError("Got " + Twine(nLowerIn) + " lower inputs but " +
                       Twine(nLowerOut) + " lower outputs");

  size_t nUpper = getUpperDiffs().size();
  size_t nMapIn = transform.getUpperBounds().size();
  size_t nMapOut = transform.getLowerBounds().size();

  if (nUpper != nMapIn)
    return emitOpError("Expected " + Twine(nMapIn) + " upper diffs but got " +
                       Twine(nUpper));
  if (nMapOut != nLowerIn)
    return emitOpError("Expected " + Twine(nMapOut) +
                       " lower coordinates but got " + Twine(nLowerIn));
  return success();
}

//===-----------------------------------------------------===//
// GlobalLoadOp
//===-----------------------------------------------------===//
LogicalResult GlobalLoadOp::verify() {
  MemRefType sourceType = getSource().getType();
  size_t nDims = sourceType.getRank();

  if (getSourceCoord().size() != nDims)
    return emitOpError("Expected " + Twine(nDims) + " coordinates for load");
  if (getCanReadOffEnd() && nDims != 1)
    return emitOpError("can only have one dimension in canReadOffEnd loads");
  Attribute memSpaceAttr = sourceType.getMemorySpace();
  auto gpuMemSpaceAttr = dyn_cast_or_null<gpu::AddressSpaceAttr>(memSpaceAttr);
  if (memSpaceAttr && (!gpuMemSpaceAttr ||
                       gpuMemSpaceAttr.getValue() != gpu::AddressSpace::Global))
    return emitOpError("Source memref must live in global memory");
  return success();
}

//===-----------------------------------------------------===//
// GlobalStoreOp
//===-----------------------------------------------------===//
LogicalResult GlobalStoreOp::verify() {
  MemRefType destType = getDest().getType();
  size_t nDims = destType.getRank();
  if (getDestCoord().size() != nDims)
    return emitOpError("Expected " + Twine(nDims) + " coordinates for store");
  if (getCanStoreOffEnd() && nDims != 1)
    return emitOpError("can only have one dimension in a canStoreOffEnd write");
  Attribute memSpaceAttr = destType.getMemorySpace();
  auto gpuMemSpaceAttr = dyn_cast_or_null<gpu::AddressSpaceAttr>(memSpaceAttr);
  if (memSpaceAttr && (!gpuMemSpaceAttr ||
                       gpuMemSpaceAttr.getValue() != gpu::AddressSpace::Global))
    return emitOpError("Destination memref must live in global memory");
  if (getStoreMethod() == StoreMethod::AtomicMax &&
      isa<FloatType>(destType.getElementType()))
    if (!destType.getElementType().isF32())
      return emitOpError("atomic max for floats only supports f32");
  return success();
}

//===-----------------------------------------------------===//
// InBoundsLoadOp
//===-----------------------------------------------------===//
LogicalResult InBoundsLoadOp::verify() {
  MemRefType sourceType = getSource().getType();
  size_t nDims = sourceType.getRank();
  if (getCoords().size() != nDims)
    return emitOpError("Expected " + Twine(nDims) + " coordinates for load");
  Type resultType = getResult().getType();
  if (isa<ShapedType>(resultType) && !isa<VectorType>(resultType))
    return emitOpError(
        "Non-scalar loads must return vectors, not other shaped types");
  return success();
}

//===-----------------------------------------------------===//
// InBoundsLoadOp
//===-----------------------------------------------------===//
LogicalResult InBoundsStoreOp::verify() {
  MemRefType destType = getDest().getType();
  size_t nDims = destType.getRank();
  if (getCoords().size() != nDims)
    return emitOpError("Expected " + Twine(nDims) + " coordinates for store");
  Type dataType = getData().getType();
  if (isa<ShapedType>(dataType) && !isa<VectorType>(dataType))
    return emitOpError(
        "Non-scalar data types must be vectors, not other shaped types");
  return success();
}

//===-----------------------------------------------------===//
// ThreadwiseReadIntoOp
//===-----------------------------------------------------===//
SmallPtrSet<OpOperand *, 2> ThreadwiseReadIntoOp::getAcceptingViewOperands() {
  auto operands = getOperation()->getOpOperands();
  return {operands.begin()};
}

std::optional<OperandRange>
ThreadwiseReadIntoOp::getExtraIndices(OpOperand &operand) {
  if (!getAcceptingViewOperands().contains(&operand)) {
    return std::nullopt;
  }
  // Only one operand supports view
  return getExtraIndices();
}

Operation *
ThreadwiseReadIntoOp::cloneWithExtraIndices(OpBuilder &builder,
                                            OpOperand &operand, Value view,
                                            ArrayRef<Value> newExtraIndices) {
  if (!getAcceptingViewOperands().contains(&operand)) {
    return getOperation();
  }
  // Only one operand supports view
  auto newOp = builder.create<ThreadwiseReadIntoOp>(
      getLoc(), view, getDest(), getExtraViews(), newExtraIndices,
      getForceUnroll(), getUseIndexDiffs());
  return newOp.getOperation();
}

LogicalResult ThreadwiseReadIntoOp::verify() {
  MemRefType destType = getDest().getType();
  MemRefType srcType = getSource().getType();
  Attribute dstMemSpaceAttr = destType.getMemorySpace();
  Attribute srcMemSpaceAttr = srcType.getMemorySpace();
  auto gpuDstMemSpaceAttr =
      dyn_cast_or_null<gpu::AddressSpaceAttr>(dstMemSpaceAttr);
  auto gpuSrcMemSpaceAttr =
      dyn_cast_or_null<gpu::AddressSpaceAttr>(srcMemSpaceAttr);
  if (dstMemSpaceAttr &&
      (!gpuDstMemSpaceAttr ||
       gpuDstMemSpaceAttr.getValue() != gpu::AddressSpace::Private))
    return emitOpError("dest must be private registers");
  ArrayAttr extraViews = getExtraViews();
  ArrayRef<int64_t> inputShape;
  if (extraViews.empty())
    inputShape = getSource().getType().getShape();
  else
    inputShape = cast<TransformMapAttr>(extraViews[0]).getUpperBounds();

  size_t extraIdxCount = getExtraIndices().size();
  if (inputShape.empty()) {
    if (extraIdxCount != 0)
      return emitOpError("read from a scalar value cannot have coordinates");
  } else if (inputShape.size() != extraIdxCount + 1) {
    return emitOpError("source view must be extraIndices + 1");
  }

  // Add more constraints if we see vector buffers (e.g.,
  // memref<Kxvector<vxf16>>)
  VectorType srcVectorType = dyn_cast<VectorType>(srcType.getElementType());
  VectorType dstVectorType = dyn_cast<VectorType>(destType.getElementType());
  if ((srcVectorType || dstVectorType) &&
      gpuSrcMemSpaceAttr.getValue() != gpu::AddressSpace::Workgroup &&
      gpuSrcMemSpaceAttr.getValue() != gpu::AddressSpace::Private)
    return emitOpError(
        "Vector buffers are not allowed when we read from global memory");
  if (srcVectorType && dstVectorType) {
    int64_t srcVectorLen = srcVectorType.getNumElements();
    int64_t dstVectorLen = dstVectorType.getNumElements();
    if ((srcVectorLen > dstVectorLen && srcVectorLen % dstVectorLen != 0) ||
        (dstVectorLen > srcVectorLen && dstVectorLen % dstVectorLen != 0))
      return emitOpError(
          "Vector buffers vector's lengths need to be evenly divisible");
  }

  return success();
}

//===-----------------------------------------------------===//
// ThreadwiseWriteAllOp
//===-----------------------------------------------------===//

SmallPtrSet<OpOperand *, 2> ThreadwiseWriteAllOp::getAcceptingViewOperands() {
  auto operands = getOperation()->getOpOperands();
  return {operands.begin() + 1};
}

std::optional<OperandRange>
ThreadwiseWriteAllOp::getExtraIndices(OpOperand &operand) {
  if (!getAcceptingViewOperands().contains(&operand)) {
    return std::nullopt;
  }
  // Only one operand supports view
  return getExtraIndices();
}

Operation *
ThreadwiseWriteAllOp::cloneWithExtraIndices(OpBuilder &builder,
                                            OpOperand &operand, Value view,
                                            ArrayRef<Value> newExtraIndices) {
  if (!getAcceptingViewOperands().contains(&operand)) {
    return getOperation();
  }
  // Only one operand supports view
  auto newOp = builder.create<ThreadwiseWriteAllOp>(
      getLoc(), getSource(), view, getExtraViews(), newExtraIndices,
      getFeatures(), getStoreMethod(), getForceUnroll(), getUseIndexDiffs());
  return newOp.getOperation();
}

LogicalResult ThreadwiseWriteAllOp::verify() {
  MemRefType sourceType = getSource().getType();
  Attribute memSpaceAttr = sourceType.getMemorySpace();
  auto gpuMemSpaceAttr = dyn_cast_or_null<gpu::AddressSpaceAttr>(memSpaceAttr);
  if (memSpaceAttr && (!gpuMemSpaceAttr || gpuMemSpaceAttr.getValue() !=
                                               gpu::AddressSpace::Private))
    return emitOpError("source must be private registers");
  ArrayAttr extraViews = getExtraViews();
  ArrayRef<int64_t> outputShape;
  if (extraViews.empty())
    outputShape = getDest().getType().getShape();
  else
    outputShape = cast<TransformMapAttr>(extraViews[0]).getUpperBounds();

  size_t extraIdxCount = getExtraIndices().size();
  if (outputShape.empty()) {
    if (extraIdxCount != 0)
      return emitOpError("write to a scalar must have no coordinates");
  } else if (outputShape.size() != extraIdxCount + 1) {
    return emitOpError("dest view must be extraIndices + 1");
  }
  return success();
}

//===-----------------------------------------------------===//
// ThreadwiseCopyOp
//===-----------------------------------------------------===//
SmallPtrSet<OpOperand *, 2> ThreadwiseCopyOp::getAcceptingViewOperands() {
  auto operands = getOperation()->getOpOperands();
  int extraIndicesOpPos = (getExtraIndicesSource().empty() ? 0 : 1);
  return {operands.begin(), operands.begin() + extraIndicesOpPos + 1};
}

std::optional<OperandRange>
ThreadwiseCopyOp::getExtraIndices(OpOperand &operand) {
  if (!getAcceptingViewOperands().contains(&operand))
    return std::nullopt;
  return (operand.getOperandNumber() == 0 ? getExtraIndicesSource()
                                          : getExtraIndicesDest());
}

Operation *
ThreadwiseCopyOp::cloneWithExtraIndices(OpBuilder &builder, OpOperand &operand,
                                        Value view,
                                        ArrayRef<Value> newExtraIndices) {
  if (!getAcceptingViewOperands().contains(&operand))
    return getOperation();

  // Only one operand supports view
  ThreadwiseCopyOp newOp;
  if (operand.getOperandNumber() == 0) {
    newOp = builder.create<ThreadwiseCopyOp>(
        getLoc(), view, newExtraIndices, getDest(), getExtraIndicesDest(),
        getForceUnroll(), getUseIndexDiffs());
  } else {
    newOp = builder.create<ThreadwiseCopyOp>(
        getLoc(), getSource(), getExtraIndicesSource(), view, newExtraIndices,
        getForceUnroll(), getUseIndexDiffs());
  }
  return newOp.getOperation();
}

LogicalResult ThreadwiseCopyOp::verify() {
  auto srcShape = getSource().getType().getShape();
  auto dstShape = getDest().getType().getShape();
  // We can ignore the external indices, if there are any
  size_t extraIndicesDestSize = getExtraIndicesDest().size();
  size_t extraIndicesSourceSize = getExtraIndicesSource().size();
  SmallVector<int64_t> unextendedSrcShape(
      srcShape.begin() + extraIndicesSourceSize, srcShape.end());
  SmallVector<int64_t> unextendedDstShape(
      dstShape.begin() + extraIndicesDestSize, dstShape.end());
  if (unextendedDstShape != unextendedSrcShape)
    return emitOpError(
        "Un-extended source and dest buffers need to have the same shape.");

  return success();
}

//===----------------------------------------------------------------------===//
// BlockwiseGemmOp
//===----------------------------------------------------------------------===//

Value BlockwiseGemmOp::getDest() { return getMatrixC(); }

LogicalResult BlockwiseGemmOp::verify() {
  MemRefType blockAType = getMatrixA().getType(),
             blockBType = getMatrixB().getType();

  int64_t k = blockAType.getShape()[0];
  int64_t kPack = blockAType.getShape()[2];

  if (k != blockBType.getShape()[0]) {
    return emitOpError("Mismatched k dimensions between A and B");
  }
  if (kPack != blockBType.getShape()[2]) {
    return emitOpError("Mismatched kPack between A and B");
  }
  return success();
}

//===----------------------------------------------------------------------===//
// ThreadwiseGemmOp
//===----------------------------------------------------------------------===//
LogicalResult ThreadwiseGemmOp::verify() {
  ArrayRef<int64_t> aShape = getMatrixA().getType().getShape(),
                    bShape = getMatrixB().getType().getShape(),
                    cShape = getMatrixC().getType().getShape();

  if (aShape[0] != bShape[0])
    return emitOpError("K dimensions don't match");
  if (aShape[1] != cShape[0])
    return emitOpError("M dimensions don't match");
  if (bShape[1] != cShape[1])
    return emitOpError("N dimensions don't match");
  if (aShape[2] != bShape[2])
    return emitOpError("KPack dimensions don't match");
  return success();
}

//===----------------------------------------------------------------------===//
// ThreadwiseAccelGemmOp
//===----------------------------------------------------------------------===//
LogicalResult ThreadwiseAccelGemmOp::verify() {
  ArrayRef<int64_t> aShape = getMatrixA().getType().getShape(),
                    bShape = getMatrixB().getType().getShape(),
                    cShape = getMatrixC().getType().getShape();

  if (aShape.size() != 2)
    return emitOpError("A shape should be [M,K]");
  if (bShape.size() != 2)
    return emitOpError("B shape should be [N,K]");
  if (aShape.back() != bShape.back())
    return emitOpError("A and B K dimensions don't match");
  if (cShape.size() != 2)
    return emitOpError("C shape should be [M,N]");
  if (getComputeIndices().size() != 3)
    return emitOpError("ComputeIndices need to be a <i,j,k> tuple");

  return success();
}

//===----------------------------------------------------------------------===//
// GridwiseAttentionAccelOp
//===----------------------------------------------------------------------===//
LogicalResult GridwiseAttentionAccelOp::verify() {
  RockAccelTuningParamAttrInterface gemm0TuningParams = getParams0();
  int64_t gemm0kpack = gemm0TuningParams.getKpack();
  int64_t gemm0NPerBlock = gemm0TuningParams.getNPerBlock();
  if (gemm0NPerBlock % gemm0kpack != 0) {
    return emitError("NPerBlock should be divisble by kpack.");
  }

  int64_t linalgOpCount = 0;
  getPreSoftmaxBody().walk([&](linalg::GenericOp genOp) { linalgOpCount++; });
  if (linalgOpCount > 1) {
    return emitError(
        "More than 1 linalg generic op found in pre softmax fusion point.");
  }
  return success();
}

void GridwiseAttentionAccelOp::getEffects(
    SmallVectorImpl<MemoryEffects::EffectInstance> &effects) {
  auto *read = MemoryEffects::Read::get();
  auto *write = MemoryEffects::Write::get();
  effects.emplace_back(read, &getOutMutable());
  effects.emplace_back(write, &getOutMutable());

  effects.emplace_back(read, &getQueriesMutable());
  effects.emplace_back(read, &getKeysMutable());
  effects.emplace_back(read, &getValuesMutable());
  for (auto &regionArg : getPreSoftmaxElemWiseInputsMutable())
    effects.emplace_back(read, &regionArg);
}

//===----------------------------------------------------------------------===//
// WorkgroupIdOp and WorkitemIdOp
//===----------------------------------------------------------------------===//
static ConstantIntRanges
getIdRange(StringRef idName, Operation *op,
           int64_t fallback = std::numeric_limits<int32_t>::max()) {
  uint32_t bitwidth =
      ConstantIntRanges::getStorageBitwidth(op->getResultTypes().front());
  APInt zero = APInt::getZero(bitwidth);
  APInt max(bitwidth, fallback);
  if (func::FuncOp container = op->getParentOfType<func::FuncOp>()) {
    if (IntegerAttr size =
            dyn_cast_or_null<IntegerAttr>(container->getAttr(idName))) {
      // Range inference uses ranges that're inclusive on both ends
      max = APInt(bitwidth, size.getValue().getSExtValue() - 1);
    }
  }
  return ConstantIntRanges::fromUnsigned(zero, max);
}

void WorkgroupIdOp::inferResultRanges(ArrayRef<ConstantIntRanges> argRanges,
                                      SetIntRangeFn setResultRanges) {
  setResultRanges(getResult(), getIdRange("grid_size", getOperation()));
}

void WorkitemIdOp::inferResultRanges(ArrayRef<ConstantIntRanges> argRanges,
                                     SetIntRangeFn setResultRanges) {
  setResultRanges(getResult(), getIdRange("block_size", getOperation()));
}

//===-----------------------------------------------------===//
// ReduceOp
//===-----------------------------------------------------===//

LogicalResult ReduceOp::verify() {
  APInt axis = getAxis();
  ArrayRef<int64_t> inpShape = cast<ShapedType>(getIn().getType()).getShape();
  for (const auto &dimAndSize :
       llvm::enumerate(cast<ShapedType>(getOut().getType()).getShape())) {
    size_t dim = dimAndSize.index();
    int64_t dimSize = dimAndSize.value();
    if (dim == axis) {
      if (dimSize != 1) {
        return emitError("The size of the reduction dimension should be 1.");
      }
    } else {
      if (dimSize != inpShape[dim]) {
        return emitError("The size of the non-reduction dimension should "
                         "match the input.");
      }
    }
  }
  return success();
}

//===-----------------------------------------------------===//
// Blockwise_ReduceOp
//===-----------------------------------------------------===//

LogicalResult BlockwiseBroadcastReduceOp::verify() {
  ArrayAttr inputViewArrayAttr = getInputRegViewAttr();
  // This view should be {tid, iter} to {d0, ... , Dr , ... , dn};
  // where {d0, ... , Dr , ... , dn} represent a blockwise tile
  // of a larger tensor that is being reduced.
  size_t inputViewArrLen = inputViewArrayAttr.size();
  ArrayRef<int64_t> inputTensorShape =
      cast<TransformMapAttr>(inputViewArrayAttr[inputViewArrLen - 1])
          .getLowerBounds()
          .asArrayRef();
  ArrayAttr tidSubTileSliceView = getTidSubTileSliceView();
  int64_t axis = getAxis().getSExtValue();
  size_t tidSubTileSliceViewArrLen = tidSubTileSliceView.size();
  ArrayRef<int64_t> inputPartialReductionTensorShape =
      cast<TransformMapAttr>(tidSubTileSliceView[tidSubTileSliceViewArrLen - 1])
          .getLowerBounds()
          .asArrayRef();
  ArrayRef<int64_t> inputThreadView =
      cast<TransformMapAttr>(inputViewArrayAttr[0])
          .getUpperBounds()
          .asArrayRef();
  ArrayRef<int64_t> wsShape = getWorkspaceBuffer().getType().getShape();
  int64_t blockSize = getBlockSize();

  gpu::AddressSpaceAttr inMemSpaceAttr =
      dyn_cast_or_null<gpu::AddressSpaceAttr>(
          getInput().getType().getMemorySpace());
  if (!inMemSpaceAttr) {
    return emitError("No gpu memspace attr found in input memref; the input "
                     "memref should be in regs");
  } else {
    if (inMemSpaceAttr.getValue() != gpu::AddressSpace::Private) {
      return emitError("input should be in regs.");
    }
  }

  gpu::AddressSpaceAttr outMemSpaceAttr =
      dyn_cast_or_null<gpu::AddressSpaceAttr>(
          getOutput().getType().getMemorySpace());
  if (!outMemSpaceAttr) {
    return emitError("No gpu memspace attr found in output memref; the output "
                     "memref should be in regs");
  } else {
    if (outMemSpaceAttr.getValue() != gpu::AddressSpace::Private) {
      return emitError("output should be in regs.");
    }
  }

  gpu::AddressSpaceAttr wsMemSpaceAttr =
      dyn_cast_or_null<gpu::AddressSpaceAttr>(
          getWorkspaceBuffer().getType().getMemorySpace());
  if (!wsMemSpaceAttr) {
    return emitError("No gpu memspace attr found in workspace memref; the "
                     "workspace memref should be in LDS");
  } else {
    if (wsMemSpaceAttr.getValue() != gpu::AddressSpace::Workgroup) {
      return emitError("workspace should be in LDS.");
    }
  }

  if (inputThreadView[0] != blockSize) {
    return emitError("first dimension of the input view should be equal to "
                     "the block size");
  }
  if (wsShape.size() != 1) {
    return emitError("workspace LDS buffer should be flat");
  }

  int64_t blockwiseInputPartialReductionTensorElements = 1;
  for (auto [dim, dimSize] : llvm::enumerate(inputTensorShape)) {
    if ((int64_t)dim == axis) {
      blockwiseInputPartialReductionTensorElements *=
          inputPartialReductionTensorShape[axis];
    } else {
      blockwiseInputPartialReductionTensorElements *= dimSize;
    }
  }
  if (blockwiseInputPartialReductionTensorElements > wsShape[0]) {
    return emitError(
        "workspace should be at least the size of elements per block");
  }
  return success();
}

//===-----------------------------------------------------===//
// BlockwiseFillOp
//===-----------------------------------------------------===//

LogicalResult BlockwiseFillOp::verify() {
  MemRefType memrefType = getMemref().getType();
  if (memrefType.getRank() != 1) {
    return emitError("Blockwise fill expects a flat memref");
  }
  if (gpu::AddressSpaceAttr memSpace = dyn_cast_or_null<gpu::AddressSpaceAttr>(
          memrefType.getMemorySpace())) {
    if (memSpace.getValue() != gpu::AddressSpace::Workgroup) {
      return emitError("Memory space is expected to be workgroup");
    }
  } else {
    return emitError("Memory space is expected to be workgroup");
  }
  int64_t numElements = getMemref().getType().getNumElements();
  if (VectorType vecType = dyn_cast<VectorType>(getValue().getType())) {
    if (numElements % vecType.getNumElements() != 0) {
      return emitError("The vector length is not a factor in memref size.");
    }
  }
  return success();
}

//===-----------------------------------------------------===//
// AttentionOp
//===-----------------------------------------------------===//

LogicalResult AttentionOp::verify() {
  ShapedType qType = getQueries().getType();
  int64_t qBatchDim = qType.getShape().size() == 3 ? qType.getShape()[0] : 1;
  ArrayRef<int64_t> qLastDims = qType.getShape().slice(qType.getRank() - 2);
  auto [queryM, queryK] = getQTransposed()
                              ? std::tuple{qLastDims[1], qLastDims[0]}
                              : std::tuple{qLastDims[0], qLastDims[1]};

  ShapedType kType = getKeys().getType();
  int64_t kBatchDim = kType.getShape().size() == 3 ? kType.getShape()[0] : 1;
  ArrayRef<int64_t> kLastDims = kType.getShape().slice(kType.getRank() - 2);
  auto [keyK, keyN] = getKTransposed() ? std::tuple{kLastDims[1], kLastDims[0]}
                                       : std::tuple{kLastDims[0], kLastDims[1]};

  ShapedType vType = getValues().getType();
  int64_t vBatchDim = vType.getShape().size() == 3 ? vType.getShape()[0] : 1;
  ArrayRef<int64_t> vLastDims = vType.getShape().slice(vType.getRank() - 2);
  auto [valueK, valueN] = getVTransposed()
                              ? std::tuple{vLastDims[1], vLastDims[0]}
                              : std::tuple{vLastDims[0], vLastDims[1]};

  if (qBatchDim != kBatchDim || kBatchDim != vBatchDim) {
    return emitError("Batch dimensions do not match");
  }
  if (queryK != keyK) {
    return emitError("reduction dimensions of first gemm do not match");
  }
  if (keyN != valueK) {
    return emitError("reduction dimensions of second gemm do not match");
  }
  return success();
}

void AttentionOp::getEffects(
    SmallVectorImpl<MemoryEffects::EffectInstance> &effects) {
  auto *read = MemoryEffects::Read::get();
  auto *write = MemoryEffects::Write::get();
  effects.emplace_back(read, &getOutMutable());
  effects.emplace_back(write, &getOutMutable());

  effects.emplace_back(read, &getQueriesMutable());
  effects.emplace_back(read, &getKeysMutable());
  effects.emplace_back(read, &getValuesMutable());
  for (auto &regionArg : getPreSoftmaxElemWiseInputsMutable())
    effects.emplace_back(read, &regionArg);
}

//===-----------------------------------------------------===//
// AttentionPerfConfig Attr
//===-----------------------------------------------------===//

AttnPerfConfigAttr AttnPerfConfigAttr::get(StringAttr perfConfigStrAttr) {
  // Here a conventional c++ string split is being
  // done because MLIR lacks parseSourceString() method
  // to parse Attributes and its only there for Ops.
  StringRef perfConfigStrRef = perfConfigStrAttr.strref();
  StringRef token;
  StringRef rest;
  std::tie(token, rest) = perfConfigStrRef.split(':');
  if (token != "attn") {
    return {};
  }
  std::tie(token, rest) = rest.split(':');
  if (token.substr(0, 1) != "v") {
    return {};
  }
  int version;
  if (!llvm::to_integer(token.slice(1, StringRef::npos), version)) {
    return {};
  }
  if (version != 1) {
    return {};
  }
  SmallVector<StringRef, 8> tokens;
  rest.split(tokens, ',');
  if (tokens.size() != 8) {
    return {};
  }
  SmallVector<int64_t, 8> params;
  llvm::transform(tokens, std::back_inserter(params), [](StringRef s) {
    int param;
    llvm::to_integer(s, param);
    return param;
  });
  return AttnPerfConfigAttr::get(perfConfigStrAttr.getContext(),
                                 /*mPerBlockG0=*/params[0],
                                 /*mPerBlockG1=*/params[1],
                                 /*nPerBlockG0=*/params[2],
                                 /*kpackPerBlock=*/params[3],
                                 /*mPerWave=*/params[4],
                                 /*mnPerXdl*/ params[5],
                                 /*kpack=*/params[6],
                                 /*forceUnroll=*/params[7] == 1);
}

//===-----------------------------------------------------===//
// StageOp
//===-----------------------------------------------------===//

void StageOp::print(OpAsmPrinter &p) {
  // p.printOptionalArrowTypeList(getResultTypes());

  p << ' ';
  p.printRegion(getRegion(),
                /*printEntryBlockArgs=*/false,
                /*printBlockTerminators=*/true);

  p.printOptionalAttrDict((*this)->getAttrs());
}

ParseResult StageOp::parse(OpAsmParser &parser, OperationState &result) {
  if (parser.parseOptionalArrowTypeList(result.types))
    return failure();

  // Introduce the body region and parse it.
  Region *body = result.addRegion();
  if (parser.parseRegion(*body, /*arguments=*/{}, /*argTypes=*/{}) ||
      parser.parseOptionalAttrDict(result.attributes))
    return failure();

  return success();
}

//===----------------------------------------------------------------------===//
// TableGen'd op method definitions
//===----------------------------------------------------------------------===//

#define GET_ATTRDEF_CLASSES
#include "mlir/Dialect/Rock/IR/RockAttrDefs.cpp.inc"

#define GET_OP_CLASSES
#include "mlir/Dialect/Rock/IR/RockOps.cpp.inc"<|MERGE_RESOLUTION|>--- conflicted
+++ resolved
@@ -545,11 +545,7 @@
       if (isGfx11)
         return op->emitOpError(
             "Wmma gridwise supports only F16/BF16/int8 data types");
-<<<<<<< HEAD
       if (!isFloat8Type(elemTypeA))
-=======
-      if (!(elemTypeA.isFloat8E4M3FN() || elemTypeA.isFloat8E5M2()))
->>>>>>> 80b8c94a
         return op->emitOpError(
             "Wmma gridwise supports only F16/BF16/int8/E4M3/E5M2 data types");
     }
