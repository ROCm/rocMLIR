--- conflicted
+++ resolved
@@ -33,168 +33,6 @@
 using namespace mlir;
 using namespace mlir::rock;
 
-<<<<<<< HEAD
-using IntSet = llvm::SmallDenseSet<uint32_t>;
-
-//===----------------------------------------------------------------------===//
-// Out of bounds check computation.
-//===----------------------------------------------------------------------===//
-static void propagateTransformOob(TransformMapAttr transformMap,
-                                  const IntSet &upperLeft,
-                                  const IntSet &upperRight, IntSet &lowerLeft,
-                                  IntSet &lowerRight) {
-  for (TransformAttr transform : transformMap.getOps()) {
-    ArrayRef<uint32_t> upperDims = transform.getUpperDims();
-    ArrayRef<uint32_t> lowerDims = transform.getLowerDims();
-    ArrayRef<int64_t> params = transform.getParams();
-
-    switch (transform.getType()) {
-    case TransformType::Broadcast: {
-      // Broadcast makes non-negative indices in-bounds, only check left bounds
-      for (auto pair : llvm::zip(upperDims, lowerDims)) {
-        uint32_t upper = std::get<0>(pair);
-        uint32_t lower = std::get<1>(pair);
-        if (upperLeft.contains(upper))
-          lowerLeft.insert(lower);
-      }
-      break;
-    }
-    case TransformType::PassThrough:
-    case TransformType::Slice:
-    case TransformType::AddDim:
-    case TransformType::ConstDim: {
-      // Zip ends at end of shortes array, allowing addDim and constDim here
-      for (auto pair : llvm::zip(upperDims, lowerDims)) {
-        uint32_t upper = std::get<0>(pair);
-        uint32_t lower = std::get<1>(pair);
-        if (upperLeft.contains(upper))
-          lowerLeft.insert(lower);
-        if (upperRight.contains(upper))
-          lowerRight.insert(lower);
-      }
-      break;
-    }
-    case TransformType::Pad: {
-      for (uint32_t i = 0, e = upperDims.size(); i < e; ++i) {
-        uint32_t upper = upperDims[i];
-        uint32_t lower = lowerDims[i];
-        if (upperLeft.contains(upper) || params[2 * i] > 0)
-          lowerLeft.insert(lower);
-        if (upperRight.contains(upper) || params[2 * i + 1] > 0)
-          lowerRight.insert(lower);
-      }
-      break;
-    }
-    case TransformType::Embed: {
-      bool shallLeft = false;
-      bool shallRight = false;
-      ArrayRef<int64_t> upperBounds = transformMap.getUpperBounds();
-      uint32_t lower = lowerDims[0];
-      int64_t lowerBound = transformMap.getLowerBounds()[lower];
-      for (auto pair : llvm::zip(upperDims, params)) {
-        uint32_t upper = std::get<0>(pair);
-        int64_t coeff = std::get<1>(pair);
-        if (coeff == 0)
-          continue;
-        bool negative = coeff < 0;
-        bool isLeft = upperLeft.contains(upper);
-        bool isRight = upperRight.contains(upper);
-        if (negative) {
-          // Pessimistically, substraction always risks underflow
-          shallLeft = true;
-          // However, the risk of overflow from the subtraction itself occurs
-          // only if the negative-coefficient argument could have been negative
-          // itself
-          if (isLeft)
-            shallRight = true;
-        } else {
-          shallLeft |= isLeft;
-          shallRight |= isRight;
-        }
-
-        // If the max of a dimension times its coefficient can overshoot
-        // the maximum size of the output, check bounds on the right
-        if (coeff * upperBounds[upper] > lowerBound)
-          shallRight = true;
-      }
-
-      if (shallLeft)
-        lowerLeft.insert(lower);
-      if (shallRight)
-        lowerRight.insert(lower);
-      break;
-    }
-    case TransformType::Unmerge: {
-      uint32_t lower = lowerDims[0];
-      bool shallLeft = false;
-      bool shallRight = false;
-      for (uint32_t upper : upperDims) {
-        shallLeft |= upperLeft.contains(upper);
-        shallRight |= upperRight.contains(upper);
-      }
-      if (shallLeft)
-        lowerLeft.insert(lower);
-      if (shallRight)
-        lowerRight.insert(lower);
-      break;
-    }
-    case TransformType::Merge:
-    case TransformType::Unfold: {
-      uint32_t upper = upperDims[0];
-      // Overflow goes to the biggest dimension. Unfold doesn't to carry checks,
-      // but the incoming index diffs (if applicable) are spread out to their
-      // respective coordinates before being added, so something that causes
-      // oob on the right will be assigned to lowerDims[0], since the point
-      // just to the right of the in-bounds region has 0 in the coordinates
-      // that aren't first.
-      if (upperRight.contains(upper))
-        lowerRight.insert(lowerDims[0]);
-      if (upperLeft.contains(upper)) {
-        assert(transform.getType() != TransformType::Unfold &&
-               "Can't corently bounds-check unfold from the left");
-        for (uint32_t lower : lowerDims)
-          lowerLeft.insert(lower);
-      }
-      break;
-    }
-    }
-  }
-}
-
-std::tuple<ArrayAttr, ArrayAttr> mlir::rock::computeOobFromTransforms(
-    Builder &b, ArrayAttr transforms,
-    Optional<std::tuple<ArrayAttr, ArrayAttr>> initialOob) {
-  IntSet upperOobLeft, upperOobRight, lowerOobLeft, lowerOobRight;
-  if (initialOob.has_value()) {
-    ArrayAttr initLeft, initRight;
-    std::tie(initLeft, initRight) = *initialOob;
-    for (APInt l : initLeft.getAsValueRange<IntegerAttr>())
-      upperOobLeft.insert(l.getZExtValue());
-    for (APInt r : initRight.getAsValueRange<IntegerAttr>())
-      upperOobRight.insert(r.getZExtValue());
-  }
-
-  for (auto transformMap : transforms.getAsRange<TransformMapAttr>()) {
-    propagateTransformOob(transformMap, upperOobLeft, upperOobRight,
-                          lowerOobLeft, lowerOobRight);
-    upperOobLeft = std::move(lowerOobLeft);
-    upperOobRight = std::move(lowerOobRight);
-    // Clear after move just in case
-    lowerOobLeft.clear();
-    lowerOobRight.clear();
-  }
-  SmallVector<int32_t> leftValues(upperOobLeft.begin(), upperOobLeft.end()),
-      rightValues(upperOobRight.begin(), upperOobRight.end());
-
-  // Consisten output is nice
-  std::sort(leftValues.begin(), leftValues.end());
-  std::sort(rightValues.begin(), rightValues.end());
-
-  return {b.getI32ArrayAttr(leftValues), b.getI32ArrayAttr(rightValues)};
-}
-
-=======
->>>>>>> c1a05f06
 //===----------------------------------------------------------------------===//
 // General utilities.
 //===----------------------------------------------------------------------===//
