--- conflicted
+++ resolved
@@ -55,13 +55,14 @@
   return untransform(b, transformed, b.getArrayAttr(existing));
 }
 
-Value
-mlir::rock::transform(OpBuilder &b, Value toBeTransformed, ArrayAttr transforms){
-  SmallVector<TransformMapAttr, 4> transformsVec = llvm::to_vector<4>(transforms.getAsRange<TransformMapAttr>());
+Value mlir::rock::transform(OpBuilder &b, Value toBeTransformed,
+                            ArrayAttr transforms) {
+  SmallVector<TransformMapAttr, 4> transformsVec =
+      llvm::to_vector<4>(transforms.getAsRange<TransformMapAttr>());
   auto reverseTransformVec = llvm::reverse(transformsVec);
   Location loc = toBeTransformed.getLoc();
   Value ret = toBeTransformed;
-  for(TransformMapAttr trMap : reverseTransformVec){
+  for (TransformMapAttr trMap : reverseTransformVec) {
     ret = b.create<TransformOp>(loc, ret, trMap);
   }
   return ret;
@@ -1291,20 +1292,6 @@
   return transform.get();
 }
 
-<<<<<<< HEAD
-void mlir::rock::removeEmbedDims(SmallVectorImpl<StringRef> &embedDimNames,
-                                 SmallVectorImpl<int64_t> &embedDimCoeffs,
-                                 ArrayRef<int64_t> removeDims) {
-  for (int64_t removeDim : removeDims) {
-    int64_t removeDimCoeff = embedDimCoeffs[removeDim];
-    embedDimCoeffs.erase(embedDimCoeffs.begin() + removeDim);
-    embedDimNames.erase(embedDimNames.begin() + removeDim);
-    for (auto [dimIdx, dimCoeff] : llvm::enumerate(embedDimCoeffs)) {
-      if (dimCoeff > removeDimCoeff) {
-        embedDimCoeffs[dimIdx] = dimCoeff / removeDimCoeff;
-      }
-    }
-=======
 void mlir::rock::convertDimStridestoSizes(ArrayRef<int64_t> orderedDimStrides,
                                           int64_t numElements,
                                           SmallVectorImpl<int64_t> &dimSizes) {
@@ -1316,6 +1303,5 @@
       immLargerCoeff = numElements;
     }
     dimSizes.push_back(immLargerCoeff / dimStride);
->>>>>>> fbaf50bf
   }
 }