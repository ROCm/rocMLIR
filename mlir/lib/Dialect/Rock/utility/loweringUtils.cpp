--- conflicted
+++ resolved
@@ -752,7 +752,6 @@
   return reassociation;
 }
 
-<<<<<<< HEAD
 Value mlir::rock::getFlattenedMemref(OpBuilder &b, Value nonFlatMemRef) {
   Location loc = nonFlatMemRef.getLoc();
   MemRefType nonFlatMemRefType = nonFlatMemRef.getType().cast<MemRefType>();
@@ -769,21 +768,6 @@
   return nonFlatMemRef;
 }
 
-SmallVector<mhal::PrefillAttr>
-mlir::rock::getStoredPrefillAttributes(mlir::LLVM::LLVMFuncOp func) {
-  SmallVector<mhal::PrefillAttr> storedAttrs;
-  auto gpuModule = cast<gpu::GPUModuleOp>(func->getParentOp());
-  if (auto moduleAttr = gpuModule->getAttr(func.getSymName())) {
-    if (auto arrayAttr = dyn_cast<ArrayAttr>(moduleAttr)) {
-      for (auto attr : arrayAttr) {
-        if (auto prefillAttr = dyn_cast<mhal::PrefillAttr>(attr)) {
-          storedAttrs.push_back(prefillAttr);
-        }
-      }
-    }
-  }
-  return storedAttrs;
-=======
 TypedValue<MemRefType> mlir::rock::viewBufferAs(OpBuilder &b, Value buffer,
                                                 Type type) {
   Location loc = buffer.getLoc();
@@ -812,5 +796,4 @@
   auto buffer = b.create<GpuAllocOp>(loc, rawMemType);
 
   return viewBufferAs(b, buffer, elementType);
->>>>>>> 279c28c7
 }