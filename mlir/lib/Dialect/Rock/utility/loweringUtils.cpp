--- conflicted
+++ resolved
@@ -354,7 +354,6 @@
   return gpuViews;
 }
 
-<<<<<<< HEAD
 Value mlir::rock::normalizeMatrix(Value matrix, OpBuilder &b, Location loc,
                                   bool doTranspose, StringRef firstDim,
                                   StringRef secondDim) {
@@ -405,7 +404,8 @@
   }
   TransformMapAttr padAttr = padder.get();
   return b.create<TransformOp>(loc, matrix, padAttr);
-=======
+}
+
 TopDownTMBuilder mlir::rock::swapThreadIdAndIteration(
     TopDownTMBuilder &toMatrixC, int64_t mBlocks, int64_t nBlocks,
     int64_t copyMPerThread, int64_t copyNPerThread, int64_t mPerBlock,
@@ -480,5 +480,4 @@
   transformAttr.push_back(swapBackAttr);
 
   return swapBack;
->>>>>>> 7c2a9e51
 }