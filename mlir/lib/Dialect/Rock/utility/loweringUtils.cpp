--- conflicted
+++ resolved
@@ -713,14 +713,14 @@
   return affineMap;
 }
 
-<<<<<<< HEAD
 ReassociationIndices
 mlir::rock::getReassociationForFlattening(ShapedType srcTp) {
   ReassociationIndices reassociation;
   for (int i = 0, e = srcTp.getRank(); i < e; i++)
     reassociation.push_back(i);
   return reassociation;
-=======
+}
+
 SmallVector<mhal::PrefillAttr>
 mlir::rock::getStoredPrefillAttributes(mlir::LLVM::LLVMFuncOp func) {
   SmallVector<mhal::PrefillAttr> storedAttrs;
@@ -735,5 +735,4 @@
     }
   }
   return storedAttrs;
->>>>>>> 87a55290
 }