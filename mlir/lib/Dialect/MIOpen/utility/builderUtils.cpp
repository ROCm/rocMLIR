--- conflicted
+++ resolved
@@ -77,22 +77,14 @@
   }
 }
 
-<<<<<<< HEAD
-=======
 //===----------------------------------------------------------------------===//
 // Utility function to emit type conversion ops.
 //===----------------------------------------------------------------------===//
->>>>>>> 4eb6f1fe
 Value createTypeConversionOp(OpBuilder &b, Location loc, Value source,
                              Type destType) {
   // Convert from sourceType to destType if necessary.
   Value result = source;
   Type sourceType = source.getType();
-<<<<<<< HEAD
-  Type sourceElemType = getElementTypeOrSelf(sourceType);
-  Type destElemType = getElementTypeOrSelf(destType);
-=======
->>>>>>> 4eb6f1fe
   if (auto sourceVec = sourceType.dyn_cast<VectorType>()) {
     if (auto destVec = destType.dyn_cast<VectorType>()) {
       assert(sourceVec.getNumElements() == destVec.getNumElements() &&
@@ -102,11 +94,8 @@
                        "output writeback");
     }
   }
-<<<<<<< HEAD
-=======
   Type sourceElemType = getElementTypeOrSelf(sourceType);
   Type destElemType = getElementTypeOrSelf(destType);
->>>>>>> 4eb6f1fe
   if (sourceElemType != destElemType) {
     // Possible cases:
     // - fp16/bf16 -> fp32 : use fpext.
@@ -126,8 +115,6 @@
   return result;
 }
 
-<<<<<<< HEAD
-=======
 Value createCollapseShapeOp(OpBuilder &b, Location loc, Value source) {
   auto ctx = b.getContext();
   auto sourceType = source.getType().cast<ShapedType>();
@@ -154,6 +141,5 @@
   return result;
 }
 
->>>>>>> 4eb6f1fe
 } // namespace miopen
 } // namespace mlir