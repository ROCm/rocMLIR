--- conflicted
+++ resolved
@@ -71,14 +71,7 @@
 }
 
 Value createZeroConstantOp(OpBuilder &b, Location loc, Type type) {
-<<<<<<< HEAD
   Type elementType = getElementTypeOrSelf(type);
-=======
-  Type elementType = type;
-  if (auto shaped = type.dyn_cast<ShapedType>())
-    elementType = shaped.getElementType();
-
->>>>>>> b87014aa
   if (elementType.isIntOrIndex()) {
     return createConstantIntOp(b, loc, type, elementType, 0);
   } else {
