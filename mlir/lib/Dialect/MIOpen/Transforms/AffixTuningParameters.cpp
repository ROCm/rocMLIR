#include "PassDetail.h"

#include "mlir/Dialect/MIOpen/MIOpen.h"
#include "mlir/Dialect/MIOpen/Passes.h"
#include "mlir/Dialect/MIOpen/Tuning/GridwiseGemmParams.h"
#include "mlir/Dialect/MIOpen/Tuning/UtilityParams.h"
#include "mlir/IR/BuiltinOps.h"
#include "mlir/IR/Operation.h"
#include "mlir/IR/Types.h"
#include "mlir/Pass/Pass.h"

#include "llvm/Support/raw_ostream.h"

using namespace mlir;

namespace {
struct AffixTuningParameters : public MIOpenOpsAffixTuningParametersPassBase<AffixTuningParameters> {
public:
  AffixTuningParameters(int64_t blockSizeOverride, int64_t gridSizeOverride)
      : blockSizeOverride(blockSizeOverride),
        gridSizeOverride(gridSizeOverride) {}
  void runOnOperation() override;

private:
  // Block size can be set in two ways:
  // * Through the MLIR lowering pass:
  //   At this case, blockSizeOverride will be initialized to zero. Then
  //   the affix tuning parameters pass will decide on a block size.
  //   Finally, block size will be hinted back to mlir-miopen-driver.
  // * Through cmd option "block_size":
  //   At this case, mlir-miopen-driver assigns a blockSizeOverride. As
  //   a result, affix tuning parameters pass should make its decisions
  //   to generate tuning parameters based on this blockSizeOverride.
  //   This guarantess that affix tuning parameters pass generate
  //   coherent tuning parameters with the pre-set block size.
  int64_t blockSizeOverride;
  int64_t gridSizeOverride;

  // Actual implementation.
  template <typename T> void affixTuningParametersImpl(T &op);

  void affixBackwardWeightUtilityKernels(miopen::Conv2DBwdWeightOp &op);
  void affixBackwardDataUtilityKernels(miopen::Conv2DBwdDataOp &op);

  template <typename T>
  std::tuple<int64_t, int64_t, int64_t, int64_t, int64_t, int64_t, int64_t,
             int64_t, int64_t>
  fetchDimensions(T &op);
};
} // anonymous namespace

void AffixTuningParameters::runOnOperation() {
  FuncOp func = getOperation();

  func.walk([&](miopen::Conv2DOp op) { affixTuningParametersImpl(op); });
  func.walk([&](miopen::Conv2DBwdDataOp op) {
    affixTuningParametersImpl(op);
    affixBackwardDataUtilityKernels(op);
  });
  func.walk([&](miopen::Conv2DBwdWeightOp op) {
    affixTuningParametersImpl(op);
    affixBackwardWeightUtilityKernels(op);
  });
}

template <typename T>
std::tuple<int64_t, int64_t, int64_t, int64_t, int64_t, int64_t, int64_t,
           int64_t, int64_t>
AffixTuningParameters::fetchDimensions(T &op) {
  auto filterLayoutAttr =
      op->template getAttrOfType<ArrayAttr>("filter_layout");
  auto inputLayoutAttr = op->template getAttrOfType<ArrayAttr>("input_layout");
  auto outputLayoutAttr =
      op->template getAttrOfType<ArrayAttr>("output_layout");

  // Get shape of filter tensor.
  auto filterType = op.filter().getType().template cast<MemRefType>();
  auto filterShape = filterType.getShape();

  // Get shape of input tensor.
  auto inputType = op.input().getType().template cast<MemRefType>();
  auto inputShape = inputType.getShape();

  // Get shape of output tensor.
  auto outputType = op.output().getType().template cast<MemRefType>();
  auto outputShape = outputType.getShape();

  // get y, x, ho, wo, hi, wi, k, c, n
  int64_t y, x, ho, wo, hi, wi, k, c, n;
  y = x = ho = wo = hi = wi = k = c = n = 0;

  for (unsigned i = 0; i < filterLayoutAttr.size(); ++i) {
    auto filterAttr =
        filterLayoutAttr.getValue()[i].template cast<StringAttr>();
    auto inputAttr = inputLayoutAttr.getValue()[i].template cast<StringAttr>();
    auto outputAttr =
        outputLayoutAttr.getValue()[i].template cast<StringAttr>();

    if (filterAttr.getValue() == "y") {
      y = filterShape[i];
    } else if (filterAttr.getValue() == "x") {
      x = filterShape[i];
    } else if (filterAttr.getValue() == "k") {
      k = filterShape[i];
    } else if (filterAttr.getValue() == "c") {
      c = filterShape[i];
    }

    if (inputAttr.getValue() == "hi") {
      hi = inputShape[i];
    } else if (inputAttr.getValue() == "wi") {
      wi = inputShape[i];
    } else if (inputAttr.getValue() == "ni") {
      n = inputShape[i];
    }

    if (outputAttr.getValue() == "ho") {
      ho = outputShape[i];
    } else if (outputAttr.getValue() == "wo") {
      wo = outputShape[i];
    }
  }

  return std::make_tuple(y, x, ho, wo, hi, wi, k, c, n);
}

void AffixTuningParameters::affixBackwardDataUtilityKernels(
    miopen::Conv2DBwdDataOp &op) {
  auto gemmIdAttr = op->template getAttrOfType<IntegerAttr>("gemm_id");

  // In case the gemm ID is -1, override grid_size and block_size for the
  // utility kernel.
  if (gemmIdAttr.getInt() < 0) {
    OpBuilder b(op.getContext());

    // Set grid_size and block_size for utility kernels.
    op->setAttr("grid_size", b.getI32IntegerAttr(kUtilityKernelGridSize));
    op->setAttr("block_size", b.getI32IntegerAttr(kUtilityKernelBlockSize));
    // Set attributes on the function.
    getOperation()->setAttr("grid_size",
                            b.getI32IntegerAttr(kUtilityKernelGridSize));
    getOperation()->setAttr("block_size",
                            b.getI32IntegerAttr(kUtilityKernelBlockSize));
  }
}

void AffixTuningParameters::affixBackwardWeightUtilityKernels(
    miopen::Conv2DBwdWeightOp &op) {
  auto gemmIdAttr = op->template getAttrOfType<IntegerAttr>("gemm_id");
  assert(gemmIdAttr);
  int64_t gemmId = gemmIdAttr.getInt();

  auto xdlopsV2Attr = op->template getAttrOfType<BoolAttr>("xdlopsV2");
  if (xdlopsV2Attr && xdlopsV2Attr.getValue() == true) {
    OpBuilder b(op.getContext());

    // get y, x, ho, wo, hi, wi, k, c, n
    int64_t y, x, ho, wo, hi, wi, k, c, n;
    std::tie(y, x, ho, wo, hi, wi, k, c, n) = fetchDimensions(op);

    int64_t gemmMSize, gemmNSize, gemmKSize;
    gemmMSize = k;
    gemmKSize = n * ho * wo;
    gemmNSize = c * y * x;

    int64_t gemmMExtra, gemmNExtra, gemmKExtra;
    gemmMExtra = gemmNExtra = gemmKExtra = 0;

    // isOriginalKernelSupport is not used.
    // Only needExtraPad is used.
    bool isOriginalKernelSupport = true;
    bool needExtraPad = false;
    PopulateParamsXDL populateParamsXDL;
    std::tie(isOriginalKernelSupport, needExtraPad, gemmMExtra, gemmNExtra,
             gemmKExtra) =
        calculatePaddingKernelSize(gemmMSize, gemmNSize, gemmKSize,
                                   obtainConvDirection(op),
                                   obtainConvDataType(op), populateParamsXDL);

    // For padding cases, gemmId must be 0.
    if (needExtraPad == true) {
      assert(gemmId == 0);
    } else {
      assert((gemmId >= 0) && (gemmId < 3));
      switch (gemmId) {
      case 0:
      case 2:
        // Set grid_size and block_size for utility kernels.
        op->setAttr("grid_size", b.getI32IntegerAttr(kUtilityKernelGridSize));
        op->setAttr("block_size", b.getI32IntegerAttr(kUtilityKernelBlockSize));
        // Set attributes on the function.
        getOperation()->setAttr("grid_size",
                                b.getI32IntegerAttr(kUtilityKernelGridSize));
        getOperation()->setAttr("block_size",
                                b.getI32IntegerAttr(kUtilityKernelBlockSize));
        break;
      case 1:
        break;
      }
    }
  }
}

template <typename T>
void AffixTuningParameters::affixTuningParametersImpl(T &op) {
  OpBuilder b(op.getContext());

  // get y, x, ho, wo, hi, wi, k, c, n
  int64_t y, x, ho, wo, hi, wi, k, c, n;
  std::tie(y, x, ho, wo, hi, wi, k, c, n) = fetchDimensions(op);

  int64_t gemmMSize, gemmNSize, gemmKSize;
  // FIXME : support forward convolution only right now.
  // compute we should use extra padding kernel or not
  // c,k already / g ,so we can skip / g here
  gemmMSize = k;
  gemmKSize = c * y * x;
  gemmNSize = n * ho * wo;

  int64_t gemmMExtra, gemmNExtra, gemmKExtra;
  gemmMExtra = gemmNExtra = gemmKExtra = 0;

  // isOriginalKernelSupport is not used.
  // Only needExtraPad is used.
  bool isOriginalKernelSupport = true;
  bool needExtraPad = false;

  std::string perfConfig;
  if (auto perfConfigAttr =
          op->template getAttrOfType<StringAttr>("perf_config")) {
    perfConfig = perfConfigAttr.getValue().str();
  }
  auto xdlopsV2Attr = op->template getAttrOfType<BoolAttr>("xdlopsV2");
  if (xdlopsV2Attr && xdlopsV2Attr.getValue() == true) {
    PopulateParamsXDL populateParamsXDL;
    InitParamsXDL validParams;
    DerivedParams gemmADerivedParam;
    DerivedParams gemmBDerivedParam;
    DerivedOutParams gemmCDerivedParam;
    int64_t blockSize = 0;
    int64_t gridSize = 0;

    LogicalResult status = populateParamsXDL.obtainTuningParameters(
        op, blockSizeOverride, perfConfig, validParams, gemmADerivedParam,
        gemmBDerivedParam, gemmCDerivedParam, blockSize, gridSize);

    if (failed(status)) {
      signalPassFailure();
    }

    op->setAttr("m_per_wave", b.getI32IntegerAttr(validParams.gemmMPerWave));
    op->setAttr("n_per_wave", b.getI32IntegerAttr(validParams.gemmNPerWave));
    op->setAttr("block_size", b.getI32IntegerAttr(blockSize));

    miopen::ConvOpType dir = obtainConvDirection(op);
    mlir::Type dataType = obtainConvDataType(op);

    // Disable kpack in case we need padding kernel.
    std::tie(isOriginalKernelSupport, needExtraPad, gemmMExtra, gemmNExtra,
             gemmKExtra) =
        calculatePaddingKernelSize(gemmMSize, gemmNSize, gemmKSize, dir,
                                   dataType, populateParamsXDL);
    if (needExtraPad) {
      validParams.gemmKPack = 1;
    }

<<<<<<< HEAD
    // Disable kpack in case we do backward data convolution.
    if (convContext.opType == mlir::miopen::ConvOpType::BwdData) {
=======
    // Disable kpack in case we do backward convolution.
    if (dir == mlir::miopen::ConvOpType::BwdData ||
        dir == mlir::miopen::ConvOpType::BwdWeight) {
>>>>>>> b5d90f47
      validParams.gemmKPack = 1;
    }
    op->setAttr("kpack", b.getI32IntegerAttr(validParams.gemmKPack));

    // Set attributes on the function.
    getOperation()->setAttr("block_size", b.getI32IntegerAttr(blockSize));
    getOperation()->setAttr(
        "grid_size",
        b.getI32IntegerAttr(gridSizeOverride ? gridSizeOverride : gridSize));

    op->setAttr("m_per_block", b.getI32IntegerAttr(validParams.gemmMPerBlock));
    op->setAttr("n_per_block", b.getI32IntegerAttr(validParams.gemmNPerBlock));
    op->setAttr("k_per_block", b.getI32IntegerAttr(validParams.gemmKPerBlock));

    // Derived parameters for gemmA.
    op->setAttr("matrix_a_source_data_per_read",
                b.getI32IntegerAttr(gemmADerivedParam.srcDataPerRead));
    op->setAttr("matrix_a_dest_data_per_write_dim_m",
                b.getI32IntegerAttr(gemmADerivedParam.dstDataPerWrite));
    op->setAttr("matrix_a_source_vector_read_dim",
                b.getI32IntegerAttr(gemmADerivedParam.srcVectorReadDim));

    // Derived parameters for gemmB.
    op->setAttr("matrix_b_source_data_per_read",
                b.getI32IntegerAttr(gemmBDerivedParam.srcDataPerRead));
    op->setAttr("matrix_b_dest_data_per_write_dim_n",
                b.getI32IntegerAttr(gemmBDerivedParam.dstDataPerWrite));
    op->setAttr("matrix_b_source_vector_read_dim",
                b.getI32IntegerAttr(gemmBDerivedParam.srcVectorReadDim));

    op->setAttr("matrix_c_data_per_copy",
                b.getI32IntegerAttr(gemmCDerivedParam.dataPerCopy));
    op->setAttr("matrix_c_source_vector_read_dim",
                b.getI32IntegerAttr(gemmCDerivedParam.gemmVectorDim));
    op->setAttr("matrix_c_dest_vector_write_dim",
                b.getI32IntegerAttr(gemmCDerivedParam.destVectorDim));
  } else {
    InitParamsNonXDL validParams;
    DerivedParams gemmADerivedParam;
    DerivedParams gemmBDerivedParam;
    DerivedBlockGemmParams blockGemmDerivedParam;
    DerivedOutParams gemmCDerivedParam;
    int64_t gridSize;

    PopulateParams populateParams;
    LogicalResult status = populateParams.obtainTuningParameters(
        op, blockSizeOverride, perfConfig, validParams, gemmADerivedParam,
        gemmBDerivedParam, blockGemmDerivedParam, gemmCDerivedParam, gridSize);

    if (failed(status)) {
      signalPassFailure();
    }

    op->setAttr("m_per_thread",
                b.getI32IntegerAttr(validParams.gemmMPerThread));
    op->setAttr("n_per_thread",
                b.getI32IntegerAttr(validParams.gemmNPerThread));
    op->setAttr("block_size", b.getI32IntegerAttr(validParams.blockSize));
    // For non-XDLOPS path, do not use KPack for now.
    op->setAttr("kpack", b.getI32IntegerAttr(1));

    // Set attributes on the function.
    getOperation()->setAttr("block_size",
                            b.getI32IntegerAttr(validParams.blockSize));
    getOperation()->setAttr(
        "grid_size",
        b.getI32IntegerAttr(gridSizeOverride ? gridSizeOverride : gridSize));

    op->setAttr("m_per_block", b.getI32IntegerAttr(validParams.gemmMPerBlock));
    op->setAttr("n_per_block", b.getI32IntegerAttr(validParams.gemmNPerBlock));
    op->setAttr("k_per_block", b.getI32IntegerAttr(validParams.gemmKPerBlock));

    // Derived parameters for gemmA.
    op->setAttr("matrix_a_source_data_per_read",
                b.getI32IntegerAttr(gemmADerivedParam.srcDataPerRead));
    op->setAttr("matrix_a_dest_data_per_write_dim_m",
                b.getI32IntegerAttr(gemmADerivedParam.dstDataPerWrite));
    op->setAttr("matrix_a_source_vector_read_dim",
                b.getI32IntegerAttr(gemmADerivedParam.srcVectorReadDim));

    // Derived parameters for gemmB.
    op->setAttr("matrix_b_source_data_per_read",
                b.getI32IntegerAttr(gemmBDerivedParam.srcDataPerRead));
    op->setAttr("matrix_b_dest_data_per_write_dim_n",
                b.getI32IntegerAttr(gemmBDerivedParam.dstDataPerWrite));
    op->setAttr("matrix_b_source_vector_read_dim",
                b.getI32IntegerAttr(gemmBDerivedParam.srcVectorReadDim));

    // Hard coded parameters, will change in a different pass. Please visit
    // gridwise_convolution_implicit_gemm_v4r4_nchw_kcyx_nkhw for details
    op->setAttr("k_per_thread", b.getI32IntegerAttr(1));
    op->setAttr("m_level0_cluster",
                b.getI32IntegerAttr(blockGemmDerivedParam.gemmMLevel0Cluster));
    op->setAttr("n_level0_cluster",
                b.getI32IntegerAttr(blockGemmDerivedParam.gemmNLevel0Cluster));
    op->setAttr("m_level1_cluster",
                b.getI32IntegerAttr(blockGemmDerivedParam.gemmMLevel1Cluster));
    op->setAttr("n_level1_cluster",
                b.getI32IntegerAttr(blockGemmDerivedParam.gemmNLevel1Cluster));

    op->setAttr("matrix_c_data_per_copy",
                b.getI32IntegerAttr(gemmCDerivedParam.dataPerCopy));
    op->setAttr("matrix_c_source_vector_read_dim",
                b.getI32IntegerAttr(gemmCDerivedParam.gemmVectorDim));
    op->setAttr("matrix_c_dest_vector_write_dim",
                b.getI32IntegerAttr(gemmCDerivedParam.destVectorDim));
  }
}

std::unique_ptr<Pass>
mlir::miopen::createAffixTuningParametersPass(int64_t blockSizeOverride,
                                              int64_t gridSizeOverride) {
  return std::make_unique<AffixTuningParameters>(blockSizeOverride,
                                                 gridSizeOverride);
}<|MERGE_RESOLUTION|>--- conflicted
+++ resolved
@@ -264,14 +264,8 @@
       validParams.gemmKPack = 1;
     }
 
-<<<<<<< HEAD
     // Disable kpack in case we do backward data convolution.
-    if (convContext.opType == mlir::miopen::ConvOpType::BwdData) {
-=======
-    // Disable kpack in case we do backward convolution.
-    if (dir == mlir::miopen::ConvOpType::BwdData ||
-        dir == mlir::miopen::ConvOpType::BwdWeight) {
->>>>>>> b5d90f47
+    if (dir == mlir::miopen::ConvOpType::BwdData) {
       validParams.gemmKPack = 1;
     }
     op->setAttr("kpack", b.getI32IntegerAttr(validParams.gemmKPack));
