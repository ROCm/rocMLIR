--- conflicted
+++ resolved
@@ -395,11 +395,7 @@
   int64_t gemmKBlocks = calculateKBlockNum(n, ho, wo);
 
   Value gemmFilter, gemmInput, gemmOutput;
-<<<<<<< HEAD
   Value gemmInputKPack, gemmOutputKPack;
-  OobCheckSet filterOobCheckDims, inputOobCheckDims, outputOobCheckDims;
-=======
->>>>>>> 227829fb
   // Transform filter tensor.
   {
     SmallVector<StringRef, 5> nonKDims;
@@ -597,16 +593,8 @@
       PaddingInfoAttr::get(b.getContext(), 0, 0, 0, BwdPaddingKernelInfo::NA);
   auto storeMethod = StoreMethod::AtomicAdd;
 
-<<<<<<< HEAD
   Value gemmA = gemmOutputKPack;
-  ArrayAttr oobA =
-      getBoundsCheckAttr(b, outputOobCheckDims, outputShape.size());
   Value gemmB = gemmInputKPack;
-  ArrayAttr oobB = getBoundsCheckAttr(b, inputOobCheckDims, inputShape.size());
-=======
-  Value gemmA = gemmOutput;
-  Value gemmB = gemmInput;
->>>>>>> 227829fb
   Value gemmC = gemmFilter;
   if (isXdlops) {
     auto gop = b.create<GridwiseGemmV2Op>(loc, gemmA, gemmB, gemmC, paddingInfo,
@@ -1679,13 +1667,7 @@
           b.getNamedAttr("xdlopsV2", b.getBoolAttr(true)));
 
     SmallVector<Value, 3> arguments = {gemmFilterKPack, gemmInputKPack,
-<<<<<<< HEAD
                                        gemmOutputKPack};
-    SmallVector<ArrayAttr, 3> oobs = {filterOobAttr, inputOobAttr,
-                                      outputOobAttr};
-=======
-                                       gemmOutputPad};
->>>>>>> 227829fb
 
     Value gemmA, gemmB, gemmC;
     gemmA = arguments[fields.gridwiseGemmArgumentPosition[0]];
