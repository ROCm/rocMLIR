//===- MIOpenToGPU.cpp - MLIR MIOpen ops lowering passes ---------------===//
//
// Copyright 2020 The MLIR Authors.
//
// Licensed under the Apache License, Version 2.0 (the "License");
// you may not use this file except in compliance with the License.
// You may obtain a copy of the License at
//
//   http://www.apache.org/licenses/LICENSE-2.0
//
// Unless required by applicable law or agreed to in writing, software
// distributed under the License is distributed on an "AS IS" BASIS,
// WITHOUT WARRANTIES OR CONDITIONS OF ANY KIND, either express or implied.
// See the License for the specific language governing permissions and
// limitations under the License.
// =============================================================================
//
// This pass converts miopen ops to std dialect.
//
//===----------------------------------------------------------------------===//


#include "mlir/Conversion/MIOpenToGPU/MIOpenToGPU.h"
#include "../PassDetail.h"

#include "mlir/Conversion/AffineToStandard/AffineToStandard.h"
#include "mlir/Conversion/SCFToStandard/SCFToStandard.h"
#include "mlir/Conversion/StandardToLLVM/ConvertStandardToLLVM.h"
#include "mlir/Conversion/StandardToLLVM/ConvertStandardToLLVMPass.h"
#include "mlir/Dialect/GPU/GPUDialect.h"
#include "mlir/Dialect/GPU/Passes.h"
#include "mlir/Dialect/LLVMIR/LLVMDialect.h"
#include "mlir/Dialect/MIOpen/LowerMIOpenOps.h"
#include "mlir/Dialect/MIOpen/MIOpenOps.h"
#include "mlir/Dialect/MIOpen/Passes.h"
#include "mlir/Dialect/MIOpen/XdlopsCodeSelection.h"
#include "mlir/Dialect/StandardOps/IR/Ops.h"
#include "mlir/IR/AffineExpr.h"
#include "mlir/IR/AffineMap.h"
#include "mlir/IR/Attributes.h"
#include "mlir/IR/BlockAndValueMapping.h"
#include "mlir/IR/Builders.h"
#include "mlir/IR/BuiltinOps.h"
#include "mlir/IR/MLIRContext.h"
#include "mlir/IR/Operation.h"
#include "mlir/IR/PatternMatch.h"
#include "mlir/IR/SymbolTable.h"
#include "mlir/IR/Types.h"
#include "mlir/Pass/Pass.h"
#include "mlir/Pass/PassManager.h"
#include "mlir/Pass/PassRegistry.h"
#include "mlir/Support/LogicalResult.h"
#include "mlir/Transforms/DialectConversion.h"
#include "mlir/Transforms/GreedyPatternRewriteDriver.h"
#include "mlir/Transforms/Passes.h"
#include "mlir/Transforms/RegionUtils.h"

#include "llvm/ADT/SmallVector.h"

using namespace mlir;

namespace {
struct LowerMIOpenOpsToGPUPass : public ConvertMIOpenToGPUBase<LowerMIOpenOpsToGPUPass> {
public:
  LowerMIOpenOpsToGPUPass() = default;
  LowerMIOpenOpsToGPUPass(StringRef kernelNameList, StringRef gpuModuleName) {
    this->kernelNameList = kernelNameList.str();
    this->gpuModuleName = gpuModuleName.str();
  }
  void runOnOperation() override;
};

struct LowerMIOpenOpsWithinGPUModulePass
    : public ConvertMIOpenWithinGPUModuleBase<
          LowerMIOpenOpsWithinGPUModulePass> {
  void runOnOperation() override;
};
} // end anonymous namespace

void LowerMIOpenOpsToGPUPass::runOnOperation() {
  auto op = getOperation();
  OpBuilder b(op.getContext());
  auto loc = op.getLoc();

  // Annotate this module as a container module.
  op->setAttr(gpu::GPUDialect::getContainerModuleAttrName(),
              UnitAttr::get(op.getContext()));

  // Check parameters and populate default values if necessary.
<<<<<<< HEAD
  if (kernelNameList.empty())
    kernelNameList = "miopen_conv2d_gkcyx_ngchw_ngkhw";
=======
>>>>>>> 99fed79d
  if (gpuModuleName.empty())
    gpuModuleName = "miopen_kernel_module";

  // Identify the specified GPU ModuleOp.
  bool theGpuModuleExist = false;
  gpu::GPUModuleOp theGpuModule;
  for (auto gpuModule : op.getOps<gpu::GPUModuleOp>()) {
    if (gpuModule.getName() == gpuModuleName) {
      theGpuModuleExist = true;
      theGpuModule = gpuModule;
      break;
    }
  }

  if (!theGpuModuleExist) {
    // create a GPUModuleOp in case the GPU module specified does not exist.
    OperationState state(loc, gpu::GPUModuleOp::getOperationName());
    gpu::GPUModuleOp::build(b, state, gpuModuleName);
    theGpuModule = cast<gpu::GPUModuleOp>(Operation::create(state));

    // add the GPUModuleOp into the symbol table.
    SymbolTable symbolTable(op);
    symbolTable.insert(theGpuModule);
  }

  // Check parameters and populate default values if necessary.
  SmallVector<StringRef, 1> kernelNameTable;
  if (kernelNameList.empty()) {
    for (auto func : op.getOps<FuncOp>())
      if (func->getAttr("kernel"))
        kernelNameTable.push_back(func.getName());
  } else {
    // Split kernelNameList into a vector separated with comma.
    StringRef remainingKernelNameList = kernelNameList;
    do {
      std::pair<StringRef, StringRef> p = remainingKernelNameList.split(',');
      kernelNameTable.push_back(p.first);
      remainingKernelNameList = p.second;
    } while (!remainingKernelNameList.empty());
  }

  // Identify the specified GPU FuncOp instances.
  bool gpuFuncInstancesExist = false;
  SmallVector<gpu::GPUFuncOp, 1> gpuFuncTable;
  for (auto gpuFunc : theGpuModule.getOps<gpu::GPUFuncOp>()) {
    for (auto kernelName : kernelNameTable) {
      if (gpuFunc.getName() == kernelName) {
        gpuFuncInstancesExist = true;
        gpuFuncTable.push_back(gpuFunc);

        // Set kernel attribute.
        gpuFunc->setAttr(gpu::GPUDialect::getKernelFuncAttrName(),
                         b.getUnitAttr());
        break;
      }
    }
  }

  if (!gpuFuncInstancesExist) {
    // Lambda to process the identified FuncOp.
    auto processGpuKernelFunc = [&b, &loc](FuncOp &theFunc) -> gpu::GPUFuncOp {
      // create a GPUFuncOp.
      FunctionType gpuFuncType = theFunc.getType();
      auto gpuFunc =
          b.create<gpu::GPUFuncOp>(loc, theFunc.getName(), gpuFuncType);

      // Set kernel attribute.
      gpuFunc->setAttr(gpu::GPUDialect::getKernelFuncAttrName(),
                       b.getUnitAttr());
      if (auto attr = theFunc->getAttr("block_size"))
        gpuFunc->setAttr("block_size", attr);
      if (auto attr = theFunc->getAttr("grid_size"))
        gpuFunc->setAttr("grid_size", attr);

      // associate arguments for newly created GPUFuncOp.
      BlockAndValueMapping map;
      for (unsigned idx = 0; idx < theFunc.getNumArguments(); ++idx) {
        auto arg = theFunc.getArgument(idx);
        auto gpuFuncArg = gpuFunc.getArgument(idx);

        map.map(arg, gpuFuncArg);
      }

      // clone function body into newly created GPUFuncOp.
      Region &gpuFuncBody = gpuFunc.body();
      Region &funcBody = theFunc.getBody();
      funcBody.cloneInto(&gpuFuncBody, map);

      // add a branch op to the cloned region.
      Block &funcEntry = funcBody.front();
      Block *clonedFuncEntry = map.lookup(&funcEntry);
      Block &gpuFuncEntry = gpuFuncBody.front();
      b.setInsertionPointToEnd(&gpuFuncEntry);
      b.create<BranchOp>(loc, clonedFuncEntry);

      // remove std.return ops.
      gpuFunc.walk([&](ReturnOp op) { op.erase(); });

      // create a GPU ReturnOp inside the GPUFuncOp.
      b.setInsertionPointToEnd(&gpuFuncBody.back());
      b.create<gpu::ReturnOp>(loc);

      return gpuFunc;
    };

    // Set up the symbol table for the GPU ModuleOp.
    SymbolTable gpuModuleSymbolTable(theGpuModule);

    // Try locate a FuncOp which has kernelName, and convert it to a GPUFuncOp.
    // Logic to use the lambda.
    // Walkthrough all the FuncOp, check if it's within kernelNameTable, process
    // it if true.
    SmallVector<StringRef, 1> processedKernelNameTable;
    for (auto func : op.getOps<FuncOp>()) {
      for (auto kernelName : kernelNameTable) {
        if (func.getName() == kernelName) {
          // Reset builder insertion point to the beginning of the GPU module,
          // as it would be modified inside the lambda.
          b.setInsertionPointToStart(&(theGpuModule.body()).front());
          auto gpuFunc = processGpuKernelFunc(func);

          // insert the GPUFuncOp into GPUModuleOp.
          gpuModuleSymbolTable.insert(gpuFunc);

          processedKernelNameTable.push_back(kernelName);
          break;
        }
      }
    }

    // Remove all processed FuncOp instances.
    while (!processedKernelNameTable.empty()) {
      auto iter = processedKernelNameTable.begin();
      auto kernelName = *iter;
      bool funcRemoved = false;
      for (auto func : op.getOps<FuncOp>()) {
        if (func.getName() == kernelName) {
          funcRemoved = true;
          func.erase();
          break;
        }
      }
      if (funcRemoved)
        processedKernelNameTable.erase(iter);
    }
  }

  // Convert GPU-specific ops to GPU dialect.
  for (auto module : op.getOps<gpu::GPUModuleOp>()) {
    module.walk([&](gpu::GPUFuncOp gpuFunc) {
      gpuFunc.walk([&](miopen::GpuAllocOp op) {
        auto type = op.output().getType().cast<MemRefType>();

        if (type.getMemorySpace() ==
            gpu::GPUDialect::getWorkgroupAddressSpace()) {
          Value attribution = gpuFunc.addWorkgroupAttribution(type);
          op.replaceAllUsesWith(attribution);
        } else if (type.getMemorySpace() ==
                   gpu::GPUDialect::getPrivateAddressSpace()) {
          Value attribution = gpuFunc.addPrivateAttribution(type);
          op.replaceAllUsesWith(attribution);
        } else {
          // TBD: return failure.
          llvm::errs() << "unsupported addrspace!\n";
        }
        op.erase();
      });

      gpuFunc.walk([&](miopen::DataConvertOp op) {
        auto loc = op.getLoc();
        OpBuilder b(op.getContext());
        b.setInsertionPoint(op);
        Value cast =
            b.create<gpu::BFConvertOp>(loc, op.out().getType(), op.in());
        op.replaceAllUsesWith(cast);
        op.erase();
      });

      // TBD see if these patterns could be re-written using tablgen.
      gpuFunc.walk([&](miopen::WorkgroupBarrierOp op) {
        auto loc = op.getLoc();
        OpBuilder b(op.getContext());
        b.setInsertionPoint(op);
        b.create<gpu::BarrierOp>(loc);
        op.erase();
      });

      // TBD see if these patterns could be re-written using tablgen.
      gpuFunc.walk([&](miopen::LDSBarrierOp op) {
        auto loc = op.getLoc();
        OpBuilder b(op.getContext());
        b.setInsertionPoint(op);
        b.create<gpu::LDSBarrierOp>(loc);
        op.erase();
      });

      gpuFunc.walk([&](miopen::WorkgroupIdOp op) {
        auto loc = op.getLoc();
        OpBuilder b(op.getContext());
        b.setInsertionPoint(op);
        Value bid = b.create<gpu::BlockIdOp>(loc, b.getIndexType(), "x");
        op.replaceAllUsesWith(bid);
        op.erase();
      });

      gpuFunc.walk([&](miopen::WorkitemIdOp op) {
        auto loc = op.getLoc();
        OpBuilder b(op.getContext());
        b.setInsertionPoint(op);
        Value tid = b.create<gpu::ThreadIdOp>(loc, b.getIndexType(), "x");
        op.replaceAllUsesWith(tid);
        op.erase();
      });

      gpuFunc.walk([&](miopen::MFMAV2Op op) {
        auto loc = op.getLoc();
        OpBuilder b(op.getContext());
        b.setInsertionPoint(op);

        auto gpuMfmaOp = b.create<gpu::MFMAOp>(loc, op.getType(), op.sourceA(), op.sourceB(), op.destC());
        gpuMfmaOp->setAttr("instr", op->getAttr("instr"));
        gpuMfmaOp->setAttr("imm", op->getAttr("imm"));

        op.replaceAllUsesWith(gpuMfmaOp.destD());
        op.erase();
      });

      gpuFunc.walk([&](miopen::Conv2DDummyOp op) { op.erase(); });
    });
  }
}

void LowerMIOpenOpsWithinGPUModulePass::runOnOperation() {
  OwningRewritePatternList patterns;

  // miopen-lowering
  patterns.insert<Conv2DRewritePattern<miopen::Conv2DOp>>(&getContext());
  patterns.insert<Conv2DRewritePattern<miopen::Conv2DBwdDataOp>>(&getContext());
  patterns.insert<Conv2DRewritePattern<miopen::Conv2DBwdWeightOp>>(
      &getContext());

  // TBD: miopen-affine-transform
  // TBD: miopen-affix-params

  // miopen-lowering-step2
  patterns.insert<GridwiseGemmRewritePattern>(&getContext());

  // miopen-lowering-step3
  patterns.insert<FillRewritePattern>(&getContext());
  patterns.insert<MovePosRewritePattern>(&getContext());
  patterns.insert<SubviewRewritePattern>(&getContext());
  patterns.insert<TransformRewritePattern>(&getContext());
  patterns.insert<BlockwiseGemmRewritePattern>(&getContext());
  patterns.insert<BlockwiseCopyRewritePattern>(&getContext());

  // miopen-lowering-step4
  patterns.insert<ThreadwiseGemmRewritePattern>(&getContext());
  patterns.insert<ThreadwiseCopyRewritePattern>(&getContext());

  // miopen-lowering-step5
  populateAffineToStdConversionPatterns(patterns, &getContext());
  populateLoopToStdConversionPatterns(patterns, &getContext());

  applyPatternsAndFoldGreedily(getOperation(), std::move(patterns));
}

std::unique_ptr<mlir::OperationPass<mlir::ModuleOp>>
mlir::createLowerMIOpenOpsToGPUPass(StringRef kernelName,
                                    StringRef gpuModuleName) {
  return std::make_unique<LowerMIOpenOpsToGPUPass>(kernelName, gpuModuleName);
}

std::unique_ptr<OperationPass<gpu::GPUModuleOp>>
mlir::createLowerMIOpenOpsWithinGPUModulePass() {
  return std::make_unique<LowerMIOpenOpsWithinGPUModulePass>();
}<|MERGE_RESOLUTION|>--- conflicted
+++ resolved
@@ -87,11 +87,9 @@
               UnitAttr::get(op.getContext()));
 
   // Check parameters and populate default values if necessary.
-<<<<<<< HEAD
   if (kernelNameList.empty())
     kernelNameList = "miopen_conv2d_gkcyx_ngchw_ngkhw";
-=======
->>>>>>> 99fed79d
+
   if (gpuModuleName.empty())
     gpuModuleName = "miopen_kernel_module";
 
