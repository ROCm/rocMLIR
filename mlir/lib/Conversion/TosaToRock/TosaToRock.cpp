--- conflicted
+++ resolved
@@ -742,18 +742,6 @@
 // broadcastable ops are also element-wise, and we know that an
 // additional set of ops are also element-wise.
 static bool isElementwiseOp(Operation *op) {
-<<<<<<< HEAD
-=======
-  // All types I/O types should match each other.
-  // This is there to drop implicit broadcasted instances
-  // of ResultsBroadcastableShape ops.
-  auto resType = op->getResultTypes()[0];
-  for (auto operandType : op->getOperandTypes()) {
-    if (operandType != resType) {
-      return false;
-    }
-  }
->>>>>>> 6027736e
   return op->hasTrait<OpTrait::Elementwise>() ||
          op->hasTrait<OpTrait::ResultsBroadcastableShape>() ||
          // clang-format off
@@ -905,10 +893,6 @@
       elemwiseArgs.push_back(input);
       return {blockArg, failure()};
     }
-<<<<<<< HEAD
-
-=======
->>>>>>> 6027736e
     // Following section recursively calls into the left and right
     // sub-tree to grab as much of the elemwise tree rooted on softmax
     // input.
