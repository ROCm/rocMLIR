//===- TosaToRock.cpp - Lowering Tosa to Rock Dialect -----------------===//
//
// Part of the LLVM Project, under the Apache License v2.0 with LLVM Exceptions.
// See https://llvm.org/LICENSE.txt for license information.
// SPDX-License-Identifier: Apache-2.0 WITH LLVM-exception
//
//===----------------------------------------------------------------------===//
//
// These rewriters lower from the Tosa to the Rock dialect.
//
//===----------------------------------------------------------------------===//

#include "mlir/Conversion/TosaToRock/TosaToRock.h"
#include "mlir/Dialect/Arith/IR/Arith.h"
#include "mlir/Dialect/Bufferization/IR/Bufferization.h"
#include "mlir/Dialect/Func/IR/FuncOps.h"
#include "mlir/Dialect/MemRef/IR/MemRef.h"
#include "mlir/Dialect/Rock/IR/Rock.h"
#include "mlir/Dialect/Rock/IR/TransformMapBuilder.h"
#include "mlir/Dialect/Rock/utility/AmdArchDb.h"
#include "mlir/Dialect/Rock/utility/builderUtils.h"
#include "mlir/Dialect/Rock/utility/loweringUtils.h"
#include "mlir/Dialect/Tensor/IR/Tensor.h"
#include "mlir/Dialect/Tosa/IR/TosaOps.h"
#include "mlir/Dialect/Utils/StructuredOpsUtils.h"
#include "mlir/IR/BuiltinAttributes.h"
#include "mlir/IR/BuiltinTypes.h"
#include "mlir/IR/Diagnostics.h"
#include "mlir/IR/PatternMatch.h"
#include "mlir/Support/LogicalResult.h"
#include "mlir/Transforms/DialectConversion.h"
#include "mlir/Transforms/GreedyPatternRewriteDriver.h"

using namespace mlir;

namespace {

static bool isZeroAttribute(Attribute value) {
  if (auto intValue = dyn_cast<IntegerAttr>(value))
    return intValue.getValue().isZero();
  if (auto fpValue = dyn_cast<FloatAttr>(value))
    return fpValue.getValue().isZero();
  if (auto splatValue = dyn_cast<SplatElementsAttr>(value))
    return isZeroAttribute(splatValue.getSplatValue<Attribute>());
  if (auto elementsValue = dyn_cast<ElementsAttr>(value))
    return llvm::all_of(elementsValue.getValues<Attribute>(), isZeroAttribute);
  if (auto elementsValue = dyn_cast<DenseElementsAttr>(value))
    return llvm::all_of(elementsValue.getValues<Attribute>(), isZeroAttribute);
  if (auto arrayValue = dyn_cast<ArrayAttr>(value))
    return llvm::all_of(arrayValue.getValue(), isZeroAttribute);
  return false;
}

static bool isConstantZero(Value v) {
  if (auto cst = v.getDefiningOp<arith::ConstantOp>())
    return isZeroAttribute(cst.getValue());
  if (auto cst = v.getDefiningOp<tosa::ConstOp>())
    return isZeroAttribute(cst->getAttr("value"));
  return false;
}

// Note:  we want something a bit more general than SmallString<8> for
// the layout string, but it has to allow for inserting a character into
// the string for the caller to see.
static Value expandTensor(ConversionPatternRewriter &rw, Operation *op,
                          Value operand, SmallString<8> &layout,
                          StringRef lowerName, int64_t g, uint32_t idx = 4) {
  auto loc = op->getLoc();
  auto oprType = cast<ShapedType>(operand.getType());
  if (!oprType.hasStaticShape()) {
    (void)rw.notifyMatchFailure(
        op, "tosa to rock conversion expects statically shaped tensors");
    return Value();
  }
  ArrayRef<int64_t> shape = oprType.getShape();

  SmallVector<uint32_t, 8> endDims;
  SmallVector<uint32_t, 8> startDims;
  SmallVector<StringRef, 8> startNames;

  // find the lower dimension that encodes the g dimension
  std::optional<uint32_t> groupFoldedDim = std::nullopt;

  for (uint32_t i = 0, e = shape.size(); i < e; ++i) {
    startNames.push_back(layout.substr(i, 1));
    if (layout[i] == lowerName[0]) {
      groupFoldedDim = i;
    } else {
      startDims.push_back(i);
      endDims.push_back(groupFoldedDim.has_value() ? i + 1 : i);
    }
  }

  if (!groupFoldedDim.has_value()) {
    (void)rw.notifyMatchFailure(op, "tosa conv has an invalid layout");
    return Value();
  }

  uint32_t lowerDim = groupFoldedDim.value();
  // insert 'g' dimension into layout
  rock::BottomUpTMBuilder transform(rw, ArrayRef<StringRef>(startNames), shape,
                                    loc);
  transform.passThrough(endDims, startDims);
  transform.unmerge({"g", lowerName}, {lowerDim, lowerDim + 1}, lowerName,
                    {{g, shape[lowerDim] / g}});
  layout = Twine(layout.substr(0, lowerDim) + "g" +
                 layout.substr(lowerDim, layout.size() - lowerDim))
               .str();

  return rw.create<rock::TransformOp>(loc, operand, transform.get());
}

static std::tuple<StringAttr, std::optional<uint32_t>, rock::GemmFeatures>
getArchAttributes(Operation *op, Type inputType) {
  auto func = op->getParentOfType<func::FuncOp>();
  // auto mod = func->getParentOfType<ModuleOp>();

  // TODO(sjw): get these from options
  StringAttr arch = StringAttr::get(op->getContext(), "");
  FailureOr<StringAttr> maybeArch = rock::getArch(op);
  if (succeeded(maybeArch)) {
    arch = maybeArch.value();
  }
  std::optional<uint32_t> num_cu = std::nullopt;
  FailureOr<int64_t> maybeNumCU = rock::getNumCU(op);
  if (succeeded(maybeNumCU)) {
    num_cu = (uint32_t)maybeNumCU.value();
  }
  std::optional<bool> xdlopsV2 = std::nullopt;

  if (auto attr = op->getAttrOfType<BoolAttr>("xdlopsV2"))
    xdlopsV2 = attr.getValue();
  else if (auto attr = func->getAttrOfType<BoolAttr>("xdlopsV2"))
    xdlopsV2 = attr.getValue();

  rock::AmdArchInfo archInfo = rock::lookupArchInfo(arch);
  rock::GemmFeatures features = archInfo.getDefaultFeatures(inputType);
  if (xdlopsV2.has_value())
    features = rock::bitEnumSet(features, rock::GemmFeatures::mfma, *xdlopsV2);

  return {arch, num_cu, features};
}

static FailureOr<rock::ConvOp>
makeRockConv(ConversionPatternRewriter &rw, Operation *op, Value input,
             Value filter, Value output, DenseI64ArrayAttr pad,
             DenseI64ArrayAttr stride, DenseI64ArrayAttr dilation,
             int64_t group) {
  Location loc = op->getLoc();

  SmallString<8> filterLayout("kyxc");
  if (auto attr = op->getAttrOfType<StringAttr>("filter_layout"))
    filterLayout = attr.getValue();
  else if (cast<ShapedType>(filter.getType()).getRank() > 4)
    filterLayout = "k012c";
  SmallString<8> inputLayout("nhwc");
  if (auto attr = op->getAttrOfType<StringAttr>("input_layout"))
    inputLayout = attr.getValue();
  else if (cast<ShapedType>(input.getType()).getRank() > 4)
    inputLayout = "n012c";
  SmallString<8> outputLayout("nhwk");
  if (auto attr = op->getAttrOfType<StringAttr>("output_layout"))
    outputLayout = attr.getValue();
  else if (cast<ShapedType>(output.getType()).getRank() > 4)
    outputLayout = "n012k";

  // expand tensors from rank 4 (NHWC) to rank 5 (NHWCG)
  // and add 'g into the layout
  auto inputExp = expandTensor(rw, op, input, inputLayout, "c", group);
  auto filterExp = expandTensor(rw, op, filter, filterLayout, "k", group);
  auto outputExp = expandTensor(rw, op, output, outputLayout, "k", group);

  StringAttr arch;
  std::optional<uint32_t> num_cu;
  rock::GemmFeatures features;
  std::tie(arch, num_cu, features) = getArchAttributes(op, input.getType());

  IntegerAttr numCUAttr =
      num_cu.has_value() ? rw.getI32IntegerAttr(num_cu.value()) : nullptr;
  auto cop = rw.create<rock::ConvOp>(
      loc, outputExp.getType(), filterExp, inputExp, outputExp, arch,
      rw.getAttr<rock::GemmFeaturesAttr>(features),
      /*blockSize=*/nullptr, /*gridSize=*/nullptr, rw.getIndexArrayAttr(pad),
      rw.getIndexArrayAttr(stride), rw.getIndexArrayAttr(dilation),
      /*params=*/nullptr, numCUAttr);

  // specify layout attributes
  SmallVector<StringAttr, 5> filterLayoutSpec;
  SmallVector<StringAttr, 5> inputLayoutSpec;
  SmallVector<StringAttr, 5> outputLayoutSpec;
  for (size_t i = 0; i < filterLayout.size(); ++i) {
    filterLayoutSpec.push_back(rw.getStringAttr(filterLayout.substr(i, 1)));
    inputLayoutSpec.push_back(rw.getStringAttr(inputLayout.substr(i, 1) + "i"));
    outputLayoutSpec.push_back(
        rw.getStringAttr(outputLayout.substr(i, 1) + "o"));
  }

  // arch-specific attributes
  // TODO: remove these
  if (auto attr = op->getAttrOfType<StringAttr>("perf_config"))
    cop->setAttr("perf_config", attr);

  // convolution config attributes
  cop->setAttr("filter_layout",
               rw.getArrayAttr(ArrayRef<Attribute>(filterLayoutSpec.begin(),
                                                   filterLayoutSpec.end())));
  cop->setAttr("input_layout",
               rw.getArrayAttr(ArrayRef<Attribute>(inputLayoutSpec.begin(),
                                                   inputLayoutSpec.end())));
  cop->setAttr("output_layout",
               rw.getArrayAttr(ArrayRef<Attribute>(outputLayoutSpec.begin(),
                                                   outputLayoutSpec.end())));
  return cop;
}

template <typename OpT>
class ConvConverter final : public OpConversionPattern<OpT> {
public:
  using OpConversionPattern<OpT>::OpConversionPattern;

  LogicalResult matchAndRewrite(OpT op, typename OpT::Adaptor adaptor,
                                ConversionPatternRewriter &rw) const final {
    auto operands = adaptor.getOperands();
    auto loc = op->getLoc();
    auto *context = op->getContext();
    auto input = operands[0];
    auto filter = operands[1];
    auto bias = operands[2];
    auto outputType = cast<RankedTensorType>(op.getType());

    Value output =
        rw.create<bufferization::AllocTensorOp>(loc, outputType, ValueRange{});

    int64_t group = 1;
    if (auto attr = op->template getAttrOfType<IntegerAttr>("group"))
      group = attr.getInt(); // Use op.getGroup() when all OpT have it.
    FailureOr<rock::ConvOp> rockConv =
        makeRockConv(rw, op, input, filter, output, op.getPadAttr(),
                     op.getStrideAttr(), op.getDilationAttr(), group);
    if (failed(rockConv))
      return failure();

    Value result = rw.create<rock::TensorUntransformCastOp>(
        loc, outputType, rockConv->getResult(), rockConv->getOutput());
    // test for zero bias, and ignore
    if (!isConstantZero(op.getOperand(2))) {
      // non-zero bias, replace with tosa.add w/ broadcast
      auto biasType = cast<ShapedType>(bias.getType());
      if (!biasType.hasStaticShape())
        return failure();

      int64_t nDims = cast<ShapedType>(input.getType()).getRank();
      SmallVector<int64_t> biasShape;
      for (int i = 0; i < nDims - 1; i++)
        biasShape.push_back(1);
      biasShape.push_back(biasType.getShape()[0]);
      auto newType =
          RankedTensorType::get(biasShape, biasType.getElementType());

      // [[0, 1, 2, 3]]
      ReassociationExprs exprs;
      for (int i = 0; i < nDims; i++)
        exprs.push_back(getAffineDimExpr(i, context));
      SmallVector<ReassociationExprs, 1> reassociations;
      reassociations.push_back(exprs);

      auto biasExpand =
          rw.create<tensor::ExpandShapeOp>(loc, newType, bias, reassociations);

      result = rw.create<tosa::AddOp>(loc, op.getType(),
                                      ValueRange{result, biasExpand});
    }

    rw.replaceOp(op, result);

    return success();
  }
};

static Value insertBroadcast(Value inp, ArrayRef<int64_t> outShape,
                             Location loc, OpBuilder &b) {
  ArrayRef<int64_t> inpShape = cast<ShapedType>(inp.getType()).getShape();
  bool broadcastDone = false;
  rock::BottomUpTMBuilder broadcastDims(b, inpShape, loc);
  for (unsigned int i = 0; i < outShape.size(); i++) {
    if (inpShape[i] == 1 && outShape[i] != 1) {
      broadcastDims.broadcast({i}, {outShape[i]});
      broadcastDone = true;
    } else {
      broadcastDims.passThrough({i}, {i});
    }
  }
  if (!broadcastDone) {
    return inp;
  }
  return b.create<rock::TransformOp>(loc, inp, broadcastDims.get());
}

class MatMulConverter final : public OpConversionPattern<tosa::MatMulOp> {
public:
  using OpConversionPattern<tosa::MatMulOp>::OpConversionPattern;

  UnitAttr getTranspose(tosa::MatMulOp op, StringRef name) const {
    if (auto attr = op->getAttrOfType<BoolAttr>(name)) {
      if (attr.getValue())
        return UnitAttr::get(op->getContext());
    }
    return nullptr;
  }

  std::tuple<int64_t, int64_t> getLastDims(UnitAttr transposed,
                                           RankedTensorType type) const {
    ArrayRef<int64_t> shape = type.getShape();
    int64_t rank = type.getRank();
    if (transposed) {
      return {shape[rank - 1], shape[rank - 2]};
    }
    return {shape[rank - 2], shape[rank - 1]};
  }

  void setLastDims(UnitAttr transposed, SmallVectorImpl<int64_t> &shape,
                   std::pair<int64_t, int64_t> lastDims) const {
    size_t rank = shape.size();
    if (transposed) {
      shape[rank - 1] = lastDims.first;
      shape[rank - 2] = lastDims.second;
    } else {
      shape[rank - 2] = lastDims.first;
      shape[rank - 1] = lastDims.second;
    }
  }

  LogicalResult matchAndRewrite(tosa::MatMulOp op,
                                tosa::MatMulOp::Adaptor adaptor,
                                ConversionPatternRewriter &rw) const final {
    Location loc = op->getLoc();
    auto outputType = cast<RankedTensorType>(op.getType());
    Value output =
        rw.create<bufferization::AllocTensorOp>(loc, outputType, ValueRange{});

    UnitAttr transposeA = getTranspose(op, "transpose_a"),
             transposeB = getTranspose(op, "transpose_b"),
             transposeC = getTranspose(op, "transpose_c");

    StringAttr arch;
    std::optional<uint32_t> num_cu;
    rock::GemmFeatures features;
    std::tie(arch, num_cu, features) =
        getArchAttributes(op, op.getA().getType());

    auto [mDim, nDim] = getLastDims(transposeC, outputType);

    int64_t kDimOfA;
    std::tie(std::ignore, kDimOfA) =
        getLastDims(transposeA, cast<RankedTensorType>(op.getA().getType()));
    int64_t kDimOfB;
    std::tie(kDimOfB, std::ignore) =
        getLastDims(transposeB, cast<RankedTensorType>(op.getB().getType()));
    int kDim = (kDimOfA > kDimOfB) ? kDimOfA : kDimOfB;

    SmallVector<int64_t, 3> aShape = llvm::to_vector<3>(
        cast<RankedTensorType>(op.getA().getType()).getShape());
    setLastDims(transposeA, aShape, {mDim, kDim});
    Value brA = insertBroadcast(adaptor.getA(), aShape, loc, rw);

    SmallVector<int64_t, 3> bShape = llvm::to_vector<3>(
        cast<RankedTensorType>(op.getB().getType()).getShape());
    setLastDims(transposeB, bShape, {kDim, nDim});
    Value brB = insertBroadcast(adaptor.getB(), bShape, loc, rw);

    IntegerAttr numCUAttr =
        num_cu.has_value() ? rw.getI32IntegerAttr(num_cu.value()) : nullptr;
    auto rockGemm = rw.create<rock::GemmOp>(
        loc, outputType, brA, brB, output, transposeA, transposeB, transposeC,
        arch, numCUAttr, rw.getAttr<rock::GemmFeaturesAttr>(features),
        rw.getAttr<rock::StoreMethodAttr>(rock::StoreMethod::Set),
        /*blockSize=*/nullptr, /*gridSize=*/nullptr,
        /*params=*/nullptr);

    if (auto attr = op->getAttrOfType<StringAttr>("perf_config"))
      rockGemm->setAttr("perf_config", attr);

    rw.replaceOp(op, rockGemm.getResult());

    return success();
  }
};

static void permuteLayout(Operation *op, const char *attrKey,
                          const char *layoutDefault, ArrayRef<int32_t> permDims,
                          bool isInput = false) {
  StringRef currentLayout(layoutDefault);
  if (auto attr = op->getAttrOfType<StringAttr>(attrKey))
    currentLayout = attr.getValue();
  SmallString<4> layout(currentLayout);
  if (isInput) {
    for (int i = 0, e = permDims.size(); i < e; ++i)
      layout[permDims[i]] = currentLayout[i];
  } else {
    for (int i = 0, e = permDims.size(); i < e; ++i)
      layout[i] = currentLayout[permDims[i]];
  }
  op->setAttr(attrKey, StringAttr::get(op->getContext(), layout));
}

struct TransposeRewritePattern : public OpRewritePattern<tosa::TransposeOp> {
  using OpRewritePattern<tosa::TransposeOp>::OpRewritePattern;

  LogicalResult getTransposeDims(Value v, SmallVector<int32_t> &perms) const {
    Operation *cval = v.getDefiningOp();
    if (isa<arith::ConstantOp>(cval) || isa<tosa::ConstOp>(cval)) {
      auto cattr = cast<DenseElementsAttr>(cval->getAttr("value"));
      auto vals = cattr.tryGetValues<int32_t>();
      if (succeeded(vals)) {
        perms.assign((*vals).begin(), (*vals).end());
        return success();
      }
      auto vals64 = cattr.tryGetValues<int64_t>();
      if (succeeded(vals64)) {
        perms.assign((*vals64).begin(), (*vals64).end());
        return success();
      }
    }
    return failure();
  }

  void setTranspose(Operation *op, StringRef name, bool isNonTrivial) const {
    bool currentValue = false;
    if (auto attr = op->getAttrOfType<BoolAttr>(name))
      currentValue = attr.getValue();
    bool newValue = currentValue ^ isNonTrivial;
    op->setAttr(name, BoolAttr::get(op->getContext(), newValue));
  }

  LogicalResult checkInputHasUses(PatternRewriter &rewriter,
                                  tosa::TransposeOp top, Value tInput) const {
    // if the input has uses (apart from this one), we can't do this
    if (!tInput.hasOneUse()) {
      return rewriter.notifyMatchFailure(
          top, "abandoning attempt to fuse transpose "
               "because the operation has other uses");
    }
    return success();
  }

  LogicalResult checkMatMulTransposeValid(tosa::MatMulOp matmulOp,
                                          ArrayRef<int32_t> dims) const {
    // batch dimension is expected to be 3rd from the last.
    if (dims.size() >= 3 && dims[dims.size() - 3] != (int32_t)dims.size() - 3) {
      return matmulOp.emitWarning(
          "Transposing the batch dimension out of place lowers performance");
    }
    return success();
  }

  bool isMatMulNonTrivial(ArrayRef<int32_t> dims) const {
    int32_t lastDim = dims.size() - 1;
    int32_t prevLastDim = dims.size() - 2;
    return (dims[prevLastDim] == lastDim && dims[lastDim] == prevLastDim);
  }

  // This function traverses the uses of tOutput and then modifies
  // the uses to indicate the input are transposed and replaces them
  // with tInput. If there are collapse shapes encountered, the collapse
  // is applied on the tInput.
  LogicalResult mergeTransposeWithGemmLikeOp(PatternRewriter &rewriter,
                                             Value tOutput,
                                             ArrayRef<int32_t> dims,
                                             Value tInput) const {
    for (auto &use : llvm::make_early_inc_range(tOutput.getUses())) {
      if (auto op = dyn_cast<tensor::CollapseShapeOp>(use.getOwner())) {
        SmallVector<ReassociationIndices, 4> reassocIndices =
            op.getReassociationIndices();
        // This is to capture new reassociations above the transpose
        llvm::SmallDenseMap<int32_t, ReassociationIndices> newReassocIdxMap;
        ArrayRef<int64_t> inShape = op.getSrcType().getShape();

        // This loops maps reassociated dims back to pre transposed dims.
        SmallVector<int32_t, 4> newDims;

        llvm::SmallDenseSet<int64_t> preTpUnitDims;
        for (ReassociationIndices indices : reassocIndices) {
          ReassociationIndices newReassocIdx;
          size_t numNonUnitDimsMerged = 0;
          for (size_t i = 0, e = indices.size(); i < e; ++i) {
            if (inShape[indices[i]] == 1) {
              preTpUnitDims.insert(dims[indices[i]]);
            } else {
              numNonUnitDimsMerged += 1;
            }
            newReassocIdx.push_back(dims[indices[i]]);
          }
          if (numNonUnitDimsMerged > 1) {
            // Per MIGraphX bug #2692, this transpsoe/collaspe swap logic
            // will be incorrect in cases like the following
            //   %0 = expand_shape [[0], [1, 2], [3]] %arg0 : tensor<7x6x5xT> to
            //   tensor<7x3x2x5xT> %1 = transpose %0, [0, 2, 1, 3] :
            //   tensor<7x2x3x5xT> %2 = collapse_shape [[0], [1, 2], [2]] %1 :
            //   tensor<7x2x3x5xT> to tensor<7x6x5xT>
            // by way of creating a trivial expand/collapse pair that isn't
            // correct.
            //
            // Therefore, as a sledgehammer fix, don't handle any cases where
            // non-trivial collapses are performed.
            return rewriter.notifyMatchFailure(
                op, "abandoning attempt to interchange transpose and "
                    "non-trivial collapse");
          }
          if (newReassocIdx.size() > 1) {
            llvm::sort(newReassocIdx);
            // Remove unit dims from larger end of reassociation indices
            // but we need at least one for the reassociation
            while (newReassocIdx.size() > 1 &&
                   preTpUnitDims.contains(newReassocIdx.back())) {
              newReassocIdx.pop_back();
            }
            // Remove unit dims from smaller end of reassociation indices
            // but we need at least one for the reassociation
            // does so by reversing it.
            llvm::reverse(newReassocIdx);
            while (newReassocIdx.size() > 1 &&
                   preTpUnitDims.contains(newReassocIdx.back())) {
              newReassocIdx.pop_back();
            }
            // Needs to re-reverse it.
            llvm::reverse(newReassocIdx);
            for (size_t i = 1; i < newReassocIdx.size(); i++) {
              if (newReassocIdx[i] - newReassocIdx[i - 1] != 1) {
                return rewriter.notifyMatchFailure(
                    op, "CollapseShape op following transpose collapses "
                        "non-contigous pre-transpose dims.");
              }
            }
          }
          newDims.push_back(newReassocIdx[0]);
          // minIdx is the representative of a group that is
          // being collapsed. For e.g. for a collapse of [3,4,5] is assigned
          // with 3 as the representative. I also note that we only allow
          // collapsing of contigous pre-transpose dims.
          newReassocIdxMap[newReassocIdx[0]] = newReassocIdx;
        }

        // Assign the ordering index of reassociated dims as the dim index
        SmallVector<int32_t, 4> newDimsSorted = newDims;
        llvm::sort(newDimsSorted);
        SmallVector<ReassociationIndices, 4> newReassocIndicesSorted;
        DenseMap<int32_t, int32_t> dimMap;
        // The vector of newDims (may) contain a discontinous
        // a range of representative minIdxs. Here we make
        // it contigous by assigning order idx.
        for (size_t i = 0; i < newDimsSorted.size(); i++) {
          dimMap[newDimsSorted[i]] = i;
          newReassocIndicesSorted.push_back(newReassocIdxMap[newDimsSorted[i]]);
        }
        // HOTFIX: glue trailing unit dimensions onto collapses that need
        // them. This is because a case like
        // %t = transpose %aRaw [0, 1, 3, 2] : tensor<1x1xKxM> ->
        // tensor<1x1xMxK> %a = collapse_shape [[0, 1], [2], [3]]
        //    : tensor<1x1xMxK> -> tensor<1xMxK>
        // will, with the above unit-dimension-removal logic, lead to the
        // invalid reassociation [[0], [2], [3]], causing a crash.
        // See MIGraphX bug #2365.
        // The entire logic here should be reviewed, or at least made less
        // complex if possible, but ... release-critical bug, what can we do?
        for (size_t i = 0, e = newReassocIndicesSorted.size() - 1; i < e; ++i) {
          ReassociationIndices &theseIndices = newReassocIndicesSorted[i];
          const ReassociationIndices &nextIndices =
              newReassocIndicesSorted[i + 1];
          while (theseIndices.back() + 1 < nextIndices[0]) {
            theseIndices.push_back(theseIndices.back() + 1);
          }
        }
        // do the same for the last set of indices too
        // where it does not match upto the rank of the input.
        ReassociationIndices &lastIndices = newReassocIndicesSorted.back();
        while (lastIndices.back() + 1 < (int64_t)inShape.size()) {
          lastIndices.push_back(lastIndices.back() + 1);
        }

        for (size_t i = 0; i < newDims.size(); i++) {
          newDims[i] = dimMap[newDims[i]];
        }

        tensor::CollapseShapeOp newCollapseShapeOp =
            rewriter.create<tensor::CollapseShapeOp>(op.getLoc(), tInput,
                                                     newReassocIndicesSorted);

        if (mergeTransposeWithGemmLikeOp(rewriter, op.getResult(), newDims,
                                         newCollapseShapeOp.getResult())
                .failed()) {
          rewriter.eraseOp(newCollapseShapeOp);
          return failure();
        }
        if (op->use_empty())
          rewriter.eraseOp(op);
      } else if (auto op = dyn_cast<tensor::ExpandShapeOp>(use.getOwner())) {
        return rewriter.notifyMatchFailure(
            op, "We dont support expand shapes yet.");
      } else if (auto convOp = dyn_cast<tosa::Conv2DOp>(use.getOwner())) {
        if (convOp.getInput() == tOutput) {
          permuteLayout(convOp, "input_layout", "nhwc", dims, true);
          convOp.getInputMutable().assign(tInput);
        } else if (convOp.getWeight() == tOutput) {
          permuteLayout(convOp, "filter_layout", "kyxc", dims, true);
          convOp.getWeightMutable().assign(tInput);
        } else {
          return convOp.emitWarning("transpose found leading to a conv2D input "
                                    "other than data or weight");
        }
      } else if (auto matMulOp = dyn_cast<tosa::MatMulOp>(use.getOwner())) {
        if (checkMatMulTransposeValid(matMulOp, dims).failed()) {
          return failure();
        }
        bool mmNonTrivial = isMatMulNonTrivial(dims);
        if (matMulOp.getA() == tOutput) {
          setTranspose(matMulOp, "transpose_a", mmNonTrivial);
          matMulOp.getAMutable().assign(tInput);
        } else if (matMulOp.getB() == tOutput) {
          setTranspose(matMulOp, "transpose_b", mmNonTrivial);
          matMulOp.getBMutable().assign(tInput);
        } else {
          return matMulOp.emitWarning(
              "transpose found leading to a matmul input other than A or B");
        }
      } else {
        return failure();
      }
    }
    return success();
  }

  // Fold transpose ops and convert convolution into changed layout.
  // case #0 : fold TP(NCHW2NHWC)+tosa.conv.NHWC+TP(NHWC2NCHW) back to
  //           rock.conv.NCHW
  // Pattern match start from the output transpose
  LogicalResult matchAndRewrite(tosa::TransposeOp top,
                                PatternRewriter &b) const final {
    SmallVector<int32_t> dims;
    if (failed(getTransposeDims(top.getOperand(1), dims))) {
      return failure();
    }

    Value tInput = top.getOperand(0);
    Value tOutput = top.getResult();

    if (tosa::Conv2DOp convOp = tInput.getDefiningOp<tosa::Conv2DOp>()) {
      if (checkInputHasUses(b, top, tInput).failed()) {
        return failure();
      }
      // tosa.conv2d output is transpose
      permuteLayout(convOp, "output_layout", "nhwk", dims);
      convOp->getResult(0).setType(tOutput.getType());
      top->replaceAllUsesWith(convOp);
    } else if (tosa::MatMulOp matMulOp =
                   tInput.getDefiningOp<tosa::MatMulOp>()) {

      if (checkInputHasUses(b, top, tInput).failed()) {
        return failure();
      }
      if (checkMatMulTransposeValid(matMulOp, dims).failed()) {
        return failure();
      }
      setTranspose(matMulOp, "transpose_c", isMatMulNonTrivial(dims));
      matMulOp->getResult(0).setType(tOutput.getType());
      top->replaceAllUsesWith(matMulOp);
    } else {
      if (mergeTransposeWithGemmLikeOp(b, tOutput, dims, tInput).failed()) {
        return failure();
      }
    }

    if (top.use_empty())
      b.eraseOp(top);
    return success();
  }
};

// In Tosa canonicalize, a transpose of NCHW to NHWC where H==W==1 will convert
// to a reshape because it does not change memory layout. Then in TosaToTensor
// conversion, the reshape is replaced by this pattern:
//     %0 = collapse(filters[KCHW]) -> [KC]
//     %1 = expand(%0[KC]) -> [KHWC]
// If this feeds into a conv2d as filter, we will drop the collapse/expand and
// update the filter_layout attribute.
struct CollapseExpandRewritePattern
    : public OpRewritePattern<tensor::ExpandShapeOp> {
  using OpRewritePattern<tensor::ExpandShapeOp>::OpRewritePattern;

  bool checkExpand(tensor::ExpandShapeOp expOp) const {
    auto srcSh = cast<ShapedType>(expOp.getOperand(0).getType()).getShape();
    auto resSh = cast<ShapedType>(expOp.getResultType()).getShape();
    // [[0, 1, 2], [3]]
    // NC -> NHWC
    if (srcSh.size() == 2 && resSh.size() == 4 && srcSh[0] == resSh[0] &&
        srcSh[1] == resSh[3] && resSh[1] == 1 && resSh[2] == 1) {
      return true;
    }
    return false;
  }

  bool checkCollapse(tensor::CollapseShapeOp colOp) const {
    auto srcSh = cast<ShapedType>(colOp.getOperand().getType()).getShape();
    auto resSh = cast<ShapedType>(colOp.getResultType()).getShape();
    // [[0], [1, 2, 3]]
    // NCHW -> NC
    if (srcSh.size() == 4 && resSh.size() == 2 && srcSh[0] == resSh[0] &&
        srcSh[1] == resSh[1] && srcSh[2] == 1 && srcSh[3] == 1) {
      return true;
    }
    return false;
  }

  LogicalResult matchAndRewrite(tensor::ExpandShapeOp expOp,
                                PatternRewriter &b) const final {
    LogicalResult lres = failure();
    Value expInp = expOp.getOperand(0);
    Value expOut = expOp.getResult();

    if (!checkExpand(expOp))
      return failure();

    auto colOp = expInp.getDefiningOp<tensor::CollapseShapeOp>();
    if (colOp && checkCollapse(colOp)) {
      auto colInp = colOp.getOperand();

      for (Operation *usr : expOut.getUsers()) {
        if (auto convOp = dyn_cast<tosa::Conv2DOp>(usr)) {
          if (convOp.getOperand(1) == expOut) {
            // update filter_layout
            SmallVector<int32_t> dims{0, 2, 3, 1};
            permuteLayout(convOp, "filter_layout", "kyxc", dims, true);
            // replace filter input with collapse source
            convOp->replaceUsesOfWith(expOut, colInp);

            lres = success();
          }
        }
      }
    }

    return lres;
  }
};

// Tosa ops can broadcast values along axes, which allows for
// element-wise operations without fully-matching dimensions.  The
// Elementwise trait is strict about matching dimensions, but
// broadcastable ops are also element-wise, and we know that an
// additional set of ops are also element-wise.
static bool isElementwiseOp(Operation *op) {
  return op->hasTrait<OpTrait::Elementwise>() ||
         op->hasTrait<OpTrait::ResultsBroadcastableShape>() ||
         // clang-format off
    isa<tosa::CastOp,
        tosa::ClampOp,
        tosa::ErfOp,
        tosa::SigmoidOp,
        tosa::TanhOp,
        tosa::AbsOp,
        tosa::CeilOp,
        tosa::ClzOp,
        tosa::ExpOp,
        tosa::FloorOp,
        tosa::LogOp,
        tosa::LogicalNotOp,
        tosa::NegateOp,
        tosa::ReciprocalOp,
        tosa::RsqrtOp,
        tosa::SelectOp,
        tosa::EqualOp,
        tosa::GreaterOp,
        tosa::GreaterEqualOp
       >(op);
  // clang-format on
}

struct AttentionRewritePattern : public OpRewritePattern<tosa::MatMulOp> {
  using OpRewritePattern<tosa::MatMulOp>::OpRewritePattern;

  template <typename TosaOp>
  TosaOp getDefiningNonReshapeOp(Value val) const {
    while (val.getDefiningOp<tensor::CollapseShapeOp>() ||
           val.getDefiningOp<tensor::ExpandShapeOp>()) {
      val = val.getDefiningOp()->getOperand(0);
    }
    return val.getDefiningOp<TosaOp>();
  }

  FailureOr<std::pair<Value, bool>> maybeSoftmaxNumerator(Value val) const {
    tosa::ExpOp exp = getDefiningNonReshapeOp<tosa::ExpOp>(val);
    if (!exp) {
      return failure();
    }
    auto sub = getDefiningNonReshapeOp<tosa::SubOp>(exp.getInput1());
    if (!sub) {
      return failure();
    }
    bool hasTosaRedeuce = false;
    Value result;
    auto rmax = getDefiningNonReshapeOp<tosa::ReduceMaxOp>(sub.getInput2());
    if (rmax) {
      if (rmax.getInput() != sub.getInput1()) {
        return failure();
      }
      hasTosaRedeuce = true;
      result = rmax.getInput();
    } else {
      if (sub.getInput1() != sub.getInput2()) {
        return failure();
      }
      hasTosaRedeuce = false;
      result = sub.getInput1();
    }
    return std::make_pair(result, hasTosaRedeuce);
  }

  FailureOr<std::pair<Value, bool>> maybeSoftmaxDenominator(Value val) const {
    FailureOr<std::pair<Value, bool>> result;
    auto rsum = getDefiningNonReshapeOp<tosa::ReduceSumOp>(val);
    if (rsum) {
      result = maybeSoftmaxNumerator(rsum.getInput());
      if (succeeded(result) && !(result->second)) {
        // if we see tosa::Reduce Op in the denominator then we expect to see
        // tosa::Reduce Op in the numerator as well
        return failure();
      }
      return result;
    }
    result = maybeSoftmaxNumerator(val);
    if (succeeded(result) && result->second) {
      // if we don't see tosa::Reduce Op in the denominator then we expect to
      // not see any tosa::Reduce Op in the numerator as well
      return failure();
    }
    return result;
  }

  FailureOr<std::pair<Value, bool>> maybeSoftmax(Value val) const {
    auto mul = getDefiningNonReshapeOp<tosa::MulOp>(val);
    if (!mul) {
      return failure();
    }
    if (auto rec =
            getDefiningNonReshapeOp<tosa::ReciprocalOp>(mul.getInput1())) {
      return maybeSoftmaxDenominator(rec.getInput1());
    } else if (auto rec = getDefiningNonReshapeOp<tosa::ReciprocalOp>(
                   mul.getInput2())) {
      return maybeSoftmaxDenominator(rec.getInput1());
    } else {
      return failure();
    }
  }

  Value normalizeInputTensor(PatternRewriter &rewriter, Location loc,
                             TypedValue<TensorType> inputTensor) const {
    if (!inputTensor) {
      return inputTensor;
    }
    ArrayRef<int64_t> shape = inputTensor.getType().getShape();
    SmallVector<int64_t, 4> reverseInputShape =
        llvm::to_vector<4>(llvm::reverse(shape));
    SmallVector<int64_t, 4> normalizedShape;
    int collapsedBatchLen = 1;
    for (int64_t dimLen : ArrayRef<int64_t>{reverseInputShape}.slice(2)) {
      collapsedBatchLen *= dimLen;
    }
    normalizedShape.push_back(collapsedBatchLen);
    normalizedShape.push_back(reverseInputShape[1]);
    normalizedShape.push_back(reverseInputShape[0]);
    auto normalizedType = RankedTensorType::get(
        normalizedShape, inputTensor.getType().getElementType());
    auto reshapeOp = rewriter.create<tosa::ReshapeOp>(
        loc, normalizedType, inputTensor,
        rewriter.getDenseI64ArrayAttr(normalizedShape));
    return reshapeOp;
  }

  Value addBlockArgument(OpBuilder &b, Value val, Block *block,
                         Location loc) const {
    RankedTensorType valType = cast<RankedTensorType>(val.getType());
    val = block->addArgument(
        MemRefType::get(valType.getShape(), valType.getElementType()), loc);
    val = rock::getAsTensor(b, loc, val);
    return val;
  }

  // This function traverse an upward tree where the root is the softmax input.
  // It traverses the tree until it hit the gemm or last elemwise operation that
  // may or maynot be interleaved with reshape-like ops. Note there is a TODO to
  // explore relaxing reshape-like ops constraints to more of rock.transforms.
  // (See the implementation for the TODO)
  std::tuple<Value, FailureOr<tosa::MatMulOp>>
  getPreSoftmaxElemwiseRegion(Value input, OpBuilder &regionBuilder,
                              Block *block, SmallVector<Value> &elemwiseArgs,
                              std::optional<Location> loc = std::nullopt,
                              bool doRewrite = false) const {
    PatternRewriter::InsertionGuard guard(regionBuilder);
    regionBuilder.setInsertionPointToEnd(block);
    // If the matmul is found, we return this information to the
    // root.
    if (tosa::MatMulOp matmul = input.getDefiningOp<tosa::MatMulOp>()) {
      Value matmulMemRef;
      if (doRewrite) {
        matmulMemRef =
            addBlockArgument(regionBuilder, input, block, loc.value());
      }
      return {matmulMemRef, matmul};
    }
    if (tosa::ConstOp constOp = input.getDefiningOp<tosa::ConstOp>()) {
      Value newConstOpRes;
      if (doRewrite) {
        auto newConstOp = regionBuilder.clone(*constOp);
        newConstOpRes = newConstOp->getResult(0);
      }
      return {newConstOpRes, failure()};
    }
    Operation *op = input.getDefiningOp();
    // Right now, this is a bit restricted that we only allow reshape-like
    // ops between in the elemwise tree that get fused to the fusion point.
    // TODO: however, the latest code gridwise-gemm-to-blockwise should tackle
    // more cases. The absolute restriction is gemm0Output to Linalg block
    // should contain invertible transforms, but thats future work.
    if (!op || (!isElementwiseOp(op) &&
                !isa<tensor::ExpandShapeOp, tensor::CollapseShapeOp>(op))) {
      Value blockArg;
      if (doRewrite) {
        blockArg = addBlockArgument(regionBuilder, input, block, loc.value());
      }
      elemwiseArgs.push_back(input);
      return {blockArg, failure()};
    }
    // Following section recursively calls into the left and right
    // sub-tree to grab as much of the elemwise tree rooted on softmax
    // input.
    mlir::IRMapping mapper;
    SmallVector<Value> newOperands;
    auto [lhsResult, maybeLhsMatMul] = getPreSoftmaxElemwiseRegion(
        op->getOperand(0), regionBuilder, block, elemwiseArgs, loc, doRewrite);
    mapper.map(op->getOperand(0), lhsResult);
    newOperands.push_back(lhsResult);
    FailureOr<mlir::tosa::MatMulOp> maybeRhsMatMul = failure();
    Value rhsResult;
    if (op->getNumOperands() > 1) {
      std::tie(rhsResult, maybeRhsMatMul) =
          getPreSoftmaxElemwiseRegion(op->getOperand(1), regionBuilder, block,
                                      elemwiseArgs, loc, doRewrite);
      mapper.map(op->getOperand(1), rhsResult);
      newOperands.push_back(rhsResult);
    }
    Value res;
    if (doRewrite) {
      auto newOp = regionBuilder.clone(*op, mapper);
      res = newOp->getResult(0);
    }
    // We convey to the caller the result
    // of the cloning as well if this subtree
    // contains the first matmul.
    if (succeeded(maybeLhsMatMul)) {
      return {res, maybeLhsMatMul};
    } else if (succeeded(maybeRhsMatMul)) {
      return {res, maybeLhsMatMul};
    }
    return {res, failure()};
  }

  LogicalResult match(tosa::MatMulOp op) const override {
    FailureOr<std::pair<Value, bool>> softmaxInputResult =
        maybeSoftmax(op.getA());
    if (failed(softmaxInputResult)) {
      return failure();
    }

    Value softmaxInput;
    bool hasReduceOp;
    std::tie(softmaxInput, hasReduceOp) = softmaxInputResult.value();
    OpBuilder b{op};
    SmallVector<Value> vec;
    FailureOr<tosa::MatMulOp> maybeFirstMatMul;
    std::tie(std::ignore, maybeFirstMatMul) =
        getPreSoftmaxElemwiseRegion(softmaxInput, b, nullptr, vec);

    if (succeeded(maybeFirstMatMul)) {
      TypedValue<TensorType> matC = maybeFirstMatMul.value().getC();
      ArrayRef<int64_t> shapeC = matC.getType().getShape();
      bool isDotProduct = *(std::prev(shapeC.end(), 1)) == 1;
      isDotProduct &= *(std::prev(shapeC.end(), 2)) == 1;

      if (isDotProduct && hasReduceOp)
        return failure();
      if (!isDotProduct && !hasReduceOp)
        return failure();
    }

    return maybeFirstMatMul;
  }

  void rewrite(tosa::MatMulOp op, PatternRewriter &rewriter) const override {
    Location loc = op.getLoc();
    Value softmaxInput;
    std::tie(softmaxInput, std::ignore) = maybeSoftmax(op.getA()).value();
    auto outputType = cast<RankedTensorType>(op.getType());
    Value output = rewriter.create<bufferization::AllocTensorOp>(
        loc, outputType, ValueRange{});
    StringAttr arch;
    std::optional<uint32_t> numCu;
    rock::GemmFeatures features;
    std::tie(arch, numCu, features) = getArchAttributes(op, op.getType());
    SmallVector<Value> elemwiseOtherArgs;

    FailureOr<tosa::MatMulOp> maybeFirstMatMul;
    std::tie(std::ignore, maybeFirstMatMul) = getPreSoftmaxElemwiseRegion(
        softmaxInput, rewriter, nullptr, elemwiseOtherArgs);
    // This is guranteed by the matcher
    tosa::MatMulOp firstMatMulOp = maybeFirstMatMul.value();
    IntegerAttr numCUAttr =
        numCu.has_value() ? rewriter.getI32IntegerAttr(numCu.value()) : nullptr;
    rock::AttentionOp attnOp = rewriter.create<rock::AttentionOp>(
        loc, outputType, firstMatMulOp.getA(), firstMatMulOp.getB(), op.getB(),
        elemwiseOtherArgs, output,
        // TODO(implement transpose fusion support here)
        /*qTransposed=*/nullptr,
        /*kTransposed=*/nullptr,
        /*vTransposed=*/nullptr,
        /*oTransposed=*/nullptr, arch,
<<<<<<< HEAD
        rewriter.getAttr<rock::GemmFeaturesAttr>(features),
        /*qkType=*/nullptr,
=======
        rewriter.getAttr<rock::GemmFeaturesAttr>(features), numCUAttr,
>>>>>>> 279c28c7
        /*params0=*/nullptr, /*params1=*/nullptr);

    Block *preSoftmaxElemwiseBlock = &attnOp.getPreSoftmaxBody().emplaceBlock();
    FailureOr<tosa::MatMulOp> maybeMatMul;
    {
      PatternRewriter::InsertionGuard guard(rewriter);
      rewriter.setInsertionPointToStart(preSoftmaxElemwiseBlock);
      Value res;
      std::tie(res, maybeMatMul) = getPreSoftmaxElemwiseRegion(
          softmaxInput, rewriter, preSoftmaxElemwiseBlock, elemwiseOtherArgs,
          loc, true);
      RankedTensorType resTensorType = cast<RankedTensorType>(res.getType());
      MemRefType resMemRefType = MemRefType::get(
          resTensorType.getShape(), resTensorType.getElementType());
      Value resMemref =
          rewriter.create<bufferization::ToMemrefOp>(loc, resMemRefType, res);
      Value outMemref =
          preSoftmaxElemwiseBlock->addArgument(resMemRefType, loc);
      rewriter.create<memref::CopyOp>(loc, resMemref, outMemref);
      rewriter.create<rock::YieldOp>(loc);
    }
    rewriter.replaceOp(op, attnOp.getResult());
  }
};

template <typename TosaReduceOp>
typename std::enable_if_t<
    std::is_same<TosaReduceOp, tosa::ReduceSumOp>::value ||
        std::is_same<TosaReduceOp, tosa::ReduceMaxOp>::value,
    LogicalResult> static matchAndRewriteReductions(TosaReduceOp op,
                                                    rock::ReduceMethod rMethod,
                                                    Attribute outputInitVal,
                                                    ConversionPatternRewriter
                                                        &rw) {
  Location loc = op->getLoc();
  auto outputType = cast<RankedTensorType>(op.getType());
  Value output =
      rw.create<bufferization::AllocTensorOp>(loc, outputType, ValueRange{});
  StringAttr arch;
  std::optional<uint32_t> num_cu;
  rock::GemmFeatures features;
  std::tie(arch, num_cu, features) = getArchAttributes(op, op.getType());

  int32_t blockSize = 256;
  auto elementCount =
      cast<ShapedType>(op.getInput().getType()).getNumElements();
  int32_t gridSize = (elementCount + blockSize - 1) / blockSize;
  if (num_cu.has_value()) {
    gridSize = std::min((int32_t)(20 * num_cu.value()), gridSize);
  }

  auto rockReduce = rw.create<rock::ReduceOp>(
      loc, outputType, op.getInput(), output,
      rw.getAttr<rock::GemmFeaturesAttr>(features),
      rw.getAttr<rock::ReduceMethodAttr>(rMethod),
      rw.getIndexAttr(op.getAxis()), rw.getI32IntegerAttr(blockSize),
      rw.getI32IntegerAttr(gridSize),
      /*useLDS=*/nullptr,
      /*useDPP=*/nullptr);

  func::FuncOp func = op->template getParentOfType<func::FuncOp>();
  func.setResultAttr(0, rock::PrefillAttr::getMnemonic(), outputInitVal);
  func.setResultAttr(0, func::FuncOp::getReadAccessAttrName(),
                     rw.getUnitAttr());
  // The original function also need the read access attr for the output.
  if (func->hasAttr("original_func")) {
    if (ModuleOp rootMod =
            func->getParentOfType<ModuleOp>()->getParentOfType<ModuleOp>()) {
      SymbolTable symTable(rootMod);
      SymbolRefAttr originalFuncAttr =
          func->getAttrOfType<SymbolRefAttr>("original_func");
      if (func::FuncOp originalFunc = dyn_cast<func::FuncOp>(
              symTable.lookupSymbolIn(rootMod, originalFuncAttr))) {
        originalFunc.setResultAttr(0, func::FuncOp::getReadAccessAttrName(),
                                   rw.getUnitAttr());
      }
    }
  }
  rw.replaceOp(op, rockReduce.getResult());
  return success();
}

class ReduceSumConverter final : public OpConversionPattern<tosa::ReduceSumOp> {
public:
  using OpConversionPattern<tosa::ReduceSumOp>::OpConversionPattern;

  LogicalResult matchAndRewrite(tosa::ReduceSumOp op,
                                tosa::ReduceSumOp::Adaptor adaptor,
                                ConversionPatternRewriter &rw) const final {
    Type elementType =
        cast<ShapedType>(op.getInput().getType()).getElementType();
    if (!elementType.isF32()) {
      return rw.notifyMatchFailure(op, "We only support F32 reductions, yet.");
    }
    Attribute outputInitVal = rw.getFloatAttr(elementType, 0.0000);
    return matchAndRewriteReductions(op, rock::ReduceMethod::Sum, outputInitVal,
                                     rw);
  }
};

class ReduceMaxConverter final : public OpConversionPattern<tosa::ReduceMaxOp> {
public:
  using OpConversionPattern<tosa::ReduceMaxOp>::OpConversionPattern;

  LogicalResult matchAndRewrite(tosa::ReduceMaxOp op,
                                tosa::ReduceMaxOp::Adaptor adaptor,
                                ConversionPatternRewriter &rw) const final {
    Type elementType =
        cast<ShapedType>(op.getInput().getType()).getElementType();
    Attribute outputInitVal;
    if (elementType.isF32()) {
      outputInitVal = rw.getFloatAttr(
          elementType, APFloat::getInf(APFloat::IEEEsingle(), true));
    } else {
      return rw.notifyMatchFailure(op, "We only support F32 reductions, yet.");
    }
    return matchAndRewriteReductions(op, rock::ReduceMethod::Max, outputInitVal,
                                     rw);
  }
};

// We identify the pattern dummy add with implicit broadcasting
// and rewrite it to be rock.transform broadcast
class AddSplatZeroRewritePattern final : public OpRewritePattern<tosa::AddOp> {
public:
  using OpRewritePattern<tosa::AddOp>::OpRewritePattern;
  LogicalResult matchAndRewrite(tosa::AddOp op,
                                PatternRewriter &rw) const final {
    Location loc = op.getLoc();
    TypedValue<TensorType> inp1 = op.getInput1();
    TypedValue<TensorType> inp2 = op.getInput2();
    TypedValue<TensorType> out = op.getOutput();

    TypedValue<TensorType> bcastInput;
    if (isConstantZero(inp1))
      bcastInput = inp2;
    if (isConstantZero(inp2)) {
      if (bcastInput) {
        return rw.notifyMatchFailure(op, "both inputs are splat zeros");
      }
      bcastInput = inp1;
    }
    if (bcastInput) {
      Value bcast =
          insertBroadcast(bcastInput, out.getType().getShape(), loc, rw);
      rw.replaceOp(op, bcast);
      return success();
    }
    return rw.notifyMatchFailure(op, "none of the inputs are splat zeros");
  }
};

} // namespace

void tosa::populateTosaToRockConversionPatterns(MLIRContext *context,
                                                RewritePatternSet &patterns) {
  patterns.add<ConvConverter<tosa::Conv2DOp>, ConvConverter<tosa::Conv3DOp>,
               MatMulConverter, ReduceSumConverter, ReduceMaxConverter>(
      context);
}

void tosa::populateTosaToRockTensorConversionPatterns(
    MLIRContext *context, RewritePatternSet &patterns) {
  patterns.add<AttentionRewritePattern, TransposeRewritePattern,
               CollapseExpandRewritePattern, AddSplatZeroRewritePattern>(
      context);
}<|MERGE_RESOLUTION|>--- conflicted
+++ resolved
@@ -1022,12 +1022,7 @@
         /*kTransposed=*/nullptr,
         /*vTransposed=*/nullptr,
         /*oTransposed=*/nullptr, arch,
-<<<<<<< HEAD
-        rewriter.getAttr<rock::GemmFeaturesAttr>(features),
-        /*qkType=*/nullptr,
-=======
-        rewriter.getAttr<rock::GemmFeaturesAttr>(features), numCUAttr,
->>>>>>> 279c28c7
+        rewriter.getAttr<rock::GemmFeaturesAttr>(features), /*qkType=*/nullptr, numCUAttr,
         /*params0=*/nullptr, /*params1=*/nullptr);
 
     Block *preSoftmaxElemwiseBlock = &attnOp.getPreSoftmaxBody().emplaceBlock();
