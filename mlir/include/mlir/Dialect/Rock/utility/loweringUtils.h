//===- loweringUtils.h - functions that often come up during lowering or turing
//---------------===//
//
// Part of the MLIR Project, under the Apache License v2.0 with LLVM Exceptions.
// See https://llvm.org/LICENSE.txt for license information.
// SPDX-License-Identifier: Apache-2.0 WITH LLVM-exception
//
//===----------------------------------------------------------------------===//
#ifndef ROCK_UTILITY_LOWERINGUTILS_H
#define ROCK_UTILITY_LOWERINGUTILS_H

#include "mlir/Dialect/LLVMIR/LLVMDialect.h"
#include "mlir/Dialect/MHAL/IR/MHAL.h"
#include "mlir/Dialect/MemRef/IR/MemRef.h"
#include "mlir/Dialect/Rock/IR/RockTypes.h"
#include "mlir/Dialect/Rock/IR/TransformMapBuilder.h"
#include "mlir/Dialect/Utils/ReshapeOpsUtils.h"
#include "mlir/Support/LLVM.h"
#include "llvm/ADT/SmallVector.h"

namespace mlir {
struct LogicalResult;
class Operation;
class Type;

namespace rock {
struct ConvolutionDims;
struct GemmSize;

// This structure captures three views of
// a register memref. Each view correspond
// to a (strided) slice of a 2D matrix that is
// loaded into the register memref.
struct RegsAsMatrixSubTiles {
  // This is a [gridIdx0, ... , gridIdxN, tid, iter] to a 2D subtile view.
  // Using all grid idxs, tid and iterative idx, this provides access to
  // gridwise sub-tile of the matrix.
  ArrayAttr gridSubTile;
  // This is a [tid, iter] to a 2D subtile view.
  // Using just tid and iterative idx, this provides access to blockwise
  // sub-tile of the matrix.
  ArrayAttr blockSubTile;
  // This is a [iter] to to a 2D subtile view.
  // Using just a iterative dix, this provides access to threadwise sub-tile
  // of the matrix.
  ArrayAttr threadSubTile;
  // This is a [tid] to a 2D subtile view.
  // i.e. [tid] --> [m_tid, n_tid]
  // where |m_tid| x |n_tid| == workgroup size.
  // It is equivalent to removing all iter-dependent components from
  // blockSubTile.
  std::optional<ArrayAttr> blockSubTileTidSlice;
};

// The rows and columns of subtile view needs to
// be transposed depending on which operand of
// gemm the view is going to be.
RegsAsMatrixSubTiles transposeSubTileViews(PatternRewriter &rewriter,
                                           Location loc,
                                           RegsAsMatrixSubTiles subTileViews);

// This function will create views of the register buffer of the loaded tile
// of a matrix in global memory. Those views will provide sub-tiles of the
// respective hierarchy within the GPU. See above about RegsAsMatrixSubTiles
FailureOr<RegsAsMatrixSubTiles>
getLoadRegsAsTileViews(OpBuilder &b, Location loc, Value globalBuffer,
                       StringRef dName, ArrayRef<StringRef> bidGridOrder,
                       ArrayRef<int64_t> bidGridLengths, int64_t blockSize,
                       int64_t kPerBlock, int64_t dPerBlock, int64_t kPerThread,
                       int64_t dPerThread, bool isKContigousDim);

// This function will create views of the register buffer of the loaded tile
// but packed as kOuterPerThread, dPerThread and kPackPerThread for max
// vectorization of LDS storing. Those views will provide sub-tiles of the
// respective hierarchy within the GPU. See above about RegsAsMatrixSubTiles
FailureOr<RegsAsMatrixSubTiles> getPackedRegsAsTileViews(
    OpBuilder &b, Location loc, Value globalBuffer, StringRef dName,
    ArrayRef<StringRef> bidGridOrder, ArrayRef<int64_t> bidGridLengths,
    int64_t blockSize, int64_t kPerBlock, int64_t dPerBlock, int64_t kPerThread,
    int64_t dPerThread, int64_t kpack, bool isKContigousDim,
    bool doSwapThreadIterSubDimsForD = false);

bool isWrWAtomicKernel(GemmFeatures features, Type dataType,
                       bool requiredPadding);

bool isAccel(GemmFeatures features);

// Return true if this shaped type will occupy more than 4 GB (2 ^ 32 bytes)
// in memory.
bool is4GBMemoryType(ShapedType type);

// Return true if the Block size is valid
bool isValidBlockSize(int64_t blockSize, int64_t kPerBlock, int64_t mPerBlock,
                      int64_t nPerBlock);

// Heuristic logic to compute KBlock for backward weight atomic add kernel.
// The logic is adopted from MIOpen.
//
// The logic searches within the range of [1, 20 * number of CUs / gridSize],
// where gridSize is the original number of workgroups required for the
// convolution, and find the largest KBlock number which preserves the 2
// contraints:
// - GemmK (before splitting) = KBlock * KPerBlock * KPack * GemmK (after
// splitting).
// - n (batch size) is divisible by KBlock.
//
// 20 is a magic number obtained in MIOpen after empirical testing. It offers a
// reasonable reduction of GemmK after splitting, without incurring too much
// overheads on atomic adds. One potential future work is to make this value be
// tunable.
LogicalResult calculateKBlockNum(const int64_t batchSize,
                                 const GemmSize &gemmSize, int64_t MPerBlock,
                                 int64_t NPerBlock, int64_t KPerBlock,
                                 int64_t KPack, int64_t num_cu,
                                 int64_t &nKBlock);

/// Populate a vector of kernel IDs to be used by a backward data convolution
/// algorithm. In the current v4r1 algorithm, several kernels may be needed to
/// realize a complete backward data convolution.
///
/// A non-negative kernel ID denotes an actual implicit GEMM kernels to
/// partipate the backward data convolution. The ID -1 represents a zero
/// initialization utility kernel The zero initialization kernel, if needed,
/// would be placed in the front of the vector.
SmallVector<int64_t>
backwardDataKernelIds(int64_t strideHeight, int64_t strideWidth,
                      int64_t dilationHeight, int64_t dilationWidth,
                      int64_t filterHeight, int64_t filterWidth);

/// Return a vector type of length `len` if `len` is more than 1, otherwise,
/// return `type`.
Type vectorTypeOrSelf(Type elementType, int64_t len);

/// Apply padding to a matrix in its `firstDim` and `secondDim` if applicable.
Value padMatrix(Value matrix, OpBuilder &b, Location loc, StringRef firstDim,
                int64_t firstDimPad, StringRef secondDim, int64_t secondDimPad);

/// Normalize the argument into the form requested.
/// If a group dimension is not present, add one.
/// If doTranspose is true, meaning the user's transpose requests don't match
/// what the underlying gridwise gemm expects, transpose the matrix to match,
/// using firstDim as the name of the first dimension in the new value and
/// secondDim as the name of the second dimesion.
Value normalizeMatrix(Value matrix, OpBuilder &b, Location loc,
                      bool doTranspose, StringRef firstDim,
                      StringRef secondDim);
// if K is not the contiguous dimension, we swapped (on each axis) the thread id
// and the iter id dimensions, so that the threads write in a contiguous fashion
// minimizing LDS bank conflicts.  This transformation swap those dimensions
// back before producing the final output view
TopDownTMBuilder
swapThreadIdAndIteration(TopDownTMBuilder &toMatrixC, int64_t mBlocks,
                         int64_t nBlocks, int64_t copyMPerThread,
                         int64_t copyNPerThread, int64_t mPerBlock,
                         int64_t nPerBlock, bool doSwapThreadIterSubDimsForM,
                         bool doSwapThreadIterSubDimsForN, bool isBlockwise,
                         SmallVector<Attribute> &transformAttrs);

// This is a helper function to create a subview of slice of the first dimension
Value createSliceOfFirstDim(PatternRewriter &rewriter, Location loc,
                            Value buffer, Value sliceIdx);

// Given a `value` traverses its "views" until it finds the real
// `rock::GpuAllocOp` or fails.
FailureOr<rock::GpuAllocOp> findGpuAlloc(Value value);

// Given a `value` traverses its "views" until it finds the real
// `memref::AllocOp` or fails.
FailureOr<memref::AllocOp> findMemrefAlloc(Value value);

/// Compute, if possible, the constant different between two values.
std::optional<int64_t> computeConstDiff(Value l, Value u);

// Get the arch from the op
FailureOr<StringAttr> getArch(Operation *op);

// Get the num_cu from the op
FailureOr<int64_t> getNumCU(Operation *op);

// Get whether to reverse the grid
FailureOr<UnitAttr> getReverseGrid(Operation *op);

// Get gridSize
FailureOr<IntegerAttr> getGridSize(Operation *op);

// Return an affine map to reverse loop coordinates
AffineMap getIdxReversalMap(OpBuilder &b);

<<<<<<< HEAD
// helper to create ReassociationIndices for flattening
ReassociationIndices getReassociationForFlattening(ShapedType srcTp);

=======
// Return `mhal::PrefillAttr` attributes for a given function
SmallVector<mhal::PrefillAttr>
getStoredPrefillAttributes(mlir::LLVM::LLVMFuncOp func);
>>>>>>> 87a55290
} // end namespace rock
} // end namespace mlir
#endif<|MERGE_RESOLUTION|>--- conflicted
+++ resolved
@@ -186,15 +186,13 @@
 // Return an affine map to reverse loop coordinates
 AffineMap getIdxReversalMap(OpBuilder &b);
 
-<<<<<<< HEAD
 // helper to create ReassociationIndices for flattening
 ReassociationIndices getReassociationForFlattening(ShapedType srcTp);
 
-=======
 // Return `mhal::PrefillAttr` attributes for a given function
 SmallVector<mhal::PrefillAttr>
 getStoredPrefillAttributes(mlir::LLVM::LLVMFuncOp func);
->>>>>>> 87a55290
+
 } // end namespace rock
 } // end namespace mlir
 #endif