//===- loweringUtils.h - functions that often come up during lowering or turing
//---------------===//
//
// Part of the MLIR Project, under the Apache License v2.0 with LLVM Exceptions.
// See https://llvm.org/LICENSE.txt for license information.
// SPDX-License-Identifier: Apache-2.0 WITH LLVM-exception
//
//===----------------------------------------------------------------------===//
#ifndef ROCK_UTILITY_LOWERINGUTILS_H
#define ROCK_UTILITY_LOWERINGUTILS_H

#include "mlir/Dialect/LLVMIR/LLVMDialect.h"
#include "mlir/Dialect/MHAL/IR/MHAL.h"
#include "mlir/Dialect/MemRef/IR/MemRef.h"
#include "mlir/Dialect/Rock/IR/RockTypes.h"
#include "mlir/Dialect/Rock/IR/TransformMapBuilder.h"
#include "mlir/Dialect/Utils/ReshapeOpsUtils.h"
#include "mlir/Support/LLVM.h"
#include "llvm/ADT/SmallVector.h"

namespace mlir {
struct LogicalResult;
class Operation;
class Type;

namespace rock {
struct ConvolutionDims;
struct GemmSize;

// This structure captures three views of
// a register memref. Each view correspond
// to a (strided) slice of a 2D matrix that is
// loaded into the register memref.
struct RegsAsMatrixSubTiles {
  // This is a [gridIdx0, ... , gridIdxN, tid, iter] to a 2D subtile view.
  // Using all grid idxs, tid and iterative idx, this provides access to
  // gridwise sub-tile of the matrix.
  ArrayAttr gridSubTile;
  // This is a [tid, iter] to a 2D subtile view.
  // Using just tid and iterative idx, this provides access to blockwise
  // sub-tile of the matrix.
  ArrayAttr blockSubTile;
  // This is a [iter] to to a 2D subtile view.
  // Using just a iterative dix, this provides access to threadwise sub-tile
  // of the matrix.
  ArrayAttr threadSubTile;
  // This is a [tid] to a 2D subtile view.
  // i.e. [tid] --> [m_tid, n_tid]
  // where |m_tid| x |n_tid| == workgroup size.
  // It is equivalent to removing all iter-dependent components from
  // blockSubTile.
  std::optional<ArrayAttr> blockSubTileTidSlice;
};

// The rows and columns of subtile view needs to
// be transposed depending on which operand of
// gemm the view is going to be.
RegsAsMatrixSubTiles transposeSubTileViews(PatternRewriter &rewriter,
                                           Location loc,
                                           RegsAsMatrixSubTiles subTileViews);

// This function will create views of the register buffer of the loaded tile
// of a matrix in global memory. Those views will provide sub-tiles of the
// respective hierarchy within the GPU. See above about RegsAsMatrixSubTiles
FailureOr<RegsAsMatrixSubTiles>
getLoadRegsAsTileViews(OpBuilder &b, Location loc, Value globalBuffer,
                       StringRef dName, ArrayRef<StringRef> bidGridOrder,
                       ArrayRef<int64_t> bidGridLengths, int64_t blockSize,
                       int64_t kPerBlock, int64_t dPerBlock, int64_t kPerThread,
                       int64_t dPerThread, bool isKContigousDim);

// This function will create views of the register buffer of the loaded tile
// but packed as kOuterPerThread, dPerThread and kPackPerThread for max
// vectorization of LDS storing. Those views will provide sub-tiles of the
// respective hierarchy within the GPU. See above about RegsAsMatrixSubTiles
FailureOr<RegsAsMatrixSubTiles> getPackedRegsAsTileViews(
    OpBuilder &b, Location loc, Value globalBuffer, StringRef dName,
    ArrayRef<StringRef> bidGridOrder, ArrayRef<int64_t> bidGridLengths,
    int64_t blockSize, int64_t kPerBlock, int64_t dPerBlock, int64_t kPerThread,
    int64_t dPerThread, int64_t kpack, bool isKContigousDim,
    bool doSwapThreadIterSubDimsForD = false);

bool isWrWAtomicKernel(GemmFeatures features, Type dataType,
                       bool requiredPadding);

bool isAccel(GemmFeatures features);

// Return true if this shaped type will occupy more than 4 GB (2 ^ 32 bytes)
// in memory.
bool is4GBMemoryType(ShapedType type);

// Return true if the Block size is valid
bool isValidBlockSize(int64_t blockSize, int64_t kPerBlock, int64_t mPerBlock,
                      int64_t nPerBlock);

// Heuristic logic to compute KBlock for backward weight atomic add kernel.
// The logic is adopted from MIOpen.
//
// The logic searches within the range of [1, 20 * number of CUs / gridSize],
// where gridSize is the original number of workgroups required for the
// convolution, and find the largest KBlock number which preserves the 2
// contraints:
// - GemmK (before splitting) = KBlock * KPerBlock * KPack * GemmK (after
// splitting).
// - n (batch size) is divisible by KBlock.
//
// 20 is a magic number obtained in MIOpen after empirical testing. It offers a
// reasonable reduction of GemmK after splitting, without incurring too much
// overheads on atomic adds. One potential future work is to make this value be
// tunable.
LogicalResult calculateKBlockNum(const int64_t batchSize,
                                 const GemmSize &gemmSize, int64_t MPerBlock,
                                 int64_t NPerBlock, int64_t KPerBlock,
                                 int64_t KPack, int64_t num_cu,
                                 int64_t &nKBlock);

/// Populate a vector of kernel IDs to be used by a backward data convolution
/// algorithm. In the current v4r1 algorithm, several kernels may be needed to
/// realize a complete backward data convolution.
///
/// A non-negative kernel ID denotes an actual implicit GEMM kernels to
/// partipate the backward data convolution. The ID -1 represents a zero
/// initialization utility kernel The zero initialization kernel, if needed,
/// would be placed in the front of the vector.
SmallVector<int64_t>
backwardDataKernelIds(int64_t strideHeight, int64_t strideWidth,
                      int64_t dilationHeight, int64_t dilationWidth,
                      int64_t filterHeight, int64_t filterWidth);

/// Return a vector type of length `len` if `len` is more than 1, otherwise,
/// return `type`.
Type vectorTypeOrSelf(Type elementType, int64_t len);

/// Apply padding to a matrix in its `firstDim` and `secondDim` if applicable.
Value padMatrix(Value matrix, OpBuilder &b, Location loc, StringRef firstDim,
                int64_t firstDimPad, StringRef secondDim, int64_t secondDimPad);

/// Normalize the argument into the form requested.
/// If a group dimension is not present, add one.
/// If doTranspose is true, meaning the user's transpose requests don't match
/// what the underlying gridwise gemm expects, transpose the matrix to match,
/// using firstDim as the name of the first dimension in the new value and
/// secondDim as the name of the second dimesion.
Value normalizeMatrix(Value matrix, OpBuilder &b, Location loc,
                      bool doTranspose, StringRef firstDim,
                      StringRef secondDim);
// if K is not the contiguous dimension, we swapped (on each axis) the thread id
// and the iter id dimensions, so that the threads write in a contiguous fashion
// minimizing LDS bank conflicts.  This transformation swap those dimensions
// back before producing the final output view
TopDownTMBuilder
swapThreadIdAndIteration(TopDownTMBuilder &toMatrixC, int64_t mBlocks,
                         int64_t nBlocks, int64_t copyMPerThread,
                         int64_t copyNPerThread, int64_t mPerBlock,
                         int64_t nPerBlock, bool doSwapThreadIterSubDimsForM,
                         bool doSwapThreadIterSubDimsForN, bool isBlockwise,
                         SmallVector<Attribute> &transformAttrs);

// This is a helper function to create a subview of slice of the first dimension
Value createSliceOfFirstDim(PatternRewriter &rewriter, Location loc,
                            Value buffer, Value sliceIdx);

// Given a `value` traverses its "views" until it finds the real
// `rock::GpuAllocOp` or fails.
FailureOr<rock::GpuAllocOp> findGpuAlloc(Value value);

// Given a `value` traverses its "views" until it finds the real
// `memref::AllocOp` or fails.
FailureOr<memref::AllocOp> findMemrefAlloc(Value value);

/// Compute, if possible, the constant different between two values.
std::optional<int64_t> computeConstDiff(Value l, Value u);

// Get the arch from the op
FailureOr<StringAttr> getArch(Operation *op);

// Get the num_cu from the op
FailureOr<int64_t> getNumCU(Operation *op);

// Get whether to reverse the grid
FailureOr<UnitAttr> getReverseGrid(Operation *op);

// Get gridSize
FailureOr<IntegerAttr> getGridSize(Operation *op);

// Return an affine map to reverse loop coordinates
AffineMap getIdxReversalMap(OpBuilder &b);

// helper to create ReassociationIndices for flattening
ReassociationIndices getReassociationForFlattening(ShapedType srcTp);

<<<<<<< HEAD
// helper to obtained a flattened memref
Value getFlattenedMemref(OpBuilder &b, Value nonFlatMemRef);
=======
// Return `mhal::PrefillAttr` attributes for a given function
SmallVector<mhal::PrefillAttr>
getStoredPrefillAttributes(mlir::LLVM::LLVMFuncOp func);
>>>>>>> ac15e010

} // end namespace rock
} // end namespace mlir
#endif<|MERGE_RESOLUTION|>--- conflicted
+++ resolved
@@ -189,14 +189,12 @@
 // helper to create ReassociationIndices for flattening
 ReassociationIndices getReassociationForFlattening(ShapedType srcTp);
 
-<<<<<<< HEAD
 // helper to obtained a flattened memref
 Value getFlattenedMemref(OpBuilder &b, Value nonFlatMemRef);
-=======
+
 // Return `mhal::PrefillAttr` attributes for a given function
 SmallVector<mhal::PrefillAttr>
 getStoredPrefillAttributes(mlir::LLVM::LLVMFuncOp func);
->>>>>>> ac15e010
 
 } // end namespace rock
 } // end namespace mlir
