--- conflicted
+++ resolved
@@ -159,42 +159,22 @@
   calculateBlockGemmPerformanceParameters(const InitParamsNonXDL &param,
                                           const ConvolutionContext &ctx);
 
-<<<<<<< HEAD
   LogicalResult populateDerived(ConvolutionContext &ctx,
                                 const InitParamsNonXDL &validParams,
                                 GemmSize &gemmSize,
-                                DerivedBlockGemmParams &blockGemmDerivedParam,
                                 uint32_t &gridSize);
 
-  LogicalResult populatePaddingKernelDerived(
-      ConvolutionContext &ctx, const InitParamsNonXDL &validParams,
-      GemmSize &gemmSize, DerivedBlockGemmParams &blockGemmDerivedParam,
-      uint32_t &gridSize);
-=======
   LogicalResult
-  populateDerived(ConvolutionContext &ctx, const InitParamsNonXDL &validParams,
-                  GemmSize &gemmSize, DerivedParams &gemmADerivedParam,
-                  DerivedParams &gemmBDerivedParam,
-                  DerivedOutParams &gemmCDerivedParam, uint32_t &gridSize);
-
-  LogicalResult populatePaddingKernelDerived(
-      ConvolutionContext &ctx, const InitParamsNonXDL &validParams,
-      GemmSize &gemmSize, DerivedParams &gemmADerivedParam,
-      DerivedParams &gemmBDerivedParam,
-      DerivedOutParams &gemmCDerivedParam, uint32_t &gridSize);
->>>>>>> d24b4167
+  populatePaddingKernelDerived(ConvolutionContext &ctx,
+                               const InitParamsNonXDL &validParams,
+                               GemmSize &gemmSize, uint32_t &gridSize);
 
 public:
-  LogicalResult obtainTuningParameters(
-      Operation *op, uint32_t blockSizeOverride, const std::string &perfConfig,
-<<<<<<< HEAD
-      InitParamsNonXDL &validParams,
-      DerivedBlockGemmParams &blockGemmDerivedParam, uint32_t &gridSize);
-=======
-      InitParamsNonXDL &validParams, DerivedParams &gemmADerivedParam,
-      DerivedParams &gemmBDerivedParam,
-      DerivedOutParams &gemmCDerivedParam, uint32_t &gridSize);
->>>>>>> d24b4167
+  LogicalResult obtainTuningParameters(Operation *op,
+                                       uint32_t blockSizeOverride,
+                                       const std::string &perfConfig,
+                                       InitParamsNonXDL &validParams,
+                                       uint32_t &gridSize);
 
   ArrayRef<InitParamsNonXDL> getTuningParameters(ConvOpType dir,
                                                  Type dataType) const;
