--- conflicted
+++ resolved
@@ -204,20 +204,12 @@
 }
 
 def Rock_AttentionOp :
-<<<<<<< HEAD
   Rock_Op<"attention">,
-=======
-  Rock_Op<"attention", [AllElementTypesMatch<["queries", "keys", "values"]>]>,
->>>>>>> 6027736e
   Arguments<(ins
     Arg<TensorOrMemRefOf<[F32, F16, I8]>, "queries", [MemRead]>:$queries,
     Arg<TensorOrMemRefOf<[F32, F16, I8]>, "keys", [MemRead]>:$keys,
     Arg<TensorOrMemRefOf<[F32, F16]>, "values", [MemRead]>:$values,
-<<<<<<< HEAD
     Variadic<TensorOrMemRefOf<[F32, F16, I8]>>:$preSoftmaxElemWiseInputs,
-=======
-    Variadic<TensorOrMemRefOf<[F32, F16]>>:$preSoftmaxElemWiseInputs,
->>>>>>> 6027736e
     Arg<TensorOrMemRefOf<[F32, F16]>, "output", [MemRead, MemWrite]>:$out,
     UnitAttr:$qTransposed,
     UnitAttr:$kTransposed,
@@ -245,22 +237,12 @@
   }];
   let hasVerifier = 1;
   let regions = (region AnyRegion:$preSoftmaxBody);
-<<<<<<< HEAD
-    let assemblyFormat = [{
-    `(` operands `)` `features` `=` $features `preSoftmaxOps` `=` $preSoftmaxBody attr-dict
-    `:` type(operands) (`->` type($result)^)?
-=======
-  // let assemblyFormat = [{
-  //   `(` operands `)` `features` `=` $features `preSoftmaxOps` `=` $preSoftmaxBody attr-dict
-  //   `:` type(operands) (`->` type($result)^)?
-  // }];
   let assemblyFormat = [{
     `{` `\n`
         ` ` `qk` `=` (`tr` $qTransposed^)? $queries `*` (`tr` $kTransposed^)? $keys `:` type($queries) `,` type($keys) `\n`
         (`qk` `=` `elementwise` `otherIns` `(` $preSoftmaxElemWiseInputs^ `:` type($preSoftmaxElemWiseInputs) `)` $preSoftmaxBody `\n`)?
         (`tr` $oTransposed^)? $out `=` `softmax` `(` `qk` `)` `*` (`tr` $vTransposed^)? $values `:` type($values) `->` type($out) `\n`
     `}` attr-dict (`->` type($result)^)?
->>>>>>> 6027736e
   }];
   let extraClassDeclaration = [{
     ::mlir::OpOperand* getOutArgument() { return &(*this)->getOpOperands().back(); }
@@ -445,17 +427,10 @@
 // gridwise_attention_accel
 def Rock_GridwiseAttentionAccelOp :
     Rock_Op<"gridwise_attention_accel">,
-<<<<<<< HEAD
     Arguments<(ins MemRefRankOf<[F32, F16, I8], [3]>:$queries,
                    MemRefRankOf<[F32, F16, I8], [3]>:$keys,
                    MemRefRankOf<[F32, F16], [3]>:$values,
                    Variadic<TensorOrMemRefOf<[F32, F16, I8]>>:$preSoftmaxElemWiseInputs,
-=======
-    Arguments<(ins MemRefRankOf<[F32, F16], [3]>:$queries,
-                   MemRefRankOf<[F32, F16], [3]>:$keys,
-                   MemRefRankOf<[F32, F16], [3]>:$values,
-                   Variadic<TensorOrMemRefOf<[F32, F16]>>:$preSoftmaxElemWiseInputs,
->>>>>>> 6027736e
                    MemRefRankOf<[F32, F16], [3]>:$out,
                    StrAttr:$arch,
                    Rock_GemmFeaturesAttr:$features,
