--- conflicted
+++ resolved
@@ -435,10 +435,7 @@
   let assemblyFormat = [{
     `(` operands `)` `features` `=` $features attr-dict `:` type(operands)
   }];
-<<<<<<< HEAD
-  let hasVerifier = 1;
-=======
->>>>>>> a998d84f
+  let hasVerifier = 1;
 }
 
 // Memory allocation on GPU memory hierachy.
