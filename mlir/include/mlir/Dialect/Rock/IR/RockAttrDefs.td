--- conflicted
+++ resolved
@@ -269,10 +269,7 @@
     "int64_t":$mPerWave,
     "int64_t":$mnPerXdl,
     "int64_t":$kpack,
-<<<<<<< HEAD
     "int64_t":$wavesPerEU,
-=======
->>>>>>> 3ce0e8ae
     "bool":$forceUnroll
   );
 
@@ -286,10 +283,7 @@
       + Twine(getMPerWave()) + ","
       + Twine(getMnPerXdl()) + ","
       + Twine(getKpack()) + ","
-<<<<<<< HEAD
       + Twine(getWavesPerEU()) + ","
-=======
->>>>>>> 3ce0e8ae
       + Twine(getForceUnroll())).toVector(perfStr);
     }
 
