--- conflicted
+++ resolved
@@ -256,13 +256,8 @@
 def MIOpen_BlockwiseLoadOp:
     MIOpen_Op<"blockwise_load">,
     Arguments<(ins AnyMemRef:$source,
-<<<<<<< HEAD
-                   VectorOfLengthAndType<[3, 4], [I32]>:$sourceCoordVector)>,
-    Results<(outs TupleOf<[F32, F16, I16,
-=======
-                  VectorOfLengthAndType<[3], [I32]>:$sourceCoordVector)>,
+                  VectorOfLengthAndType<[3, 4], [I32]>:$sourceCoordVector)>,
     Results<(outs Variadic<AnyTypeOf<[F32, F16, I16,
->>>>>>> 0c565628
                              VectorOfLengthAndType<[2, 4], [F32]>,
                              VectorOfLengthAndType<[2, 4, 8], [F16]>,
                              VectorOfLengthAndType<[2, 4, 8], [I16]>]>>:$result)> {
