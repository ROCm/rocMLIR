--- conflicted
+++ resolved
@@ -19,18 +19,12 @@
 // Utility function to emit constant zero op. Can return scalars or vectors.
 Value createZeroConstantOp(OpBuilder &b, Location loc, Type type);
 
-<<<<<<< HEAD
-/// Utility function to emit type conversion ops.
-Value createTypeConversionOp(OpBuilder &b, Location loc, Value source,
-                             Type destType);
-=======
 // Utility function to emit type conversion ops.
 Value createTypeConversionOp(OpBuilder &b, Location loc, Value source,
                              Type destType);
 
 // Utility function to collapse an multi-dimensional memref to 1D.
 Value createCollapseShapeOp(OpBuilder &b, Location loc, Value source);
->>>>>>> 4eb6f1fe
 } // namespace miopen
 } // namespace mlir
 
