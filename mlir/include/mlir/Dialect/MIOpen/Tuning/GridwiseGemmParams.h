//===- GridwiseGemmParams.h - MLIR tuning parameter generation --------*-===//
//
// Part of the MLIR Project, under the Apache License v2.0 with LLVM Exceptions.
// See https://llvm.org/LICENSE.txt for license information.
// SPDX-License-Identifier: Apache-2.0 WITH LLVM-exception
//
//===----------------------------------------------------------------------===//
//
// This file defines MLIR tuning parameter generation
//
//===----------------------------------------------------------------------===//

#ifndef MLIR_DIALECT_MIOPEN_GRIDWISE_GEMM_PARAMS_H
#define MLIR_DIALECT_MIOPEN_GRIDWISE_GEMM_PARAMS_H

#include "mlir/Dialect/MIOpen/MIOpen.h"
#include "mlir/Dialect/MIOpen/Tuning/ConvContext.h"
#include "mlir/Dialect/MIOpen/Tuning/Serializable.h"
#include "mlir/Dialect/MIOpen/utility/loweringUtils.h"
#include "mlir/Dialect/MIOpen/utility/math.h"
#include "mlir/Support/FileUtilities.h"
#include "mlir/Support/LogicalResult.h"
#include "llvm/Support/CommandLine.h"
#include "llvm/Support/ToolOutputFile.h"
#include "llvm/Support/YAMLTraits.h"

#include <cstdint>
#include <string>
#include <unordered_map>

using namespace mlir;

LLVM_YAML_IS_STRING_MAP(int)

// 0 : gemmG dimension.
// 1 : gemmK dimension.
// 2 : gemmM or gemmN dimension.
enum GemmDimensions { GemmG = 0, GemmK = 1, GemmMorN = 2 };

constexpr int64_t gemmCDimG = 0;
constexpr int64_t gemmCDimM = 1;
constexpr int64_t gemmCDimN = 2;
constexpr int64_t gemmCSplitDimM2 = 3;
constexpr int64_t gemmCSplitDimN = 4;
constexpr int64_t gemmCSplitDimN2 = 5;

// greatest common divisor, aka highest common factor
template <typename T> T gcd(T x, T y) {
  if (x == y || x == 0) {
    return y;
  } else if (y == 0) {
    return x;
  } else if (x > y) {
    return gcd(x - y, y);
  } else {
    return gcd(x, y - x);
  }
}

template <typename T, typename... Ys> T gcd(T x, Ys... ys) {
  return gcd(x, gcd(ys...));
}

// least common multiple
template <typename T> T lcm(T x, T y) {
  if (x == 0 || y == 0) {
    return 0;
  } else {
    return (x * y) / gcd(x, y);
  }
}

template <typename T, typename... Ys> T lcm(T x, Ys... ys) {
  return lcm(x, lcm(ys...));
}

template <typename T> T integer_divide_ceil(T x, T y) {
  return (x + y - 1) / y;
}

template <typename T> T integer_least_multiple(T x, T y) {
  return y * integer_divide_ceil(x, y);
}

struct InitParams {
  int64_t gemmMPerBlock;
  int64_t gemmNPerBlock;
  int64_t gemmKPerBlock;
};

struct GemmSize {
  int64_t gemmG;
  int64_t gemmM;
  int64_t gemmN;
  int64_t gemmK;
};

struct DerivedParams {
  int64_t srcVectorReadDim;
  int64_t srcDataPerRead;
  int64_t dstDataPerWrite;
  int64_t clusterLenGemmPos0; // G
  int64_t clusterLenGemmPos1; // K
  int64_t clusterLenGemmPos2; // M or N
  DerivedParams()
      : srcVectorReadDim(GemmG), srcDataPerRead(1), dstDataPerWrite(1),
        clusterLenGemmPos1(0), clusterLenGemmPos2(0) {}
};

struct DerivedOutParams {
  int64_t gemmVectorDim;
  int64_t destVectorDim;
  int64_t dataPerCopy;
  DerivedOutParams() : gemmVectorDim(-1), destVectorDim(-1), dataPerCopy(1) {}
};

class PopulateParamsBase {
public:
  static void
  obtainGemmADimKVectorizable(mlir::miopen::ConvOpType opType,
                              llvm::StringMap<DimIndexAndSize> &dimIndexAndSize,
                              bool &input1GemmKVectorizable) {
    // Vectorizable flag is opposite between forwad and bwd_data
    if (opType == mlir::miopen::ConvOpType::Fwd) {
      // When K is not the fastest changing dimension,
      // gemmK dimension is vectorizable, gemmM is not, and vice versa.
      // Vectorization width depending on which among C, Y, X be the fastest
      // changing dimension.
      if (dimIndexAndSize["k"].index == 4) {
        input1GemmKVectorizable = false;
      } else {
        input1GemmKVectorizable = true;
      }
    } else if (opType == mlir::miopen::ConvOpType::BwdData) {
      // always load gemmM first
      input1GemmKVectorizable = false;
    } else if (opType == mlir::miopen::ConvOpType::BwdWeight) {
      // When K is the fastest changing dimension,
      // gemmM dimension is vectorizable, gemmK is not, and vice versa.
      // Vectorization width depending on which among N, and HoWo be the fastest
      // changing dimension.
      if (dimIndexAndSize["k"].index == 4) {
        input1GemmKVectorizable = false;
      } else {
        input1GemmKVectorizable = true;
      }
    }
  }

  static void
  obtainGemmBDimKVectorizable(mlir::miopen::ConvOpType opType,
                              llvm::StringMap<DimIndexAndSize> &dimIndexAndSize,
                              bool &input2GemmKVectorizable) {
    // Vectorizable flag is opposite between forwad and bwd_data
    if (opType == mlir::miopen::ConvOpType::Fwd) {
      // For input tensor.
      // When C is the fastest changing dimension,
      // gemmK dimension is vectorizable, gemmN is not, and vice versa.
      // Vectorization width depending on length of C.
      if (dimIndexAndSize["ci"].index == 4) {
        input2GemmKVectorizable = true;
      } else {
        input2GemmKVectorizable = false;
      }
    } else if (opType == mlir::miopen::ConvOpType::BwdData) {
      // For output tensor.
      // When K is the fastest changing dimension(3),
      // gemmK dimension is vectorizable, gemmN is not, and vice versa.
      // Vectorization width depending on length of K.
      if (dimIndexAndSize["ko"].index == 4) {
        input2GemmKVectorizable = true;
      } else {
        input2GemmKVectorizable = false;
      }
    } else if (opType == mlir::miopen::ConvOpType::BwdWeight) {
      // For input tensor
      // When C is the fastest changing dimension,
      // gemmN dimension is vectorizable, gemmK is not, and vice versa.
      // Vectorization width depending on length of C.
      if (dimIndexAndSize["ci"].index == 4) {
        input2GemmKVectorizable = false;
      } else {
        input2GemmKVectorizable = true;
      }
    }
  }

  static void obtainFilterVecLen(ConvolutionContext &ctx, int64_t &vecLen) {
    auto dimIndexAndSize = ctx.dimIndexAndSize;
    // Vectorization length logic is the same for forward and bwd_data
    if (dimIndexAndSize["k"].index == 4) {
      vecLen = dimIndexAndSize["k"].size;
    } else if (dimIndexAndSize["k"].index == 1) {
      // dimKF is the lowest changing dimension, which means dimC/dimY/dimX
      vecLen = dimIndexAndSize["c"].size * dimIndexAndSize["y"].size *
               dimIndexAndSize["x"].size;
    } else if (dimIndexAndSize["k"].index == 2) {
      // K's position is at 2, vectorization legnth is last two dimension
      if (dimIndexAndSize["c"].index == 1) {
        vecLen = dimIndexAndSize["y"].size * dimIndexAndSize["x"].size;
      } else if (dimIndexAndSize["y"].index == 1) {
        vecLen = dimIndexAndSize["c"].size * dimIndexAndSize["x"].size;
      } else {
        vecLen = dimIndexAndSize["c"].size * dimIndexAndSize["y"].size;
      }
    } else {
      // K's position is 3, vectorization legnth is last dimension
      if (dimIndexAndSize["c"].index == 4) {
        vecLen = dimIndexAndSize["c"].size;
      } else if (dimIndexAndSize["y"].index == 4) {
        vecLen = dimIndexAndSize["y"].size;
      } else {
        vecLen = dimIndexAndSize["x"].size;
      }
    }
  }

  static void obtainBwdDataFilterVecLen(ConvolutionContext &ctx,
                                        int64_t &vecLen) {
    auto dimIndexAndSize = ctx.dimIndexAndSize;
    // Vectorization length logic is the same for forward and bwd_data
    if (dimIndexAndSize["c"].index == 4) {
      vecLen = dimIndexAndSize["c"].size;
    } else if (dimIndexAndSize["c"].index == 2) {
      // C's position is at 2, vectorization legnth depend last two dimension
      if (dimIndexAndSize["y"].size == 1 && dimIndexAndSize["x"].size == 1) {
        vecLen = dimIndexAndSize["c"].size;
      } else {
        vecLen = 1;
      }
    } else {
      vecLen = 1;
    }
  }
  static void obtainInputVecLen(ConvolutionContext &ctx, int64_t &vecLen) {
    auto dimIndexAndSize = ctx.dimIndexAndSize;
    if (dimIndexAndSize["ni"].index == 4) {
      vecLen = dimIndexAndSize["ni"].size;
    } else if (dimIndexAndSize["ci"].index == 4) {
      vecLen = dimIndexAndSize["ci"].size;
    } else {
      if (dimIndexAndSize["x"].size == 1 && dimIndexAndSize["y"].size == 1 &&
          ctx.strideVal[0] == 1 && ctx.strideVal[1] == 1 &&
          ctx.paddingVal[0] == 0 && ctx.paddingVal[1] == 0 &&
          ctx.paddingVal[2] == 0 && ctx.paddingVal[3] == 0)
        vecLen = dimIndexAndSize["ho"].size * dimIndexAndSize["wo"].size;
      else
        vecLen = 1;
    }
  }
  static void obtainBwdDataOutputVecLen(ConvolutionContext &ctx,
                                        int64_t &vecLen) {
    auto dimIndexAndSize = ctx.dimIndexAndSize;
    if (dimIndexAndSize["ko"].index == 4) {
      vecLen = dimIndexAndSize["ko"].size;
    } else if (dimIndexAndSize["no"].index == 4) {
      vecLen = dimIndexAndSize["no"].size;
    } else if (dimIndexAndSize["no"].index == 0) {
      if (dimIndexAndSize["ho"].index == 3 &&
          dimIndexAndSize["wo"].index == 4) {
        if (dimIndexAndSize["y"].size == 1 && dimIndexAndSize["x"].size == 1)
          vecLen = dimIndexAndSize["ho"].size * dimIndexAndSize["wo"].size;
        else
          vecLen = 1;
      } else
        vecLen = 1;
    } else {
      vecLen = 1;
    }
  }

  static void obtainOutputVecLen(ConvolutionContext &ctx, int64_t &vecLen) {
    auto dimIndexAndSize = ctx.dimIndexAndSize;
    if (dimIndexAndSize["ko"].index == 4) {
      vecLen = dimIndexAndSize["ko"].size;
    } else if (dimIndexAndSize["ko"].index == 1) {
      // dimKO is the lowest changing dimension, which means dimN/dimHo/dimWo
      vecLen = dimIndexAndSize["no"].size * dimIndexAndSize["ho"].size *
               dimIndexAndSize["wo"].size;
    } else if (dimIndexAndSize["ko"].index == 2) {
      // Ko's position is at 2, vectorization legnth is last two dimensions
      if (dimIndexAndSize["no"].index == 0) {
        vecLen = dimIndexAndSize["ho"].size * dimIndexAndSize["wo"].size;
      } else if (dimIndexAndSize["ho"].index == 0) {
        vecLen = dimIndexAndSize["no"].size * dimIndexAndSize["wo"].size;
      } else {
        vecLen = dimIndexAndSize["no"].size * dimIndexAndSize["ho"].size;
      }
    } else {
      // K's position is 3, vectorization legnth is last dimension
      if (dimIndexAndSize["no"].index == 4) {
        vecLen = dimIndexAndSize["no"].size;
      } else if (dimIndexAndSize["ho"].index == 4) {
        vecLen = dimIndexAndSize["ho"].size;
      } else {
        vecLen = dimIndexAndSize["wo"].size;
      }
    }
  }

  static void obtainGemmAVecLen(ConvolutionContext &ctx, int64_t &vecLen) {
    auto opType = ctx.opType;
    if (opType == mlir::miopen::ConvOpType::Fwd) {
      obtainFilterVecLen(ctx, vecLen);
    } else if (opType == mlir::miopen::ConvOpType::BwdData) {
      obtainBwdDataFilterVecLen(ctx, vecLen);
    } else if (opType == mlir::miopen::ConvOpType::BwdWeight) {
      obtainOutputVecLen(ctx, vecLen);
    }
  }

  static void obtainGemmBVecLen(ConvolutionContext &ctx, int64_t &vecLen) {
    auto opType = ctx.opType;
    if (opType == mlir::miopen::ConvOpType::Fwd) {
      obtainInputVecLen(ctx, vecLen);
    } else if (opType == mlir::miopen::ConvOpType::BwdData) {
      obtainBwdDataOutputVecLen(ctx, vecLen);
    } else if (opType == mlir::miopen::ConvOpType::BwdWeight) {
      obtainInputVecLen(ctx, vecLen);
    }
  }

  static void obtainGemmCVecLen(ConvolutionContext &ctx, int64_t &vecLen) {
    auto opType = ctx.opType;
    if (opType == mlir::miopen::ConvOpType::Fwd) {
      obtainOutputVecLen(ctx, vecLen);
    } else if (opType == mlir::miopen::ConvOpType::BwdData) {
      obtainInputVecLen(ctx, vecLen);
    } else if (opType == mlir::miopen::ConvOpType::BwdWeight) {
      obtainFilterVecLen(ctx, vecLen);
    }
  }

protected:
  mlir::LogicalResult calculateInputDerivedParams(InitParams *param,
                                                  int64_t blockSize,
                                                  ConvolutionContext &ctx,
                                                  bool isGemmA,
                                                  DerivedParams &derived) {

    bool gemmKVectorizable = false;
    int64_t vectorizableLength = 0;
    if (isGemmA) {
      obtainGemmADimKVectorizable(ctx.opType, ctx.dimIndexAndSize,
                                  gemmKVectorizable);
      obtainGemmAVecLen(ctx, vectorizableLength);
    } else {
      obtainGemmBDimKVectorizable(ctx.opType, ctx.dimIndexAndSize,
                                  gemmKVectorizable);
      obtainGemmBVecLen(ctx, vectorizableLength);
    }

    // calculate threadwise copy size
    int64_t dataPerThreadCopy = 0;
    if (isGemmA) {
      dataPerThreadCopy =
          (param->gemmKPerBlock * param->gemmMPerBlock) / blockSize;
    } else {
      dataPerThreadCopy =
          (param->gemmKPerBlock * param->gemmNPerBlock) / blockSize;
    }

    if (!(dataPerThreadCopy > 0))
      return mlir::failure();

    // Compute the maximum possible vectorization size for the data type used
    // in the algorithm.
    int64_t vectorizationSize = 1;
    auto dataType = ctx.getDataType();

    // TODO: Revert the vectorizationSize decision with below commented code:
    // unsigned dataWidth = dataType.getIntOrFloatBitWidth();
    // const size_t highestPotentialVectorizationLen = 128;
    // vectorizationSize = highestPotentialVectorizationLen / dataWidth;
    if (dataType.isF32()) {
      vectorizationSize = 4;
    } else if (dataType.isF16() || dataType.isBF16()) {
      // Nonxdlops on fp16 resnet50 fail for vectorization size > 4
      // Xdlops is okay on 4, 8
      vectorizationSize = 4;
    } else if (dataType.isInteger(8)) {
      // Nonxdlops on in8 resnet50 fail for vectorization size > 4
      // Xdlops is okay on 4, 8, 16
      vectorizationSize = 4;
    }

    // FIXME: set vectorizationSize be 1 for backward data and backward
    // weight for now.
    // The logic for deciding vectorization size and dimension for
    // backward data and backward weight has to be reviewed.
    auto opType = ctx.opType;
    if (opType == mlir::miopen::ConvOpType::BwdData ||
        opType == mlir::miopen::ConvOpType::BwdWeight) {
      vectorizationSize = 1;
    }

    // srcDataPerRead bounded by size of threadwise copy
    if ((vectorizableLength > 0) && (vectorizableLength % 4 == 0)) {
      derived.srcDataPerRead = gcd(vectorizationSize, dataPerThreadCopy);
    }

    // decide threadwise copy lengths
    const auto dataPerThreadCopyGemmVectorized = derived.srcDataPerRead;
    const auto dataPerThreadCopyGemmNonvectorized =
        dataPerThreadCopy / dataPerThreadCopyGemmVectorized;

    int64_t dataPerThreadCopyGemmPos1 = 0;
    int64_t dataPerThreadCopyGemmPos2 = 0;
    if (gemmKVectorizable) {
      dataPerThreadCopyGemmPos1 = dataPerThreadCopyGemmVectorized;
      dataPerThreadCopyGemmPos2 = dataPerThreadCopyGemmNonvectorized;
      derived.srcVectorReadDim = GemmK;
    } else {
      dataPerThreadCopyGemmPos1 = dataPerThreadCopyGemmNonvectorized;
      dataPerThreadCopyGemmPos2 = dataPerThreadCopyGemmVectorized;
      derived.srcVectorReadDim = GemmMorN;
    }
    assert(derived.srcVectorReadDim != GemmG);

    // FIXME: force scalar write for now. Logic being commented out would
    // need to be scrutinized.
    //
    // dstDataPerWrite also bounded by size of threadwise copy
    // derived.dstDataPerWrite = gcd(vectorizationSize,
    // dataPerThreadCopyGemmPos2);
    derived.dstDataPerWrite = 1;

    // calculate blockwise copy thread cluster lengths
    if (isGemmA) {
      derived.clusterLenGemmPos1 =
          param->gemmKPerBlock / dataPerThreadCopyGemmPos1;
      derived.clusterLenGemmPos2 =
          param->gemmMPerBlock / dataPerThreadCopyGemmPos2;
    } else {
      derived.clusterLenGemmPos1 =
          param->gemmKPerBlock / dataPerThreadCopyGemmPos1;
      derived.clusterLenGemmPos2 =
          param->gemmNPerBlock / dataPerThreadCopyGemmPos2;
    }
    if (!(derived.clusterLenGemmPos1 > 0 && derived.clusterLenGemmPos2 > 0))
      return mlir::failure();

    return mlir::success();
  }

  mlir::LogicalResult calculateOutputDerivedParams(InitParams *params,
                                                   int64_t blockSize,
                                                   ConvolutionContext &ctx,
                                                   DerivedOutParams &out) {
    int64_t cVectorLength = 0;
    mlir::miopen::ConvOpType op = ctx.getOpType();

    obtainGemmCVecLen(ctx, cVectorLength);
    int64_t dataPerThread =
        (params->gemmMPerBlock * params->gemmNPerBlock) / blockSize;
    if (!(dataPerThread > 0)) {
      return failure();
    }

    // TODO: Allow vectorization group size of 2
    int64_t vectorizationSize = 4;
    // No swizzling or vectorization for backward data
    // TODO(kdrewnia): Understand when it might be possible
    if (mlir::miopen::ConvOpType::BwdData == op) {
      vectorizationSize = 1;
    }

    if ((cVectorLength > 0) && (dataPerThread % vectorizationSize == 0) &&
        (cVectorLength % vectorizationSize == 0)) {
      out.dataPerCopy = gcd(dataPerThread, vectorizationSize);
    } else {
      out.dataPerCopy = 1;
    }

    auto &dimIndexAndSize = ctx.dimIndexAndSize;
    // Find dimensions in which the copy will take place
    switch (op) {
    case mlir::miopen::ConvOpType::Fwd:
      if (dimIndexAndSize["ko"].index == 4) {
        out.gemmVectorDim = gemmCDimM;
        out.destVectorDim = 4;
      } else {
        out.gemmVectorDim = gemmCDimN;
        // This relies on assumptions about how we load our data for GEMM
        out.destVectorDim = dimIndexAndSize["wo"].index;
      }
      break;
    case mlir::miopen::ConvOpType::BwdWeight:
      if (dimIndexAndSize["k"].index == 4) {
        out.gemmVectorDim = gemmCDimM;
        out.destVectorDim = 4;
      } else {
        out.gemmVectorDim = gemmCDimN;
        // Backward weight computations fold the {c, y, x} dimensions
        // into N using the native order
        out.destVectorDim = 4;
      }
      break;
    case mlir::miopen::ConvOpType::BwdData:
      out.gemmVectorDim = -1;
      out.destVectorDim = -1;
      break;
    }
    return success();
  }

  static void obtainGemmSize(ConvolutionContext &ctx, GemmSize &gemmSize) {
    gemmSize.gemmG = ctx.dimIndexAndSize["g"].size;

    if (ctx.opType == mlir::miopen::ConvOpType::Fwd) {
      gemmSize.gemmM = ctx.dimIndexAndSize["k"].size;
      gemmSize.gemmN = ctx.dimIndexAndSize["no"].size *
                       ctx.dimIndexAndSize["ho"].size *
                       ctx.dimIndexAndSize["wo"].size;
      gemmSize.gemmK = ctx.dimIndexAndSize["c"].size *
                       ctx.dimIndexAndSize["y"].size *
                       ctx.dimIndexAndSize["x"].size;
    } else if (ctx.opType == mlir::miopen::ConvOpType::BwdData) {
      int64_t y, x, ho, wo, hi, wi;
      y = x = ho = wo = hi = wi = 0;
      y = ctx.dimIndexAndSize["y"].size;
      x = ctx.dimIndexAndSize["x"].size;
      ho = ctx.dimIndexAndSize["ho"].size;
      wo = ctx.dimIndexAndSize["wo"].size;
      hi = ctx.dimIndexAndSize["hi"].size;
      wi = ctx.dimIndexAndSize["wi"].size;
      auto strideH = ctx.strideVal[0];
      auto strideW = ctx.strideVal[1];
      auto dilationH = ctx.dilationVal[0];
      auto dilationW = ctx.dilationVal[1];
      auto leftPadH = ctx.paddingVal[0];
      auto leftPadW = ctx.paddingVal[1];

      auto gcdStrideDilationH = math_util::gcd(strideH, dilationH);
      auto gcdStrideDilationW = math_util::gcd(strideW, dilationW);

      auto yTilda = strideH / gcdStrideDilationH;
      auto xTilda = strideW / gcdStrideDilationW;

      auto hTilda =
          ho + math_util::integer_divide_ceil(dilationH * (y - 1), strideH);
      auto wTilda =
          wo + math_util::integer_divide_ceil(dilationW * (x - 1), strideW);

      auto iHTildaLeft = math_util::integer_divide_floor(
          std::max(0l, leftPadH - dilationH * (yTilda - 1)), strideH);
      auto iWTildaLeft = math_util::integer_divide_floor(
          std::max(0l, leftPadW - dilationW * (xTilda - 1)), strideW);

      auto iHTildaRight = std::min(
          hTilda, math_util::integer_divide_ceil(leftPadH + hi - 1, strideH) + 1);
      auto iWTildaRight = std::min(
          wTilda, math_util::integer_divide_ceil(leftPadW + wi - 1, strideW) + 1);

      auto hTildaSlice = iHTildaRight - iHTildaLeft;
      auto wTildaSlice = iWTildaRight - iWTildaLeft;

      auto gemmId = ctx.gemmId;
      auto iYTilda = gemmId / xTilda;
      auto iXTilda = gemmId % xTilda;
      auto yDotSlice = math_util::integer_divide_ceil(y - iYTilda, yTilda);
      auto xDotSlice = math_util::integer_divide_ceil(x - iXTilda, xTilda);

      gemmSize.gemmM = ctx.dimIndexAndSize["c"].size;
      gemmSize.gemmN =
          ctx.dimIndexAndSize["no"].size * hTildaSlice * wTildaSlice;
      gemmSize.gemmK = ctx.dimIndexAndSize["k"].size * yDotSlice * xDotSlice;
    } else if (ctx.opType == mlir::miopen::ConvOpType::BwdWeight) {
      gemmSize.gemmM = ctx.dimIndexAndSize["k"].size;
      gemmSize.gemmK = ctx.dimIndexAndSize["no"].size *
                       ctx.dimIndexAndSize["ho"].size *
                       ctx.dimIndexAndSize["wo"].size;
      gemmSize.gemmN = ctx.dimIndexAndSize["c"].size *
                       ctx.dimIndexAndSize["y"].size *
                       ctx.dimIndexAndSize["x"].size;
    }
  }

  int64_t obtainGridSize(GemmSize &gemmSize, InitParams *param) {
    return (gemmSize.gemmM / param->gemmMPerBlock) *
           (gemmSize.gemmN / param->gemmNPerBlock) * gemmSize.gemmG;
  }
};

struct InitParamsNonXDL : InitParams, Serializable<InitParamsNonXDL> {
  InitParamsNonXDL(int64_t bSize, int64_t mPerBlock, int64_t nPerBlock,
                   int64_t kPerBlock, int64_t mPerThread, int64_t nPerThread)
      : InitParams{mPerBlock, nPerBlock, kPerBlock}, gemmMPerThread(mPerThread),
        gemmNPerThread(nPerThread), blockSize(bSize) {}
  int64_t gemmMPerThread;
  int64_t gemmNPerThread;
  int64_t blockSize;

  InitParamsNonXDL() : InitParamsNonXDL(0LL, 0LL, 0LL, 0LL, 0LL, 0LL) {}

  template <class Self, class F> static void visit(Self &&self, F f) {
    f(self.blockSize);
    f(self.gemmMPerBlock);
    f(self.gemmNPerBlock);
    f(self.gemmKPerBlock);
    f(self.gemmMPerThread);
    f(self.gemmNPerThread);
  }
};

struct InitParamsXDL : InitParams, Serializable<InitParamsXDL> {
  InitParamsXDL(int64_t mPerBlock, int64_t nPerBlock, int64_t kPerBlock,
                int64_t mPerWave, int64_t nPerWave, int64_t kPack,
                bool aThreadCopyMoreGemmK, bool bThreadCopyMoreGemmKPack)
      : InitParams{mPerBlock, nPerBlock, kPerBlock}, gemmMPerWave(mPerWave),
        gemmNPerWave(nPerWave), gemmKPack(kPack),
        gemmAThreadCopyMoreGemmK(aThreadCopyMoreGemmK),
        gemmBThreadCopyMoreGemmKPack(bThreadCopyMoreGemmKPack) {}

  InitParamsXDL() : InitParamsXDL(0LL, 0LL, 0LL, 0LL, 0LL, 0LL, false, false) {}

  int64_t gemmMPerWave;
  int64_t gemmNPerWave;
  int64_t gemmKPack;
  bool gemmAThreadCopyMoreGemmK;
  bool gemmBThreadCopyMoreGemmKPack;

  template <class Self, class F> static void visit(Self &&self, F f) {
    f(self.gemmMPerBlock);
    f(self.gemmNPerBlock);
    f(self.gemmKPerBlock);
    f(self.gemmMPerWave);
    f(self.gemmNPerWave);
    f(self.gemmKPack);
    f(self.gemmAThreadCopyMoreGemmK);
    f(self.gemmBThreadCopyMoreGemmKPack);
  }
};

template <typename T> std::string genDebugForParams(T params) {
  std::ostringstream os;
  params.visit(params, [&os](auto &arg) { os << arg << ","; });
  os << "\n";
  return os.str();
}

// block gemm tuning params that sepcific the layout of thread-wise gemm in a
// workgroup
struct DerivedBlockGemmParams {
  int64_t gemmMLevel0Cluster;
  int64_t gemmNLevel0Cluster;
  int64_t gemmMLevel1Cluster;
  int64_t gemmNLevel1Cluster;
};

class PopulateParams : public PopulateParamsBase {
private:
  // clang-format off
  llvm::SmallVector<InitParamsNonXDL, 8> initParameters = {
    // blockSize M/block N/block K/block M/thread N/thread
    {256, 128, 128, 16, 4, 4},
    {256, 128, 128, 8, 4, 4},
    {256, 128, 128, 4, 4, 4},
    {128, 128, 64, 16, 4, 4},
    {128, 128, 64, 8, 4, 4},
    {128, 128, 64, 4, 4, 4},
    {128, 64, 128, 16, 4, 4},
    {128, 64, 128, 8, 4, 4},
    {128, 64, 128, 4, 4, 4},
    {64, 64, 64, 16, 4, 4},
    {64, 64, 64, 8, 4, 4},
    {64, 64, 64, 4, 4, 4},
    {64, 64, 32, 16, 4, 2},
    {64, 64, 32, 8, 4, 2},
    {64, 64, 32, 4, 4, 2},
    {64, 32, 64, 16, 2, 4},
    {64, 32, 64, 8, 2, 4},
    {64, 32, 64, 4, 2, 4},
    {64, 32, 32, 16, 2, 2},
    {64, 32, 32, 8, 2, 2},
    {64, 32, 32, 4, 2, 2}};
  // clang-format on

  // if can't select config from above , use this config to do
  // padding kernel for example , GemmK/block is 16 , if your gemmK is  13 , we
  // add more 3 gemmk
  InitParams universal_Parameters = {64, 64, 16};

  LogicalResult
  calculateGemmABlockCopyPerformanceParameters(InitParamsNonXDL *param,
                                               ConvolutionContext &ctx,
                                               DerivedParams &derived) {
    return calculateInputDerivedParams(param, param->blockSize, ctx, true,
                                       derived);
  }

  LogicalResult
  calculateGemmBBlockCopyPerformanceParameters(InitParamsNonXDL *param,
                                               ConvolutionContext &ctx,
                                               DerivedParams &derived) {

    return calculateInputDerivedParams(param, param->blockSize, ctx, false,
                                       derived);
  }

  LogicalResult calculateGemmCBlockwiseCopyParams(InitParamsNonXDL *params,
                                                  ConvolutionContext &ctx,
                                                  DerivedOutParams &out) {
    return calculateOutputDerivedParams(params, params->blockSize, ctx, out);
  }

  LogicalResult
  CalculateBlockGemmPerformanceParameters(const InitParamsNonXDL &param,
                                          const ConvolutionContext &ctx,
                                          DerivedBlockGemmParams &derived) {

    derived.gemmMLevel0Cluster = 0;
    derived.gemmNLevel0Cluster = 0;
    derived.gemmMLevel1Cluster = 0;
    derived.gemmNLevel1Cluster = 0;

    if (param.blockSize == 64) {
      derived.gemmMLevel0Cluster = 4;
      derived.gemmNLevel0Cluster = 4;
      derived.gemmMLevel1Cluster = 2;
      derived.gemmNLevel1Cluster = 2;
    } else if (param.blockSize == 128) {
      derived.gemmMLevel0Cluster = 4;
      derived.gemmNLevel0Cluster = 4;
      derived.gemmMLevel1Cluster = 4;
      derived.gemmNLevel1Cluster = 2;
    } else if (param.blockSize == 256) {
      derived.gemmMLevel0Cluster = 4;
      derived.gemmNLevel0Cluster = 4;
      derived.gemmMLevel1Cluster = 4;
      derived.gemmNLevel1Cluster = 4;
    } else {
      return failure();
    }

    if (!(param.gemmMPerThread >= 2 && param.gemmMPerThread <= 4))
      return failure();

    if (!(param.gemmNPerThread >= 2 && param.gemmNPerThread <= 4))
      return failure();

    if (!(param.gemmMPerBlock % param.gemmMPerThread == 0 &&
          param.gemmNPerBlock % param.gemmNPerThread == 0))
      return failure();

    const auto threadGemmMPerBlock = param.gemmMPerBlock / param.gemmMPerThread;
    const auto threadGemmNPerBlock = param.gemmNPerBlock / param.gemmNPerThread;

    const auto threadGemmMPerCluster =
        derived.gemmMLevel0Cluster * derived.gemmMLevel1Cluster;
    const auto threadGemmNPerCluster =
        derived.gemmNLevel0Cluster * derived.gemmNLevel1Cluster;

    if (!(threadGemmMPerBlock % threadGemmMPerCluster == 0) &&
        (threadGemmNPerBlock % threadGemmNPerCluster == 0))
      return failure();

    const auto clusterMPerBlock = threadGemmMPerBlock / threadGemmMPerCluster;
    const auto clusterNPerBlock = threadGemmNPerBlock / threadGemmNPerCluster;

    // inline asm only support clusterMPerBlock = 2 andclusterNPerBlock =
    // 2
    if (!(clusterMPerBlock == 2 && clusterNPerBlock == 2))
      return failure();

    return success();
  }

  LogicalResult
  populateDerived(ConvolutionContext &ctx, InitParamsNonXDL &validParams,
                  GemmSize &gemmSize, DerivedParams &gemmADerivedParam,
                  DerivedParams &gemmBDerivedParam,
                  DerivedBlockGemmParams &blockGemmDerivedParam,
                  DerivedOutParams &gemmCDerivedParam, int64_t &gridSize);

  LogicalResult populatePaddingKernelDerived(
      ConvolutionContext &ctx, InitParamsNonXDL &validParams,
      GemmSize &gemmSize, DerivedParams &gemmADerivedParam,
      DerivedParams &gemmBDerivedParam,
      DerivedBlockGemmParams &blockGemmDerivedParam,
      DerivedOutParams &gemmCDerivedParam, int64_t &gridSize);

public:
  LogicalResult obtainTuningParameters(
      Operation *op, int64_t blockSizeOverride, const std::string &perfConfig,
      InitParamsNonXDL &validParams, DerivedParams &gemmADerivedParam,
      DerivedParams &gemmBDerivedParam,
      DerivedBlockGemmParams &blockGemmDerivedParam,
      DerivedOutParams &gemmCDerivedParam, int64_t &gridSize);

  llvm::SmallVector<InitParamsNonXDL, 8>
  getTuningParameters(miopen::ConvOpType dir, mlir::Type dataType) {
    return initParameters;
  }

  InitParams getUniversalParameters() { return universal_Parameters; }

  LogicalResult isValidGemm(InitParamsNonXDL *param, GemmSize &gemmSize) {
    if (!(gemmSize.gemmM % param->gemmMPerBlock == 0 &&
          gemmSize.gemmN % param->gemmNPerBlock == 0 &&
          gemmSize.gemmK % param->gemmKPerBlock == 0)) {
      return mlir::failure();
    }
    return mlir::success();
  }
};

class PopulateParamsXDL : public PopulateParamsBase {
private:
  // Initial tuning parameters for forward convolution and backward
  // convolution.
  // clang-format off
  llvm::SmallVector<InitParamsXDL, 4> initParameters = {
      // M/block N/block K/block M/wave N/wave kPack aCopyMore bCopyMore
      {128, 128, 4, 64, 64, 4, false, false},
      {32, 64, 4, 32, 64, 4, false, false},

      {128, 128, 8, 64, 64, 1, false, false},
      {128, 128, 16, 64, 64, 1, false, false},
      {8, 64, 8, 8, 64, 1, false, false},
      {4, 64, 16, 4, 64, 1, false, false},
      {32, 64, 4, 32, 64, 1, false, false},
      {16, 16, 16, 16, 16, 1, false, false},
      {16, 16, 4, 16, 16, 1, false, false},
  };
  // clang-format on

  // clang-format off
  llvm::SmallVector<InitParamsXDL, 4> initParametersForwardI8 = {
      // M/block N/block K/block M/wave N/wave kPack aCopyMore bCopyMore
      // kpack for int8 must be larger than kbase, which means
      // kpack must be at least 4, once enabled.
      {64, 64, 8, 32, 32, 8, false, false},
      {64, 64, 8, 32, 32, 4, false, false},
      {32, 32, 8, 16, 16, 8, false, false},
      {32, 32, 8, 16, 16, 4, false, false},
      // The 32 x 32 xdlops k/block must be at least 8
      {64, 64, 16, 32, 32, 1, false, false},
      {64, 64, 8, 32, 32, 1, false, false},
      {32, 32, 16, 32, 32, 1, false, false},
      {32, 32, 8, 32, 32, 1, false, false},
      // The 16 x 16 xdlops k/block must be at least 16
      {32, 32, 32, 16, 16, 1, false, false},
      {32, 32, 16, 16, 16, 1, false, false},
      {16, 16, 32, 16, 16, 1, false, false},
      {16, 16, 16, 16, 16, 1, false, false},
  };
  // clang-format on

  // XXX FIXME: Initial tuning parameters for fp32 backward weight convolution.
  // Deliberately avoid KPACK=4 for fp32 backward weight convolution. It has
  // been verified some configs would cause intermittent failures.
  // TODO(whchung): Get to the bottom of this.
  // clang-format off
  llvm::SmallVector<InitParamsXDL, 4> initParametersBwdWeightF32 = {
      // M/block N/block K/block M/wave N/wave kPack aCopyMore bCopyMore
      {128, 128, 8, 64, 64, 1, false, false},
      {128, 128, 16, 64, 64, 1, false, false},
      {8, 64, 8, 8, 64, 1, false, false},
      {4, 64, 16, 4, 64, 1, false, false},
      {32, 64, 4, 32, 64, 1, false, false},
      {16, 16, 16, 16, 16, 1, false, false},
      {16, 16, 4, 16, 16, 1, false, false} ,
  };
  // clang-format on
  const int64_t waveSize = 64;

  // if can't select config from above , use this config to do
  // padding kernel for example , GEMMK/block is 16 , if your gemmK is  13 , we
  // add more 3 gemmk
  InitParams universal_Parameters = {32, 64, 4};

  int64_t obtainBlockSize(InitParamsXDL &params, int64_t waveSize) {
    return waveSize * params.gemmNPerBlock * params.gemmMPerBlock /
           (params.gemmMPerWave * params.gemmNPerWave);
  }

<<<<<<< HEAD
  LogicalResult getKBlocks(ConvolutionContext &ctx, InitParamsXDL &params,
                           int64_t *nKBlocks) {
    int64_t n = ctx.dimIndexAndSize["no"].size;
    int64_t ho = ctx.dimIndexAndSize["ho"].size;
    int64_t wo = ctx.dimIndexAndSize["wo"].size;
    int64_t g = ctx.dimIndexAndSize["g"].size;
    int64_t k = ctx.dimIndexAndSize["k"].size;
    int64_t c = ctx.dimIndexAndSize["c"].size;
    int64_t y = ctx.dimIndexAndSize["y"].size;
    int64_t x = ctx.dimIndexAndSize["x"].size;

    return mlir::miopen::calculateKBlockNum(
        n, ho, wo, g, k, c, y, x, params.gemmMPerBlock, params.gemmNPerBlock,
        params.gemmKPerBlock, params.gemmKPack, ctx.num_cu, nKBlocks);
=======
  int64_t getKBlocks(ConvolutionContext &ctx) {
    int64_t n = ctx.dimIndexAndSize["no"].size;
    int64_t ho = ctx.dimIndexAndSize["ho"].size;
    int64_t wo = ctx.dimIndexAndSize["wo"].size;
    return mlir::miopen::calculateKBlockNum(n, ho, wo);
>>>>>>> 59905bc4
  }

  LogicalResult calculateGemmABlockCopyPerformanceParameters(
      InitParamsXDL *param, ConvolutionContext &ctx, DerivedParams &derived) {
    int64_t blockSize = obtainBlockSize(*param, waveSize);
    return calculateInputDerivedParams(param, blockSize, ctx, true, derived);
  }

  LogicalResult calculateGemmBBlockCopyPerformanceParameters(
      InitParamsXDL *param, ConvolutionContext &ctx, DerivedParams &derived) {
    int64_t blockSize = obtainBlockSize(*param, waveSize);
    return calculateInputDerivedParams(param, blockSize, ctx, false, derived);
  }

  LogicalResult calculateLdsNumberOfByte(InitParamsXDL &param,
                                         const ConvolutionContext &ctx,
                                         DerivedParams gemmADerived,
                                         DerivedParams gemmBDerived,
                                         size_t &ldsSize) {

    int64_t threadGemmDataPerRead_GemmM =
        param.gemmMPerBlock / gemmADerived.clusterLenGemmPos2;
    int64_t threadGemmDataPerRead_GemmN =
        param.gemmNPerBlock / gemmBDerived.clusterLenGemmPos2;

    const auto max_lds_align =
        lcm(gemmADerived.dstDataPerWrite, gemmBDerived.dstDataPerWrite,
            threadGemmDataPerRead_GemmM, threadGemmDataPerRead_GemmN);

    const auto a_block_space =
        param.gemmKPerBlock *
        integer_least_multiple(param.gemmMPerBlock, max_lds_align);
    const auto b_block_space =
        param.gemmKPerBlock *
        integer_least_multiple(param.gemmNPerBlock, max_lds_align);

    ldsSize = (a_block_space + b_block_space) * sizeof(float);

    if (ldsSize > 64 * 1024) {
      return failure();
    }

    return success();
  }

  LogicalResult isValidBlockwiseGemmXDLOPS(InitParamsXDL &param,
                                           ConvolutionContext &ctx,
                                           int64_t blockSize) {
    // TBD: support fp16/bf16

    auto dataType = ctx.getDataType();
    std::vector<std::tuple<int, int, int>> validWaveGemmSize;

    if (dataType.isInteger(8)) {
      // Note: we only support two reduction xdlops in i8 therefore the
      // limited selection below
      // clang-format off
      validWaveGemmSize = {
        std::make_tuple(32, 32, 2),
        std::make_tuple(16, 16, 4)};
      // clang-format on
    } else {
      // clang-format off
      validWaveGemmSize = {
        // std::make_tuple(128, 128, 1),
        std::make_tuple(128, 64, 1),
        // std::make_tuple(128, 32, 1),
        // std::make_tuple(128, 16, 1),
        std::make_tuple(64, 128, 1),
        std::make_tuple(64, 64, 1),
        std::make_tuple(64, 32, 1),
        std::make_tuple(64, 16, 1),
        // std::make_tuple(32, 128, 1),
        std::make_tuple(32, 64, 1),
        std::make_tuple(32, 32, 2),
        // std::make_tuple(16, 128, 1),
        std::make_tuple(16, 64, 1),
        std::make_tuple(16, 16, 4),
        // std::make_tuple(8, 128, 1),
        std::make_tuple(8, 64, 1),
        // std::make_tuple(4, 128, 1),
        std::make_tuple(4, 64, 1)};
      // clang-format on
    }

    if (!std::any_of(
            validWaveGemmSize.cbegin(),
            validWaveGemmSize.cend(), [param](const auto it) noexcept->bool {
              int validMPerWave, validNPerWave, validKPerWave;
              std::tie(validMPerWave, validNPerWave, validKPerWave) = it;
              return (param.gemmMPerWave == validMPerWave) &&
                     (param.gemmNPerWave == validNPerWave) &&
                     (param.gemmKPerBlock % validKPerWave == 0);
            }))
      return failure();

    // fail with blockSize >= 512
    /// \todo fix the issue with blockSize >= 512
    if (blockSize < 64 || blockSize > 256)
      return failure();

    if ((param.gemmMPerBlock % param.gemmMPerWave) != 0)
      return failure();

    if ((param.gemmNPerBlock % param.gemmNPerWave) != 0)
      return failure();

    // TODO Remove. Note KPerBlock and KPack are independent tuning parameters.
    // There's no need to check if they are divide exactly
    if ((param.gemmKPerBlock % param.gemmKPack) != 0)
      return failure();

    // Reject invalid KPACK values.
    // For fp32: reject anything wider than 4.
    // For fp16/bf16: reject anything narrower than 4, or greater than 8.
    if (dataType.isF32() && param.gemmKPack > 4) {
      llvm::errs() << "Invalid KPACK tuning parameter: " << param.gemmKPack
                   << "\n";
      return failure();
    } else if ((dataType.isF16() || dataType.isBF16()) &&
               (param.gemmKPack != 1) &&
               ((param.gemmKPack < 4) || (param.gemmKPack > 8))) {
      llvm::errs() << "Invalid KPACK tuning parameter: " << param.gemmKPack
                   << "\n";
      return failure();
    }

    // XXX FIXME: Temporarily reject KPACK=4 for fp32 backward weight
    // convolution. It has been verified some configs would cause intermittent
    // failures.
    // TODO(whchung): Get to the bottom of this.
    if ((param.gemmKPack == 4) &&
        (ctx.getOpType() == miopen::ConvOpType::BwdWeight) &&
        dataType.isF32()) {
      llvm::errs() << "Invalid config: fp32 XDLOPS backward weight convolution "
                      "with KPACK=4\n";
      return failure();
    }

    // TODO remove : Ignore KReduction XDLOPS path for forward and backward
    // weight convolution now (unless int8). These M/NPerBlock combinations used
    // to result in lowering errors at tuning. Once non-int8 types are tested,
    // we should get rid of this limitation.
    if (param.gemmKPack > 1 && !dataType.isInteger(8)) {
      if ((param.gemmMPerBlock == 16 || param.gemmMPerBlock == 32 ||
           param.gemmMPerBlock == 64) &&
          (param.gemmNPerBlock == 16 || param.gemmNPerBlock == 32 ||
           param.gemmNPerBlock == 64)) {
        return failure();
      }

      if (param.gemmMPerBlock == 32 && param.gemmNPerBlock == 128) {
        return failure();
      }
      if (param.gemmMPerBlock == 128 && param.gemmNPerBlock == 32) {
        return failure();
      }
    }

    return success();
  }

  LogicalResult populateDerived(ConvolutionContext &ctx,
                                InitParamsXDL &validParams, GemmSize &gemmSize,
                                DerivedParams &gemmADerivedParam,
                                DerivedParams &gemmBDerivedParam,
                                DerivedOutParams &gemmCDerivedParam,
                                int64_t &blockSize, int64_t &gridSize);

  LogicalResult populatePaddingKernelDerived(
      ConvolutionContext &ctx, InitParamsXDL &validParams, GemmSize &gemmSize,
      DerivedParams &gemmADerivedParam, DerivedParams &gemmBDerivedParam,
      DerivedOutParams &gemmCDerivedParam, int64_t &blockSize,
      int64_t &gridSize);

  LogicalResult isValidGridGemmXdlops(GemmSize &gemmSize) {
    auto gemmM = gemmSize.gemmM;
    auto gemmN = gemmSize.gemmN;
    auto gemmK = gemmSize.gemmK;

    // unsupported xdlops-gemm
    if (gemmM % 16 != 0 && gemmN % 64 != 0)
      return failure();

    if ((gemmM * gemmN) % 256 == 0 && (gemmK * gemmM) % waveSize == 0 &&
        (gemmK * gemmN) % waveSize == 0 && gemmN % 16 == 0 && gemmM % 4 == 0 &&
        gemmK % 4 == 0)
      return success();
    return failure();
  }

public:
  LogicalResult obtainTuningParameters(Operation *op, int64_t blockSizeOverride,
                                       const std::string &perfConfig,
                                       InitParamsXDL &validParams,
                                       DerivedParams &gemmADerivedParam,
                                       DerivedParams &gemmBDerivedParam,
                                       DerivedOutParams &gemmCDerivedParam,
                                       int64_t &blockSize, int64_t &gridSize);

  llvm::SmallVector<InitParamsXDL, 4>
  getTuningParameters(miopen::ConvOpType dir, mlir::Type dataType) {
    if (dataType.isInteger(8)) {
      return initParametersForwardI8;
    }

    // XXX FIXME: Temporarily use another vector of heuristic tuning
    // parameters to get around the issue that when KPACK=4, fp32 backward
    // weight kernels would fail intermittently.
    // TODO(whchung): Get to the bottom of this.
    if ((dir == miopen::ConvOpType::BwdWeight) && dataType.isF32()) {
      return initParametersBwdWeightF32;
    }

    return initParameters;
  }

  InitParams getUniversalParameters() { return universal_Parameters; }

  LogicalResult isValidGemm(InitParamsXDL *param, GemmSize &gemmSize) {
    if (!(gemmSize.gemmM % param->gemmMPerBlock == 0 &&
          gemmSize.gemmN % param->gemmNPerBlock == 0 &&
          gemmSize.gemmK % (param->gemmKPerBlock * param->gemmKPack) == 0)) {
      return mlir::failure();
    }
    return mlir::success();
  }
};

// The function is used to compute extra padding sizes.
// For example, if gemmM size is 3 and gemmMPerBlock is 64,
// we set gemmMExtra be 64 so (gemmM+gemmMExtra)%gemmMPerBlock=0.
//
// Returns:
// - isOriginalKernelSupport : a bool only used in backward data convolution.
// - needExtraPad : a bool to indicate whether padding kernel is needed.
// - gemmM/N/KExtra : additional padding required along Gemm M/N/K dimension.
//                    They would be all be 0 in case needExtraPad is false.
template <typename T>
std::tuple<bool, bool, int64_t, int64_t, int64_t>
calculatePaddingKernelSize(int64_t gemmMSize, int64_t gemmNSize,
                           int64_t gemmKSize, miopen::ConvOpType dir,
                           mlir::Type dataType, T populateParams) {
  bool isOriginalKernelSupport = true;
  bool needExtraPad = false;
  int64_t gemmMExtra, gemmNExtra, gemmKExtra;
  gemmMExtra = gemmNExtra = gemmKExtra = 0;

  auto configParams = populateParams.getTuningParameters(dir, dataType);
  size_t numOfFailedConfigs = 0;
  for (auto &params : configParams) {
    if (gemmMSize % params.gemmMPerBlock == 0 &&
        gemmKSize % params.gemmKPerBlock == 0 &&
        gemmNSize % params.gemmNPerBlock == 0) {
      isOriginalKernelSupport = true;
      break;
    }
    isOriginalKernelSupport = false;
    numOfFailedConfigs++;
  }

  auto extraParams = populateParams.getUniversalParameters();
  if (numOfFailedConfigs == configParams.size()) {
    needExtraPad = true;
    int64_t gemmMRemain, gemmKRemain, gemmNRemain;

    gemmMRemain = gemmMSize % extraParams.gemmMPerBlock;
    if (gemmMRemain != 0)
      gemmMExtra = extraParams.gemmMPerBlock - gemmMRemain;

    gemmNRemain = gemmNSize % extraParams.gemmNPerBlock;
    if (gemmNRemain != 0)
      gemmNExtra = extraParams.gemmNPerBlock - gemmNRemain;

    gemmKRemain = gemmKSize % extraParams.gemmKPerBlock;
    if (gemmKRemain != 0)
      gemmKExtra = extraParams.gemmKPerBlock - gemmKRemain;

    // llvm::errs() << "gemmMExtra: " << gemmMExtra << "gemmNExtra: " <<
    // gemmNExtra << "gemmKExtra: " << gemmKExtra << "\n";
  }

  return std::make_tuple(isOriginalKernelSupport, needExtraPad, gemmMExtra,
                         gemmNExtra, gemmKExtra);
}

#endif // MLIR_DIALECT_MIOPEN_GRIDWISE_GEMM_PARAMS_H<|MERGE_RESOLUTION|>--- conflicted
+++ resolved
@@ -875,7 +875,6 @@
            (params.gemmMPerWave * params.gemmNPerWave);
   }
 
-<<<<<<< HEAD
   LogicalResult getKBlocks(ConvolutionContext &ctx, InitParamsXDL &params,
                            int64_t *nKBlocks) {
     int64_t n = ctx.dimIndexAndSize["no"].size;
@@ -890,13 +889,6 @@
     return mlir::miopen::calculateKBlockNum(
         n, ho, wo, g, k, c, y, x, params.gemmMPerBlock, params.gemmNPerBlock,
         params.gemmKPerBlock, params.gemmKPack, ctx.num_cu, nKBlocks);
-=======
-  int64_t getKBlocks(ConvolutionContext &ctx) {
-    int64_t n = ctx.dimIndexAndSize["no"].size;
-    int64_t ho = ctx.dimIndexAndSize["ho"].size;
-    int64_t wo = ctx.dimIndexAndSize["wo"].size;
-    return mlir::miopen::calculateKBlockNum(n, ho, wo);
->>>>>>> 59905bc4
   }
 
   LogicalResult calculateGemmABlockCopyPerformanceParameters(
