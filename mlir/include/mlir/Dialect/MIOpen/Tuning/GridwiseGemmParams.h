//===- GridwiseGemmParams.h - MLIR tuning parameter generation --------*-===//
//
// Part of the MLIR Project, under the Apache License v2.0 with LLVM Exceptions.
// See https://llvm.org/LICENSE.txt for license information.
// SPDX-License-Identifier: Apache-2.0 WITH LLVM-exception
//
//===----------------------------------------------------------------------===//
//
// This file defines MLIR tuning parameter generation
//
//===----------------------------------------------------------------------===//

#ifndef MLIR_DIALECT_MIOPEN_GRIDWISE_GEMM_PARAMS_H
#define MLIR_DIALECT_MIOPEN_GRIDWISE_GEMM_PARAMS_H

#include "mlir/Dialect/MIOpen/MIOpen.h"
#include "mlir/Dialect/MIOpen/Tuning/ConvContext.h"
#include "mlir/Dialect/MIOpen/Tuning/Serializable.h"
#include "mlir/Dialect/MIOpen/utility/loweringUtils.h"
#include "mlir/Dialect/MIOpen/utility/math.h"
#include "mlir/Support/FileUtilities.h"
#include "mlir/Support/LogicalResult.h"
#include "llvm/Support/CommandLine.h"
#include "llvm/Support/ToolOutputFile.h"
#include "llvm/Support/YAMLTraits.h"

#include <cstdint>
#include <string>
#include <unordered_map>

using namespace mlir;

LLVM_YAML_IS_STRING_MAP(int)

// 0 : gemmG dimension.
// 1 : gemmK dimension.
// 2 : gemmM or gemmN dimension.
enum GemmDimensions { GemmG = 0, GemmK = 1, GemmMorN = 2 };

constexpr int64_t gemmCDimG = 0;
constexpr int64_t gemmCDimM = 1;
constexpr int64_t gemmCDimN = 2;
constexpr int64_t gemmCSplitDimM2 = 3;
constexpr int64_t gemmCSplitDimN = 4;
constexpr int64_t gemmCSplitDimN2 = 5;

// greatest common divisor, aka highest common factor
template <typename T> T gcd(T x, T y) {
  if (x == y || x == 0) {
    return y;
  } else if (y == 0) {
    return x;
  } else if (x > y) {
    return gcd(x - y, y);
  } else {
    return gcd(x, y - x);
  }
}

template <typename T, typename... Ys> T gcd(T x, Ys... ys) {
  return gcd(x, gcd(ys...));
}

// least common multiple
template <typename T> T lcm(T x, T y) {
  if (x == 0 || y == 0) {
    return 0;
  } else {
    return (x * y) / gcd(x, y);
  }
}

template <typename T, typename... Ys> T lcm(T x, Ys... ys) {
  return lcm(x, lcm(ys...));
}

template <typename T> T integer_divide_ceil(T x, T y) {
  return (x + y - 1) / y;
}

template <typename T> T integer_least_multiple(T x, T y) {
  return y * integer_divide_ceil(x, y);
}

struct InitParams {
  int64_t gemmMPerBlock;
  int64_t gemmNPerBlock;
  int64_t gemmKPerBlock;
};

struct GemmSize {
  int64_t gemmG;
  int64_t gemmM;
  int64_t gemmN;
  int64_t gemmK;
};

struct DerivedParams {
  int64_t srcVectorReadDim;
  int64_t srcDataPerRead;
  int64_t dstDataPerWrite;
  int64_t clusterLenGemmPos0; // G
  int64_t clusterLenGemmPos1; // K
  int64_t clusterLenGemmPos2; // M or N
  DerivedParams()
      : srcVectorReadDim(GemmG), srcDataPerRead(1), dstDataPerWrite(1),
        clusterLenGemmPos1(0), clusterLenGemmPos2(0) {}
};

struct DerivedOutParams {
  int64_t gemmVectorDim;
  int64_t destVectorDim;
  int64_t dataPerCopy;
  DerivedOutParams() : gemmVectorDim(-1), destVectorDim(-1), dataPerCopy(1) {}
};

class PopulateParamsBase {
public:
  static void obtainGemmADimKVectorizable(
      mlir::miopen::ConvOpType opType,
      llvm::StringMap<std::pair<size_t, int64_t>> &dimIndexVal,
      bool &input1GemmKVectorizable) {
    // Vectorizable flag is opposite between forwad and bwd_data
    if (opType == mlir::miopen::ConvOpType::Fwd) {
      // When K is not the fastest changing dimension,
      // gemmK dimension is vectorizable, gemmM is not, and vice versa.
      // Vectorization width depending on which among C, Y, X be the fastest
      // changing dimension.
      if (dimIndexVal["k"].first == 4) {
        input1GemmKVectorizable = false;
      } else {
        input1GemmKVectorizable = true;
      }
    } else if (opType == mlir::miopen::ConvOpType::BwdData) {
      // always load gemmM first
      input1GemmKVectorizable = false;
    } else if (opType == mlir::miopen::ConvOpType::BwdWeight) {
      // When K is the fastest changing dimension,
      // gemmM dimension is vectorizable, gemmK is not, and vice versa.
      // Vectorization width depending on which among N, and HoWo be the fastest
      // changing dimension.
      if (dimIndexVal["k"].first == 4) {
        input1GemmKVectorizable = false;
      } else {
        input1GemmKVectorizable = true;
      }
    }
  }

  static void obtainGemmBDimKVectorizable(
      mlir::miopen::ConvOpType opType,
      llvm::StringMap<std::pair<size_t, int64_t>> &dimIndexVal,
      bool &input2GemmKVectorizable) {
    // Vectorizable flag is opposite between forwad and bwd_data
    if (opType == mlir::miopen::ConvOpType::Fwd) {
      // For input tensor.
      // When C is the fastest changing dimension,
      // gemmK dimension is vectorizable, gemmN is not, and vice versa.
      // Vectorization width depending on length of C.
      if (dimIndexVal["ci"].first == 4) {
        input2GemmKVectorizable = true;
      } else {
        input2GemmKVectorizable = false;
      }
    } else if (opType == mlir::miopen::ConvOpType::BwdData) {
      // For output tensor.
      // When K is the fastest changing dimension(3),
      // gemmK dimension is vectorizable, gemmN is not, and vice versa.
      // Vectorization width depending on length of K.
      if (dimIndexVal["ko"].first == 4) {
        input2GemmKVectorizable = true;
      } else {
        input2GemmKVectorizable = false;
      }
    } else if (opType == mlir::miopen::ConvOpType::BwdWeight) {
      // For input tensor
      // When C is the fastest changing dimension,
      // gemmN dimension is vectorizable, gemmK is not, and vice versa.
      // Vectorization width depending on length of C.
      if (dimIndexVal["ci"].first == 4) {
        input2GemmKVectorizable = false;
      } else {
        input2GemmKVectorizable = true;
      }
    }
  }

  static void obtainFilterVecLen(ConvolutionContext &ctx, int64_t &vecLen) {
    auto dimIndexVal = ctx.dimIndexVal;
    // Vectorization length logic is the same for forward and bwd_data
    if (dimIndexVal["k"].first == 4) {
      vecLen = dimIndexVal["k"].second;
    } else if (dimIndexVal["k"].first == 1) {
      // dimKF is the lowest changing dimension, which means dimC/dimY/dimX
      vecLen = dimIndexVal["c"].second * dimIndexVal["y"].second *
               dimIndexVal["x"].second;
    } else if (dimIndexVal["k"].first == 2) {
      // K's position is at 2, vectorization legnth is last two dimension
      if (dimIndexVal["c"].first == 1) {
        vecLen = dimIndexVal["y"].second * dimIndexVal["x"].second;
      } else if (dimIndexVal["y"].first == 1) {
        vecLen = dimIndexVal["c"].second * dimIndexVal["x"].second;
      } else {
        vecLen = dimIndexVal["c"].second * dimIndexVal["y"].second;
      }
    } else {
      // K's position is 3, vectorization legnth is last dimension
      if (dimIndexVal["c"].first == 4) {
        vecLen = dimIndexVal["c"].second;
      } else if (dimIndexVal["y"].first == 4) {
        vecLen = dimIndexVal["y"].second;
      } else {
        vecLen = dimIndexVal["x"].second;
      }
    }
  }

  static void obtainBwdDataFilterVecLen(ConvolutionContext &ctx,
                                        int64_t &vecLen) {
    auto dimIndexVal = ctx.dimIndexVal;
    // Vectorization length logic is the same for forward and bwd_data
    if (dimIndexVal["c"].first == 4) {
      vecLen = dimIndexVal["c"].second;
    } else if (dimIndexVal["c"].first == 2) {
      // C's position is at 2, vectorization legnth depend last two dimension
      if (dimIndexVal["y"].second == 1 && dimIndexVal["x"].second == 1) {
        vecLen = dimIndexVal["c"].second;
      } else {
        vecLen = 1;
      }
    } else {
      vecLen = 1;
    }
  }
  static void obtainInputVecLen(ConvolutionContext &ctx, int64_t &vecLen) {
    auto dimIndexVal = ctx.dimIndexVal;
    if (dimIndexVal["ni"].first == 4) {
      vecLen = dimIndexVal["ni"].second;
    } else if (dimIndexVal["ci"].first == 4) {
      vecLen = dimIndexVal["ci"].second;
    } else {
      if (dimIndexVal["x"].second == 1 && dimIndexVal["y"].second == 1 &&
          ctx.strideVal[0] == 1 && ctx.strideVal[1] == 1 &&
          ctx.paddingVal[0] == 0 && ctx.paddingVal[1] == 0 &&
          ctx.paddingVal[2] == 0 && ctx.paddingVal[3] == 0)
        vecLen = dimIndexVal["ho"].second * dimIndexVal["wo"].second;
      else
        vecLen = 1;
    }
  }
  static void obtainBwdDataOutputVecLen(ConvolutionContext &ctx,
                                        int64_t &vecLen) {
    auto dimIndexVal = ctx.dimIndexVal;
    if (dimIndexVal["ko"].first == 4) {
      vecLen = dimIndexVal["ko"].second;
    } else if (dimIndexVal["no"].first == 4) {
      vecLen = dimIndexVal["no"].second;
    } else if (dimIndexVal["no"].first == 0) {
      if (dimIndexVal["ho"].first == 3 && dimIndexVal["wo"].first == 4) {
        if (dimIndexVal["y"].second == 1 && dimIndexVal["x"].second == 1)
          vecLen = dimIndexVal["ho"].second * dimIndexVal["wo"].second;
        else
          vecLen = 1;
      } else
        vecLen = 1;
    } else {
      vecLen = 1;
    }
  }

  static void obtainOutputVecLen(ConvolutionContext &ctx, int64_t &vecLen) {
    auto dimIndexVal = ctx.dimIndexVal;
    if (dimIndexVal["ko"].first == 4) {
      vecLen = dimIndexVal["ko"].second;
    } else if (dimIndexVal["ko"].first == 1) {
      // dimKO is the lowest changing dimension, which means dimN/dimHo/dimWo
      vecLen = dimIndexVal["no"].second * dimIndexVal["ho"].second *
               dimIndexVal["wo"].second;
    } else if (dimIndexVal["ko"].first == 2) {
      // Ko's position is at 2, vectorization legnth is last two dimensions
      if (dimIndexVal["no"].first == 0) {
        vecLen = dimIndexVal["ho"].second * dimIndexVal["wo"].second;
      } else if (dimIndexVal["ho"].first == 0) {
        vecLen = dimIndexVal["no"].second * dimIndexVal["wo"].second;
      } else {
        vecLen = dimIndexVal["no"].second * dimIndexVal["ho"].second;
      }
    } else {
      // K's position is 3, vectorization legnth is last dimension
      if (dimIndexVal["no"].first == 4) {
        vecLen = dimIndexVal["no"].second;
      } else if (dimIndexVal["ho"].first == 4) {
        vecLen = dimIndexVal["ho"].second;
      } else {
        vecLen = dimIndexVal["wo"].second;
      }
    }
  }

  static void obtainGemmAVecLen(ConvolutionContext &ctx, int64_t &vecLen) {
    auto opType = ctx.opType;
    if (opType == mlir::miopen::ConvOpType::Fwd) {
      obtainFilterVecLen(ctx, vecLen);
    } else if (opType == mlir::miopen::ConvOpType::BwdData) {
      obtainBwdDataFilterVecLen(ctx, vecLen);
    } else if (opType == mlir::miopen::ConvOpType::BwdWeight) {
      obtainOutputVecLen(ctx, vecLen);
    }
  }

  static void obtainGemmBVecLen(ConvolutionContext &ctx, int64_t &vecLen) {
    auto opType = ctx.opType;
    if (opType == mlir::miopen::ConvOpType::Fwd) {
      obtainInputVecLen(ctx, vecLen);
    } else if (opType == mlir::miopen::ConvOpType::BwdData) {
      obtainBwdDataOutputVecLen(ctx, vecLen);
    } else if (opType == mlir::miopen::ConvOpType::BwdWeight) {
      obtainInputVecLen(ctx, vecLen);
    }
  }

  static void obtainGemmCVecLen(ConvolutionContext &ctx, int64_t &vecLen) {
    auto opType = ctx.opType;
    if (opType == mlir::miopen::ConvOpType::Fwd) {
      obtainOutputVecLen(ctx, vecLen);
    } else if (opType == mlir::miopen::ConvOpType::BwdData) {
      obtainInputVecLen(ctx, vecLen);
    } else if (opType == mlir::miopen::ConvOpType::BwdWeight) {
      obtainFilterVecLen(ctx, vecLen);
    }
  }

protected:
  mlir::LogicalResult calculateInputDerivedParams(InitParams *param,
                                                  int64_t blockSize,
                                                  ConvolutionContext &ctx,
                                                  bool isGemmA,
                                                  DerivedParams &derived) {

    bool gemmKVectorizable = false;
    int64_t vectorizableLength = 0;
    if (isGemmA) {
      obtainGemmADimKVectorizable(ctx.opType, ctx.dimIndexVal,
                                  gemmKVectorizable);
      obtainGemmAVecLen(ctx, vectorizableLength);
    } else {
      obtainGemmBDimKVectorizable(ctx.opType, ctx.dimIndexVal,
                                  gemmKVectorizable);
      obtainGemmBVecLen(ctx, vectorizableLength);
    }

    // calculate threadwise copy size
    int64_t dataPerThreadCopy = 0;
    if (isGemmA) {
      dataPerThreadCopy =
          (param->gemmKPerBlock * param->gemmMPerBlock) / blockSize;
    } else {
      dataPerThreadCopy =
          (param->gemmKPerBlock * param->gemmNPerBlock) / blockSize;
    }

    if (!(dataPerThreadCopy > 0))
      return mlir::failure();

    // Compute the maximum possible vectorization size for the data type used
    // in the algorithm.
    int64_t vectorizationSize = 1;
    auto dataType = ctx.getDataType();
    if (dataType.isF32()) {
      vectorizationSize = 4;
    } else if (dataType.isF16() || dataType.isBF16()) {
      // FIXME: figure out the best vectorization length for f16 and bf16.
      vectorizationSize = 4;
    }
    // FIXME: set vectorizationSize be 1 for backward data and backward
    // weight for now.
    // The logic for deciding vectorization size and dimension for
    // backward data and backward weight has to be reviewed.
    auto opType = ctx.opType;
    if (opType == mlir::miopen::ConvOpType::BwdData ||
        opType == mlir::miopen::ConvOpType::BwdWeight) {
      vectorizationSize = 1;
    }

    // srcDataPerRead bounded by size of threadwise copy
    if ((vectorizableLength > 0) && (vectorizableLength % 4 == 0)) {
      derived.srcDataPerRead = gcd(vectorizationSize, dataPerThreadCopy);
    }

    // decide threadwise copy lengths
    const auto dataPerThreadCopyGemmVectorized = derived.srcDataPerRead;
    const auto dataPerThreadCopyGemmNonvectorized =
        dataPerThreadCopy / dataPerThreadCopyGemmVectorized;

    int64_t dataPerThreadCopyGemmPos1 = 0;
    int64_t dataPerThreadCopyGemmPos2 = 0;
    if (gemmKVectorizable) {
      dataPerThreadCopyGemmPos1 = dataPerThreadCopyGemmVectorized;
      dataPerThreadCopyGemmPos2 = dataPerThreadCopyGemmNonvectorized;
      derived.srcVectorReadDim = GemmK;
    } else {
      dataPerThreadCopyGemmPos1 = dataPerThreadCopyGemmNonvectorized;
      dataPerThreadCopyGemmPos2 = dataPerThreadCopyGemmVectorized;
      derived.srcVectorReadDim = GemmMorN;
    }
    assert(derived.srcVectorReadDim != GemmG);

    // FIXME: force scalar write for now. Logic being commented out would
    // need to be scrutinized.
    //
    // dstDataPerWrite also bounded by size of threadwise copy
    // derived.dstDataPerWrite = gcd(vectorizationSize,
    // dataPerThreadCopyGemmPos2);
    derived.dstDataPerWrite = 1;

    // calculate blockwise copy thread cluster lengths
    if (isGemmA) {
      derived.clusterLenGemmPos1 =
          param->gemmKPerBlock / dataPerThreadCopyGemmPos1;
      derived.clusterLenGemmPos2 =
          param->gemmMPerBlock / dataPerThreadCopyGemmPos2;
    } else {
      derived.clusterLenGemmPos1 =
          param->gemmKPerBlock / dataPerThreadCopyGemmPos1;
      derived.clusterLenGemmPos2 =
          param->gemmNPerBlock / dataPerThreadCopyGemmPos2;
    }
    if (!(derived.clusterLenGemmPos1 > 0 && derived.clusterLenGemmPos2 > 0))
      return mlir::failure();

    return mlir::success();
  }

  mlir::LogicalResult calculateOutputDerivedParams(InitParams *params,
                                                   int64_t blockSize,
                                                   ConvolutionContext &ctx,
                                                   DerivedOutParams &out) {
    int64_t cVectorLength = 0;
    ConvOpType op = ctx.getOpType();

    obtainGemmCVecLen(ctx, cVectorLength);
    int64_t dataPerThread =
        (params->gemmMPerBlock * params->gemmNPerBlock) / blockSize;
    if (!(dataPerThread > 0)) {
      return failure();
    }

    // TODO: Allow vectorization group size of 2
    int64_t vectorizationSize = 4;
    // No swizzling or vectorization for backward data
    // TODO(kdrewnia): Understand when it might be possible
    if (ConvOpType::Conv2DBwdDataOpType == op) {
      vectorizationSize = 1;
    }

    if ((cVectorLength > 0) && (dataPerThread % vectorizationSize == 0) &&
        (cVectorLength % vectorizationSize == 0)) {
      out.dataPerCopy = gcd(dataPerThread, vectorizationSize);
    } else {
      out.dataPerCopy = 1;
    }

    auto &dimIndexVal = ctx.dimIndexVal;
    // Find dimensions in which the copy will take place
    switch (op) {
    case mlir::miopen::Conv2DOpType:
      if (dimIndexVal["ko"].first == 4) {
        out.gemmVectorDim = gemmCDimM;
        out.destVectorDim = 4;
      } else {
        out.gemmVectorDim = gemmCDimN;
        // This relies on assumptions about how we load our data for GEMM
        out.destVectorDim = dimIndexVal["wo"].first;
      }
      break;
    case mlir::miopen::Conv2DBwdWeightOpType:
      if (dimIndexVal["k"].first == 4) {
        out.gemmVectorDim = gemmCDimM;
        out.destVectorDim = 4;
      } else {
        out.gemmVectorDim = gemmCDimN;
        // Backward weight computations fold the {c, y, x} dimensions
        // into N using the native order
        out.destVectorDim = 4;
      }
      break;
    case mlir::miopen::Conv2DBwdDataOpType:
      out.gemmVectorDim = -1;
      out.destVectorDim = -1;
      break;
    }
    return success();
  }

  static void obtainGemmSize(ConvolutionContext &ctx, GemmSize &gemmSize) {
    gemmSize.gemmG = ctx.dimIndexVal["g"].second;

    if (ctx.opType == mlir::miopen::ConvOpType::Fwd) {
      gemmSize.gemmM = ctx.dimIndexVal["k"].second;
      gemmSize.gemmN = ctx.dimIndexVal["no"].second *
                       ctx.dimIndexVal["ho"].second *
                       ctx.dimIndexVal["wo"].second;
      gemmSize.gemmK = ctx.dimIndexVal["c"].second *
                       ctx.dimIndexVal["y"].second *
                       ctx.dimIndexVal["x"].second;
    } else if (ctx.opType == mlir::miopen::ConvOpType::BwdData) {
      int64_t y, x, ho, wo, hi, wi;
      y = x = ho = wo = hi = wi = 0;
      y = ctx.dimIndexVal["y"].second;
      x = ctx.dimIndexVal["x"].second;
      ho = ctx.dimIndexVal["ho"].second;
      wo = ctx.dimIndexVal["wo"].second;
      hi = ctx.dimIndexVal["hi"].second;
      wi = ctx.dimIndexVal["wi"].second;
      auto strideH = ctx.strideVal[0];
      auto strideW = ctx.strideVal[1];
      auto dilationH = ctx.dilationVal[0];
      auto dilationW = ctx.dilationVal[1];
      auto leftPadH = ctx.paddingVal[0];
      auto leftPadW = ctx.paddingVal[1];

      auto gcdStrideDilationH = math_util::gcd(strideH, dilationH);
      auto gcdStrideDilationW = math_util::gcd(strideW, dilationW);

      auto yTilda = strideH / gcdStrideDilationH;
      auto xTilda = strideW / gcdStrideDilationW;

      auto hTilda =
          ho + math_util::integer_divide_ceil(dilationH * (y - 1), strideH);
      auto wTilda =
          wo + math_util::integer_divide_ceil(dilationW * (x - 1), strideW);

      auto iHTildaLeft = math_util::integer_divide_floor(
          std::max(0l, leftPadH - dilationH * (yTilda - 1)), strideH);
      auto iWTildaLeft = math_util::integer_divide_floor(
          std::max(0l, leftPadW - dilationW * (xTilda - 1)), strideW);

      auto iHTildaRight = std::min(
          hTilda, math_util::integer_divide_ceil(leftPadH + hi - 1, strideH) + 1);
      auto iWTildaRight = std::min(
          wTilda, math_util::integer_divide_ceil(leftPadW + wi - 1, strideW) + 1);

      auto hTildaSlice = iHTildaRight - iHTildaLeft;
      auto wTildaSlice = iWTildaRight - iWTildaLeft;

      auto gemmId = ctx.gemmId;
      auto iYTilda = gemmId / xTilda;
      auto iXTilda = gemmId % xTilda;
      auto yDotSlice = math_util::integer_divide_ceil(y - iYTilda, yTilda);
      auto xDotSlice = math_util::integer_divide_ceil(x - iXTilda, xTilda);

      gemmSize.gemmM = ctx.dimIndexVal["c"].second;
      gemmSize.gemmN = ctx.dimIndexVal["no"].second * hTildaSlice * wTildaSlice;
      gemmSize.gemmK = ctx.dimIndexVal["k"].second * yDotSlice * xDotSlice;
    } else if (ctx.opType == mlir::miopen::ConvOpType::BwdWeight) {
      gemmSize.gemmM = ctx.dimIndexVal["k"].second;
      gemmSize.gemmK = ctx.dimIndexVal["no"].second *
                       ctx.dimIndexVal["ho"].second *
                       ctx.dimIndexVal["wo"].second;
      gemmSize.gemmN = ctx.dimIndexVal["c"].second *
                       ctx.dimIndexVal["y"].second *
                       ctx.dimIndexVal["x"].second;
    }
  }

  int64_t obtainGridSize(GemmSize &gemmSize, InitParams *param) {
    return (gemmSize.gemmM / param->gemmMPerBlock) *
           (gemmSize.gemmN / param->gemmNPerBlock) * gemmSize.gemmG;
  }

  mlir::LogicalResult isValidGemm(InitParams *param, GemmSize &gemmSize) {
    if (!(gemmSize.gemmM % param->gemmMPerBlock == 0 &&
          gemmSize.gemmN % param->gemmNPerBlock == 0 &&
          gemmSize.gemmK % param->gemmKPerBlock == 0)) {
      return mlir::failure();
    }
    return mlir::success();
  }
};

struct InitParamsNonXDL : InitParams, Serializable<InitParamsNonXDL> {
  InitParamsNonXDL(int64_t bSize, int64_t mPerBlock, int64_t nPerBlock,
                   int64_t kPerBlock, int64_t mPerThread, int64_t nPerThread)
      : InitParams{mPerBlock, nPerBlock, kPerBlock}, gemmMPerThread(mPerThread),
        gemmNPerThread(nPerThread), blockSize(bSize) {}
  int64_t gemmMPerThread;
  int64_t gemmNPerThread;
  int64_t blockSize;

  InitParamsNonXDL() : InitParamsNonXDL(0LL, 0LL, 0LL, 0LL, 0LL, 0LL) {}

  template <class Self, class F> static void visit(Self &&self, F f) {
    f(self.blockSize);
    f(self.gemmMPerBlock);
    f(self.gemmNPerBlock);
    f(self.gemmKPerBlock);
    f(self.gemmMPerThread);
    f(self.gemmNPerThread);
  }
};

struct InitParamsXDL : InitParams, Serializable<InitParamsXDL> {
  InitParamsXDL(int64_t mPerBlock, int64_t nPerBlock, int64_t kPerBlock,
                int64_t mPerWave, int64_t nPerWave, int64_t kPack,
                bool aThreadCopyMoreGemmK, bool bThreadCopyMoreGemmKPack)
      : InitParams{mPerBlock, nPerBlock, kPerBlock}, gemmMPerWave(mPerWave),
        gemmNPerWave(nPerWave), gemmKPack(kPack),
        gemmAThreadCopyMoreGemmK(aThreadCopyMoreGemmK),
        gemmBThreadCopyMoreGemmKPack(bThreadCopyMoreGemmKPack) {}

  InitParamsXDL() : InitParamsXDL(0LL, 0LL, 0LL, 0LL, 0LL, 0LL, false, false) {}

  int64_t gemmMPerWave;
  int64_t gemmNPerWave;
  int64_t gemmKPack;
  bool gemmAThreadCopyMoreGemmK;
  bool gemmBThreadCopyMoreGemmKPack;

  template <class Self, class F> static void visit(Self &&self, F f) {
    f(self.gemmMPerBlock);
    f(self.gemmNPerBlock);
    f(self.gemmKPerBlock);
    f(self.gemmMPerWave);
    f(self.gemmNPerWave);
    f(self.gemmKPack);
    f(self.gemmAThreadCopyMoreGemmK);
    f(self.gemmBThreadCopyMoreGemmKPack);
  }
};

template <typename T> std::string genDebugForParams(T params) {
  std::ostringstream os;
  os << "DB load succeed: ";
  params.visit(params, [&os](auto &arg) { os << arg << ","; });
  os << "\n";
  return os.str();
}

// block gemm tuning params that sepcific the layout of thread-wise gemm in a
// workgroup
struct DerivedBlockGemmParams {
  int64_t gemmMLevel0Cluster;
  int64_t gemmNLevel0Cluster;
  int64_t gemmMLevel1Cluster;
  int64_t gemmNLevel1Cluster;
};

class PopulateParams : public PopulateParamsBase {
private:
  // clang-format off
  llvm::SmallVector<InitParamsNonXDL, 8> initParameters = {
    // blockSize M/block N/block K/block M/thread N/thread
    {256, 128, 128, 16, 4, 4},
    {256, 128, 128, 8, 4, 4},
    {256, 128, 128, 4, 4, 4},
    {128, 128, 64, 16, 4, 4},
    {128, 128, 64, 8, 4, 4},
    {128, 128, 64, 4, 4, 4},
    {128, 64, 128, 16, 4, 4},
    {128, 64, 128, 8, 4, 4},
    {128, 64, 128, 4, 4, 4},
    {64, 64, 64, 16, 4, 4},
    {64, 64, 64, 8, 4, 4},
    {64, 64, 64, 4, 4, 4},
    {64, 64, 32, 16, 4, 2},
    {64, 64, 32, 8, 4, 2},
    {64, 64, 32, 4, 4, 2},
    {64, 32, 64, 16, 2, 4},
    {64, 32, 64, 8, 2, 4},
    {64, 32, 64, 4, 2, 4},
    {64, 32, 32, 16, 2, 2},
    {64, 32, 32, 8, 2, 2},
    {64, 32, 32, 4, 2, 2}};
  // clang-format on

  // if can't select config from above , use this config to do
  // padding kernel for example , GemmK/block is 16 , if your gemmK is  13 , we
  // add more 3 gemmk
  InitParams universal_Parameters = {64, 64, 16};

  LogicalResult
  calculateGemmABlockCopyPerformanceParameters(InitParamsNonXDL *param,
                                               ConvolutionContext &ctx,
                                               DerivedParams &derived) {
    return calculateInputDerivedParams(param, param->blockSize, ctx, true,
                                       derived);
  }

  LogicalResult
  calculateGemmBBlockCopyPerformanceParameters(InitParamsNonXDL *param,
                                               ConvolutionContext &ctx,
                                               DerivedParams &derived) {

    return calculateInputDerivedParams(param, param->blockSize, ctx, false,
                                       derived);
  }

<<<<<<< HEAD
  int64_t calculateGemmCDestDataPerWrite(const InitParamsNonXDL &param,
                                         ConvolutionContext &ctx) {
    int64_t outputVecLen = 0;
    if ((ctx.opType == miopen::ConvOpType::Fwd) &&
        (ctx.dimIndexVal["ko"].first == 4)) {
      // gemmM vectorizable. However, there is no parameters for vectorizing
      // gemmM dimension for matrix C. Do nothing here.
    } else if ((ctx.opType == miopen::ConvOpType::BwdData) &&
               (ctx.dimIndexVal["ci"].first == 4)) {
      // gemmM vectorizable. However, there is no parameters for vectorizing
      // gemmM dimension for matrix C. Do nothing here.
    } else {
      obtainGemmCVecLen(ctx, outputVecLen);
    }

    outputVecLen = gcd(outputVecLen, param.gemmNPerThread);

    if ((outputVecLen > 0) && (outputVecLen % 4 == 0)) {
      return 4;
    } else if ((outputVecLen > 0) && (outputVecLen % 2 == 0)) {
      return 2;
    }

    return 1;
=======
  LogicalResult calculateGemmCBlockwiseCopyParams(InitParamsNonXDL *params,
                                                  ConvolutionContext &ctx,
                                                  DerivedOutParams &out) {
    return calculateOutputDerivedParams(params, params->blockSize, ctx, out);
>>>>>>> c4705f8f
  }

  LogicalResult
  CalculateBlockGemmPerformanceParameters(const InitParamsNonXDL &param,
                                          const ConvolutionContext &ctx,
                                          DerivedBlockGemmParams &derived) {

    derived.gemmMLevel0Cluster = 0;
    derived.gemmNLevel0Cluster = 0;
    derived.gemmMLevel1Cluster = 0;
    derived.gemmNLevel1Cluster = 0;

    if (param.blockSize == 64) {
      derived.gemmMLevel0Cluster = 4;
      derived.gemmNLevel0Cluster = 4;
      derived.gemmMLevel1Cluster = 2;
      derived.gemmNLevel1Cluster = 2;
    } else if (param.blockSize == 128) {
      derived.gemmMLevel0Cluster = 4;
      derived.gemmNLevel0Cluster = 4;
      derived.gemmMLevel1Cluster = 4;
      derived.gemmNLevel1Cluster = 2;
    } else if (param.blockSize == 256) {
      derived.gemmMLevel0Cluster = 4;
      derived.gemmNLevel0Cluster = 4;
      derived.gemmMLevel1Cluster = 4;
      derived.gemmNLevel1Cluster = 4;
    } else {
      return failure();
    }

    if (!(param.gemmMPerThread >= 2 && param.gemmMPerThread <= 4))
      return failure();

    if (!(param.gemmNPerThread >= 2 && param.gemmNPerThread <= 4))
      return failure();

    if (!(param.gemmMPerBlock % param.gemmMPerThread == 0 &&
          param.gemmNPerBlock % param.gemmNPerThread == 0))
      return failure();

    const auto threadGemmMPerBlock = param.gemmMPerBlock / param.gemmMPerThread;
    const auto threadGemmNPerBlock = param.gemmNPerBlock / param.gemmNPerThread;

    const auto threadGemmMPerCluster =
        derived.gemmMLevel0Cluster * derived.gemmMLevel1Cluster;
    const auto threadGemmNPerCluster =
        derived.gemmNLevel0Cluster * derived.gemmNLevel1Cluster;

    if (!(threadGemmMPerBlock % threadGemmMPerCluster == 0) &&
        (threadGemmNPerBlock % threadGemmNPerCluster == 0))
      return failure();

    const auto clusterMPerBlock = threadGemmMPerBlock / threadGemmMPerCluster;
    const auto clusterNPerBlock = threadGemmNPerBlock / threadGemmNPerCluster;

    // inline asm only support clusterMPerBlock = 2 andclusterNPerBlock =
    // 2
    if (!(clusterMPerBlock == 2 && clusterNPerBlock == 2))
      return failure();

    return success();
  }

  LogicalResult
  populateDerived(ConvolutionContext &ctx, InitParamsNonXDL &validParams,
                  GemmSize &gemmSize, DerivedParams &gemmADerivedParam,
                  DerivedParams &gemmBDerivedParam,
                  DerivedBlockGemmParams &blockGemmDerivedParam,
                  DerivedOutParams &gemmCDerivedParam, int64_t &gridSize);

  LogicalResult populatePaddingKernelDerived(
      ConvolutionContext &ctx, InitParamsNonXDL &validParams,
      GemmSize &gemmSize, DerivedParams &gemmADerivedParam,
      DerivedParams &gemmBDerivedParam,
      DerivedBlockGemmParams &blockGemmDerivedParam,
      DerivedOutParams &gemmCDerivedParam, int64_t &gridSize);

public:
  LogicalResult
  paramsFromCtx(ConvolutionContext &ctx, int64_t blockSizeOverride,
                const std::string &perfConfig, InitParamsNonXDL &validParams,
                DerivedParams &gemmADerivedParam,
                DerivedParams &gemmBDerivedParam,
                DerivedBlockGemmParams &blockGemmDerivedParam,
                DerivedOutParams &gemmCDerivedParam, int64_t &gridSize);

  llvm::SmallVector<InitParamsNonXDL, 8> getTuningParameters() {
    return initParameters;
  }

  InitParams getUniversalParameters() { return universal_Parameters; }
};

class PopulateParamsXDL : public PopulateParamsBase {
private:
  llvm::SmallVector<InitParamsXDL, 4> initParameters = {
      // M/block N/block K/block M/wave N/wave kPack aCopyMore bCopyMore
      // FIXME. Temporarily disable this config to restrict MRepeats/NRepeats
      // to 1 to reduce potential AGPR spills.
      //{256, 128, 16, 128, 64, 0, false, false},
      {128, 128, 16, 64, 64, 0, false, false},
      {8, 64, 8, 8, 64, 0, false, false},
      {4, 64, 16, 4, 64, 0, false, false},
      {32, 64, 4, 32, 64, 0, false, false},
      {16, 16, 16, 16, 16, 0, false, false},
      {16, 16, 4, 16, 16, 0, false, false},
  };
  const int64_t waveSize = 64;

  // if can't select config from above , use this config to do
  // padding kernel for example , GEMMK/block is 16 , if your gemmK is  13 , we
  // add more 3 gemmk
  InitParams universal_Parameters = {32, 64, 4};

  int64_t obtainBlockSize(InitParamsXDL &params, int64_t waveSize) {
    return waveSize * params.gemmNPerBlock * params.gemmMPerBlock /
           (params.gemmMPerWave * params.gemmNPerWave);
  }

  int64_t getKBlocks(ConvolutionContext &ctx) {
    int64_t n = ctx.dimIndexVal["no"].second;
    int64_t ho = ctx.dimIndexVal["ho"].second;
    int64_t wo = ctx.dimIndexVal["wo"].second;
    return mlir::miopen::calculateKBlockNum(n, ho, wo);
  }

  LogicalResult calculateGemmABlockCopyPerformanceParameters(
      InitParamsXDL *param, ConvolutionContext &ctx, DerivedParams &derived) {
    int64_t blockSize = obtainBlockSize(*param, waveSize);
    return calculateInputDerivedParams(param, blockSize, ctx, true, derived);
  }

  LogicalResult calculateGemmBBlockCopyPerformanceParameters(
      InitParamsXDL *param, ConvolutionContext &ctx, DerivedParams &derived) {
    int64_t blockSize = obtainBlockSize(*param, waveSize);
    return calculateInputDerivedParams(param, blockSize, ctx, false, derived);
  }

  LogicalResult calculateLdsNumberOfByte(InitParamsXDL &param,
                                         const ConvolutionContext &ctx,
                                         DerivedParams gemmADerived,
                                         DerivedParams gemmBDerived,
                                         size_t &ldsSize) {

    int64_t threadGemmDataPerRead_GemmM =
        param.gemmMPerBlock / gemmADerived.clusterLenGemmPos2;
    int64_t threadGemmDataPerRead_GemmN =
        param.gemmNPerBlock / gemmBDerived.clusterLenGemmPos2;

    const auto max_lds_align =
        lcm(gemmADerived.dstDataPerWrite, gemmBDerived.dstDataPerWrite,
            threadGemmDataPerRead_GemmM, threadGemmDataPerRead_GemmN);

    const auto a_block_space =
        param.gemmKPerBlock *
        integer_least_multiple(param.gemmMPerBlock, max_lds_align);
    const auto b_block_space =
        param.gemmKPerBlock *
        integer_least_multiple(param.gemmNPerBlock, max_lds_align);

    ldsSize = (a_block_space + b_block_space) * sizeof(float);

    if (ldsSize > 64 * 1024) {
      return failure();
    }

    return success();
  }

  LogicalResult isValidblockwisegemmxdlops(InitParamsXDL &param,
                                           int64_t blockSize) {
    // TBD: support fp16/bf16

    std::vector<std::tuple<int, int, int>> validWaveGemmSize = {
        // std::make_tuple(128, 128, 1),
        std::make_tuple(128, 64, 1),
        // std::make_tuple(128, 32, 1),
        // std::make_tuple(128, 16, 1),
        std::make_tuple(64, 128, 1), std::make_tuple(64, 64, 1),
        std::make_tuple(64, 32, 1), std::make_tuple(64, 16, 1),
        // std::make_tuple(32, 128, 1),
        std::make_tuple(32, 64, 1), std::make_tuple(32, 32, 2),
        // std::make_tuple(16, 128, 1),
        std::make_tuple(16, 64, 1), std::make_tuple(16, 16, 4),
        // std::make_tuple(8, 128, 1),
        std::make_tuple(8, 64, 1),
        // std::make_tuple(4, 128, 1),
        std::make_tuple(4, 64, 1)};

    if (!std::any_of(
            validWaveGemmSize.cbegin(),
            validWaveGemmSize.cend(), [param](const auto it) noexcept->bool {
              int validMPerWave, validNPerWave, validKPerWave;
              std::tie(validMPerWave, validNPerWave, validKPerWave) = it;
              return (param.gemmMPerWave == validMPerWave) &&
                     (param.gemmNPerWave == validNPerWave) &&
                     (param.gemmKPerBlock % validKPerWave == 0);
            }))
      return failure();

    // fail with blockSize >= 512
    /// \todo fix the issue with blockSize >= 512
    if (blockSize < 64 || blockSize > 256)
      return failure();

    if ((param.gemmMPerBlock % param.gemmMPerWave) != 0)
      return failure();

    if ((param.gemmNPerBlock % param.gemmNPerWave) != 0)
      return failure();

    return success();
  }

  LogicalResult populateDerived(ConvolutionContext &ctx,
                                InitParamsXDL &validParams, GemmSize &gemmSize,
                                DerivedParams &gemmADerivedParam,
                                DerivedParams &gemmBDerivedParam,
                                DerivedOutParams &gemmCDerivedParam,
                                int64_t &blockSize, int64_t &gridSize);

  LogicalResult populatePaddingKernelDerived(
      ConvolutionContext &ctx, InitParamsXDL &validParams, GemmSize &gemmSize,
      DerivedParams &gemmADerivedParam, DerivedParams &gemmBDerivedParam,
      DerivedOutParams &gemmCDerivedParam, int64_t &blockSize,
      int64_t &gridSize);

  LogicalResult isValidGridGemmXdlops(GemmSize &gemmSize) {
    auto gemmM = gemmSize.gemmM;
    auto gemmN = gemmSize.gemmN;
    auto gemmK = gemmSize.gemmK;

    // unsupported xdlops-gemm
    if (gemmM % 16 != 0 && gemmN % 64 != 0)
      return failure();

    if ((gemmM * gemmN) % 256 == 0 && (gemmK * gemmM) % waveSize == 0 &&
        (gemmK * gemmN) % waveSize == 0 && gemmN % 16 == 0 && gemmM % 4 == 0 &&
        gemmK % 4 == 0)
      return success();
    return failure();
  }

public:
  LogicalResult paramsFromCtx(ConvolutionContext &ctx,
                              int64_t blockSizeOverride,
                              const std::string &perfConfig,
                              InitParamsXDL &validParams,
                              DerivedParams &gemmADerivedParam,
                              DerivedParams &gemmBDerivedParam,
                              DerivedOutParams &gemmCDerivedParam,
                              int64_t &blockSize, int64_t &gridSize);

  llvm::SmallVector<InitParamsXDL, 4> getTuningParameters() {
    return initParameters;
  }

  InitParams getUniversalParameters() { return universal_Parameters; }
};

#endif // MLIR_DIALECT_MIOPEN_GRIDWISE_GEMM_PARAMS_H<|MERGE_RESOLUTION|>--- conflicted
+++ resolved
@@ -449,7 +449,7 @@
     int64_t vectorizationSize = 4;
     // No swizzling or vectorization for backward data
     // TODO(kdrewnia): Understand when it might be possible
-    if (ConvOpType::Conv2DBwdDataOpType == op) {
+    if (ConvOpType::BwdData == op) {
       vectorizationSize = 1;
     }
 
@@ -463,7 +463,7 @@
     auto &dimIndexVal = ctx.dimIndexVal;
     // Find dimensions in which the copy will take place
     switch (op) {
-    case mlir::miopen::Conv2DOpType:
+    case mlir::miopen::ConvOpType::Fwd:
       if (dimIndexVal["ko"].first == 4) {
         out.gemmVectorDim = gemmCDimM;
         out.destVectorDim = 4;
@@ -473,7 +473,7 @@
         out.destVectorDim = dimIndexVal["wo"].first;
       }
       break;
-    case mlir::miopen::Conv2DBwdWeightOpType:
+    case mlir::miopen::ConvOpType::BwdWeight:
       if (dimIndexVal["k"].first == 4) {
         out.gemmVectorDim = gemmCDimM;
         out.destVectorDim = 4;
@@ -484,7 +484,7 @@
         out.destVectorDim = 4;
       }
       break;
-    case mlir::miopen::Conv2DBwdDataOpType:
+    case mlir::miopen::ConvOpType::BwdData:
       out.gemmVectorDim = -1;
       out.destVectorDim = -1;
       break;
@@ -695,37 +695,10 @@
                                        derived);
   }
 
-<<<<<<< HEAD
-  int64_t calculateGemmCDestDataPerWrite(const InitParamsNonXDL &param,
-                                         ConvolutionContext &ctx) {
-    int64_t outputVecLen = 0;
-    if ((ctx.opType == miopen::ConvOpType::Fwd) &&
-        (ctx.dimIndexVal["ko"].first == 4)) {
-      // gemmM vectorizable. However, there is no parameters for vectorizing
-      // gemmM dimension for matrix C. Do nothing here.
-    } else if ((ctx.opType == miopen::ConvOpType::BwdData) &&
-               (ctx.dimIndexVal["ci"].first == 4)) {
-      // gemmM vectorizable. However, there is no parameters for vectorizing
-      // gemmM dimension for matrix C. Do nothing here.
-    } else {
-      obtainGemmCVecLen(ctx, outputVecLen);
-    }
-
-    outputVecLen = gcd(outputVecLen, param.gemmNPerThread);
-
-    if ((outputVecLen > 0) && (outputVecLen % 4 == 0)) {
-      return 4;
-    } else if ((outputVecLen > 0) && (outputVecLen % 2 == 0)) {
-      return 2;
-    }
-
-    return 1;
-=======
   LogicalResult calculateGemmCBlockwiseCopyParams(InitParamsNonXDL *params,
                                                   ConvolutionContext &ctx,
                                                   DerivedOutParams &out) {
     return calculateOutputDerivedParams(params, params->blockSize, ctx, out);
->>>>>>> c4705f8f
   }
 
   LogicalResult
