--- conflicted
+++ resolved
@@ -844,18 +844,9 @@
   };
   // clang-format on
 
-<<<<<<< HEAD
   // Initial tuning parameters for backward data convolution.
   // clang-format off
   llvm::SmallVector<InitParamsXDL, 4> initParametersBwdData = {
-=======
-  // XXX FIXME: Initial tuning parameters for fp32 backward weight convolution.
-  // Deliberately avoid KPACK=4 for fp32 backward weight convolution. It has
-  // been verified some configs would cause intermittent failures.
-  // TODO(whchung): Get to the bottom of this.
-  // clang-format off
-  llvm::SmallVector<InitParamsXDL, 4> initParametersBwdWeightF32 = {
->>>>>>> 9cd7a24a
       // M/block N/block K/block M/wave N/wave kPack aCopyMore bCopyMore
       {128, 128, 8, 64, 64, 1, false, false},
       {128, 128, 16, 64, 64, 1, false, false},
@@ -863,11 +854,7 @@
       {4, 64, 16, 4, 64, 1, false, false},
       {32, 64, 4, 32, 64, 1, false, false},
       {16, 16, 16, 16, 16, 1, false, false},
-<<<<<<< HEAD
       {16, 16, 4, 16, 16, 1, false, false},
-=======
-      {16, 16, 4, 16, 16, 1, false, false} ,
->>>>>>> 9cd7a24a
   };
   // clang-format on
   const int64_t waveSize = 64;
@@ -1022,23 +1009,7 @@
       return failure();
     }
 
-<<<<<<< HEAD
     // XXX FIXME: Ignore KReduction XDLOPS path for forward and backward weight
-=======
-    // XXX FIXME: Temporarily reject KPACK=4 for fp32 backward weight
-    // convolution. It has been verified some configs would cause intermittent
-    // failures.
-    // TODO(whchung): Get to the bottom of this.
-    if ((param.gemmKPack == 4) &&
-        (ctx.getOpType() == miopen::ConvOpType::BwdWeight) &&
-        dataType.isF32()) {
-      llvm::errs() << "Invalid config: fp32 XDLOPS backward weight convolution "
-                      "with KPACK=4\n";
-      return failure();
-    }
-
-    // XXX FIXME: Ignore KReduction XDLOPS path for forward and backward
->>>>>>> 9cd7a24a
     // convolution now. These M/NPerBlock combinations will result in lowering
     // errors at tuning.
     if (param.gemmKPack > 1) {
@@ -1104,21 +1075,12 @@
       return initParametersForwardI8;
     }
 
-<<<<<<< HEAD
     switch (dir) {
     case miopen::ConvOpType::Fwd:
     case miopen::ConvOpType::BwdWeight:
       return initParametersFwdAndBwdWeight;
     case miopen::ConvOpType::BwdData:
       return initParametersBwdData;
-=======
-    // XXX FIXME: Temporarily use another vector of heuristic tuning
-    // parameters to get around the issue that when KPACK=4, fp32 backward
-    // weight kernels would fail intermittently.
-    // TODO(whchung): Get to the bottom of this.
-    if ((dir == miopen::ConvOpType::BwdWeight) && dataType.isF32()) {
-      return initParametersBwdWeightF32;
->>>>>>> 9cd7a24a
     }
 
     return initParameters;
