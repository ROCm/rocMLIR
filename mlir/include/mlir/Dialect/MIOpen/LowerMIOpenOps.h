--- conflicted
+++ resolved
@@ -228,17 +228,11 @@
   if (elementType == b.getF32Type()) {
     ret = b.create<ConstantFloatOp>(loc, APFloat(value), b.getF32Type());
   } else if (elementType == b.getF16Type()) {
-<<<<<<< HEAD
-    auto valueF32Op =
-        b.create<ConstantFloatOp>(loc, APFloat(value), b.getF32Type());
-    ret = b.create<arith::TruncFOp>(loc, valueF32Op, elementType);
-=======
     bool lossy = false;
     APFloat constant(value);
     constant.convert(APFloat::IEEEhalf(), llvm::RoundingMode::TowardZero,
                      &lossy);
     ret = b.create<ConstantFloatOp>(loc, constant, b.getF16Type());
->>>>>>> e596d490
   } else if (elementType == b.getIntegerType(16)) {
     ret = b.create<ConstantIntOp>(loc, static_cast<int>(value),
                                   b.getIntegerType(16));
@@ -1143,11 +1137,7 @@
       auto mbUpperDiffVal = isConstantValue(upperIndicesDiff[upperDim]);
       if (mbUpperDiffVal.hasValue()) {
         // In case upper level diff is a constant, use constantFold.
-<<<<<<< HEAD
-        int64_t upperDiff = v.value();
-=======
         int64_t upperDiff = mbUpperDiffVal.getValue();
->>>>>>> e596d490
 
         // Populate an upper diff vector with all indices 0, other than
         // upperDim dimension set as upperDiff.
@@ -6143,18 +6133,6 @@
         b.create<UnsignedRemIOp>(loc, n_thread_data_on_global_i32,
                                  N1ConstantI32Op)};
     // g index
-<<<<<<< HEAD
-    matrixCThreadwiseCopySourceAndDestCoords.push_back(GemmDataIdBegin_G_i32);
-    matrixCThreadwiseCopySourceAndDestCoords.push_back(b.create<arith::DivUIOp>(
-        loc, m_thread_data_on_global_i32, M1ConstantI32Op));
-    matrixCThreadwiseCopySourceAndDestCoords.push_back(b.create<arith::RemUIOp>(
-        loc, m_thread_data_on_global_i32, M1ConstantI32Op));
-    matrixCThreadwiseCopySourceAndDestCoords.push_back(b.create<arith::DivUIOp>(
-        loc, n_thread_data_on_global_i32, N1ConstantI32Op));
-    matrixCThreadwiseCopySourceAndDestCoords.push_back(b.create<arith::RemUIOp>(
-        loc, n_thread_data_on_global_i32, N1ConstantI32Op));
-=======
->>>>>>> e596d490
 
     auto threadwiseCopyCMatrixOp = b.create<miopen::ThreadwiseCopyOp>(
         loc, matrixCTransformOp, newOutputTransformOp,
@@ -7134,37 +7112,6 @@
       //     + m_i * MPerXdlops; return MatrixIndex{row, col};
       // }
       //
-<<<<<<< HEAD
-      auto xdlops_i_xdlops_gemm =
-          b.create<arith::DivUIOp>(loc, iv, NumBlksPerXdlopsConstantOp);
-      auto j_xdlops_gemm =
-          b.create<arith::RemUIOp>(loc, iv, NumBlksPerXdlopsConstantOp);
-      auto m_i_xdlops_gemm =
-          b.create<arith::DivUIOp>(loc, xdlops_i_xdlops_gemm, NRepeatsConstantOp);
-      auto n_i_xdlops_gemm =
-          b.create<arith::RemUIOp>(loc, xdlops_i_xdlops_gemm, NRepeatsConstantOp);
-
-      auto laneId_xdlops_gemm =
-          b.create<arith::RemUIOp>(loc, tid, wave_size_ConstantOp);
-      auto blk_id_xdlops_gemm = b.create<arith::DivUIOp>(
-          loc, laneId_xdlops_gemm, num_threads_blk_ConstantOp);
-      auto blk_td_xdlops_gemm = b.create<arith::RemUIOp>(
-          loc, laneId_xdlops_gemm, num_threads_blk_ConstantOp);
-      Value col_blk_xdlops_gemm, row_blk_xdlops_gemm;
-      bool IsABroadcast = (NPerXdlops >= MPerXdlops);
-      if (IsABroadcast) {
-        // IsABroadcast
-        col_blk_xdlops_gemm = b.create<arith::RemUIOp>(
-            loc, j_xdlops_gemm, num_output_blks_ConstantOp);
-        row_blk_xdlops_gemm = b.create<arith::DivUIOp>(
-            loc, j_xdlops_gemm, num_output_blks_ConstantOp);
-      } else {
-        // !IsABroadcast
-        col_blk_xdlops_gemm = b.create<arith::DivUIOp>(
-            loc, j_xdlops_gemm, num_output_blks_ConstantOp);
-        row_blk_xdlops_gemm = b.create<arith::RemUIOp>(
-            loc, j_xdlops_gemm, num_output_blks_ConstantOp);
-=======
       int64_t xdlops_i_xdlops_gemm = iter / NumBlksPerXdlops;
       int64_t j_xdlops_gemm = iter % NumBlksPerXdlops;
       int64_t m_i_xdlops_gemm = xdlops_i_xdlops_gemm / NRepeats;
@@ -7178,7 +7125,6 @@
       } else {
         col_blk_xdlops_gemm = j_xdlops_gemm / num_output_blks;
         row_blk_xdlops_gemm = j_xdlops_gemm % num_output_blks;
->>>>>>> e596d490
       }
       // Original C++ logic.
       //     index_t col = col_blk * mfma_type.n + blk_td + n_i * NPerXdlops;
@@ -7221,18 +7167,9 @@
       //     return MatrixIndex{row, col};
       // }
 
-<<<<<<< HEAD
-      auto xdlops_i_blockwise_gemm =
-          b.create<arith::DivUIOp>(loc, iv, NumBlksConstantOp);
-      auto m_blockwise_gemm = b.create<arith::DivUIOp>(
-          loc, xdlops_i_blockwise_gemm, NRepeatsConstantOp);
-      auto n_blockwise_gemm = b.create<arith::RemUIOp>(
-          loc, xdlops_i_blockwise_gemm, NRepeatsConstantOp);
-=======
       int64_t xdlops_i_blockwise_gemm = iter / NumBlks;
       int64_t m_blockwise_gemm = xdlops_i_blockwise_gemm / NRepeats;
       int64_t n_blockwise_gemm = xdlops_i_blockwise_gemm % NRepeats;
->>>>>>> e596d490
 
       // Original C++ logic.
       // const index_t col = (waveId % GemmNWaves) * GemmNPerWave + n *
@@ -7278,35 +7215,6 @@
       n_thread_data_on_global_i32 = b.create<AddIOp>(
           loc, n_block_data_on_global_i32, c_thread_mtx_index_col_i32);
 
-<<<<<<< HEAD
-      SmallVector<Value, 10> matrixCThreadwiseCopySourceAndDestCoords;
-      matrixCThreadwiseCopySourceAndDestCoords.push_back(zeroConstantI32Op);
-      matrixCThreadwiseCopySourceAndDestCoords.push_back(zeroConstantI32Op);
-      matrixCThreadwiseCopySourceAndDestCoords.push_back(zeroConstantI32Op);
-      matrixCThreadwiseCopySourceAndDestCoords.push_back(zeroConstantI32Op);
-      matrixCThreadwiseCopySourceAndDestCoords.push_back(zeroConstantI32Op);
-
-      // g
-      matrixCThreadwiseCopySourceAndDestCoords.push_back(GemmDataIdBegin_G_i32);
-      // m_thread_data_on_global / (M2 * M1)
-      matrixCThreadwiseCopySourceAndDestCoords.push_back(b.create<arith::DivUIOp>(
-          loc, m_thread_data_on_global_i32, M2TimesM1I32Op));
-
-      // m_thread_data_on_global % (M2 * M1) / M2
-      matrixCThreadwiseCopySourceAndDestCoords.push_back(b.create<arith::DivUIOp>(
-          loc,
-          b.create<arith::RemUIOp>(loc, m_thread_data_on_global_i32,
-                                 M2TimesM1I32Op),
-          M2ConstantI32Op));
-
-      // m_thread_data_on_global % M2
-      matrixCThreadwiseCopySourceAndDestCoords.push_back(b.create<arith::RemUIOp>(
-          loc, m_thread_data_on_global_i32, M2ConstantI32Op));
-
-      // n_thread_data_on_global
-      matrixCThreadwiseCopySourceAndDestCoords.push_back(
-          n_thread_data_on_global_i32);
-=======
       SmallVector<Value, 5> matrixCThreadwiseCopySourceCoords;
       std::fill_n(std::back_inserter(matrixCThreadwiseCopySourceCoords), 5,
                   zeroConstantI32Op.getResult());
@@ -7327,7 +7235,6 @@
                                    M2ConstantI32Op),
           // n_thread_data_on_global
           n_thread_data_on_global_i32};
->>>>>>> e596d490
 
       // Select which vector C to use, and offset.
       int64_t vectorCIndex = iter / iterationsPerVectorC;
