--- conflicted
+++ resolved
@@ -123,11 +123,7 @@
     // get y, x, ho, wo, hi, wi
     int64_t y, x, ho, wo, hi, wi;
     y = x = ho = wo = hi = wi = 0;
-<<<<<<< HEAD
-    for (unsigned i = 0; i < 5; ++i) {
-=======
     for (unsigned i = 0; i < filterLayoutAttr.size(); ++i) {
->>>>>>> 3183b1ca
       auto filterAttr =
           filterLayoutAttr.getValue()[i].template dyn_cast<StringAttr>();
       auto inputAttr =
