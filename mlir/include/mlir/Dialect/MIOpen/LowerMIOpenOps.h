//===- LowerMIOpenOps.h - MLIR to C++ for MIOpen conversion ---------------===//
//
// Part of the MLIR Project, under the Apache License v2.0 with LLVM Exceptions.
// See https://llvm.org/LICENSE.txt for license information.
// SPDX-License-Identifier: Apache-2.0 WITH LLVM-exception
//
//===----------------------------------------------------------------------===//
//
// This file declares the lowering pass for the MLIR to MIOpen C++ conversion.
//
//===----------------------------------------------------------------------===//

#ifndef MLIR_DIALECT_MIOPEN_LOWERMIOPENOPS_H
#define MLIR_DIALECT_MIOPEN_LOWERMIOPENOPS_H

#include "mlir/Conversion/AffineToStandard/AffineToStandard.h"
#include "mlir/Dialect/Affine/IR/AffineOps.h"
#include "mlir/Dialect/GPU/GPUDialect.h"
#include "mlir/Dialect/MIOpen/AffineMapHelper.h"
#include "mlir/Dialect/MIOpen/MIOpenOps.h"
#include "mlir/Dialect/MIOpen/Passes.h"
#include "mlir/Dialect/SCF/SCF.h"
#include "mlir/Dialect/StandardOps/IR/Ops.h"
#include "mlir/Dialect/Vector/VectorOps.h"
#include "mlir/IR/AffineMap.h"
#include "mlir/IR/Attributes.h"
#include "mlir/IR/Builders.h"
#include "mlir/IR/BuiltinOps.h"
#include "mlir/IR/MLIRContext.h"
#include "mlir/IR/Operation.h"
#include "mlir/IR/PatternMatch.h"
#include "mlir/IR/Types.h"
#include "mlir/Pass/Pass.h"
#include "mlir/Pass/PassManager.h"
#include "mlir/Pass/PassRegistry.h"
#include "mlir/Support/LogicalResult.h"
#include "mlir/Transforms/DialectConversion.h"
#include "mlir/Transforms/Passes.h"

#include "XdlopsCodeSelection.h"
#include "mlir/Dialect/MIOpen/Tuning/GridwiseGemmParams.h"
#include "utility/math.hpp"
#include "llvm/ADT/SmallVector.h"

using namespace mlir;
using namespace mlir::miopen;

//===----------------------------------------------------------------------===//
// Utility function to emit constant float op.
//===----------------------------------------------------------------------===//
inline Value createConstantFloatOp(OpBuilder &b, Location loc, Type elementType,
                                   float value) {
  Value ret;
  if (elementType == b.getF32Type()) {
    ret = b.create<ConstantFloatOp>(loc, APFloat(value), b.getF32Type());
  } else if (elementType == b.getF16Type()) {
    auto valueF32Op =
        b.create<ConstantFloatOp>(loc, APFloat(value), b.getF32Type());
    ret = b.create<FPTruncOp>(loc, valueF32Op, elementType);
  } else if (elementType == b.getIntegerType(16)) {
    ret = b.create<ConstantIntOp>(loc, static_cast<int>(value),
                                  b.getIntegerType(16));
  }
  return ret;
}

inline Value createZeroConstantFloatOp(OpBuilder &b, Location loc,
                                       Type elementType) {
  return createConstantFloatOp(b, loc, elementType, 0.0f);
}

inline Value createOneConstantFloatOp(OpBuilder &b, Location loc,
                                      Type elementType) {
  return createConstantFloatOp(b, loc, elementType, 1.0f);
}

//===----------------------------------------------------------------------===//
// Utility function to emit type conversion ops.
//===----------------------------------------------------------------------===//
inline Value createTypeConversionOp(OpBuilder &b, Location loc, Value source,
                                    Type sourceType, Type destType) {
  // Convert from sourceType to destType if necessary.
  Value result = source;
  if (sourceType != destType) {
    // Possible cases:
    // - fp16 -> fp32 : use fpext.
    // - fp32 -> fp16 : use fptrunc.
    if (sourceType == b.getF16Type() && destType == b.getF32Type()) {
      result = b.create<FPExtOp>(loc, source, destType);
    } else if (sourceType == b.getF32Type() && destType == b.getF16Type()) {
      result = b.create<FPTruncOp>(loc, source, destType);
    }
  }
  return result;
}

//===----------------------------------------------------------------------===//
// Conv2D (forward, backward) lowering.
//===----------------------------------------------------------------------===//

// The ArgumentFields keep track of differences between conv operations
struct ArgumentFields {
  int gridwiseGemmArgumentPosition[3];
  StringRef gemmTargetCharName[3];
};

template <typename T>
struct Conv2DRewritePattern : public OpRewritePattern<T> {
  const static ArgumentFields fields;
  const static miopen::ConvOpType convOpType;
  using OpRewritePattern<T>::OpRewritePattern;

  LogicalResult matchAndRewrite(T op, PatternRewriter &b) const override {
    if (miopen::ConvOpType::Conv2DBwdDataOpType == convOpType) {
      return backwardData(op, b);
    }
    auto loc = op.getLoc();

    auto archAttr = op->template getAttrOfType<StringAttr>("arch");
    auto numCuAttr = op->template getAttrOfType<IntegerAttr>("num_cu");

    auto filterLayoutAttr =
        op->template getAttrOfType<ArrayAttr>("filter_layout");
    auto inputLayoutAttr =
        op->template getAttrOfType<ArrayAttr>("input_layout");
    auto outputLayoutAttr =
        op->template getAttrOfType<ArrayAttr>("output_layout");

    auto dilationsAttr = op->template getAttrOfType<ArrayAttr>("dilations");
    auto stridesAttr = op->template getAttrOfType<ArrayAttr>("strides");
    auto paddingAttr = op->template getAttrOfType<ArrayAttr>("padding");

    // Get shape of filter tensor.
    auto filterType = op.filter().getType().template dyn_cast<MemRefType>();
    auto filterShape = filterType.getShape();
    auto filterElementType = filterType.getElementType();

    // Get shape of input tensor.
    auto inputType = op.input().getType().template dyn_cast<MemRefType>();
    auto inputShape = inputType.getShape();
    auto inputElementType = inputType.getElementType();

    // Get shape of output tensor.
    auto outputType = op.output().getType().template dyn_cast<MemRefType>();
    auto outputShape = outputType.getShape();
    auto outputElementType = outputType.getElementType();

    // HO/WO dimension for output tensor.
    int64_t outputHDim, outputWDim;

    // Find Ho/Wo dimension for output tensor. They will be used in
    // transforming input tensor.
    for (unsigned i = 0; i < outputLayoutAttr.size(); ++i) {
      if (auto strAttr =
              outputLayoutAttr.getValue()[i].template dyn_cast<StringAttr>()) {
        if (strAttr.getValue() == "ho") {
          outputHDim = i;
        } else if (strAttr.getValue() == "wo") {
          outputWDim = i;
        }
      }
    }

    // Obtain convolution parameters: padding / dialtion / stride.
    auto leftPadH =
        paddingAttr.getValue()[0].template dyn_cast<IntegerAttr>().getInt();
    auto leftPadW =
        paddingAttr.getValue()[2].template dyn_cast<IntegerAttr>().getInt();
    auto rightPadH =
        paddingAttr.getValue()[1].template dyn_cast<IntegerAttr>().getInt();
    auto rightPadW =
        paddingAttr.getValue()[3].template dyn_cast<IntegerAttr>().getInt();

    auto dilationH =
        dilationsAttr.getValue()[0].template dyn_cast<IntegerAttr>().getInt();
    auto dilationW =
        dilationsAttr.getValue()[1].template dyn_cast<IntegerAttr>().getInt();
    auto strideH =
        stridesAttr.getValue()[0].template dyn_cast<IntegerAttr>().getInt();
    auto strideW =
        stridesAttr.getValue()[1].template dyn_cast<IntegerAttr>().getInt();

    // get y, x, ho, wo, hi, wi, k, c, n
    int64_t y, x, ho, wo, hi, wi, k, c, n;
    y = x = ho = wo = hi = wi = k = c = n = 0;
    for (unsigned i = 0; i < filterLayoutAttr.size(); ++i) {
      auto filterAttr =
          filterLayoutAttr.getValue()[i].template dyn_cast<StringAttr>();
      auto inputAttr =
          inputLayoutAttr.getValue()[i].template dyn_cast<StringAttr>();
      auto outputAttr =
          outputLayoutAttr.getValue()[i].template dyn_cast<StringAttr>();

      if (filterAttr.getValue() == "y") {
        y = filterShape[i];
      } else if (filterAttr.getValue() == "x") {
        x = filterShape[i];
      } else if (filterAttr.getValue() == "k") {
        k = filterShape[i];
      } else if (filterAttr.getValue() == "c") {
        c = filterShape[i];
      }

      if (inputAttr.getValue() == "hi") {
        hi = inputShape[i];
      } else if (inputAttr.getValue() == "wi") {
        wi = inputShape[i];
      } else if (inputAttr.getValue() == "ni") {
        n = inputShape[i];
      }

      if (outputAttr.getValue() == "ho") {
        ho = outputShape[i];
      } else if (outputAttr.getValue() == "wo") {
        wo = outputShape[i];
      }
    }

    int64_t gemmM_size, gemmN_size, gemmK_size;
    int64_t gemmMExtra, gemmNExtra, gemmKExtra;
    gemmMExtra = gemmNExtra = gemmKExtra = 0;
    // compute we should use extra padding kernel or not
    // c,k already / g ,so we can skip / g here
    if (convOpType == miopen::ConvOpType::Conv2DOpType) {
      gemmM_size = k;
      gemmK_size = c * y * x;
      gemmN_size = n * ho * wo;
    } else if (convOpType == miopen::ConvOpType::Conv2DBwdDataOpType) {
      gemmM_size = c;
      gemmK_size = k * y * x;
      gemmN_size = n * ho * wo;
    } else if (convOpType == miopen::ConvOpType::Conv2DBwdWeightOpType) {
      gemmM_size = k;
      gemmK_size = n * ho * wo;
      gemmN_size = c * y * x;
    }

    bool needExtraPad = false;
    bool isXdlops = false;
    auto xdlopsV2Attr = op->template getAttrOfType<BoolAttr>("xdlopsV2");
    if (xdlopsV2Attr && xdlopsV2Attr.getValue() == true)
      isXdlops = true;

    auto calculatePaddingKernelSize = [&needExtraPad, gemmM_size, gemmN_size,
                                       gemmK_size, &gemmMExtra, &gemmNExtra,
                                       &gemmKExtra](auto populateParams) {
      auto config_params = populateParams.getTuningParameters();
      unsigned numOfFailedConfigs = 0;
      for (auto &params : config_params) {
        if (gemmM_size % params.gemmMPerBlock == 0 &&
            gemmK_size % params.gemmKPerBlock == 0 &&
            gemmN_size % params.gemmNPerBlock == 0) {
          break;
        } else {
          numOfFailedConfigs++;
        }
      }

      auto extraParams = populateParams.getUniversalParameters();
      if (numOfFailedConfigs == config_params.size()) {
        needExtraPad = true;
        int gemmM_remain, gemmK_remain, gemmN_remain;

        gemmM_remain = gemmM_size % extraParams.gemmMPerBlock;
        if (gemmM_remain != 0)
          gemmMExtra = extraParams.gemmMPerBlock - gemmM_remain;

        gemmN_remain = gemmN_size % extraParams.gemmNPerBlock;
        if (gemmN_remain != 0)
          gemmNExtra = extraParams.gemmNPerBlock - gemmN_remain;

        gemmK_remain = gemmK_size % extraParams.gemmKPerBlock;
        if (gemmK_remain != 0)
          gemmKExtra = extraParams.gemmKPerBlock - gemmK_remain;

        // llvm::errs() << "gemmMExtra: " << gemmMExtra << "gemmNExtra: " <<
        // gemmNExtra << "gemmKExtra: " << gemmKExtra << "\n";
      }
    };

    if (!isXdlops) {
      PopulateParams populateParams;
      calculatePaddingKernelSize(populateParams);
    } else { // xdlops
      PopulateParamsXDL populateParamsXDL;
      calculatePaddingKernelSize(populateParamsXDL);
    }

    // compute padding hi/wi.
    auto hiPadded = hi + leftPadH + rightPadH;
    auto wiPadded = wi + leftPadW + rightPadW;
    // Transform filter tensor.

    // Y/X dimension for filter tensor.
    int64_t filterYDim, filterXDim;

    llvm::SmallVector<int64_t, 2> transformedFilterShape;

    llvm::SmallVector<NamedAttribute, 3> transformedFilterAttrs;

    SmallString<5> arg0TargetLayoutName0("gemmG");
    SmallString<4> arg0TargetLayoutName1("gemm");
    arg0TargetLayoutName1.append(fields.gemmTargetCharName[0].substr(0, 1));
    SmallString<4> arg0TargetLayoutName2("gemm");
    arg0TargetLayoutName2.append(fields.gemmTargetCharName[0].substr(1, 1));

    // set layout attribute.
    // Weight tensor transformation for Conv2DOp
    // - Part 1: Merge non-K dimensions to dimension 0, name it as gemmK.
    //           Optimization: If non-K dimensions are consequetive, apply
    //           unfold.
    // - Part 2: PassThrough K dimension to dimension 1, name it as gemmM.
    //
    // Weight tensor transformation for Conv2DBwdDataOp
    // - Part 1: Merge K dimensions to dimension 0, name it as gemmK.
    // - Part 2: PassThrough non-K dimension to dimension 1, name it as gemmM.
    //           Optimization: If non-K dimensions are consequetive, apply
    //           unfold.
    //
    // Weight tensor transformation for Conv2DBwdWeightOp
    // - Part 1: Merge non-K dimensions to dimension 1, name it as gemmN.
    // - Part 2: PassThrough K dimension to dimension 0, name it as gemmM.
    {
      llvm::SmallVector<IntegerAttr, 3> nonKDims;
      IntegerAttr kDim;
      IntegerAttr gDim;
      llvm::SmallVector<StringAttr, 3> nonKDimNames;
      StringAttr kDimName;
      StringAttr gDimName;

      for (unsigned i = 0; i < filterLayoutAttr.size(); ++i) {
        if (auto strAttr =
                filterLayoutAttr.getValue()[i].template dyn_cast<StringAttr>()) {
          if (strAttr.getValue() == "k") {
            kDim = b.getI32IntegerAttr(i);
            kDimName = strAttr;
          } else if (strAttr.getValue() == "g") {
            gDim = b.getI32IntegerAttr(i);
            gDimName = strAttr;
          } else {
            // Register filter Y/X dimension to be used later when transforming
            // input tensor.
            if (strAttr.getValue() == "y") {
              filterYDim = i;
            } else if (strAttr.getValue() == "x") {
              filterXDim = i;
            }
            nonKDims.push_back(b.getI32IntegerAttr(i));
            nonKDimNames.push_back(strAttr);
          }
        }
      }

      // Compute transformed filter shape dimension.
      int64_t nonKDimSize = 1;
      for (unsigned i = 0; i < filterShape.size(); ++i) {
        if (i != kDim.getInt() && i != gDim.getInt()) {
          nonKDimSize *= filterShape[i];
        }
      }
      transformedFilterShape.push_back(filterShape[gDim.getInt()]);
      transformedFilterShape.push_back(nonKDimSize);
      transformedFilterShape.push_back(filterShape[kDim.getInt()]);

      llvm::SmallVector<NamedAttribute, 2> sourceProbCYXDimAttr{
	      b.getNamedAttr("source_dimensions",
			      b.getArrayAttr(ArrayRef<Attribute>(nonKDims.begin(),
					      nonKDims.end()))),
		      b.getNamedAttr("source_names",
				      b.getArrayAttr(ArrayRef<Attribute>(
						      nonKDimNames.begin(), nonKDimNames.end())))};
      if (kDim.getInt() != 1 && kDim.getInt() != 4) {
        sourceProbCYXDimAttr.push_back(
            b.getNamedAttr("transformation", b.getStringAttr("Merge")));
      } else {
        sourceProbCYXDimAttr.push_back(
            b.getNamedAttr("transformation", b.getStringAttr("Unfold")));
      }

      llvm::SmallVector<NamedAttribute, 3> sourceProbGDimAttr{
          b.getNamedAttr("transformation", b.getStringAttr("PassThrough")),
          b.getNamedAttr("source_dimensions", b.getArrayAttr({gDim})),
          b.getNamedAttr("source_names", b.getArrayAttr({gDimName}))};

      llvm::SmallVector<NamedAttribute, 3> sourceProbKDimAttr{
	      b.getNamedAttr("transformation", b.getStringAttr("PassThrough")),
		      b.getNamedAttr("source_dimensions", b.getArrayAttr({kDim})),
		      b.getNamedAttr("source_names", b.getArrayAttr({kDimName}))};

      llvm::SmallVector<NamedAttribute, 3> targetGemm0DimAttr{
	      b.getNamedAttr("dimensions",
			      b.getArrayAttr({b.getI32IntegerAttr(0)})),
		      b.getNamedAttr("names", b.getArrayAttr({b.getStringAttr(
						      arg0TargetLayoutName0)}))};

      llvm::SmallVector<NamedAttribute, 3> targetGemm1DimAttr{
	      b.getNamedAttr("dimensions",
			      b.getArrayAttr({b.getI32IntegerAttr(1)})),
		      b.getNamedAttr("names", b.getArrayAttr({b.getStringAttr(
						      arg0TargetLayoutName1)}))};

      llvm::SmallVector<NamedAttribute, 3> targetGemm2DimAttr{
          b.getNamedAttr("dimensions",
                         b.getArrayAttr({b.getI32IntegerAttr(2)})),
          b.getNamedAttr("names", b.getArrayAttr({b.getStringAttr(
                                      arg0TargetLayoutName2)}))};

      llvm::SmallVector<NamedAttribute, 0> layoutAttr0;
      llvm::SmallVector<NamedAttribute, 0> layoutAttr1;
      llvm::SmallVector<NamedAttribute, 0> layoutAttr2;

      if (convOpType == miopen::ConvOpType::Conv2DOpType) {
        layoutAttr0.append(targetGemm0DimAttr.begin(),
                           targetGemm0DimAttr.end());
        layoutAttr0.append(sourceProbGDimAttr.begin(),
                           sourceProbGDimAttr.end());
        layoutAttr1.append(targetGemm1DimAttr.begin(),
                           targetGemm1DimAttr.end());
        layoutAttr1.append(sourceProbCYXDimAttr.begin(),
                           sourceProbCYXDimAttr.end());
        layoutAttr2.append(targetGemm2DimAttr.begin(),
                           targetGemm2DimAttr.end());
        layoutAttr2.append(sourceProbKDimAttr.begin(),
                           sourceProbKDimAttr.end());
      } else {
        layoutAttr0.append(targetGemm0DimAttr.begin(),
                           targetGemm0DimAttr.end());
        layoutAttr0.append(sourceProbGDimAttr.begin(),
                           sourceProbGDimAttr.end());
        layoutAttr1.append(targetGemm1DimAttr.begin(),
                           targetGemm1DimAttr.end());
        layoutAttr1.append(sourceProbKDimAttr.begin(),
                           sourceProbKDimAttr.end());
        layoutAttr2.append(targetGemm2DimAttr.begin(),
                           targetGemm2DimAttr.end());
        layoutAttr2.append(sourceProbCYXDimAttr.begin(),
                           sourceProbCYXDimAttr.end());
      }

      transformedFilterAttrs.push_back(b.getNamedAttr(
          "layout", b.getArrayAttr({
                        b.getDictionaryAttr({ArrayRef<NamedAttribute>(
                            layoutAttr0.begin(), layoutAttr0.end())}),

                        // Part 2: Passthrough part.
                        b.getDictionaryAttr({ArrayRef<NamedAttribute>(
                            layoutAttr1.begin(), layoutAttr1.end())}),
                        b.getDictionaryAttr({ArrayRef<NamedAttribute>(
                            layoutAttr2.begin(), layoutAttr2.end())}),
                    })));
    }

    // set output_layout attribute.
    transformedFilterAttrs.push_back(b.getNamedAttr(
        "output_layout",
        b.getArrayAttr({b.getStringAttr(arg0TargetLayoutName0),
                        b.getStringAttr(arg0TargetLayoutName1),
                        b.getStringAttr(arg0TargetLayoutName2)})));
    // set gridwise_gemm_argument_pos attribute.
    transformedFilterAttrs.push_back(b.getNamedAttr(
        "gridwise_gemm_argument_position",
        b.getI32IntegerAttr(fields.gridwiseGemmArgumentPosition[0])));

    // set gemmMExtra & gemmKExtra
    transformedFilterAttrs.push_back(
        b.getNamedAttr("gemmMExtra", b.getI32IntegerAttr(gemmMExtra)));
    transformedFilterAttrs.push_back(
        b.getNamedAttr("gemmKExtra", b.getI32IntegerAttr(gemmKExtra)));
    // set needExtraPad
    transformedFilterAttrs.push_back(b.getNamedAttr(
        "extraPad", b.getStringAttr(needExtraPad ? "true" : "false")));

    // set source_layout attribute.
    transformedFilterAttrs.push_back(
        b.getNamedAttr("source_layout", filterLayoutAttr));

    auto transformedFilterMemRefType =
        MemRefType::get(transformedFilterShape, filterElementType);
    auto gemmA = b.create<miopen::TransformOp>(
        loc, transformedFilterMemRefType, op.filter(), transformedFilterAttrs);

    auto gemmAPad = gemmA;
    bool isFilterPad = false;
    SmallString<8> gemmKPad_name("gemmKPad");
    SmallString<8> gemmMPad_name("gemmMPad");
    SmallString<8> gemmNPad_name("gemmNPad");

    // filter pad start
    // filter : K & CRS , if CRS is under 64 or 32
    // we pad CRS to 32 or 64, then mlir can do gemm
    // we add more one transform to do pad
    if (convOpType == miopen::ConvOpType::Conv2DOpType && gemmKExtra > 0) {
      StringAttr gemmDim0TargetName = b.getStringAttr(arg0TargetLayoutName0);
      StringAttr gemmDim1TargetName;
      StringAttr gemmDim2TargetName;

      bool isGemmDim1Pad = false;
      bool isGemmDim2Pad = false;

      llvm::SmallVector<NamedAttribute, 3> paddingFilterAttrs;
      llvm::SmallVector<int64_t, 2> paddingFilterShape;

      llvm::SmallVector<NamedAttribute, 0> layoutAttr0;
      llvm::SmallVector<NamedAttribute, 0> layoutAttr1;
      llvm::SmallVector<NamedAttribute, 0> layoutAttr2;

      StringAttr gemmDim0Name = b.getStringAttr(arg0TargetLayoutName0);
      IntegerAttr GemmDim0 = b.getI32IntegerAttr(0);
      StringAttr gemmDim1Name = b.getStringAttr(arg0TargetLayoutName1);
      IntegerAttr GemmDim1 = b.getI32IntegerAttr(1);
      StringAttr gemmDim2Name = b.getStringAttr(arg0TargetLayoutName2);
      IntegerAttr GemmDim2 = b.getI32IntegerAttr(2);

      paddingFilterShape.push_back(transformedFilterShape[0]);
      paddingFilterShape.push_back(transformedFilterShape[1]);
      paddingFilterShape.push_back(transformedFilterShape[2]);

      StringAttr gemmKDim;
      IntegerAttr gemmKDimName;

      llvm::SmallVector<NamedAttribute, 3> sourceGemmDim0Attr{
          b.getNamedAttr("transformation", b.getStringAttr("PassThrough")),
          b.getNamedAttr("source_dimensions", b.getArrayAttr({GemmDim0})),
          b.getNamedAttr("source_names", b.getArrayAttr({gemmDim0Name}))};

      llvm::SmallVector<NamedAttribute, 3> sourceGemmDim1Attr{
          b.getNamedAttr("source_dimensions", b.getArrayAttr({GemmDim1})),
          b.getNamedAttr("source_names", b.getArrayAttr({gemmDim1Name}))};

      llvm::SmallVector<NamedAttribute, 3> sourceGemmDim2Attr{
          b.getNamedAttr("source_dimensions", b.getArrayAttr({GemmDim2})),
          b.getNamedAttr("source_names", b.getArrayAttr({gemmDim2Name}))};

      llvm::SmallVector<NamedAttribute, 3> targetGemmDim0Attr{
          b.getNamedAttr("dimensions", b.getArrayAttr({GemmDim0})),
          b.getNamedAttr("names", b.getArrayAttr({GemmDim0}))};

      llvm::SmallVector<NamedAttribute, 3> targetGemmDim1Attr{
          b.getNamedAttr("dimensions", b.getArrayAttr({GemmDim1}))};

      llvm::SmallVector<NamedAttribute, 3> targetGemmDim2Attr{
          b.getNamedAttr("dimensions", b.getArrayAttr({GemmDim2}))};

      // gemmdim0 is G, only pad gemmdim1 and gemmdim2
      if (gemmKExtra > 0) {
        if (arg0TargetLayoutName1 == "gemmK") {
          isFilterPad = true;
          isGemmDim1Pad = true;
          gemmDim1TargetName = b.getStringAttr(gemmKPad_name);

          paddingFilterShape[1] = paddingFilterShape[1] + gemmKExtra;
          sourceGemmDim1Attr.push_back(
              b.getNamedAttr("transformation", b.getStringAttr("Pad")));
          sourceGemmDim1Attr.push_back(
              b.getNamedAttr("parameters", b.getArrayAttr({
                                               b.getI32IntegerAttr(0),
                                               b.getI32IntegerAttr(gemmKExtra),
                                           })));

          targetGemmDim1Attr.push_back(b.getNamedAttr(
              "names", b.getArrayAttr({b.getStringAttr(gemmKPad_name)})));
        } else if (arg0TargetLayoutName2 == "gemmK") {
          isFilterPad = true;
          isGemmDim2Pad = true;
          gemmDim2TargetName = b.getStringAttr(gemmKPad_name);

          paddingFilterShape[2] = paddingFilterShape[2] + gemmKExtra;
          sourceGemmDim2Attr.push_back(
              b.getNamedAttr("transformation", b.getStringAttr("Pad")));
          sourceGemmDim2Attr.push_back(
              b.getNamedAttr("parameters", b.getArrayAttr({
                                               b.getI32IntegerAttr(0),
                                               b.getI32IntegerAttr(gemmKExtra),
                                           })));

          targetGemmDim2Attr.push_back(b.getNamedAttr(
              "names", b.getArrayAttr({b.getStringAttr(gemmKPad_name)})));
        }
      }

      if (gemmMExtra > 0) {
        if (arg0TargetLayoutName1 == "gemmM") {
          isFilterPad = false;
          isGemmDim1Pad = false;
          paddingFilterShape[1] = paddingFilterShape[1] + gemmMExtra;
        } else if (arg0TargetLayoutName2 == "gemmM") {
          isFilterPad = false;
          isGemmDim2Pad = false;
          paddingFilterShape[2] = paddingFilterShape[2] + gemmMExtra;
        }
      }

      if (gemmNExtra > 0) {
        if (arg0TargetLayoutName1 == "gemmN") {
          isFilterPad = false;
          isGemmDim1Pad = false;
          paddingFilterShape[1] = paddingFilterShape[1] + gemmNExtra;
        } else if (arg0TargetLayoutName2 == "gemmN") {
          isFilterPad = false;
          isGemmDim2Pad = false;
          paddingFilterShape[2] = paddingFilterShape[2] + gemmNExtra;
        }
      }

      if (!isGemmDim1Pad) {
        gemmDim1TargetName = gemmDim1Name;
        sourceGemmDim1Attr.push_back(
            b.getNamedAttr("transformation", b.getStringAttr("PassThrough")));
        targetGemmDim1Attr.push_back(
            b.getNamedAttr("names", b.getArrayAttr({gemmDim1Name})));
      } else if (!isGemmDim2Pad) {
        gemmDim2TargetName = gemmDim2Name;
        sourceGemmDim2Attr.push_back(
            b.getNamedAttr("transformation", b.getStringAttr("PassThrough")));
        targetGemmDim2Attr.push_back(
            b.getNamedAttr("names", b.getArrayAttr({gemmDim2Name})));
      }

      layoutAttr0.append(targetGemmDim0Attr.begin(), targetGemmDim0Attr.end());
      layoutAttr0.append(sourceGemmDim0Attr.begin(), sourceGemmDim0Attr.end());
      layoutAttr1.append(targetGemmDim1Attr.begin(), targetGemmDim1Attr.end());
      layoutAttr1.append(sourceGemmDim1Attr.begin(), sourceGemmDim1Attr.end());
      layoutAttr2.append(targetGemmDim2Attr.begin(), targetGemmDim2Attr.end());
      layoutAttr2.append(sourceGemmDim2Attr.begin(), sourceGemmDim2Attr.end());

      paddingFilterAttrs.push_back(b.getNamedAttr(
          "layout", b.getArrayAttr({
                        b.getDictionaryAttr({ArrayRef<NamedAttribute>(
                            layoutAttr0.begin(), layoutAttr0.end())}),
                        b.getDictionaryAttr({ArrayRef<NamedAttribute>(
                            layoutAttr1.begin(), layoutAttr1.end())}),
                        b.getDictionaryAttr({ArrayRef<NamedAttribute>(
                            layoutAttr2.begin(), layoutAttr2.end())}),
                    })));

      paddingFilterAttrs.push_back(
          b.getNamedAttr("output_layout",
                         b.getArrayAttr({gemmDim0TargetName, gemmDim1TargetName,
                                         gemmDim2TargetName})));

      paddingFilterAttrs.push_back(b.getNamedAttr(
          "intermediate_layout",
          b.getArrayAttr({gemmDim0Name, gemmDim1Name, gemmDim2Name})));

      auto paddingFilterMemRefType =
          MemRefType::get(paddingFilterShape, filterElementType);
      gemmAPad = b.create<miopen::TransformOp>(loc, paddingFilterMemRefType,
                                               ArrayRef<Value>(gemmA),
                                               paddingFilterAttrs);
      // filter pad end
    }

    // Transform input tensor.
    // Input tensor step 1: padded input.
    llvm::SmallVector<int64_t, 5> paddedInputShape;

    llvm::SmallVector<NamedAttribute, 4> paddedInputAttrs;

    // reorderedPaddedInputDimNames would be used by the next stage.
    llvm::SmallVector<StringAttr, 5> reorderedPaddedInputDimNames;

    // set layout attribute.
    // Padded input tensor transformation:
    // - Part 1: PassThrough ni dimension to its original dimension, name it as
    // ni.
    // - Part 2: PassThrough ci dimension to its original dimension, name it as
    // ci.
    // - Part 3: Pad hi/wi dimensions to their original dimensions, name it as
    // hipad/wipad.
    {
      IntegerAttr nDim, cDim, gDim;
      StringAttr nDimName, cDimName, gDimName;
      llvm::SmallVector<IntegerAttr, 2> hwDims;
      llvm::SmallVector<StringAttr, 2> hwDimNames;
      for (unsigned i = 0; i < inputLayoutAttr.size(); ++i) {
        if (auto strAttr =
                inputLayoutAttr.getValue()[i].template dyn_cast<StringAttr>()) {
          if (strAttr.getValue() == "ni") {
            nDim = b.getI32IntegerAttr(i);
            nDimName = strAttr;
          } else if (strAttr.getValue() == "gi") {
            gDim = b.getI32IntegerAttr(i);
            gDimName = strAttr;
          } else if (strAttr.getValue() == "ci") {
            cDim = b.getI32IntegerAttr(i);
            cDimName = strAttr;
          } else {
            hwDims.push_back(b.getI32IntegerAttr(i));
            hwDimNames.push_back(strAttr);
          }
        }
      }

      llvm::SmallVector<StringAttr, 2> hwPaddedDimNames;
      for (auto strAttr : hwDimNames) {
        hwPaddedDimNames.push_back(
            b.getStringAttr((strAttr.getValue() + "pad").str()));
      }

      for (unsigned i = 0, j = 0; i < inputLayoutAttr.size(); ++i) {
        if (APInt(32, i) == nDim.getValue()) {
          reorderedPaddedInputDimNames.push_back(nDimName);
          paddedInputShape.push_back(inputShape[nDim.getInt()]);
        } else if (APInt(32, i) == gDim.getValue()) {
          reorderedPaddedInputDimNames.push_back(gDimName);
          paddedInputShape.push_back(inputShape[gDim.getInt()]);
        } else if (APInt(32, i) == cDim.getValue()) {
          reorderedPaddedInputDimNames.push_back(cDimName);
          paddedInputShape.push_back(inputShape[cDim.getInt()]);
        } else {
          // Set padded dimension.
          auto strAttr =
              inputLayoutAttr.getValue()[i].template dyn_cast<StringAttr>();
          if (strAttr.getValue() == "hi") {
            paddedInputShape.push_back(hiPadded);
          } else if (strAttr.getValue() == "wi") {
            paddedInputShape.push_back(wiPadded);
          }

          reorderedPaddedInputDimNames.push_back(hwPaddedDimNames[j++]);
        }
      }

      paddedInputAttrs.push_back(b.getNamedAttr(
          "layout",
          b.getArrayAttr({
              // Part 0: Passthrough for gi dimension.
              b.getDictionaryAttr({
                  b.getNamedAttr("dimensions", b.getArrayAttr({gDim})),
                  b.getNamedAttr("names", b.getArrayAttr({gDimName})),
                  b.getNamedAttr("transformation",
                                 b.getStringAttr("PassThrough")),
                  b.getNamedAttr("source_dimensions", b.getArrayAttr({gDim})),
                  b.getNamedAttr("source_names", b.getArrayAttr({gDimName})),
              }),
              // Part 1: Passthrough for ni dimension.
              b.getDictionaryAttr({
                  b.getNamedAttr("dimensions", b.getArrayAttr({nDim})),
                  b.getNamedAttr("names", b.getArrayAttr({nDimName})),
                  b.getNamedAttr("transformation",
                                 b.getStringAttr("PassThrough")),
                  b.getNamedAttr("source_dimensions", b.getArrayAttr({nDim})),
                  b.getNamedAttr("source_names", b.getArrayAttr({nDimName})),
              }),

              // Part 2: Passthrough for ci dimension.
              b.getDictionaryAttr({
                  b.getNamedAttr("dimensions", b.getArrayAttr({cDim})),
                  b.getNamedAttr("names", b.getArrayAttr({cDimName})),
                  b.getNamedAttr("transformation",
                                 b.getStringAttr("PassThrough")),
                  b.getNamedAttr("source_dimensions", b.getArrayAttr({cDim})),
                  b.getNamedAttr("source_names", b.getArrayAttr({cDimName})),
              }),

              // Part 3: Pad for h/w dimensions.
              b.getDictionaryAttr({
                  b.getNamedAttr("dimensions",
                                 b.getArrayAttr(ArrayRef<Attribute>(
                                     hwDims.begin(), hwDims.end()))),
                  b.getNamedAttr("names", b.getArrayAttr(ArrayRef<Attribute>(
                                              hwPaddedDimNames.begin(),
                                              hwPaddedDimNames.end()))),
                  b.getNamedAttr("transformation", b.getStringAttr("Pad")),
                  b.getNamedAttr("parameters",
                                 b.getArrayAttr({
                                     b.getI32IntegerAttr(leftPadH),
                                     b.getI32IntegerAttr(rightPadH),
                                     b.getI32IntegerAttr(leftPadW),
                                     b.getI32IntegerAttr(rightPadW),
                                 })),
                  b.getNamedAttr("source_dimensions",
                                 b.getArrayAttr(ArrayRef<Attribute>(
                                     hwDims.begin(), hwDims.end()))),
                  b.getNamedAttr("source_names",
                                 b.getArrayAttr(ArrayRef<Attribute>(
                                     hwDimNames.begin(), hwDimNames.end()))),
              }),
          })));
    }
    // set source_layout attribute.
    paddedInputAttrs.push_back(
        b.getNamedAttr("source_layout", inputLayoutAttr));
    // set output_layout attribute.
    paddedInputAttrs.push_back(b.getNamedAttr(
        "output_layout", b.getArrayAttr(ArrayRef<Attribute>(
                             reorderedPaddedInputDimNames.begin(),
                             reorderedPaddedInputDimNames.end()))));

    // set gemmKExtra & gemmNExtra
    paddedInputAttrs.push_back(
        b.getNamedAttr("gemmKExtra", b.getI32IntegerAttr(gemmKExtra)));
    paddedInputAttrs.push_back(
        b.getNamedAttr("gemmNExtra", b.getI32IntegerAttr(gemmNExtra)));
    // set needExtraPad
    paddedInputAttrs.push_back(b.getNamedAttr(
        "extraPad", b.getStringAttr(needExtraPad ? "true" : "false")));

    auto paddedInputMemRefType =
        MemRefType::get(paddedInputShape, inputElementType);
    auto paddedInput = b.create<miopen::TransformOp>(
        loc, paddedInputMemRefType, op.input(), paddedInputAttrs);

    // Input tensor step 2 : embedded input.
    llvm::SmallVector<int64_t, 7> embeddedInputShape;

    llvm::SmallVector<NamedAttribute, 4> embeddedInputAttrs;

    // reorderedEmbeddedInputDimNames would be used by the next stage.
    llvm::SmallVector<StringAttr, 7> reorderedEmbeddedInputDimNames;

    // Embedded input tensor transformation:
    // - Part 1: PassThrough ni dimension to its original dimension, name it as
    // ni.
    // - Part 2: PassThrough ci dimension to its original dimension, name it as
    // ci.
    // - Part 3: Embed hipad dimension to 2 dimensions, name them as: y, ho.
    // - Part 4: Embed wipad dimension to 2 dimensions, name them as: x, wo.
    {
      IntegerAttr nDim, cDim, gDim;
      StringAttr nDimName, cDimName, gDimName;
      IntegerAttr hDim, wDim;
      StringAttr hDimName, wDimName;
      // reorder dimensions from 4 to 6.
      // ex: (ni, ci, hipad, wipad) -> (ni, ci, y, ho, x, wo).
      IntegerAttr reorderedNDim, reorderedCDim, reorderedGDim;
      llvm::SmallVector<IntegerAttr, 2> reorderedYHoDim;
      llvm::SmallVector<IntegerAttr, 2> reorderedXWoDim;
      unsigned dimCtr = 0;
      for (unsigned i = 0; i < reorderedPaddedInputDimNames.size(); ++i) {
        auto strAttr = reorderedPaddedInputDimNames[i];
        if (strAttr.getValue() == "gi") {
          gDim = b.getI32IntegerAttr(i);
          gDimName = strAttr;

          reorderedGDim = b.getI32IntegerAttr(dimCtr++);

          reorderedEmbeddedInputDimNames.push_back(strAttr);

          embeddedInputShape.push_back(inputShape[gDim.getInt()]);
        } else if (strAttr.getValue() == "ni") {
          nDim = b.getI32IntegerAttr(i);
          nDimName = strAttr;

          reorderedNDim = b.getI32IntegerAttr(dimCtr++);

          reorderedEmbeddedInputDimNames.push_back(strAttr);

          embeddedInputShape.push_back(inputShape[nDim.getInt()]);
        } else if (strAttr.getValue() == "ci") {
          cDim = b.getI32IntegerAttr(i);
          cDimName = strAttr;

          reorderedCDim = b.getI32IntegerAttr(dimCtr++);

          reorderedEmbeddedInputDimNames.push_back(strAttr);

          embeddedInputShape.push_back(inputShape[cDim.getInt()]);
        } else if (strAttr.getValue() == "hipad") {
          hDim = b.getI32IntegerAttr(i);
          hDimName = strAttr;

          reorderedYHoDim.push_back(b.getI32IntegerAttr(dimCtr++));
          reorderedYHoDim.push_back(b.getI32IntegerAttr(dimCtr++));

          reorderedEmbeddedInputDimNames.push_back(b.getStringAttr("y"));
          reorderedEmbeddedInputDimNames.push_back(b.getStringAttr("ho"));

          embeddedInputShape.push_back(filterShape[filterYDim]);
          embeddedInputShape.push_back(outputShape[outputHDim]);
        } else if (strAttr.getValue() == "wipad") {
          wDim = b.getI32IntegerAttr(i);
          wDimName = strAttr;

          reorderedXWoDim.push_back(b.getI32IntegerAttr(dimCtr++));
          reorderedXWoDim.push_back(b.getI32IntegerAttr(dimCtr++));

          reorderedEmbeddedInputDimNames.push_back(b.getStringAttr("x"));
          reorderedEmbeddedInputDimNames.push_back(b.getStringAttr("wo"));

          embeddedInputShape.push_back(filterShape[filterXDim]);
          embeddedInputShape.push_back(outputShape[outputWDim]);
        }
      }

      embeddedInputAttrs.push_back(b.getNamedAttr(
          "layout",
          b.getArrayAttr({
              // Part 0: Passthrough for gi dimension.
              b.getDictionaryAttr({
                  b.getNamedAttr("dimensions", b.getArrayAttr({reorderedGDim})),
                  b.getNamedAttr("names", b.getArrayAttr({gDimName})),
                  b.getNamedAttr("transformation",
                                 b.getStringAttr("PassThrough")),
                  b.getNamedAttr("source_dimensions", b.getArrayAttr({gDim})),
                  b.getNamedAttr("source_names", b.getArrayAttr({gDimName})),
              }),

              // Part 1: Passthrough for ni dimension.
              b.getDictionaryAttr({
                  b.getNamedAttr("dimensions", b.getArrayAttr({reorderedNDim})),
                  b.getNamedAttr("names", b.getArrayAttr({nDimName})),
                  b.getNamedAttr("transformation",
                                 b.getStringAttr("PassThrough")),
                  b.getNamedAttr("source_dimensions", b.getArrayAttr({nDim})),
                  b.getNamedAttr("source_names", b.getArrayAttr({nDimName})),
              }),

              // Part 2: Passthrough for ci dimension.
              b.getDictionaryAttr({
                  b.getNamedAttr("dimensions", b.getArrayAttr({reorderedCDim})),
                  b.getNamedAttr("names", b.getArrayAttr({cDimName})),
                  b.getNamedAttr("transformation",
                                 b.getStringAttr("PassThrough")),
                  b.getNamedAttr("source_dimensions", b.getArrayAttr({cDim})),
                  b.getNamedAttr("source_names", b.getArrayAttr({cDimName})),
              }),

              // Part 3: Embed for y, ho dimensions.
              b.getDictionaryAttr({
                  b.getNamedAttr(
                      "dimensions",
                      b.getArrayAttr(ArrayRef<Attribute>(
                          reorderedYHoDim.begin(), reorderedYHoDim.end()))),
                  b.getNamedAttr("names", b.getArrayAttr({
                                              b.getStringAttr("y"),
                                              b.getStringAttr("ho"),
                                          })),
                  b.getNamedAttr("transformation", b.getStringAttr("Embed")),
                  // Embed parmeters.
                  // 0: dilationH
                  // 1: strideH
                  // 2: unused
                  // 3: unused
                  b.getNamedAttr("parameters",
                                 b.getArrayAttr({
                                     b.getI32IntegerAttr(dilationH),
                                     b.getI32IntegerAttr(strideH),
                                     b.getI32IntegerAttr(1),
                                     b.getI32IntegerAttr(0),
                                 })),
                  b.getNamedAttr("source_dimensions", b.getArrayAttr({hDim})),
                  b.getNamedAttr("source_names", b.getArrayAttr({hDimName})),
              }),

              // Part 4: Embed for x, wo dimensions.
              b.getDictionaryAttr({
                  b.getNamedAttr(
                      "dimensions",
                      b.getArrayAttr(ArrayRef<Attribute>(
                          reorderedXWoDim.begin(), reorderedXWoDim.end()))),
                  b.getNamedAttr("names", b.getArrayAttr({
                                              b.getStringAttr("x"),
                                              b.getStringAttr("wo"),
                                          })),
                  b.getNamedAttr("transformation", b.getStringAttr("Embed")),
                  // Embed parmeters.
                  // 0: dilationW
                  // 1: strideW
                  // 2: unused
                  // 3: unused
                  b.getNamedAttr("parameters",
                                 b.getArrayAttr({
                                     b.getI32IntegerAttr(dilationW),
                                     b.getI32IntegerAttr(strideW),
                                     b.getI32IntegerAttr(1),
                                     b.getI32IntegerAttr(0),
                                 })),
                  b.getNamedAttr("source_dimensions", b.getArrayAttr({wDim})),
                  b.getNamedAttr("source_names", b.getArrayAttr({wDimName})),
              }),
          })));
    }
    // set intermediate_layout attribute.
    embeddedInputAttrs.push_back(b.getNamedAttr(
        "intermediate_layout", b.getArrayAttr(ArrayRef<Attribute>(
                                   reorderedPaddedInputDimNames.begin(),
                                   reorderedPaddedInputDimNames.end()))));
    // set output_layout attribute.
    embeddedInputAttrs.push_back(b.getNamedAttr(
        "output_layout", b.getArrayAttr(ArrayRef<Attribute>(
                             reorderedEmbeddedInputDimNames.begin(),
                             reorderedEmbeddedInputDimNames.end()))));
    auto embeddedInputMemRefType =
        MemRefType::get(embeddedInputShape, inputElementType);
    auto embeddedInput = b.create<miopen::TransformOp>(
        loc, embeddedInputMemRefType, ArrayRef<Value>(paddedInput),
        embeddedInputAttrs);

    // Input tensor step 3: transformed input.
    llvm::SmallVector<int64_t, 3> transformedInputShape;

    llvm::SmallVector<NamedAttribute, 3> transformedInputAttrs;

    SmallString<5> arg1TargetLayoutName0("gemmG");
    SmallString<4> arg1TargetLayoutName1("gemm");
    arg1TargetLayoutName1.append(fields.gemmTargetCharName[1].substr(0, 1));
    SmallString<4> arg1TargetLayoutName2("gemm");
    arg1TargetLayoutName2.append(fields.gemmTargetCharName[1].substr(1, 1));

    // set layout attribute.
    // Transformed input tensor transformation:
    // - Part 1: Merge ci, y, x dimensions to dimension 0, name it as gemmK.
    // - Part 2: Merge ni, ho, wo dimensions to dimension 1, name it as gemmN.
    //
    // input tensor transformation for Conv2DBwdWeightOp
    // - Part 1: Merge ni, ho, wo dimensions to dimension 0, name it as gemmK.
    // - Part 2: Merge ci, y, x dimensions to dimension 1, name it as gemmN.
    {
      IntegerAttr nDim, cDim, gDim;
      StringAttr nDimName, cDimName, gDimName;
      IntegerAttr hDim, wDim;
      StringAttr hDimName, wDimName;
      IntegerAttr yDim, xDim;
      StringAttr yDimName, xDimName;
      // reorder dimensions from 6 to 2.
      // ex: (ni, ci, y, ho, x, wo) -> ((ci, y, x), (ni, ho, wo)).
      for (unsigned i = 0; i < reorderedEmbeddedInputDimNames.size(); ++i) {
        auto strAttr = reorderedEmbeddedInputDimNames[i];
        if (strAttr.getValue() == "gi") {
          gDim = b.getI32IntegerAttr(i);
          gDimName = strAttr;
        } else if (strAttr.getValue() == "ni") {
          nDim = b.getI32IntegerAttr(i);
          nDimName = strAttr;
        } else if (strAttr.getValue() == "ci") {
          cDim = b.getI32IntegerAttr(i);
          cDimName = strAttr;
        } else if (strAttr.getValue() == "ho") {
          hDim = b.getI32IntegerAttr(i);
          hDimName = strAttr;
        } else if (strAttr.getValue() == "wo") {
          wDim = b.getI32IntegerAttr(i);
          wDimName = strAttr;
        } else if (strAttr.getValue() == "y") {
          yDim = b.getI32IntegerAttr(i);
          yDimName = strAttr;
        } else if (strAttr.getValue() == "x") {
          xDim = b.getI32IntegerAttr(i);
          xDimName = strAttr;
        }
      }

      llvm::SmallVector<StringAttr, 3> mergedPart1DimNames;
      llvm::SmallVector<IntegerAttr, 3> mergedPart1Dims;

      if (convOpType == miopen::ConvOpType::Conv2DBwdWeightOpType) {
	      // Assume hDim is always less than wDim.
	      if (nDim.getInt() < hDim.getInt()) {
		      mergedPart1DimNames.push_back(nDimName);
		      mergedPart1DimNames.push_back(hDimName);
		      mergedPart1DimNames.push_back(wDimName);
		      mergedPart1Dims.push_back(nDim);
		      mergedPart1Dims.push_back(hDim);
		      mergedPart1Dims.push_back(wDim);
	      } else {
		      mergedPart1DimNames.push_back(hDimName);
		      mergedPart1DimNames.push_back(wDimName);
		      mergedPart1DimNames.push_back(nDimName);
		      mergedPart1Dims.push_back(hDim);
		      mergedPart1Dims.push_back(wDim);
		      mergedPart1Dims.push_back(nDim);
	      }
      } else {
	      // Assume yDim is always less than xDim.
	      if (cDim.getInt() < yDim.getInt()) {
		      mergedPart1DimNames.push_back(cDimName);
		      mergedPart1DimNames.push_back(yDimName);
		      mergedPart1DimNames.push_back(xDimName);
		      mergedPart1Dims.push_back(cDim);
		      mergedPart1Dims.push_back(yDim);
		      mergedPart1Dims.push_back(xDim);
	      } else {
		      mergedPart1DimNames.push_back(yDimName);
		      mergedPart1DimNames.push_back(xDimName);
		      mergedPart1DimNames.push_back(cDimName);
		      mergedPart1Dims.push_back(yDim);
		      mergedPart1Dims.push_back(xDim);
		      mergedPart1Dims.push_back(cDim);
	      }
      }

      llvm::SmallVector<StringAttr, 3> mergedPart2DimNames;
      llvm::SmallVector<IntegerAttr, 3> mergedPart2Dims;

      if (convOpType == miopen::ConvOpType::Conv2DBwdWeightOpType) {
	      // Assume yDim is always less than xDim.
	      if (cDim.getInt() < yDim.getInt()) {
		      mergedPart2DimNames.push_back(cDimName);
		      mergedPart2DimNames.push_back(yDimName);
		      mergedPart2DimNames.push_back(xDimName);
		      mergedPart2Dims.push_back(cDim);
		      mergedPart2Dims.push_back(yDim);
		      mergedPart2Dims.push_back(xDim);
	      } else {
		      mergedPart2DimNames.push_back(yDimName);
		      mergedPart2DimNames.push_back(xDimName);
		      mergedPart2DimNames.push_back(cDimName);
		      mergedPart2Dims.push_back(yDim);
		      mergedPart2Dims.push_back(xDim);
		      mergedPart2Dims.push_back(cDim);
	      }
      } else {
	      // Assume hDim is always less than wDim.
	      if (nDim.getInt() < hDim.getInt()) {
		      mergedPart2DimNames.push_back(nDimName);
		      mergedPart2DimNames.push_back(hDimName);
		      mergedPart2DimNames.push_back(wDimName);
		      mergedPart2Dims.push_back(nDim);
		      mergedPart2Dims.push_back(hDim);
		      mergedPart2Dims.push_back(wDim);
	      } else {
		      mergedPart2DimNames.push_back(hDimName);
		      mergedPart2DimNames.push_back(wDimName);
		      mergedPart2DimNames.push_back(nDimName);
		      mergedPart2Dims.push_back(hDim);
		      mergedPart2Dims.push_back(wDim);
		      mergedPart2Dims.push_back(nDim);
	      }
      }
      
      if (convOpType == miopen::ConvOpType::Conv2DBwdWeightOpType) {
        transformedInputShape.push_back(embeddedInputShape[gDim.getInt()]);
        transformedInputShape.push_back(embeddedInputShape[hDim.getInt()] * embeddedInputShape[wDim.getInt()] * embeddedInputShape[nDim.getInt()]);
        transformedInputShape.push_back(embeddedInputShape[cDim.getInt()] * embeddedInputShape[yDim.getInt()] * embeddedInputShape[xDim.getInt()]);
      } else {
        transformedInputShape.push_back(embeddedInputShape[gDim.getInt()]);
        transformedInputShape.push_back(embeddedInputShape[cDim.getInt()] * embeddedInputShape[yDim.getInt()] * embeddedInputShape[xDim.getInt()]);
        transformedInputShape.push_back(embeddedInputShape[hDim.getInt()] * embeddedInputShape[wDim.getInt()] * embeddedInputShape[nDim.getInt()]);
      }

      transformedInputAttrs.push_back(b.getNamedAttr(
          "layout",
          b.getArrayAttr({
              // Part 0: g dimensions.
              b.getDictionaryAttr({
                  b.getNamedAttr("dimensions",
                                 b.getArrayAttr({b.getI32IntegerAttr(0)})),
                  b.getNamedAttr("names", b.getArrayAttr({b.getStringAttr(
                                              arg1TargetLayoutName0)})),
                  b.getNamedAttr("transformation",
                                 b.getStringAttr("PassThrough")),
                  b.getNamedAttr("source_dimensions", b.getArrayAttr({gDim})),
                  b.getNamedAttr("source_names", b.getArrayAttr({gDimName})),
              }),
              // Part 1: Merge ci, y, x dimensions.
              b.getDictionaryAttr({
                  b.getNamedAttr("dimensions",
                                 b.getArrayAttr({b.getI32IntegerAttr(1)})),
                  b.getNamedAttr("names", b.getArrayAttr({b.getStringAttr(
                                              arg1TargetLayoutName1)})),
                  b.getNamedAttr("transformation", b.getStringAttr("Merge")),
                  b.getNamedAttr(
                      "source_dimensions",
                      b.getArrayAttr(ArrayRef<Attribute>(
                          mergedPart1Dims.begin(), mergedPart1Dims.end()))),
                  b.getNamedAttr("source_names",
                                 b.getArrayAttr(ArrayRef<Attribute>(
                                     mergedPart1DimNames.begin(),
                                     mergedPart1DimNames.end()))),
              }),

              // Part 2: Merge ni, ho, wo dimensions.
              b.getDictionaryAttr({
                  b.getNamedAttr("dimensions",
                                 b.getArrayAttr({b.getI32IntegerAttr(2)})),
                  b.getNamedAttr("names", b.getArrayAttr({b.getStringAttr(
                                              arg1TargetLayoutName2)})),
                  b.getNamedAttr("transformation", b.getStringAttr("Merge")),
                  b.getNamedAttr(
                      "source_dimensions",
                      b.getArrayAttr(ArrayRef<Attribute>(
                          mergedPart2Dims.begin(), mergedPart2Dims.end()))),
                  b.getNamedAttr("source_names",
                                 b.getArrayAttr(ArrayRef<Attribute>(
                                     mergedPart2DimNames.begin(),
                                     mergedPart2DimNames.end()))),
              }),
          })));
    }
    // set intermediate_layout attribute.
    transformedInputAttrs.push_back(b.getNamedAttr(
        "intermediate_layout", b.getArrayAttr(ArrayRef<Attribute>(
                                   reorderedEmbeddedInputDimNames.begin(),
                                   reorderedEmbeddedInputDimNames.end()))));
    // set output_layout attribute.
    transformedInputAttrs.push_back(b.getNamedAttr(
        "output_layout",
        b.getArrayAttr({b.getStringAttr(arg1TargetLayoutName0),
                        b.getStringAttr(arg1TargetLayoutName1),
                        b.getStringAttr(arg1TargetLayoutName2)})));
    // set gridwise_gemm_argument_pos attribute.
    transformedInputAttrs.push_back(b.getNamedAttr(
        "gridwise_gemm_argument_position",
        b.getI32IntegerAttr(fields.gridwiseGemmArgumentPosition[1])));
    auto transformedInputMemRefType =
        MemRefType::get(transformedInputShape, inputElementType);
    auto gemmB = b.create<miopen::TransformOp>(loc, transformedInputMemRefType,
                                               ArrayRef<Value>(embeddedInput),
                                               transformedInputAttrs);

    auto gemmBPad = gemmB;
    bool isInputPad = false;
    // input padding start
    // input : NHW & CRS , if CRS is under 64 or 32
    // we pad CRS to 32 or 64, then mlir can do gemm
    // we add more one transform to do pad
    if (convOpType == miopen::ConvOpType::Conv2DOpType && gemmKExtra > 0) {
      llvm::SmallVector<int64_t, 3> paddingInputShape;
      llvm::SmallVector<NamedAttribute, 3> paddingInputAttrs;

      llvm::SmallVector<NamedAttribute, 0> layoutAttr0;
      llvm::SmallVector<NamedAttribute, 0> layoutAttr1;
      llvm::SmallVector<NamedAttribute, 0> layoutAttr2;

      StringAttr gemmDim0TargetName = b.getStringAttr(arg1TargetLayoutName0);
      StringAttr gemmDim1TargetName;
      StringAttr gemmDim2TargetName;

      bool isGemmDim1Pad = false;
      bool isGemmDim2Pad = false;

      StringAttr gemmDim0Name = b.getStringAttr(arg1TargetLayoutName0);
      IntegerAttr GemmDim0 = b.getI32IntegerAttr(0);
      StringAttr gemmDim1Name = b.getStringAttr(arg1TargetLayoutName1);
      IntegerAttr GemmDim1 = b.getI32IntegerAttr(1);
      StringAttr gemmDim2Name = b.getStringAttr(arg1TargetLayoutName2);
      IntegerAttr GemmDim2 = b.getI32IntegerAttr(2);

      paddingInputShape.push_back(transformedInputShape[0]);
      paddingInputShape.push_back(transformedInputShape[1]);
      paddingInputShape.push_back(transformedInputShape[2]);

      StringAttr gemmKDim;
      IntegerAttr gemmKDimName;

      llvm::SmallVector<NamedAttribute, 3> sourceGemmDim0Attr{
          b.getNamedAttr("transformation", b.getStringAttr("PassThrough")),
          b.getNamedAttr("source_dimensions", b.getArrayAttr({GemmDim0})),
          b.getNamedAttr("source_names", b.getArrayAttr({gemmDim0Name}))};

      llvm::SmallVector<NamedAttribute, 3> sourceGemmDim1Attr{
          b.getNamedAttr("source_dimensions", b.getArrayAttr({GemmDim1})),
          b.getNamedAttr("source_names", b.getArrayAttr({gemmDim1Name}))};

      llvm::SmallVector<NamedAttribute, 3> sourceGemmDim2Attr{
          b.getNamedAttr("source_dimensions", b.getArrayAttr({GemmDim2})),
          b.getNamedAttr("source_names", b.getArrayAttr({gemmDim2Name}))};

      llvm::SmallVector<NamedAttribute, 3> targetGemmDim0Attr{
          b.getNamedAttr("dimensions", b.getArrayAttr({GemmDim0})),
          b.getNamedAttr("names", b.getArrayAttr({gemmDim0Name}))};

      llvm::SmallVector<NamedAttribute, 3> targetGemmDim1Attr{
          b.getNamedAttr("dimensions", b.getArrayAttr({GemmDim1}))};

      llvm::SmallVector<NamedAttribute, 3> targetGemmDim2Attr{
          b.getNamedAttr("dimensions", b.getArrayAttr({GemmDim2}))};

      if (gemmKExtra > 0) {
        if (arg1TargetLayoutName1 == "gemmK") {
          isInputPad = true;
          isGemmDim1Pad = true;
          gemmDim1TargetName = b.getStringAttr(gemmKPad_name);
          paddingInputShape[1] = paddingInputShape[1] + gemmKExtra;

          sourceGemmDim1Attr.push_back(
              b.getNamedAttr("transformation", b.getStringAttr("Pad")));
          sourceGemmDim1Attr.push_back(b.getNamedAttr(
              "parameters", b.getArrayAttr({b.getI32IntegerAttr(0),
                                            b.getI32IntegerAttr(gemmKExtra)})));
          targetGemmDim1Attr.push_back(b.getNamedAttr(
              "names", b.getArrayAttr({b.getStringAttr(gemmKPad_name)})));
        } else if (arg1TargetLayoutName2 == "gemmK") {
          isInputPad = true;
          isGemmDim2Pad = true;
          gemmDim2TargetName = b.getStringAttr(gemmKPad_name);

          paddingInputShape[2] = paddingInputShape[2] + gemmKExtra;
          sourceGemmDim2Attr.push_back(
              b.getNamedAttr("transformation", b.getStringAttr("Pad")));
          sourceGemmDim2Attr.push_back(b.getNamedAttr(
              "parameters", b.getArrayAttr({b.getI32IntegerAttr(0),
                                            b.getI32IntegerAttr(gemmKExtra)})));

          targetGemmDim2Attr.push_back(b.getNamedAttr(
              "names", b.getArrayAttr({b.getStringAttr(gemmKPad_name)})));
        }
      }

      if (gemmMExtra > 0) {
        if (arg1TargetLayoutName1 == "gemmM") {
          isInputPad = false;
          isGemmDim1Pad = false;
          paddingInputShape[1] = paddingInputShape[1] + gemmMExtra;
        } else if (arg1TargetLayoutName2 == "gemmM") {
          isInputPad = false;
          isGemmDim2Pad = false;
          paddingInputShape[2] = paddingInputShape[2] + gemmMExtra;
        }
      }

      if (gemmNExtra > 0) {
        if (arg1TargetLayoutName1 == "gemmN") {
          isInputPad = false;
          isGemmDim1Pad = false;
          paddingInputShape[1] = paddingInputShape[1] + gemmNExtra;
        } else if (arg1TargetLayoutName2 == "gemmN") {
          isInputPad = false;
          isGemmDim2Pad = false;
          paddingInputShape[2] = paddingInputShape[2] + gemmNExtra;
        }
      }

      // gemmdim0 is G, only pad gemmdim1 and gemmdim2
      if (!isGemmDim1Pad) {
        gemmDim1TargetName = gemmDim1Name;
        sourceGemmDim1Attr.push_back(
            b.getNamedAttr("transformation", b.getStringAttr("PassThrough")));
        targetGemmDim1Attr.push_back(
            b.getNamedAttr("names", b.getArrayAttr({gemmDim1Name})));
      } else if (!isGemmDim2Pad) {
        gemmDim2TargetName = gemmDim2Name;
        sourceGemmDim2Attr.push_back(
            b.getNamedAttr("transformation", b.getStringAttr("PassThrough")));
        targetGemmDim2Attr.push_back(
            b.getNamedAttr("names", b.getArrayAttr({gemmDim2Name})));
      }

      layoutAttr0.append(targetGemmDim0Attr.begin(), targetGemmDim0Attr.end());
      layoutAttr0.append(sourceGemmDim0Attr.begin(), sourceGemmDim0Attr.end());
      layoutAttr1.append(targetGemmDim1Attr.begin(), targetGemmDim1Attr.end());
      layoutAttr1.append(sourceGemmDim1Attr.begin(), sourceGemmDim1Attr.end());
      layoutAttr2.append(targetGemmDim2Attr.begin(), targetGemmDim2Attr.end());
      layoutAttr2.append(sourceGemmDim2Attr.begin(), sourceGemmDim2Attr.end());

      paddingInputAttrs.push_back(b.getNamedAttr(
          "layout",
          b.getArrayAttr({b.getDictionaryAttr({ArrayRef<NamedAttribute>(
                              layoutAttr0.begin(), layoutAttr0.end())}),
                          b.getDictionaryAttr({ArrayRef<NamedAttribute>(
                              layoutAttr1.begin(), layoutAttr1.end())}),
                          b.getDictionaryAttr({ArrayRef<NamedAttribute>(
                              layoutAttr2.begin(), layoutAttr2.end())})})));

      paddingInputAttrs.push_back(
          b.getNamedAttr("output_layout",
                         b.getArrayAttr({gemmDim0TargetName, gemmDim1TargetName,
                                         gemmDim2TargetName})));

      paddingInputAttrs.push_back(b.getNamedAttr(
          "intermediate_layout",
          b.getArrayAttr({gemmDim0Name, gemmDim1Name, gemmDim2Name})));

      auto paddingInputMemRefType =
          MemRefType::get(paddingInputShape, inputElementType);

      gemmBPad = b.create<miopen::TransformOp>(loc, paddingInputMemRefType,
                                               ArrayRef<Value>(gemmB),
                                               paddingInputAttrs);

      // input padding end
    }

    // Transform output tensor.
    llvm::SmallVector<int64_t, 3> transformedOutputShape;

    llvm::SmallVector<NamedAttribute, 4> transformedOutputAttrs;

    SmallString<5> arg2TargetLayoutName0("gemmG");
    SmallString<5> arg2TargetLayoutName1("gemm");
    arg2TargetLayoutName1.append(fields.gemmTargetCharName[2].substr(0, 1));
    SmallString<5> arg2TargetLayoutName2("gemm");
    arg2TargetLayoutName2.append(fields.gemmTargetCharName[2].substr(1, 1));

    // set layout attribute.
    // Output tensor transformation:
    // - Part 1: PassThrough K dimension to dimension 0, name it as gemmM.
    // - Part 2: Merge non-K dimensions to dimension 1, name it as gemmN.
    //
    // Output tensor transformation for backward weight:
    // - Part 1: Merge non-K dimensions to dimension 0, name it as gemmK.
    // - Part 2: PassThrough K dimension to dimension 1, name it as gemmM.
    {
      llvm::SmallVector<IntegerAttr, 3> nonKDims;
      IntegerAttr kDim, gDim;
      llvm::SmallVector<StringAttr, 3> nonKDimNames;
      StringAttr kDimName, gDimName;
      for (unsigned i = 0; i < outputLayoutAttr.size(); ++i) {
        if (auto strAttr =
                outputLayoutAttr.getValue()[i].template dyn_cast<StringAttr>()) {
          if (strAttr.getValue() == "ko") {
            kDim = b.getI32IntegerAttr(i);
            kDimName = strAttr;
          } else if (strAttr.getValue() == "go") {
            gDim = b.getI32IntegerAttr(i);
            gDimName = strAttr;
          } else {
            nonKDims.push_back(b.getI32IntegerAttr(i));
            nonKDimNames.push_back(strAttr);
          }
        }
      }

      // Compute transformed filter shape dimension.
      int64_t nonKDimSize = 1;
      for (unsigned i = 0; i < outputShape.size(); ++i) {
        if (i != kDim.getInt() && i != gDim.getInt()) {
          nonKDimSize *= outputShape[i];
        }
      }
      if (convOpType == miopen::ConvOpType::Conv2DBwdWeightOpType) {
        transformedOutputShape.push_back(outputShape[gDim.getInt()]);
        transformedOutputShape.push_back(nonKDimSize);
        transformedOutputShape.push_back(outputShape[kDim.getInt()]);
      } else {
        transformedOutputShape.push_back(outputShape[gDim.getInt()]);
        transformedOutputShape.push_back(outputShape[kDim.getInt()]);
        transformedOutputShape.push_back(nonKDimSize);
      }

      llvm::SmallVector<NamedAttribute, 3> sourceProbGDimAttr{
          b.getNamedAttr("transformation", b.getStringAttr("PassThrough")),
          b.getNamedAttr("source_dimensions", b.getArrayAttr({gDim})),
          b.getNamedAttr("source_names", b.getArrayAttr({gDimName}))};

      llvm::SmallVector<NamedAttribute, 3> sourceProbNHoWoDimAttr{
	      b.getNamedAttr("source_dimensions",
			      b.getArrayAttr(ArrayRef<Attribute>(nonKDims.begin(),
					      nonKDims.end()))),
		      b.getNamedAttr("source_names",
				      b.getArrayAttr(ArrayRef<Attribute>(
						      nonKDimNames.begin(), nonKDimNames.end()))),
		      b.getNamedAttr("transformation", b.getStringAttr("Merge"))};

      llvm::SmallVector<NamedAttribute, 3> sourceProbKDimAttr{
	      b.getNamedAttr("transformation", b.getStringAttr("PassThrough")),
		      b.getNamedAttr("source_dimensions", b.getArrayAttr({kDim})),
		      b.getNamedAttr("source_names", b.getArrayAttr({kDimName}))};

      llvm::SmallVector<NamedAttribute, 3> targetGemm0DimAttr{
	      b.getNamedAttr("dimensions",
			      b.getArrayAttr({b.getI32IntegerAttr(0)})),
		      b.getNamedAttr("names", b.getArrayAttr({b.getStringAttr(
						      arg2TargetLayoutName0)}))};

      llvm::SmallVector<NamedAttribute, 3> targetGemm1DimAttr{
	      b.getNamedAttr("dimensions",
			      b.getArrayAttr({b.getI32IntegerAttr(1)})),
		      b.getNamedAttr("names", b.getArrayAttr({b.getStringAttr(
						      arg2TargetLayoutName1)}))};

      llvm::SmallVector<NamedAttribute, 3> targetGemm2DimAttr{
          b.getNamedAttr("dimensions",
                         b.getArrayAttr({b.getI32IntegerAttr(2)})),
          b.getNamedAttr("names", b.getArrayAttr({b.getStringAttr(
                                      arg2TargetLayoutName2)}))};

      llvm::SmallVector<NamedAttribute, 0> layoutAttr0;
      llvm::SmallVector<NamedAttribute, 0> layoutAttr1;
      llvm::SmallVector<NamedAttribute, 0> layoutAttr2;

      if (convOpType == miopen::ConvOpType::Conv2DBwdWeightOpType) {
	      layoutAttr0.append(targetGemm0DimAttr.begin(),
			      targetGemm0DimAttr.end());
              layoutAttr0.append(sourceProbGDimAttr.begin(),
                                 sourceProbGDimAttr.end());
              layoutAttr1.append(targetGemm1DimAttr.begin(),
                                 targetGemm1DimAttr.end());
              layoutAttr1.append(sourceProbNHoWoDimAttr.begin(),
                                 sourceProbNHoWoDimAttr.end());
              layoutAttr2.append(targetGemm2DimAttr.begin(),
                                 targetGemm2DimAttr.end());
              layoutAttr2.append(sourceProbKDimAttr.begin(),
                                 sourceProbKDimAttr.end());
      } else {
        layoutAttr0.append(targetGemm0DimAttr.begin(),
                           targetGemm0DimAttr.end());
        layoutAttr0.append(sourceProbGDimAttr.begin(),
                           sourceProbGDimAttr.end());
        layoutAttr1.append(targetGemm1DimAttr.begin(),
                           targetGemm1DimAttr.end());
        layoutAttr1.append(sourceProbKDimAttr.begin(),
                           sourceProbKDimAttr.end());
        layoutAttr2.append(targetGemm2DimAttr.begin(),
                           targetGemm2DimAttr.end());
        layoutAttr2.append(sourceProbNHoWoDimAttr.begin(),
                           sourceProbNHoWoDimAttr.end());
      }

      transformedOutputAttrs.push_back(b.getNamedAttr(
          "layout", b.getArrayAttr({
                        b.getDictionaryAttr({ArrayRef<NamedAttribute>(
                            layoutAttr0.begin(), layoutAttr0.end())}),
                        b.getDictionaryAttr({ArrayRef<NamedAttribute>(
                            layoutAttr1.begin(), layoutAttr1.end())}),
                        b.getDictionaryAttr({ArrayRef<NamedAttribute>(
                            layoutAttr2.begin(), layoutAttr2.end())}),
                    })));
    }

    // set source_layout attribute.
    transformedOutputAttrs.push_back(
        b.getNamedAttr("source_layout", outputLayoutAttr));
    // set output_layout attribute.
    transformedOutputAttrs.push_back(b.getNamedAttr(
        "output_layout", b.getArrayAttr({
                             b.getStringAttr(arg2TargetLayoutName0),
                             b.getStringAttr(arg2TargetLayoutName1),
                             b.getStringAttr(arg2TargetLayoutName2),
                         })));
    // set gridwise_gemm_argument_pos attribute.
    transformedOutputAttrs.push_back(b.getNamedAttr(
        "gridwise_gemm_argument_position",
        b.getI32IntegerAttr(fields.gridwiseGemmArgumentPosition[2])));
    // set gemmM & gemmN
    transformedOutputAttrs.push_back(
        b.getNamedAttr("gemmMExtra", b.getI32IntegerAttr(gemmMExtra)));
    transformedOutputAttrs.push_back(
        b.getNamedAttr("gemmNExtra", b.getI32IntegerAttr(gemmNExtra)));
    // set needExtraPad
    transformedOutputAttrs.push_back(b.getNamedAttr(
        "extraPad", b.getStringAttr(needExtraPad ? "true" : "false")));

    auto transformedOutputMemRefType =
        MemRefType::get(transformedOutputShape, outputElementType);
    auto gemmC = b.create<miopen::TransformOp>(
        loc, transformedOutputMemRefType, op.output(), transformedOutputAttrs);

    auto gemmCPad = gemmC;
    bool isOutputPad = false;
    // output padding start
    // output matrix dim: K & NHW
    // when backward weight , GEMMK = NHW
    // If Nhw is under 32 or 64 ,we pad it to 32 or 64
    // then mlir can do gemm
    // we just add more one transform to do it
    if (convOpType == miopen::ConvOpType::Conv2DBwdWeightOpType &&
        gemmKExtra > 0) {
      StringAttr gemmDim0TargetName = b.getStringAttr(arg2TargetLayoutName0);
      StringAttr gemmDim1TargetName;
      StringAttr gemmDim2TargetName;

      bool isGemmDim1Pad = false;
      bool isGemmDim2Pad = false;

      llvm::SmallVector<NamedAttribute, 3> paddingOutputAttrs;
      llvm::SmallVector<int64_t, 2> paddingOutputShape;

      llvm::SmallVector<NamedAttribute, 0> layoutAttr0;
      llvm::SmallVector<NamedAttribute, 0> layoutAttr1;
      llvm::SmallVector<NamedAttribute, 0> layoutAttr2;

      StringAttr gemmDim0Name = b.getStringAttr(arg2TargetLayoutName0);
      IntegerAttr GemmDim0 = b.getI32IntegerAttr(0);
      StringAttr gemmDim1Name = b.getStringAttr(arg2TargetLayoutName1);
      IntegerAttr GemmDim1 = b.getI32IntegerAttr(1);
      StringAttr gemmDim2Name = b.getStringAttr(arg2TargetLayoutName2);
      IntegerAttr GemmDim2 = b.getI32IntegerAttr(2);

      paddingOutputShape.push_back(transformedOutputShape[0]);
      paddingOutputShape.push_back(transformedOutputShape[1]);
      paddingOutputShape.push_back(transformedOutputShape[2]);

      StringAttr gemmKDim;
      IntegerAttr gemmKDimName;

      llvm::SmallVector<NamedAttribute, 3> sourceGemmDim0Attr{
          b.getNamedAttr("transformation", b.getStringAttr("PassThrough")),
          b.getNamedAttr("source_dimensions", b.getArrayAttr({GemmDim0})),
          b.getNamedAttr("source_names", b.getArrayAttr({gemmDim0Name}))};

      llvm::SmallVector<NamedAttribute, 3> sourceGemmDim1Attr{
          b.getNamedAttr("source_dimensions", b.getArrayAttr({GemmDim1})),
          b.getNamedAttr("source_names", b.getArrayAttr({gemmDim1Name}))};

      llvm::SmallVector<NamedAttribute, 3> sourceGemmDim2Attr{
          b.getNamedAttr("source_dimensions", b.getArrayAttr({GemmDim2})),
          b.getNamedAttr("source_names", b.getArrayAttr({gemmDim2Name}))};

      llvm::SmallVector<NamedAttribute, 3> targetGemmDim0Attr{
          b.getNamedAttr("dimensions", b.getArrayAttr({GemmDim0})),
          b.getNamedAttr("names", b.getArrayAttr({GemmDim0}))};

      llvm::SmallVector<NamedAttribute, 3> targetGemmDim1Attr{
          b.getNamedAttr("dimensions", b.getArrayAttr({GemmDim1}))};

      llvm::SmallVector<NamedAttribute, 3> targetGemmDim2Attr{
          b.getNamedAttr("dimensions", b.getArrayAttr({GemmDim2}))};

      if (gemmKExtra > 0) {
        if (arg2TargetLayoutName1 == "gemmK") {
          isOutputPad = true;
          isGemmDim1Pad = true;
          gemmDim1TargetName = b.getStringAttr(gemmKPad_name);

          paddingOutputShape[1] = paddingOutputShape[1] + gemmKExtra;
          sourceGemmDim1Attr.push_back(
              b.getNamedAttr("transformation", b.getStringAttr("Pad")));
          sourceGemmDim1Attr.push_back(b.getNamedAttr(
              "parameters", b.getArrayAttr({b.getI32IntegerAttr(0),
                                            b.getI32IntegerAttr(gemmKExtra)})));

          targetGemmDim1Attr.push_back(b.getNamedAttr(
              "names", b.getArrayAttr({b.getStringAttr(gemmKPad_name)})));
        } else if (arg2TargetLayoutName2 == "gemmK") {
          isOutputPad = true;
          isGemmDim2Pad = true;
          gemmDim2TargetName = b.getStringAttr(gemmKPad_name);

          paddingOutputShape[2] = paddingOutputShape[2] + gemmKExtra;
          sourceGemmDim2Attr.push_back(
              b.getNamedAttr("transformation", b.getStringAttr("Pad")));
          sourceGemmDim2Attr.push_back(b.getNamedAttr(
              "parameters", b.getArrayAttr({b.getI32IntegerAttr(0),
                                            b.getI32IntegerAttr(gemmKExtra)})));

          targetGemmDim2Attr.push_back(b.getNamedAttr(
              "names", b.getArrayAttr({b.getStringAttr(gemmKPad_name)})));
        }
      }

      if (gemmMExtra > 0) {
        if (arg2TargetLayoutName1 == "gemmM") {
          isOutputPad = false;
          isGemmDim1Pad = false;
          paddingOutputShape[1] = paddingOutputShape[1] + gemmMExtra;
        } else if (arg2TargetLayoutName2 == "gemmM") {
          isOutputPad = false;
          isGemmDim2Pad = false;
          paddingOutputShape[2] = paddingOutputShape[2] + gemmMExtra;
        }
      }

      if (gemmNExtra > 0) {
        if (arg2TargetLayoutName1 == "gemmN") {
          isOutputPad = false;
          isGemmDim1Pad = false;
          paddingOutputShape[1] = paddingOutputShape[1] + gemmNExtra;
        } else if (arg2TargetLayoutName2 == "gemmN") {
          isOutputPad = false;
          isGemmDim2Pad = false;
          paddingOutputShape[2] = paddingOutputShape[2] + gemmNExtra;
        }
      }

      if (!isGemmDim1Pad) {
        gemmDim1TargetName = gemmDim1Name;
        sourceGemmDim1Attr.push_back(
            b.getNamedAttr("transformation", b.getStringAttr("PassThrough")));
        targetGemmDim1Attr.push_back(
            b.getNamedAttr("names", b.getArrayAttr({gemmDim1Name})));
      } else if (!isGemmDim2Pad) {
        gemmDim2TargetName = gemmDim2Name;
        sourceGemmDim2Attr.push_back(
            b.getNamedAttr("transformation", b.getStringAttr("PassThrough")));
        targetGemmDim2Attr.push_back(
            b.getNamedAttr("names", b.getArrayAttr({gemmDim2Name})));
      }

      layoutAttr0.append(targetGemmDim0Attr.begin(), targetGemmDim0Attr.end());
      layoutAttr0.append(sourceGemmDim0Attr.begin(), sourceGemmDim0Attr.end());
      layoutAttr1.append(targetGemmDim1Attr.begin(), targetGemmDim1Attr.end());
      layoutAttr1.append(sourceGemmDim1Attr.begin(), sourceGemmDim1Attr.end());
      layoutAttr2.append(targetGemmDim2Attr.begin(), targetGemmDim2Attr.end());
      layoutAttr2.append(sourceGemmDim2Attr.begin(), sourceGemmDim2Attr.end());

      paddingOutputAttrs.push_back(b.getNamedAttr(
          "layout", b.getArrayAttr({
                        b.getDictionaryAttr({ArrayRef<NamedAttribute>(
                            layoutAttr0.begin(), layoutAttr0.end())}),
                        b.getDictionaryAttr({ArrayRef<NamedAttribute>(
                            layoutAttr1.begin(), layoutAttr1.end())}),
                        b.getDictionaryAttr({ArrayRef<NamedAttribute>(
                            layoutAttr2.begin(), layoutAttr2.end())}),
                    })));

      paddingOutputAttrs.push_back(
          b.getNamedAttr("output_layout",
                         b.getArrayAttr({gemmDim0TargetName, gemmDim1TargetName,
                                         gemmDim2TargetName})));

      paddingOutputAttrs.push_back(b.getNamedAttr(
          "intermediate_layout",
          b.getArrayAttr({gemmDim0Name, gemmDim1Name, gemmDim2Name})));

      auto paddingOutputMemRefType =
          MemRefType::get(paddingOutputShape, outputElementType);

      gemmCPad = b.create<miopen::TransformOp>(loc, paddingOutputMemRefType,
                                               ArrayRef<Value>(gemmC),
                                               paddingOutputAttrs);
      // output padding end
    }

    // Set attributes for gridwise_gemm op.
    llvm::SmallVector<NamedAttribute, 8> gridwiseGemmAttrs{
        b.getNamedAttr("arch", archAttr),
        b.getNamedAttr("num_cu", numCuAttr),
        b.getNamedAttr("filter_layout", filterLayoutAttr),
        b.getNamedAttr("filter_dimension", b.getI64ArrayAttr(filterShape)),
        b.getNamedAttr("input_layout", inputLayoutAttr),
        b.getNamedAttr("input_dimension", b.getI64ArrayAttr(inputShape)),
        b.getNamedAttr("output_layout", outputLayoutAttr),
        b.getNamedAttr("output_dimension", b.getI64ArrayAttr(outputShape)),
        b.getNamedAttr("dilations", dilationsAttr),
        b.getNamedAttr("strides", stridesAttr),
        b.getNamedAttr("padding", paddingAttr),
    };

    // xdlopsV2.
    if (isXdlops)
      gridwiseGemmAttrs.push_back(
          b.getNamedAttr("xdlopsV2", b.getBoolAttr(true)));

    if (convOpType == miopen::ConvOpType::Conv2DBwdDataOpType) {
      gridwiseGemmAttrs.push_back(b.getNamedAttr(
          "kernel_algorithm", b.getStringAttr("backward_data_v1r1")));
    } else if (convOpType == miopen::ConvOpType::Conv2DOpType) {
      gridwiseGemmAttrs.push_back(
          b.getNamedAttr("kernel_algorithm", b.getStringAttr("v4r4")));
    } else if (convOpType == miopen::ConvOpType::Conv2DBwdWeightOpType) {
      gridwiseGemmAttrs.push_back(b.getNamedAttr(
          "kernel_algorithm", b.getStringAttr("backward_weight_v4r4")));
    }

    // Emit miopen.gridwise_gemm op.
    // Emit miopen.gridwise_gemm_v2 if xdlopsV2 attribute is true.
    if (isFilterPad)
      gemmA = gemmAPad;
    if (isInputPad)
      gemmB = gemmBPad;
    if (isOutputPad)
      gemmC = gemmCPad;

    auto arguments = std::array<miopen::TransformOp, 3>{gemmA, gemmB, gemmC};

    if (xdlopsV2Attr && xdlopsV2Attr.getValue() == true) {
      b.create<miopen::GridwiseGemmV2Op>(
          loc, ArrayRef<Type>{},
          ValueRange{arguments[fields.gridwiseGemmArgumentPosition[0]],
                     arguments[fields.gridwiseGemmArgumentPosition[1]],
                     arguments[fields.gridwiseGemmArgumentPosition[2]]},
          gridwiseGemmAttrs);
    } else {
      b.create<miopen::GridwiseGemmOp>(
          loc, ArrayRef<Type>{},
          ValueRange{arguments[fields.gridwiseGemmArgumentPosition[0]],
                     arguments[fields.gridwiseGemmArgumentPosition[1]],
                     arguments[fields.gridwiseGemmArgumentPosition[2]]},
          gridwiseGemmAttrs);
    }

    // Finally, erase the original Conv2D op.
    op.erase();

    return success();
  }

  LogicalResult backwardData(T op, PatternRewriter &b) const {
    auto loc = op.getLoc();

    auto archAttr = op->template getAttrOfType<StringAttr>("arch");
    auto numCuAttr = op->template getAttrOfType<IntegerAttr>("num_cu");

    auto filterLayoutAttr =
        op->template getAttrOfType<ArrayAttr>("filter_layout");
    auto inputLayoutAttr =
        op->template getAttrOfType<ArrayAttr>("input_layout");
    auto outputLayoutAttr =
        op->template getAttrOfType<ArrayAttr>("output_layout");

    auto dilationsAttr = op->template getAttrOfType<ArrayAttr>("dilations");
    auto stridesAttr = op->template getAttrOfType<ArrayAttr>("strides");
    auto paddingAttr = op->template getAttrOfType<ArrayAttr>("padding");

    // Get shape of filter tensor.
    auto filterType = op.filter().getType().template dyn_cast<MemRefType>();
    auto filterShape = filterType.getShape();
    auto filterElementType = filterType.getElementType();

    // Get shape of input tensor.
    auto inputType = op.input().getType().template dyn_cast<MemRefType>();
    auto inputShape = inputType.getShape();
    auto inputElementType = inputType.getElementType();

    // Get shape of output tensor.
    auto outputType = op.output().getType().template dyn_cast<MemRefType>();
    auto outputShape = outputType.getShape();
    auto outputElementType = outputType.getElementType();

    // Obtain convolution parameters: padding / dialtion / stride.
    auto leftPadH =
        paddingAttr.getValue()[0].template dyn_cast<IntegerAttr>().getInt();
    auto leftPadW =
        paddingAttr.getValue()[2].template dyn_cast<IntegerAttr>().getInt();
    auto rightPadH =
        paddingAttr.getValue()[1].template dyn_cast<IntegerAttr>().getInt();
    auto rightPadW =
        paddingAttr.getValue()[3].template dyn_cast<IntegerAttr>().getInt();

    auto dilationH =
        dilationsAttr.getValue()[0].template dyn_cast<IntegerAttr>().getInt();
    auto dilationW =
        dilationsAttr.getValue()[1].template dyn_cast<IntegerAttr>().getInt();
    auto strideH =
        stridesAttr.getValue()[0].template dyn_cast<IntegerAttr>().getInt();
    auto strideW =
        stridesAttr.getValue()[1].template dyn_cast<IntegerAttr>().getInt();
    // get y, x, ho, wo, hi, wi
    int64_t g, n, k, c, y, x, ho, wo, hi, wi;
    g = n = k = c = y = x = ho = wo = hi = wi = 0;
    for (unsigned i = 0; i < filterLayoutAttr.size(); ++i) {
      auto filterAttr =
          filterLayoutAttr.getValue()[i].template dyn_cast<StringAttr>();
      auto inputAttr =
          inputLayoutAttr.getValue()[i].template dyn_cast<StringAttr>();
      auto outputAttr =
          outputLayoutAttr.getValue()[i].template dyn_cast<StringAttr>();

      if (filterAttr.getValue() == "g") {
        g = filterShape[i];
      } else if (filterAttr.getValue() == "k") {
        k = filterShape[i];
      } else if (filterAttr.getValue() == "c") {
        c = filterShape[i];
      } else if (filterAttr.getValue() == "y") {
        y = filterShape[i];
      } else if (filterAttr.getValue() == "x") {
        x = filterShape[i];
      }

      if (inputAttr.getValue() == "ni") {
        n = inputShape[i];
      } else if (inputAttr.getValue() == "hi") {
        hi = inputShape[i];
      } else if (inputAttr.getValue() == "wi") {
        wi = inputShape[i];
      }

      if (outputAttr.getValue() == "ho") {
        ho = outputShape[i];
      } else if (outputAttr.getValue() == "wo") {
        wo = outputShape[i];
      }
    }

    // compute padding hi/wi.
    auto hiPadded = hi + leftPadH + rightPadH;
    auto wiPadded = wi + leftPadW + rightPadW;

    auto gcdStrideDilationH = math::gcd(strideH, dilationH);
    auto gcdStrideDilationW = math::gcd(strideW, dilationW);

    auto yTilda = dilationH / gcdStrideDilationH;
    auto xTilda = dilationW / gcdStrideDilationW;

    auto yDot = math::integer_divide_ceil(y, yTilda);
    auto xDot = math::integer_divide_ceil(x, xTilda);

    auto hTilda = ho + math::integer_divide_ceil(dilationH * (y - 1), strideH);
    auto wTilda = wo + math::integer_divide_ceil(dilationW * (x - 1), strideW);

    auto iHTildaLeft = math::integer_divide_floor(
        std::max(0l, leftPadH - dilationH * (yTilda - 1)), strideH);
    auto iWTildaLeft = math::integer_divide_floor(
        std::max(0l, leftPadW - dilationW * (xTilda - 1)), strideW);

    auto iHTildaRight = std::min(
        hTilda, math::integer_divide_ceil(leftPadH + hi - 1, strideH) + 1);
    auto iWTildaRight = std::min(
        wTilda, math::integer_divide_ceil(leftPadW + wi - 1, strideW) + 1);

    auto hTildaSlice = iHTildaRight - iHTildaLeft;
    auto wTildaSlice = iWTildaRight - iWTildaLeft;

    auto gemmId = 0;
    auto iYTilda = gemmId / xTilda;
    auto iXTilda = gemmId % xTilda;
    auto yDotSlice = math::integer_divide_ceil(y - iYTilda, yTilda);
    auto xDotSlice = math::integer_divide_ceil(x - iXTilda, xTilda);
    // Transform filter tensor.

    // set layout attribute.
    // Weight tensor transformation for Conv2DOp
    auto getGemmA = [&]() {
      // key to dim
      std::map<StringRef, int> filterKeyToDim;
      for (unsigned i = 0; i < filterLayoutAttr.size(); ++i) {
        if (auto strAttr = filterLayoutAttr.getValue()[i]
                               .template dyn_cast<StringAttr>()) {
          filterKeyToDim[strAttr.getValue()] = i;
        }
      }

      // wei_g_k_c_ydot_ytilda_xdot_xtilda
      llvm::SmallVector<StringAttr, 7> firtFilterDimName;
      auto getWeiGKCYDotYTildaXDotXTilda = [&]() {
        decltype(firtFilterDimName) &curOutputDimName = firtFilterDimName;
        llvm::SmallVector<int64_t, 6> transformedFilterShape;
        llvm::SmallVector<NamedAttribute, 3> transformedFilterAttrs;
        // g
        curOutputDimName.push_back(b.getStringAttr("g"));
        transformedFilterShape.push_back(g);
        llvm::SmallVector<NamedAttribute, 5> gDimAttr{
            b.getNamedAttr("dimensions",
                           b.getArrayAttr({b.getI32IntegerAttr(0)})),
            b.getNamedAttr("names", b.getArrayAttr({curOutputDimName[0]})),
            b.getNamedAttr("transformation", b.getStringAttr("PassThrough")),
            b.getNamedAttr(
                "source_dimensions",
                b.getArrayAttr({b.getI32IntegerAttr(filterKeyToDim["g"])})),
            b.getNamedAttr("source_names",
                           b.getArrayAttr({b.getStringAttr("g")}))};

        // k
        curOutputDimName.push_back(b.getStringAttr("k"));
        transformedFilterShape.push_back(k);
        llvm::SmallVector<NamedAttribute, 5> kDimAttr{
            b.getNamedAttr("dimensions",
                           b.getArrayAttr({b.getI32IntegerAttr(1)})),
            b.getNamedAttr("names", b.getArrayAttr({curOutputDimName[1]})),
            b.getNamedAttr("transformation", b.getStringAttr("PassThrough")),
            b.getNamedAttr(
                "source_dimensions",
                b.getArrayAttr({b.getI32IntegerAttr(filterKeyToDim["k"])})),
            b.getNamedAttr("source_names",
                           b.getArrayAttr({b.getStringAttr("k")}))};

        // c
        curOutputDimName.push_back(b.getStringAttr("c"));
        transformedFilterShape.push_back(c);
        llvm::SmallVector<NamedAttribute, 5> cDimAttr{
            b.getNamedAttr("dimensions",
                           b.getArrayAttr({b.getI32IntegerAttr(2)})),
            b.getNamedAttr("names", b.getArrayAttr({curOutputDimName[2]})),
            b.getNamedAttr("transformation", b.getStringAttr("PassThrough")),
            b.getNamedAttr(
                "source_dimensions",
                b.getArrayAttr({b.getI32IntegerAttr(filterKeyToDim["c"])})),
            b.getNamedAttr("source_names",
                           b.getArrayAttr({b.getStringAttr("c")}))};

        // y
        curOutputDimName.push_back(b.getStringAttr("ydot"));
        curOutputDimName.push_back(b.getStringAttr("ytilda"));
        transformedFilterShape.push_back(yDot);
        transformedFilterShape.push_back(yTilda);
        llvm::SmallVector<NamedAttribute, 6> yDimAttr{
            b.getNamedAttr("dimensions",
                           b.getArrayAttr({b.getI32IntegerAttr(3),
                                           b.getI32IntegerAttr(4)})),
            b.getNamedAttr("names", b.getArrayAttr({curOutputDimName[3],
                                                    curOutputDimName[4]})),
            b.getNamedAttr("transformation", b.getStringAttr("Embed")),
            b.getNamedAttr("parameters", b.getArrayAttr({
                                             b.getI32IntegerAttr(
                                                 strideH / gcdStrideDilationH),
                                             b.getI32IntegerAttr(1),
                                             b.getI32IntegerAttr(0),
                                         })),
            b.getNamedAttr(
                "source_dimensions",
                b.getArrayAttr({b.getI32IntegerAttr(filterKeyToDim["y"])})),
            b.getNamedAttr("source_names",
                           b.getArrayAttr({b.getStringAttr("y")}))};

        // x
        curOutputDimName.push_back(b.getStringAttr("xdot"));
        curOutputDimName.push_back(b.getStringAttr("xtilda"));
        transformedFilterShape.push_back(xDot);
        transformedFilterShape.push_back(xTilda);
        llvm::SmallVector<NamedAttribute, 6> xDimAttr{
            b.getNamedAttr("dimensions",
                           b.getArrayAttr({b.getI32IntegerAttr(5),
                                           b.getI32IntegerAttr(6)})),
            b.getNamedAttr("names", b.getArrayAttr({curOutputDimName[5],
                                                    curOutputDimName[6]})),
            b.getNamedAttr("transformation", b.getStringAttr("Embed")),
            b.getNamedAttr("parameters", b.getArrayAttr({
                                             b.getI32IntegerAttr(
                                                 strideW / gcdStrideDilationW),
                                             b.getI32IntegerAttr(1),
                                             b.getI32IntegerAttr(0),
                                         })),
            b.getNamedAttr(
                "source_dimensions",
                b.getArrayAttr({b.getI32IntegerAttr(filterKeyToDim["x"])})),
            b.getNamedAttr("source_names",
                           b.getArrayAttr({b.getStringAttr("x")}))};

        transformedFilterAttrs.push_back(b.getNamedAttr(
            "layout",
            b.getArrayAttr(
                {b.getDictionaryAttr(gDimAttr), b.getDictionaryAttr(kDimAttr),
                 b.getDictionaryAttr(cDimAttr), b.getDictionaryAttr(yDimAttr),
                 b.getDictionaryAttr(xDimAttr)})));
        transformedFilterAttrs.push_back(b.getNamedAttr(
            "output_layout",
            b.getArrayAttr(ArrayRef<Attribute>(curOutputDimName.begin(),
                                               curOutputDimName.end()))));

        transformedFilterAttrs.push_back(
            b.getNamedAttr("source_layout", filterLayoutAttr));

        auto transformedFilterMemRefType =
            MemRefType::get(transformedFilterShape, filterElementType);
        auto gemm =
            b.create<miopen::TransformOp>(loc, transformedFilterMemRefType,
                                          op.filter(), transformedFilterAttrs);
        return gemm;
      };

      auto weiGKCYDotYTildaXDotXTilda = getWeiGKCYDotYTildaXDotXTilda();
      // from wei_g_k_c_ydot_ytilda_xdot_xtilda to
      // wei_g_k_c_ydotslice_ytidaslice_xdotslice_xtildaslice
      llvm::SmallVector<StringAttr, 7> secondFilterDimName;
      auto getWeiGKCYDotSliceYTidaSliceXDotSliceXTildaSlice =
          [&](decltype(firtFilterDimName) &preOutputDimName,
              llvm::SmallVector<StringAttr, 7> &curOutputDimName) {
            llvm::SmallVector<int64_t, 6> transformedFilterShape;
            // g
            curOutputDimName.push_back(b.getStringAttr("g"));
            transformedFilterShape.push_back(g);
            llvm::SmallVector<NamedAttribute, 5> gDimAttr{
                b.getNamedAttr("dimensions",
                               b.getArrayAttr({b.getI32IntegerAttr(0)})),
                b.getNamedAttr("names", b.getArrayAttr({curOutputDimName[0]})),
                b.getNamedAttr("transformation",
                               b.getStringAttr("PassThrough")),
                b.getNamedAttr("source_dimensions",
                               b.getArrayAttr({b.getI32IntegerAttr(0)})),
                b.getNamedAttr("source_names",
                               b.getArrayAttr({preOutputDimName[0]}))};

            // k
            curOutputDimName.push_back(b.getStringAttr("k"));
            transformedFilterShape.push_back(k);
            llvm::SmallVector<NamedAttribute, 5> kDimAttr{
                b.getNamedAttr("dimensions",
                               b.getArrayAttr({b.getI32IntegerAttr(1)})),
                b.getNamedAttr("names", b.getArrayAttr({curOutputDimName[1]})),
                b.getNamedAttr("transformation",
                               b.getStringAttr("PassThrough")),
                b.getNamedAttr("source_dimensions",
                               b.getArrayAttr({b.getI32IntegerAttr(1)})),
                b.getNamedAttr("source_names",
                               b.getArrayAttr({preOutputDimName[1]}))};

            // c
            curOutputDimName.push_back(b.getStringAttr("c"));
            transformedFilterShape.push_back(c);
            llvm::SmallVector<NamedAttribute, 5> cDimAttr{
                b.getNamedAttr("dimensions",
                               b.getArrayAttr({b.getI32IntegerAttr(2)})),
                b.getNamedAttr("names", b.getArrayAttr({curOutputDimName[2]})),
                b.getNamedAttr("transformation",
                               b.getStringAttr("PassThrough")),
                b.getNamedAttr("source_dimensions",
                               b.getArrayAttr({b.getI32IntegerAttr(2)})),
                b.getNamedAttr("source_names",
                               b.getArrayAttr({preOutputDimName[2]}))};

            // slice ydot xdot
            curOutputDimName.push_back(b.getStringAttr("ydotslice"));
            curOutputDimName.push_back(b.getStringAttr("ytildaslice"));
            curOutputDimName.push_back(b.getStringAttr("xdotslice"));
            curOutputDimName.push_back(b.getStringAttr("xtildaslice"));

            transformedFilterShape.push_back(yDotSlice);
            transformedFilterShape.push_back(1);
            transformedFilterShape.push_back(xDotSlice);
            transformedFilterShape.push_back(1);

            llvm::SmallVector<NamedAttribute, 6> yxDotSliceDimAttr{
                b.getNamedAttr("dimensions",
                               b.getArrayAttr({b.getI32IntegerAttr(3),
                                               b.getI32IntegerAttr(5)})),
                b.getNamedAttr("names", b.getArrayAttr({curOutputDimName[3],
                                                        curOutputDimName[5]})),
                b.getNamedAttr("transformation", b.getStringAttr("Slice")),
                b.getNamedAttr("begins", b.getArrayAttr({
                                             b.getI32IntegerAttr(0),
                                             b.getI32IntegerAttr(0),
                                         })),
                b.getNamedAttr("ends", b.getArrayAttr({
                                           b.getI32IntegerAttr(yDotSlice),
                                           b.getI32IntegerAttr(xDotSlice),
                                       })),
                b.getNamedAttr("source_dimensions",
                               b.getArrayAttr({b.getI32IntegerAttr(3),
                                               b.getI32IntegerAttr(5)})),
                b.getNamedAttr("source_names",
                               b.getArrayAttr({preOutputDimName[3],
                                               preOutputDimName[5]}))};

            // xy tilda slice
            llvm::SmallVector<NamedAttribute, 6> yxTildaSliceDimAttr{
                b.getNamedAttr("dimensions",
                               b.getArrayAttr({b.getI32IntegerAttr(4),
                                               b.getI32IntegerAttr(6)})),
                b.getNamedAttr("names", b.getArrayAttr({curOutputDimName[4],
                                                        curOutputDimName[6]})),
                b.getNamedAttr("transformation", b.getStringAttr("Slice")),
                b.getNamedAttr("begins", b.getArrayAttr({
                                             b.getI32IntegerAttr(iYTilda),
                                             b.getI32IntegerAttr(iXTilda),
                                         })),
                b.getNamedAttr("ends", b.getArrayAttr({
                                           b.getI32IntegerAttr(iYTilda + 1),
                                           b.getI32IntegerAttr(iXTilda + 1),
                                       })),
                b.getNamedAttr("source_dimensions",
                               b.getArrayAttr({b.getI32IntegerAttr(4),
                                               b.getI32IntegerAttr(6)})),
                b.getNamedAttr("source_names",
                               b.getArrayAttr({preOutputDimName[4],
                                               preOutputDimName[6]}))};

            llvm::SmallVector<NamedAttribute, 3> transformedFilterAttrs;
            transformedFilterAttrs.push_back(b.getNamedAttr(
                "layout",
                b.getArrayAttr({b.getDictionaryAttr(gDimAttr),
                                b.getDictionaryAttr(kDimAttr),
                                b.getDictionaryAttr(cDimAttr),
                                b.getDictionaryAttr(yxDotSliceDimAttr),
                                b.getDictionaryAttr(yxTildaSliceDimAttr)})));
            transformedFilterAttrs.push_back(b.getNamedAttr(
                "output_layout",
                b.getArrayAttr(ArrayRef<Attribute>(curOutputDimName.begin(),
                                                   curOutputDimName.end()))));

            transformedFilterAttrs.push_back(b.getNamedAttr(
                "intermediate_layout",
                b.getArrayAttr(ArrayRef<Attribute>(preOutputDimName.begin(),
                                                   preOutputDimName.end()))));

            auto transformedFilterMemRefType =
                MemRefType::get(transformedFilterShape, filterElementType);
            auto gemm = b.create<miopen::TransformOp>(
                loc, transformedFilterMemRefType,
                ArrayRef<Value>(weiGKCYDotYTildaXDotXTilda),
                transformedFilterAttrs);
            return gemm;
          };
      auto weiGKCYDotSliceYTidaSliceXDotSliceXTildaSlice =
          getWeiGKCYDotSliceYTidaSliceXDotSliceXTildaSlice(firtFilterDimName,
                                                           secondFilterDimName);

      auto getWeiGemmGGemmKGemmM = [&](decltype(
                                       secondFilterDimName) &preOutputDimName) {
        llvm::SmallVector<StringAttr, 7> curOutputDimName;
        llvm::SmallVector<int64_t, 7> transformedFilterShape;
        // gemmG
        curOutputDimName.push_back(b.getStringAttr("gemmG"));
        transformedFilterShape.push_back(g);
        llvm::SmallVector<NamedAttribute, 5> gemmGDimAttr{
            b.getNamedAttr("dimensions",
                           b.getArrayAttr({b.getI32IntegerAttr(0)})),
            b.getNamedAttr("names", b.getArrayAttr({curOutputDimName[0]})),
            b.getNamedAttr("transformation", b.getStringAttr("PassThrough")),
            b.getNamedAttr("source_dimensions",
                           b.getArrayAttr({b.getI32IntegerAttr(0)})),
            b.getNamedAttr("source_names",
                           b.getArrayAttr({preOutputDimName[0]}))};

        // gemmK
        curOutputDimName.push_back(b.getStringAttr("gemmK"));
        transformedFilterShape.push_back(k * yDotSlice * xDotSlice);
        llvm::SmallVector<NamedAttribute, 5> gemmKDimAttr{
            b.getNamedAttr("dimensions",
                           b.getArrayAttr({b.getI32IntegerAttr(1)})),
            b.getNamedAttr("names", b.getArrayAttr({curOutputDimName[1]})),
            b.getNamedAttr("transformation", b.getStringAttr("Merge")),
            b.getNamedAttr(
                "source_dimensions",
                b.getArrayAttr({b.getI32IntegerAttr(1), b.getI32IntegerAttr(3),
                                b.getI32IntegerAttr(5)})),
            b.getNamedAttr(
                "source_names",
                b.getArrayAttr({preOutputDimName[1], preOutputDimName[3],
                                preOutputDimName[5]}))};

        // gemmM
        curOutputDimName.push_back(b.getStringAttr("gemmM"));
        transformedFilterShape.push_back(c);
        llvm::SmallVector<NamedAttribute, 5> gemmMDimAttr{
            b.getNamedAttr("dimensions",
                           b.getArrayAttr({b.getI32IntegerAttr(2)})),
            b.getNamedAttr("names", b.getArrayAttr({curOutputDimName[2]})),
            b.getNamedAttr("transformation", b.getStringAttr("Merge")),
            b.getNamedAttr(
                "source_dimensions",
                b.getArrayAttr({b.getI32IntegerAttr(2), b.getI32IntegerAttr(4),
                                b.getI32IntegerAttr(6)})),
            b.getNamedAttr(
                "source_names",
                b.getArrayAttr({preOutputDimName[2], preOutputDimName[4],
                                preOutputDimName[6]}))};

        llvm::SmallVector<NamedAttribute, 3> transformedFilterAttrs;
        transformedFilterAttrs.push_back(b.getNamedAttr(
            "layout", b.getArrayAttr({b.getDictionaryAttr(gemmGDimAttr),
                                      b.getDictionaryAttr(gemmKDimAttr),
                                      b.getDictionaryAttr(gemmMDimAttr)})));
        transformedFilterAttrs.push_back(b.getNamedAttr(
            "output_layout",
            b.getArrayAttr(ArrayRef<Attribute>(curOutputDimName.begin(),
                                               curOutputDimName.end()))));

        transformedFilterAttrs.push_back(b.getNamedAttr(
            "intermediate_layout",
            b.getArrayAttr(ArrayRef<Attribute>(preOutputDimName.begin(),
                                               preOutputDimName.end()))));

        transformedFilterAttrs.push_back(b.getNamedAttr(
            "gridwise_gemm_argument_position", b.getI32IntegerAttr(0)));

        auto transformedFilterMemRefType =
            MemRefType::get(transformedFilterShape, filterElementType);
        auto gemm = b.create<miopen::TransformOp>(
            loc, transformedFilterMemRefType,
            ArrayRef<Value>(weiGKCYDotSliceYTidaSliceXDotSliceXTildaSlice),
            transformedFilterAttrs);
        return gemm;
      };
      auto weiGemmGGemmKGemmM = getWeiGemmGGemmKGemmM(secondFilterDimName);

      return weiGemmGGemmKGemmM;
    };

    auto getGemmB = [&]() {
      // key to dim
      std::map<StringRef, int> currentKeyToDim;
      for (unsigned i = 0; i < inputLayoutAttr.size(); ++i) {
        if (auto strAttr =
                inputLayoutAttr.getValue()[i].template dyn_cast<StringAttr>()) {
          currentKeyToDim[strAttr.getValue()] = i;
        }
      }

      llvm::SmallVector<StringAttr, 5> firstOutputDimName;
      auto getInGNCHipWip = [&]() {
        decltype(firstOutputDimName) &curOutputDimName = firstOutputDimName;
        llvm::SmallVector<int64_t, 7> transformedShape;
        llvm::SmallVector<NamedAttribute, 3> transformedAttrs;
        // gi
        curOutputDimName.push_back(b.getStringAttr("gi"));
        transformedShape.push_back(g);
        llvm::SmallVector<NamedAttribute, 5> gDimAttr{
            b.getNamedAttr("dimensions",
                           b.getArrayAttr({b.getI32IntegerAttr(0)})),
            b.getNamedAttr("names", b.getArrayAttr({curOutputDimName[0]})),
            b.getNamedAttr("transformation", b.getStringAttr("PassThrough")),
            b.getNamedAttr(
                "source_dimensions",
                b.getArrayAttr({b.getI32IntegerAttr(currentKeyToDim["gi"])})),
            b.getNamedAttr("source_names",
                           b.getArrayAttr({b.getStringAttr("gi")}))};
        // ni
        curOutputDimName.push_back(b.getStringAttr("ni"));
        transformedShape.push_back(n);
        llvm::SmallVector<NamedAttribute, 5> nDimAttr{
            b.getNamedAttr("dimensions",
                           b.getArrayAttr({b.getI32IntegerAttr(1)})),
            b.getNamedAttr("names", b.getArrayAttr({curOutputDimName[1]})),
            b.getNamedAttr("transformation", b.getStringAttr("PassThrough")),
            b.getNamedAttr(
                "source_dimensions",
                b.getArrayAttr({b.getI32IntegerAttr(currentKeyToDim["ni"])})),
            b.getNamedAttr("source_names",
                           b.getArrayAttr({b.getStringAttr("ni")}))};
        // ci
        curOutputDimName.push_back(b.getStringAttr("ci"));
        transformedShape.push_back(c);
        llvm::SmallVector<NamedAttribute, 5> cDimAttr{
            b.getNamedAttr("dimensions",
                           b.getArrayAttr({b.getI32IntegerAttr(2)})),
            b.getNamedAttr("names", b.getArrayAttr({curOutputDimName[2]})),
            b.getNamedAttr("transformation", b.getStringAttr("PassThrough")),
            b.getNamedAttr(
                "source_dimensions",
                b.getArrayAttr({b.getI32IntegerAttr(currentKeyToDim["ci"])})),
            b.getNamedAttr("source_names",
                           b.getArrayAttr({b.getStringAttr("ci")}))};

        // hip wip
        curOutputDimName.push_back(b.getStringAttr("hipad"));
        curOutputDimName.push_back(b.getStringAttr("wipad"));
        transformedShape.push_back(hiPadded);
        transformedShape.push_back(wiPadded);
        llvm::SmallVector<NamedAttribute, 6> hwpadDimAttr{
            b.getNamedAttr("dimensions",
                           b.getArrayAttr({b.getI32IntegerAttr(3),
                                           b.getI32IntegerAttr(4)})),
            b.getNamedAttr("names", b.getArrayAttr({curOutputDimName[3],
                                                    curOutputDimName[4]})),
            b.getNamedAttr("transformation", b.getStringAttr("Pad")),
            b.getNamedAttr("parameters", b.getArrayAttr({
                                             b.getI32IntegerAttr(leftPadH),
                                             b.getI32IntegerAttr(rightPadH),
                                             b.getI32IntegerAttr(leftPadW),
                                             b.getI32IntegerAttr(rightPadW),
                                         })),
            b.getNamedAttr(
                "source_dimensions",
                b.getArrayAttr({b.getI32IntegerAttr(currentKeyToDim["hi"]),
                                b.getI32IntegerAttr(currentKeyToDim["wi"])})),
            b.getNamedAttr("source_names",
                           b.getArrayAttr({b.getStringAttr("hi"),
                                           b.getStringAttr("wi")}))};

        transformedAttrs.push_back(b.getNamedAttr(
            "layout", b.getArrayAttr({b.getDictionaryAttr(gDimAttr),
                                      b.getDictionaryAttr(nDimAttr),
                                      b.getDictionaryAttr(cDimAttr),
                                      b.getDictionaryAttr(hwpadDimAttr)})));
        transformedAttrs.push_back(b.getNamedAttr(
            "output_layout",
            b.getArrayAttr(ArrayRef<Attribute>(curOutputDimName.begin(),
                                               curOutputDimName.end()))));

        transformedAttrs.push_back(
            b.getNamedAttr("source_layout", inputLayoutAttr));

        auto transformedMemRefType =
            MemRefType::get(transformedShape, inputElementType);
        auto gemm = b.create<miopen::TransformOp>(loc, transformedMemRefType,
                                                  op.input(), transformedAttrs);
        return gemm;
      };
      auto inGNCHipWip = getInGNCHipWip();

      llvm::SmallVector<StringAttr, 7> secondOutputDimName;
      auto getInGNCYTildaHTildaXTildaWTilda =
          [&](decltype(firstOutputDimName) &preOutputDimName,
              decltype(secondOutputDimName) &curOutputDimName) {
            llvm::SmallVector<int64_t, 7> transformedShape;
            llvm::SmallVector<NamedAttribute, 3> transformedAttrs;
            // g
            curOutputDimName.push_back(b.getStringAttr("gi"));
            transformedShape.push_back(g);
            llvm::SmallVector<NamedAttribute, 5> gDimAttr{
                b.getNamedAttr("dimensions",
                               b.getArrayAttr({b.getI32IntegerAttr(0)})),
                b.getNamedAttr("names", b.getArrayAttr({curOutputDimName[0]})),
                b.getNamedAttr("transformation",
                               b.getStringAttr("PassThrough")),
                b.getNamedAttr("source_dimensions",
                               b.getArrayAttr({b.getI32IntegerAttr(0)})),
                b.getNamedAttr("source_names",
                               b.getArrayAttr({preOutputDimName[0]}))};
            // n
            curOutputDimName.push_back(b.getStringAttr("ni"));
            transformedShape.push_back(n);
            llvm::SmallVector<NamedAttribute, 5> nDimAttr{
                b.getNamedAttr("dimensions",
                               b.getArrayAttr({b.getI32IntegerAttr(1)})),
                b.getNamedAttr("names", b.getArrayAttr({curOutputDimName[1]})),
                b.getNamedAttr("transformation",
                               b.getStringAttr("PassThrough")),
                b.getNamedAttr("source_dimensions",
                               b.getArrayAttr({b.getI32IntegerAttr(1)})),
                b.getNamedAttr("source_names",
                               b.getArrayAttr({preOutputDimName[1]}))};
            // c
            curOutputDimName.push_back(b.getStringAttr("ci"));
            transformedShape.push_back(c);
            llvm::SmallVector<NamedAttribute, 5> cDimAttr{
                b.getNamedAttr("dimensions",
                               b.getArrayAttr({b.getI32IntegerAttr(2)})),
                b.getNamedAttr("names", b.getArrayAttr({curOutputDimName[2]})),
                b.getNamedAttr("transformation",
                               b.getStringAttr("PassThrough")),
                b.getNamedAttr("source_dimensions",
                               b.getArrayAttr({b.getI32IntegerAttr(2)})),
                b.getNamedAttr("source_names",
                               b.getArrayAttr({preOutputDimName[2]}))};

            // hi
            curOutputDimName.push_back(b.getStringAttr("ytilda"));
            curOutputDimName.push_back(b.getStringAttr("htilda"));
            transformedShape.push_back(yTilda);
            transformedShape.push_back(hTilda);
            llvm::SmallVector<NamedAttribute, 6> hiDimAttr{
                b.getNamedAttr("dimensions",
                               b.getArrayAttr({b.getI32IntegerAttr(3),
                                               b.getI32IntegerAttr(4)})),
                b.getNamedAttr("names", b.getArrayAttr({curOutputDimName[3],
                                                        curOutputDimName[4]})),
                b.getNamedAttr("transformation", b.getStringAttr("Embed")),
                b.getNamedAttr("parameters", b.getArrayAttr({
                                                 b.getI32IntegerAttr(dilationH),
                                                 b.getI32IntegerAttr(strideH),
                                                 b.getI32IntegerAttr(0),
                                             })),
                b.getNamedAttr("source_dimensions",
                               b.getArrayAttr({b.getI32IntegerAttr(3)})),
                b.getNamedAttr("source_names",
                               b.getArrayAttr({preOutputDimName[3]}))};

            // wi
            curOutputDimName.push_back(b.getStringAttr("xtilda"));
            curOutputDimName.push_back(b.getStringAttr("wtilda"));
            transformedShape.push_back(xTilda);
            transformedShape.push_back(wTilda);
            llvm::SmallVector<NamedAttribute, 6> wiDimAttr{
                b.getNamedAttr("dimensions",
                               b.getArrayAttr({b.getI32IntegerAttr(5),
                                               b.getI32IntegerAttr(6)})),
                b.getNamedAttr("names", b.getArrayAttr({curOutputDimName[5],
                                                        curOutputDimName[6]})),
                b.getNamedAttr("transformation", b.getStringAttr("Embed")),
                b.getNamedAttr("parameters", b.getArrayAttr({
                                                 b.getI32IntegerAttr(dilationW),
                                                 b.getI32IntegerAttr(strideW),
                                                 b.getI32IntegerAttr(0),
                                             })),
                b.getNamedAttr("source_dimensions",
                               b.getArrayAttr({b.getI32IntegerAttr(4)})),
                b.getNamedAttr("source_names",
                               b.getArrayAttr({preOutputDimName[4]}))};

            transformedAttrs.push_back(b.getNamedAttr(
                "layout", b.getArrayAttr({b.getDictionaryAttr(gDimAttr),
                                          b.getDictionaryAttr(nDimAttr),
                                          b.getDictionaryAttr(cDimAttr),
                                          b.getDictionaryAttr(hiDimAttr),
                                          b.getDictionaryAttr(wiDimAttr)})));
            transformedAttrs.push_back(b.getNamedAttr(
                "output_layout",
                b.getArrayAttr(ArrayRef<Attribute>(curOutputDimName.begin(),
                                                   curOutputDimName.end()))));

            transformedAttrs.push_back(b.getNamedAttr(
                "intermediate_layout",
                b.getArrayAttr(ArrayRef<Attribute>(preOutputDimName.begin(),
                                                   preOutputDimName.end()))));

            auto transformedFilterMemRefType =
                MemRefType::get(transformedShape, inputElementType);
            auto gemm = b.create<miopen::TransformOp>(
                loc, transformedFilterMemRefType, ArrayRef<Value>(inGNCHipWip),
                transformedAttrs);
            return gemm;
          };

      auto inGNCYTildaHTildaXTildaWTilda = getInGNCYTildaHTildaXTildaWTilda(
          firstOutputDimName, secondOutputDimName);

      llvm::SmallVector<StringAttr, 7> thirdOutputDimName;
      auto getInGNCYTildaSliceHTidaSliceXTildaSliceWTildaSlice =
          [&](decltype(secondOutputDimName) &preOutputDimName,
              llvm::SmallVector<StringAttr, 7> &curOutputDimName) {
            llvm::SmallVector<int64_t, 6> transformedShape;
            // g
            curOutputDimName.push_back(b.getStringAttr("gi"));
            transformedShape.push_back(g);
            llvm::SmallVector<NamedAttribute, 5> gDimAttr{
                b.getNamedAttr("dimensions",
                               b.getArrayAttr({b.getI32IntegerAttr(0)})),
                b.getNamedAttr("names", b.getArrayAttr({curOutputDimName[0]})),
                b.getNamedAttr("transformation",
                               b.getStringAttr("PassThrough")),
                b.getNamedAttr("source_dimensions",
                               b.getArrayAttr({b.getI32IntegerAttr(0)})),
                b.getNamedAttr("source_names",
                               b.getArrayAttr({preOutputDimName[0]}))};

            // n
            curOutputDimName.push_back(b.getStringAttr("ni"));
            transformedShape.push_back(n);
            llvm::SmallVector<NamedAttribute, 5> nDimAttr{
                b.getNamedAttr("dimensions",
                               b.getArrayAttr({b.getI32IntegerAttr(1)})),
                b.getNamedAttr("names", b.getArrayAttr({curOutputDimName[1]})),
                b.getNamedAttr("transformation",
                               b.getStringAttr("PassThrough")),
                b.getNamedAttr("source_dimensions",
                               b.getArrayAttr({b.getI32IntegerAttr(1)})),
                b.getNamedAttr("source_names",
                               b.getArrayAttr({preOutputDimName[1]}))};

            // c
            curOutputDimName.push_back(b.getStringAttr("ci"));
            transformedShape.push_back(c);
            llvm::SmallVector<NamedAttribute, 5> cDimAttr{
                b.getNamedAttr("dimensions",
                               b.getArrayAttr({b.getI32IntegerAttr(2)})),
                b.getNamedAttr("names", b.getArrayAttr({curOutputDimName[2]})),
                b.getNamedAttr("transformation",
                               b.getStringAttr("PassThrough")),
                b.getNamedAttr("source_dimensions",
                               b.getArrayAttr({b.getI32IntegerAttr(2)})),
                b.getNamedAttr("source_names",
                               b.getArrayAttr({preOutputDimName[2]}))};

            // slice ytilda xtilda
            curOutputDimName.push_back(b.getStringAttr("ytildaslice"));
            curOutputDimName.push_back(b.getStringAttr("htildaslice"));
            curOutputDimName.push_back(b.getStringAttr("xtildaslice"));
            curOutputDimName.push_back(b.getStringAttr("wtildaslice"));

            transformedShape.push_back(1);
            transformedShape.push_back(hTildaSlice);
            transformedShape.push_back(1);
            transformedShape.push_back(wTildaSlice);

            llvm::SmallVector<NamedAttribute, 6> yxTildaSliceDimAttr{
                b.getNamedAttr("dimensions",
                               b.getArrayAttr({b.getI32IntegerAttr(3),
                                               b.getI32IntegerAttr(5)})),
                b.getNamedAttr("names", b.getArrayAttr({curOutputDimName[3],
                                                        curOutputDimName[5]})),
                b.getNamedAttr("transformation", b.getStringAttr("Slice")),
                b.getNamedAttr("begins", b.getArrayAttr({
                                             b.getI32IntegerAttr(iYTilda),
                                             b.getI32IntegerAttr(iXTilda),
                                         })),
                b.getNamedAttr("ends", b.getArrayAttr({
                                           b.getI32IntegerAttr(iYTilda + 1),
                                           b.getI32IntegerAttr(iXTilda + 1),
                                       })),
                b.getNamedAttr("source_dimensions",
                               b.getArrayAttr({b.getI32IntegerAttr(3),
                                               b.getI32IntegerAttr(5)})),
                b.getNamedAttr("source_names",
                               b.getArrayAttr({preOutputDimName[3],
                                               preOutputDimName[5]}))};

            // hw tilda slice
            llvm::SmallVector<NamedAttribute, 6> hwTildaSliceDimAttr{
                b.getNamedAttr("dimensions",
                               b.getArrayAttr({b.getI32IntegerAttr(4),
                                               b.getI32IntegerAttr(6)})),
                b.getNamedAttr("names", b.getArrayAttr({curOutputDimName[4],
                                                        curOutputDimName[6]})),
                b.getNamedAttr("transformation", b.getStringAttr("Slice")),
                b.getNamedAttr("begins", b.getArrayAttr({
                                             b.getI32IntegerAttr(iHTildaLeft),
                                             b.getI32IntegerAttr(iWTildaLeft),
                                         })),
                b.getNamedAttr("ends", b.getArrayAttr({
                                           b.getI32IntegerAttr(iHTildaRight),
                                           b.getI32IntegerAttr(iWTildaRight),
                                       })),
                b.getNamedAttr("source_dimensions",
                               b.getArrayAttr({b.getI32IntegerAttr(4),
                                               b.getI32IntegerAttr(6)})),
                b.getNamedAttr("source_names",
                               b.getArrayAttr({preOutputDimName[4],
                                               preOutputDimName[6]}))};

            llvm::SmallVector<NamedAttribute, 3> transformedAttrs;
            transformedAttrs.push_back(b.getNamedAttr(
                "layout",
                b.getArrayAttr({b.getDictionaryAttr(gDimAttr),
                                b.getDictionaryAttr(nDimAttr),
                                b.getDictionaryAttr(cDimAttr),
                                b.getDictionaryAttr(yxTildaSliceDimAttr),
                                b.getDictionaryAttr(hwTildaSliceDimAttr)})));
            transformedAttrs.push_back(b.getNamedAttr(
                "output_layout",
                b.getArrayAttr(ArrayRef<Attribute>(curOutputDimName.begin(),
                                                   curOutputDimName.end()))));

            transformedAttrs.push_back(b.getNamedAttr(
                "intermediate_layout",
                b.getArrayAttr(ArrayRef<Attribute>(preOutputDimName.begin(),
                                                   preOutputDimName.end()))));

            auto transformedMemRefType =
                MemRefType::get(transformedShape, inputElementType);
            auto gemm = b.create<miopen::TransformOp>(
                loc, transformedMemRefType,
                ArrayRef<Value>(inGNCYTildaHTildaXTildaWTilda),
                transformedAttrs);
            return gemm;
          };
      auto inGNCYTildaSliceHTidaSliceXTildaSliceWTildaSlice =
          getInGNCYTildaSliceHTidaSliceXTildaSliceWTildaSlice(
              secondOutputDimName, thirdOutputDimName);

      auto getInGemmGGemmMGemmN = [&](decltype(
                                      thirdOutputDimName) &preOutputDimName) {
        llvm::SmallVector<StringAttr, 7> curOutputDimName;
        llvm::SmallVector<int64_t, 7> transformedShape;
        // gemmG
        curOutputDimName.push_back(b.getStringAttr("gemmG"));
        transformedShape.push_back(g);
        llvm::SmallVector<NamedAttribute, 5> gemmGDimAttr{
            b.getNamedAttr("dimensions",
                           b.getArrayAttr({b.getI32IntegerAttr(0)})),
            b.getNamedAttr("names", b.getArrayAttr({curOutputDimName[0]})),
            b.getNamedAttr("transformation", b.getStringAttr("PassThrough")),
            b.getNamedAttr("source_dimensions",
                           b.getArrayAttr({b.getI32IntegerAttr(0)})),
            b.getNamedAttr("source_names",
                           b.getArrayAttr({preOutputDimName[0]}))};

        // gemmM
        curOutputDimName.push_back(b.getStringAttr("gemmM"));
        transformedShape.push_back(c * 1 * 1);
        llvm::SmallVector<NamedAttribute, 5> gemmMDimAttr{
            b.getNamedAttr("dimensions",
                           b.getArrayAttr({b.getI32IntegerAttr(1)})),
            b.getNamedAttr("names", b.getArrayAttr({curOutputDimName[1]})),
            b.getNamedAttr("transformation", b.getStringAttr("Merge")),
            b.getNamedAttr(
                "source_dimensions",
                b.getArrayAttr({b.getI32IntegerAttr(2), b.getI32IntegerAttr(3),
                                b.getI32IntegerAttr(5)})),
            b.getNamedAttr(
                "source_names",
                b.getArrayAttr({preOutputDimName[2], preOutputDimName[3],
                                preOutputDimName[5]}))};

        // gemmN
        curOutputDimName.push_back(b.getStringAttr("gemmN"));
        transformedShape.push_back(n * hTildaSlice * wTildaSlice);
        llvm::SmallVector<NamedAttribute, 5> gemmNDimAttr{
            b.getNamedAttr("dimensions",
                           b.getArrayAttr({b.getI32IntegerAttr(2)})),
            b.getNamedAttr("names", b.getArrayAttr({curOutputDimName[2]})),
            b.getNamedAttr("transformation", b.getStringAttr("Merge")),
            b.getNamedAttr(
                "source_dimensions",
                b.getArrayAttr({b.getI32IntegerAttr(1), b.getI32IntegerAttr(4),
                                b.getI32IntegerAttr(6)})),
            b.getNamedAttr(
                "source_names",
                b.getArrayAttr({preOutputDimName[1], preOutputDimName[4],
                                preOutputDimName[6]}))};

        llvm::SmallVector<NamedAttribute, 3> transformedAttrs;
        transformedAttrs.push_back(b.getNamedAttr(
            "layout", b.getArrayAttr({b.getDictionaryAttr(gemmGDimAttr),
                                      b.getDictionaryAttr(gemmMDimAttr),
                                      b.getDictionaryAttr(gemmNDimAttr)})));
        transformedAttrs.push_back(b.getNamedAttr(
            "output_layout",
            b.getArrayAttr(ArrayRef<Attribute>(curOutputDimName.begin(),
                                               curOutputDimName.end()))));

        transformedAttrs.push_back(b.getNamedAttr(
            "intermediate_layout",
            b.getArrayAttr(ArrayRef<Attribute>(preOutputDimName.begin(),
                                               preOutputDimName.end()))));

        transformedAttrs.push_back(b.getNamedAttr(
            "gridwise_gemm_argument_position", b.getI32IntegerAttr(2)));

        auto transformedMemRefType =
            MemRefType::get(transformedShape, inputElementType);
        auto gemm = b.create<miopen::TransformOp>(
            loc, transformedMemRefType,
            ArrayRef<Value>(inGNCYTildaSliceHTidaSliceXTildaSliceWTildaSlice),
            transformedAttrs);
        return gemm;
      };
      auto inGemmGGemmMGemmN = getInGemmGGemmMGemmN(thirdOutputDimName);

      return inGemmGGemmMGemmN;
    };

    auto getGemmC = [&]() {
      // key to dim
      std::map<StringRef, int> currentKeyToDim;
      for (unsigned i = 0; i < outputLayoutAttr.size(); ++i) {
        if (auto strAttr = outputLayoutAttr.getValue()[i]
                               .template dyn_cast<StringAttr>()) {
          currentKeyToDim[strAttr.getValue()] = i;
        }
      }

      // wei_g_k_c_ydot_ytilda_xdot_xtilda
      llvm::SmallVector<StringAttr, 7> firstOutputDimName;
      auto getOutGNKYDotHTildaXDotWHilda = [&]() {
        decltype(firstOutputDimName) &curOutputDimName = firstOutputDimName;
        llvm::SmallVector<int64_t, 7> transformedShape;
        llvm::SmallVector<NamedAttribute, 3> transformedAttrs;
        // go
        curOutputDimName.push_back(b.getStringAttr("go"));
        transformedShape.push_back(g);
        llvm::SmallVector<NamedAttribute, 5> gDimAttr{
            b.getNamedAttr("dimensions",
                           b.getArrayAttr({b.getI32IntegerAttr(0)})),
            b.getNamedAttr("names", b.getArrayAttr({curOutputDimName[0]})),
            b.getNamedAttr("transformation", b.getStringAttr("PassThrough")),
            b.getNamedAttr(
                "source_dimensions",
                b.getArrayAttr({b.getI32IntegerAttr(currentKeyToDim["go"])})),
            b.getNamedAttr("source_names",
                           b.getArrayAttr({b.getStringAttr("go")}))};
        // no
        curOutputDimName.push_back(b.getStringAttr("no"));
        transformedShape.push_back(n);
        llvm::SmallVector<NamedAttribute, 5> nDimAttr{
            b.getNamedAttr("dimensions",
                           b.getArrayAttr({b.getI32IntegerAttr(1)})),
            b.getNamedAttr("names", b.getArrayAttr({curOutputDimName[1]})),
            b.getNamedAttr("transformation", b.getStringAttr("PassThrough")),
            b.getNamedAttr(
                "source_dimensions",
                b.getArrayAttr({b.getI32IntegerAttr(currentKeyToDim["no"])})),
            b.getNamedAttr("source_names",
                           b.getArrayAttr({b.getStringAttr("no")}))};
        // ko
        curOutputDimName.push_back(b.getStringAttr("ko"));
        transformedShape.push_back(k);
        llvm::SmallVector<NamedAttribute, 5> kDimAttr{
            b.getNamedAttr("dimensions",
                           b.getArrayAttr({b.getI32IntegerAttr(2)})),
            b.getNamedAttr("names", b.getArrayAttr({curOutputDimName[2]})),
            b.getNamedAttr("transformation", b.getStringAttr("PassThrough")),
            b.getNamedAttr(
                "source_dimensions",
                b.getArrayAttr({b.getI32IntegerAttr(currentKeyToDim["ko"])})),
            b.getNamedAttr("source_names",
                           b.getArrayAttr({b.getStringAttr("ko")}))};

        // ho
        curOutputDimName.push_back(b.getStringAttr("ydot"));
        curOutputDimName.push_back(b.getStringAttr("htilda"));
        transformedShape.push_back(yDot);
        transformedShape.push_back(hTilda);
        llvm::SmallVector<NamedAttribute, 6> hoDimAttr{
            b.getNamedAttr("dimensions",
                           b.getArrayAttr({b.getI32IntegerAttr(3),
                                           b.getI32IntegerAttr(4)})),
            b.getNamedAttr("names", b.getArrayAttr({curOutputDimName[3],
                                                    curOutputDimName[4]})),
            b.getNamedAttr("transformation", b.getStringAttr("Embed")),
            b.getNamedAttr(
                "parameters",
                b.getArrayAttr({
                    b.getI32IntegerAttr((-dilationH) / gcdStrideDilationH),
                    b.getI32IntegerAttr(1),
                    b.getI32IntegerAttr(0),
                })),
            b.getNamedAttr(
                "source_dimensions",
                b.getArrayAttr({b.getI32IntegerAttr(currentKeyToDim["ho"])})),
            b.getNamedAttr("source_names",
                           b.getArrayAttr({b.getStringAttr("ho")}))};

        // wo
        curOutputDimName.push_back(b.getStringAttr("xdot"));
        curOutputDimName.push_back(b.getStringAttr("wtilda"));
        transformedShape.push_back(xDot);
        transformedShape.push_back(wTilda);
        llvm::SmallVector<NamedAttribute, 6> woDimAttr{
            b.getNamedAttr("dimensions",
                           b.getArrayAttr({b.getI32IntegerAttr(5),
                                           b.getI32IntegerAttr(6)})),
            b.getNamedAttr("names", b.getArrayAttr({curOutputDimName[5],
                                                    curOutputDimName[6]})),
            b.getNamedAttr("transformation", b.getStringAttr("Embed")),
            b.getNamedAttr(
                "parameters",
                b.getArrayAttr({
                    b.getI32IntegerAttr((-dilationW) / gcdStrideDilationW),
                    b.getI32IntegerAttr(1),
                    b.getI32IntegerAttr(0),
                })),
            b.getNamedAttr(
                "source_dimensions",
                b.getArrayAttr({b.getI32IntegerAttr(currentKeyToDim["wo"])})),
            b.getNamedAttr("source_names",
                           b.getArrayAttr({b.getStringAttr("wo")}))};

        transformedAttrs.push_back(b.getNamedAttr(
            "layout",
            b.getArrayAttr(
                {b.getDictionaryAttr(gDimAttr), b.getDictionaryAttr(nDimAttr),
                 b.getDictionaryAttr(kDimAttr), b.getDictionaryAttr(hoDimAttr),
                 b.getDictionaryAttr(woDimAttr)})));
        transformedAttrs.push_back(b.getNamedAttr(
            "output_layout",
            b.getArrayAttr(ArrayRef<Attribute>(curOutputDimName.begin(),
                                               curOutputDimName.end()))));

        transformedAttrs.push_back(
            b.getNamedAttr("source_layout", outputLayoutAttr));

        auto transformedFilterMemRefType =
            MemRefType::get(transformedShape, outputElementType);
        auto gemm = b.create<miopen::TransformOp>(
            loc, transformedFilterMemRefType, op.output(), transformedAttrs);
        return gemm;
      };

      auto outGNKYDotHTildaXDotWHilda = getOutGNKYDotHTildaXDotWHilda();

      llvm::SmallVector<StringAttr, 7> secondOutputDimName;
      auto getOutGNKYDotSliceHTidaSliceXDotSliceWTildaSlice =
          [&](decltype(firstOutputDimName) &preOutputDimName,
              llvm::SmallVector<StringAttr, 7> &curOutputDimName) {
            llvm::SmallVector<int64_t, 6> transformedShape;
            // go
            curOutputDimName.push_back(b.getStringAttr("go"));
            transformedShape.push_back(g);
            llvm::SmallVector<NamedAttribute, 5> gDimAttr{
                b.getNamedAttr("dimensions",
                               b.getArrayAttr({b.getI32IntegerAttr(0)})),
                b.getNamedAttr("names", b.getArrayAttr({curOutputDimName[0]})),
                b.getNamedAttr("transformation",
                               b.getStringAttr("PassThrough")),
                b.getNamedAttr("source_dimensions",
                               b.getArrayAttr({b.getI32IntegerAttr(0)})),
                b.getNamedAttr("source_names",
                               b.getArrayAttr({preOutputDimName[0]}))};

            // no
            curOutputDimName.push_back(b.getStringAttr("no"));
            transformedShape.push_back(n);
            llvm::SmallVector<NamedAttribute, 5> nDimAttr{
                b.getNamedAttr("dimensions",
                               b.getArrayAttr({b.getI32IntegerAttr(1)})),
                b.getNamedAttr("names", b.getArrayAttr({curOutputDimName[1]})),
                b.getNamedAttr("transformation",
                               b.getStringAttr("PassThrough")),
                b.getNamedAttr("source_dimensions",
                               b.getArrayAttr({b.getI32IntegerAttr(1)})),
                b.getNamedAttr("source_names",
                               b.getArrayAttr({preOutputDimName[1]}))};

            // ko
            curOutputDimName.push_back(b.getStringAttr("ko"));
            transformedShape.push_back(k);
            llvm::SmallVector<NamedAttribute, 5> kDimAttr{
                b.getNamedAttr("dimensions",
                               b.getArrayAttr({b.getI32IntegerAttr(2)})),
                b.getNamedAttr("names", b.getArrayAttr({curOutputDimName[2]})),
                b.getNamedAttr("transformation",
                               b.getStringAttr("PassThrough")),
                b.getNamedAttr("source_dimensions",
                               b.getArrayAttr({b.getI32IntegerAttr(2)})),
                b.getNamedAttr("source_names",
                               b.getArrayAttr({preOutputDimName[2]}))};

            // slice ydot xdot
            curOutputDimName.push_back(b.getStringAttr("ydotslice"));
            curOutputDimName.push_back(b.getStringAttr("htildaslice"));
            curOutputDimName.push_back(b.getStringAttr("xdotslice"));
            curOutputDimName.push_back(b.getStringAttr("wtildaslice"));

            transformedShape.push_back(yDotSlice);
            transformedShape.push_back(hTildaSlice);
            transformedShape.push_back(xDotSlice);
            transformedShape.push_back(wTildaSlice);

            llvm::SmallVector<NamedAttribute, 6> yxDotSliceDimAttr{
                b.getNamedAttr("dimensions",
                               b.getArrayAttr({b.getI32IntegerAttr(3),
                                               b.getI32IntegerAttr(5)})),
                b.getNamedAttr("names", b.getArrayAttr({curOutputDimName[3],
                                                        curOutputDimName[5]})),
                b.getNamedAttr("transformation", b.getStringAttr("Slice")),
                b.getNamedAttr("begins", b.getArrayAttr({
                                             b.getI32IntegerAttr(0),
                                             b.getI32IntegerAttr(0),
                                         })),
                b.getNamedAttr("ends", b.getArrayAttr({
                                           b.getI32IntegerAttr(yDotSlice),
                                           b.getI32IntegerAttr(xDotSlice),
                                       })),
                b.getNamedAttr("source_dimensions",
                               b.getArrayAttr({b.getI32IntegerAttr(3),
                                               b.getI32IntegerAttr(5)})),
                b.getNamedAttr("source_names",
                               b.getArrayAttr({preOutputDimName[3],
                                               preOutputDimName[5]}))};

            // hw tilda slice
            llvm::SmallVector<NamedAttribute, 6> hwTildaSliceDimAttr{
                b.getNamedAttr("dimensions",
                               b.getArrayAttr({b.getI32IntegerAttr(4),
                                               b.getI32IntegerAttr(6)})),
                b.getNamedAttr("names", b.getArrayAttr({curOutputDimName[4],
                                                        curOutputDimName[6]})),
                b.getNamedAttr("transformation", b.getStringAttr("Slice")),
                b.getNamedAttr("begins", b.getArrayAttr({
                                             b.getI32IntegerAttr(iHTildaLeft),
                                             b.getI32IntegerAttr(iWTildaLeft),
                                         })),
                b.getNamedAttr("ends", b.getArrayAttr({
                                           b.getI32IntegerAttr(iHTildaRight),
                                           b.getI32IntegerAttr(iWTildaRight),
                                       })),
                b.getNamedAttr("source_dimensions",
                               b.getArrayAttr({b.getI32IntegerAttr(4),
                                               b.getI32IntegerAttr(6)})),
                b.getNamedAttr("source_names",
                               b.getArrayAttr({preOutputDimName[4],
                                               preOutputDimName[6]}))};

            llvm::SmallVector<NamedAttribute, 3> transformedAttrs;
            transformedAttrs.push_back(b.getNamedAttr(
                "layout",
                b.getArrayAttr({b.getDictionaryAttr(gDimAttr),
                                b.getDictionaryAttr(nDimAttr),
                                b.getDictionaryAttr(kDimAttr),
                                b.getDictionaryAttr(yxDotSliceDimAttr),
                                b.getDictionaryAttr(hwTildaSliceDimAttr)})));
            transformedAttrs.push_back(b.getNamedAttr(
                "output_layout",
                b.getArrayAttr(ArrayRef<Attribute>(curOutputDimName.begin(),
                                                   curOutputDimName.end()))));

            transformedAttrs.push_back(b.getNamedAttr(
                "intermediate_layout",
                b.getArrayAttr(ArrayRef<Attribute>(preOutputDimName.begin(),
                                                   preOutputDimName.end()))));

            auto transformedMemRefType =
                MemRefType::get(transformedShape, outputElementType);
            auto gemm = b.create<miopen::TransformOp>(
                loc, transformedMemRefType,
                ArrayRef<Value>(outGNKYDotHTildaXDotWHilda), transformedAttrs);
            return gemm;
          };
      auto outGNKYDotSliceHTidaSliceXDotSliceWTildaSlice =
          getOutGNKYDotSliceHTidaSliceXDotSliceWTildaSlice(firstOutputDimName,
                                                           secondOutputDimName);

      auto getOutGemmGGemmKGemmN = [&](decltype(
                                       secondOutputDimName) &preOutputDimName) {
        llvm::SmallVector<StringAttr, 7> curOutputDimName;
        llvm::SmallVector<int64_t, 7> transformedShape;
        // gemmG
        curOutputDimName.push_back(b.getStringAttr("gemmG"));
        transformedShape.push_back(g);
        llvm::SmallVector<NamedAttribute, 5> gemmGDimAttr{
            b.getNamedAttr("dimensions",
                           b.getArrayAttr({b.getI32IntegerAttr(0)})),
            b.getNamedAttr("names", b.getArrayAttr({curOutputDimName[0]})),
            b.getNamedAttr("transformation", b.getStringAttr("PassThrough")),
            b.getNamedAttr("source_dimensions",
                           b.getArrayAttr({b.getI32IntegerAttr(0)})),
            b.getNamedAttr("source_names",
                           b.getArrayAttr({preOutputDimName[0]}))};

        // gemmK
        curOutputDimName.push_back(b.getStringAttr("gemmK"));
        transformedShape.push_back(k * yDotSlice * xDotSlice);
        llvm::SmallVector<NamedAttribute, 5> gemmKDimAttr{
            b.getNamedAttr("dimensions",
                           b.getArrayAttr({b.getI32IntegerAttr(1)})),
            b.getNamedAttr("names", b.getArrayAttr({curOutputDimName[1]})),
            b.getNamedAttr("transformation", b.getStringAttr("Merge")),
            b.getNamedAttr(
                "source_dimensions",
                b.getArrayAttr({b.getI32IntegerAttr(2), b.getI32IntegerAttr(3),
                                b.getI32IntegerAttr(5)})),
            b.getNamedAttr(
                "source_names",
                b.getArrayAttr({preOutputDimName[2], preOutputDimName[3],
                                preOutputDimName[5]}))};

        // gemmN
        curOutputDimName.push_back(b.getStringAttr("gemmN"));
        transformedShape.push_back(n * hTildaSlice * wTildaSlice);
        llvm::SmallVector<NamedAttribute, 5> gemmNDimAttr{
            b.getNamedAttr("dimensions",
                           b.getArrayAttr({b.getI32IntegerAttr(2)})),
            b.getNamedAttr("names", b.getArrayAttr({curOutputDimName[2]})),
            b.getNamedAttr("transformation", b.getStringAttr("Merge")),
            b.getNamedAttr(
                "source_dimensions",
                b.getArrayAttr({b.getI32IntegerAttr(1), b.getI32IntegerAttr(4),
                                b.getI32IntegerAttr(6)})),
            b.getNamedAttr(
                "source_names",
                b.getArrayAttr({preOutputDimName[1], preOutputDimName[4],
                                preOutputDimName[6]}))};

        llvm::SmallVector<NamedAttribute, 3> transformedAttrs;
        transformedAttrs.push_back(b.getNamedAttr(
            "layout", b.getArrayAttr({b.getDictionaryAttr(gemmGDimAttr),
                                      b.getDictionaryAttr(gemmKDimAttr),
                                      b.getDictionaryAttr(gemmNDimAttr)})));
        transformedAttrs.push_back(b.getNamedAttr(
            "output_layout",
            b.getArrayAttr(ArrayRef<Attribute>(curOutputDimName.begin(),
                                               curOutputDimName.end()))));

        transformedAttrs.push_back(b.getNamedAttr(
            "intermediate_layout",
            b.getArrayAttr(ArrayRef<Attribute>(preOutputDimName.begin(),
                                               preOutputDimName.end()))));

        transformedAttrs.push_back(b.getNamedAttr(
            "gridwise_gemm_argument_position", b.getI32IntegerAttr(1)));

        auto transformedMemRefType =
            MemRefType::get(transformedShape, outputElementType);
        auto gemm = b.create<miopen::TransformOp>(
            loc, transformedMemRefType,
            ArrayRef<Value>(outGNKYDotSliceHTidaSliceXDotSliceWTildaSlice),
            transformedAttrs);
        return gemm;
      };
      auto outGemmGGemmKGemmN = getOutGemmGGemmKGemmN(secondOutputDimName);

      return outGemmGGemmKGemmN;
    };
    auto gemmA = getGemmA();

    auto gemmB = getGemmB();

    auto gemmC = getGemmC();

    // Set attributes for gridwise_gemm op.
    llvm::SmallVector<NamedAttribute, 8> gridwiseGemmAttrs{
        b.getNamedAttr("arch", archAttr),
        b.getNamedAttr("num_cu", numCuAttr),
        b.getNamedAttr("filter_layout", filterLayoutAttr),
        b.getNamedAttr("filter_dimension", b.getI64ArrayAttr(filterShape)),
        b.getNamedAttr("input_layout", inputLayoutAttr),
        b.getNamedAttr("input_dimension", b.getI64ArrayAttr(inputShape)),
        b.getNamedAttr("output_layout", outputLayoutAttr),
        b.getNamedAttr("output_dimension", b.getI64ArrayAttr(outputShape)),
        b.getNamedAttr("dilations", dilationsAttr),
        b.getNamedAttr("strides", stridesAttr),
        b.getNamedAttr("padding", paddingAttr),
    };

    // xdlopsV2.
    auto xdlopsV2Attr = op->template getAttrOfType<BoolAttr>("xdlopsV2");
    if (xdlopsV2Attr && xdlopsV2Attr.getValue() == true)
      gridwiseGemmAttrs.push_back(
          b.getNamedAttr("xdlopsV2", b.getBoolAttr(true)));

    gridwiseGemmAttrs.push_back(b.getNamedAttr(
        "kernel_algorithm", b.getStringAttr("backward_data_v4r1")));

    // Emit miopen.gridwise_gemm op.
    // Emit miopen.gridwise_gemm_v2 if xdlopsV2 attribute is true.
    auto arguments = std::array<miopen::TransformOp, 3>{gemmA, gemmB, gemmC};

    if (xdlopsV2Attr && xdlopsV2Attr.getValue() == true) {
      b.create<miopen::GridwiseGemmV2Op>(
          loc, ArrayRef<Type>{},
          ValueRange{arguments[fields.gridwiseGemmArgumentPosition[0]],
                     arguments[fields.gridwiseGemmArgumentPosition[1]],
                     arguments[fields.gridwiseGemmArgumentPosition[2]]},
          gridwiseGemmAttrs);
    } else {
      b.create<miopen::GridwiseGemmOp>(
          loc, ArrayRef<Type>{},
          ValueRange{arguments[fields.gridwiseGemmArgumentPosition[0]],
                     arguments[fields.gridwiseGemmArgumentPosition[1]],
                     arguments[fields.gridwiseGemmArgumentPosition[2]]},
          gridwiseGemmAttrs);
    }
    // Finally, erase the original Conv2D op.
    op.erase();

    return success();
  }
};

//===----------------------------------------------------------------------===//
// Assigning attributes.
//===----------------------------------------------------------------------===//

static void affixThreadwiseCopyAttributes(miopen::ThreadwiseCopyOp top, miopen::GridwiseGemmOp gop, OpBuilder &b) {
  // Add attributes from C++ template arguments and ctor arguments.
  //
  // in gridwise_gemm:
  // 
  // ThreadwiseGenericTensorSliceCopy_v4r2<decltype(c_m0_m1_n0_n1_thread_desc),              - source memref
  //                                       decltype(c_m0_m1_n0_n1_global_desc),              - dest memref
  //                                       decltype(c_m0_m1_n0_n1_thread_desc.GetLengths()), - source memref
  //                                       CThreadCopySrcDstAccessOrder,                     - Sequence<0, 1, 2, 3>
  //                                       CThreadCopySrcDstVectorReadWriteDim,              - matrix_c_source_dest_vector_read_write_dim attribute
  //                                       1,                                                - 1
  //                                       CThreadCopyDstDataPerWrite,                       - matrix_c_dest_data_per_write attribute
  //                                       AddressSpace::Vgpr,                               - addrspace on source memref
  //                                       AddressSpace::Global,                             - addrspace on dest memref
  //                                       CGlobalMemoryDataOperation>(                      - NOT USED

  top->setAttr("dim_access_order", b.getArrayAttr({
                                       b.getI32IntegerAttr(0),
                                       b.getI32IntegerAttr(1),
                                       b.getI32IntegerAttr(2),
                                       b.getI32IntegerAttr(3),
                                       b.getI32IntegerAttr(4),
                                   }));
  top->setAttr("vector_read_write_dim",
               gop->getAttr("matrix_c_source_dest_vector_read_write_dim"));
  top->setAttr("source_data_per_read", b.getI32IntegerAttr(1));
  top->setAttr("dest_data_per_write",
               gop->getAttr("matrix_c_dest_data_per_write"));
}

static void affixThreadwiseCopyV2Attributes(miopen::ThreadwiseCopyV2Op top, miopen::GridwiseGemmV2Op gop, OpBuilder &b) {
  top->setAttr("dim_access_order", b.getArrayAttr({
                                       b.getI32IntegerAttr(0),
                                       b.getI32IntegerAttr(1),
                                       b.getI32IntegerAttr(2),
                                       b.getI32IntegerAttr(3),
                                       b.getI32IntegerAttr(4),
                                   }));
  top->setAttr("vector_read_write_dim",
               gop->getAttr("matrix_c_source_dest_vector_read_write_dim"));
  top->setAttr("source_data_per_read", b.getI32IntegerAttr(1));
  top->setAttr("dest_data_per_write",
               gop->getAttr("matrix_c_dest_data_per_write"));
}

// XXX: Figure out a way to do away with isThreadwiseLoad parameter.
static void affixThreadwiseCopyAttributes(miopen::ThreadwiseCopyOp top,
                                          miopen::BlockwiseCopyOp bop,
                                          OpBuilder &b,
                                          bool isThreadwiseLoad) {
  // Add attributes from C++ template arguments and ctor arguments.
  //
  // in blockwise_copy:
  //
  // using ThreadwiseLoad = ThreadwiseGenericTensorSliceCopy_v4r2<BlockSrcDesc,              - source memref
  //                                                              ThreadBufferDesc,          - dest memref
  //                                                              ThreadSliceLengths,        - source memref
  //                                                              SrcDimAccessOrder,         - Sequence<1, 0>
  //                                                              SrcVectoReadDim,           - source_vector_read_dim attribute
  //                                                              SrcDataPerRead,            - source_data_per_read attribute
  //                                                              1,                         - 1
  //                                                              SrcAddressSpace,           - addrspace on source memref
  //                                                              ThreadBufferAddressSpace,  - addrspace on dest memref
  //                                                              InMemoryDataOperation::Set>- NOT USED
  //
  // using ThreadwiseStore = ThreadwiseGenericTensorSliceCopy_v4r2<ThreadBufferDesc,         - source memref
  //                                                               BlockDstDesc,             - dest memref
  //                                                               ThreadSliceLengths,       - source memref
  //                                                               DstDimAccessOrder,        - Sequence<0, 1>
  //                                                               DstVectorWriteDim,        - dest_vector_write_dim attribute
  //                                                               1,                        - 1
  //                                                               DstDataPerWrite,          - dest_data_per_write attribute
  //                                                               ThreadBufferAddressSpace, - addrspace of source memref
  //                                                               DstAddressSpace,          - addrspace of dest memref
  //                                                               DstInMemOp>;              - NOT USE

  if (isThreadwiseLoad) {
    top->setAttr("dim_access_order", bop->getAttr("source_dim_access_order"));
    top->setAttr("vector_read_write_dim",
                 bop->getAttr("source_vector_read_dim"));
    // XXX: TBD review how vector load/store attributes are passed down.
    // top->setAttr("source_data_per_read",
    // bop->getAttr("source_data_per_read"));
    top->setAttr("source_data_per_read", b.getI32IntegerAttr(1));
    top->setAttr("dest_data_per_write", b.getI32IntegerAttr(1));
  } else {
    top->setAttr("dim_access_order", bop->getAttr("dest_dim_access_order"));
    // XXX. Figure this out. Symmetry is somehow lost here.
    // top->setAttr("vector_read_write_dim",
    // bop->getAttr("dest_vector_write_dim"));
    top->setAttr("vector_read_write_dim",
                 bop->getAttr("source_vector_read_dim"));
    top->setAttr("source_data_per_read", b.getI32IntegerAttr(1));
    // XXX: TBD review how vector load/store attributes are passed down.
    // top->setAttr("dest_data_per_write", bop->getAttr("dest_data_per_write"));
    top->setAttr("dest_data_per_write", b.getI32IntegerAttr(1));
  }
}

// XXX: figure out a better way to get rid of isMatrixA parameter.
static void affixThreadwiseCopyAttributes(miopen::ThreadwiseCopyOp top,
                                          miopen::BlockwiseGemmOp bop,
                                          OpBuilder &b, bool isMatrixA) {
  // in blockwise_gemm:
  //
  // constexpr auto a_thread_copy = ThreadwiseMatrixSliceCopy<BlockMatrixA,                  - source memref
  //                                                          decltype(a_thread_mtx),        - dest memref
  //                                                          KPerThreadLoop,                - k_per_thread attribute
  //                                                          MPerThreadSubC,                - m_per_thread attribute
  //                                                          ThreadGemmADataPerRead_M>{};   - m_per_thread attribute
  // constexpr auto b_thread_copy = ThreadwiseMatrixSliceCopy<BlockMatrixB,                  - source memref
  //                                                          decltype(b_thread_mtx),        - dest memref
  //                                                          KPerThreadLoop,                - k_per_thread attribute
  //                                                          NPerThreadSubC,                - n_per_thread attribute
  //                                                          ThreadGemmBDataPerRead_N>{};   - n_per_thread attribute

  if (isMatrixA) {
    top->setAttr("n_slice_row", bop->getAttr("k_per_thread"));
    top->setAttr("n_slice_col", bop->getAttr("m_per_thread"));
    // XXX: TBD review how vector load/store attributes are passed down.
    // top->setAttr("data_per_access", bop->getAttr("m_per_thread"));
    top->setAttr("data_per_access", b.getI32IntegerAttr(1));
  } else {
    top->setAttr("n_slice_row", bop->getAttr("k_per_thread"));
    top->setAttr("n_slice_col", bop->getAttr("n_per_thread"));
    // XXX: TBD review how vector load/store attributes are passed down.
    // top->setAttr("data_per_access", bop->getAttr("n_per_thread"));
    top->setAttr("data_per_access", b.getI32IntegerAttr(1));
  }
}

//===----------------------------------------------------------------------===//
// GridwiseGemm lowering.
//===----------------------------------------------------------------------===//

struct GridwiseGemmRewritePattern : public OpRewritePattern<miopen::GridwiseGemmOp> {
  using OpRewritePattern<miopen::GridwiseGemmOp>::OpRewritePattern;

  void computeLDSBlockSizes(miopen::GridwiseGemmOp op, int64_t &a_block_space,
                            int64_t &b_block_space,
                            int64_t &block_space) const {
    int64_t ABlockCopyDstDataPerWrite_M =
        op->getAttr("matrix_a_dest_data_per_write_dim_m")
            .template dyn_cast<IntegerAttr>()
            .getInt();
    int64_t BBlockCopyDstDataPerWrite_N =
        op->getAttr("matrix_b_dest_data_per_write_dim_n")
            .template dyn_cast<IntegerAttr>()
            .getInt();
    int64_t ThreadGemmAThreadCopySrcDataPerRead_M =
        op->getAttr("m_per_thread").template dyn_cast<IntegerAttr>().getInt();
    int64_t ThreadGemmBThreadCopySrcDataPerRead_N =
        op->getAttr("n_per_thread").template dyn_cast<IntegerAttr>().getInt();

    int64_t max_lds_align =
        math::lcm(ABlockCopyDstDataPerWrite_M, BBlockCopyDstDataPerWrite_N,
                  ThreadGemmAThreadCopySrcDataPerRead_M,
                  ThreadGemmBThreadCopySrcDataPerRead_N);

    int64_t KPerBlock =
        op->getAttr("k_per_block").template dyn_cast<IntegerAttr>().getInt();
    int64_t MPerBlock =
        op->getAttr("m_per_block").template dyn_cast<IntegerAttr>().getInt();
    int64_t NPerBlock =
        op->getAttr("n_per_block").template dyn_cast<IntegerAttr>().getInt();

    int64_t AlignedNPerBlock =
        max_lds_align *
        math::integer_divide_ceil<int64_t>(NPerBlock, max_lds_align);

    // A matrix in LDS memory, dst of blockwise copy
    //   be careful of LDS alignment
    // Original C++ logic:
    // constexpr auto a_k_m_block_desc = make_native_tensor_descriptor_aligned(
    //    Sequence<KPerBlock, MPerBlock>{}, Number<max_lds_align>{});
    // constexpr index_t a_block_space =
    //    math::integer_least_multiple(a_k_m_block_desc.GetElementSpace(),
    //    max_lds_align);
    int64_t AlignedMPerBlock =
        max_lds_align *
        math::integer_divide_ceil<int64_t>(MPerBlock, max_lds_align);
    a_block_space = math::integer_least_multiple(KPerBlock * AlignedMPerBlock,
                                                 max_lds_align);

    // B matrix in LDS memory, dst of blockwise copy
    //   be careful of LDS alignment
    // Original C++ logic:
    // constexpr auto b_k_n_block_desc = make_native_tensor_descriptor_aligned(
    //    Sequence<KPerBlock, NPerBlock>{}, Number<max_lds_align>{});
    // constexpr index_t b_block_space =
    //    math::integer_least_multiple(b_k_n_block_desc.GetElementSpace(),
    //    max_lds_align);
    b_block_space = math::integer_least_multiple(KPerBlock * AlignedNPerBlock,
                                                 max_lds_align);

    block_space = a_block_space + b_block_space;

    // llvm::errs() << "a_block_space: " << a_block_space << "\n";
    // llvm::errs() << "b_block_space: " << b_block_space << "\n";
    // llvm::errs() << "double_block_space: " << double_block_space << "\n\n";
  }

  // XXX. Figure out a way to do away with isMatrixA parameter.
  void affixBlockwiseCopyAttributes(miopen::BlockwiseCopyOp bop,
                                    miopen::GridwiseGemmOp gop,
                                    OpBuilder &b, bool isMatrixA) const {
    // Add attributes from C++ template arguments and ctor arguments.
    // a_blockwise_copy:
    // BlockSize                           - block_size attribute
    // a_k_m_global_desc                   - source memref
    // a_k_m_block_desc                    - dest memref
    // a_k_m_block_desc.getLengths()       - dest memref
    // ABlockCopyThreadSliceLengths_K_M    - logic specified in -miopen-affix-params pass
    // ABlockCopyThreadClusterLengths_K_M  - logic specified in -miopen-affix-params pass
    // ABlockCopyThreadClusterArrangeOrder - Sequence<1, 0>
    // ABlockCopySrcAccessOrder            - Sequence<1, 0>
    // Sequence<0, 1>                      - Sequence<0, 1>
    // ABlockCopySrcVectorReadDim          - matrix_a_source_vector_read_dim attribute
    // 1                                   - 1
    // ABlockCopySrcDataPerRead            - matrix_a_source_data_per_read attribute
    // ABlockCopyDstDataPerWrite_M         - matrix_a_dest_data_per_write_dim_m attribute

    // b_blockwise_copy:
    // BlockSize                           - block_size attribute
    // b_k_n_global_desc                   - source memref
    // b_k_n_block_desc                    - dest memref
    // b_k_n_block_desc.getLengths()       - dest memref
    // BBlockCopyThreadSliceLengths_K_N    - logic specified in -miopen-affix-params pass
    // BBlockCopyThreadClusterLengths_K_N  - logic specified in -miopen-affix-params pass
    // BBlockCopyThreadClusterArrangeOrder - Sequence<1, 0>
    // BBlockCopySrcAccessOrder            - Sequence<1, 0>
    // Sequence<0, 1>                      - Seuquence<0, 1>
    // BBlockCopySrcVectorReadDim          - matrix_b_source_read_dim attribute
    // 1                                   - 1
    // BBlockCopySrcDataPerRead            - matrix_b_source_data_per_read attribute
    // BBlockCopyDstDataPerWrite_N         - matrix_b_dest_data_per_write_dim_n attribute
    bop->setAttr("block_size", gop->getAttr("block_size"));

    if (isMatrixA) {
      bop->setAttr("source_dim_access_order", b.getArrayAttr({
                                                  b.getI32IntegerAttr(0),
                                                  b.getI32IntegerAttr(2),
                                                  b.getI32IntegerAttr(1),
                                              }));
      bop->setAttr("dest_dim_access_order", b.getArrayAttr({
                                                b.getI32IntegerAttr(0),
                                                b.getI32IntegerAttr(1),
                                                b.getI32IntegerAttr(2),
                                            }));
      bop->setAttr("source_vector_read_dim",
                   gop->getAttr("matrix_a_source_vector_read_dim"));
      bop->setAttr("dest_vector_write_dim", b.getI32IntegerAttr(2));

      bop->setAttr("source_data_per_read",
                   gop->getAttr("matrix_a_source_data_per_read"));
      bop->setAttr("dest_data_per_write",
                   gop->getAttr("matrix_a_dest_data_per_write_dim_m"));
    } else {
      bop->setAttr("source_dim_access_order", b.getArrayAttr({
                                                  b.getI32IntegerAttr(0),
                                                  b.getI32IntegerAttr(1),
                                                  b.getI32IntegerAttr(2),
                                              }));
      bop->setAttr("dest_dim_access_order", b.getArrayAttr({
                                                b.getI32IntegerAttr(0),
                                                b.getI32IntegerAttr(1),
                                                b.getI32IntegerAttr(2),
                                            }));
      bop->setAttr("source_vector_read_dim",
                   gop->getAttr("matrix_b_source_vector_read_dim"));
      bop->setAttr("dest_vector_write_dim", b.getI32IntegerAttr(2));

      bop->setAttr("source_data_per_read",
                   gop->getAttr("matrix_b_source_data_per_read"));
      bop->setAttr("dest_data_per_write",
                   gop->getAttr("matrix_b_dest_data_per_write_dim_n"));
    }
  }

  void affixBlockwiseGemmAttributes(miopen::BlockwiseGemmOp bop,
                                    miopen::GridwiseGemmOp gop,
                                    OpBuilder &b) const {
    bop->setAttr("block_size", gop->getAttr("block_size"));

    // Add attributes from C++ template arguments and ctor arguments.
    //const auto blockwise_gemm = BlockwiseGemmBlockABlockBThreadCTransANormalBNormalC_v2<
    //    BlockSize,                                - block_size attribute
    //    decltype(a_k_m_block_mtx_desc),           - matrixA memref
    //    decltype(b_k_n_block_mtx_desc),           - matrixB memref
    //    decltype(c_m0m1_n0n1_thread_mtx_desc),    - matrixC memref
    //    MPerThread,                               - m_per_thread attribute
    //    NPerThread,                               - n_per_thread attribute
    //    MLevel0Cluster,                           - m_level0_cluster attribute
    //    NLevel0Cluster,                           - n_level0_cluster attribute
    //    MLevel1Cluster,                           - m_level1_cluster attribute
    //    NLevel1Cluster,                           - n_level1_cluster attribute
    //    KPerThread,                               - k_per_thread attribute
    //    ThreadGemmAThreadCopySrcDataPerRead_M,    - m_per_thread attribute
    //    ThreadGemmBThreadCopySrcDataPerRead_N>{}; - n_per_thread attribute
 
    // Attributes used in non-xdlops lowering path.
    bop->setAttr("m_per_thread", gop->getAttr("m_per_thread"));
    bop->setAttr("n_per_thread", gop->getAttr("n_per_thread"));
    bop->setAttr("k_per_thread", gop->getAttr("k_per_thread"));
    bop->setAttr("m_level0_cluster", gop->getAttr("m_level0_cluster"));
    bop->setAttr("m_level1_cluster", gop->getAttr("m_level1_cluster"));
    bop->setAttr("n_level0_cluster", gop->getAttr("n_level0_cluster"));
    bop->setAttr("n_level1_cluster", gop->getAttr("n_level1_cluster"));
  }

  template <typename T>
  MemRefType computeSubviewResultType(T op, MemRefType inputType,
                                      unsigned offset,
                                      ArrayRef<int64_t> outputShape,
                                      Type outputElementType) const {
    auto inputAffineMaps = inputType.getAffineMaps();

    auto outputRank = outputShape.size();

    auto expr = getAffineConstantExpr(offset, op.getContext());
    unsigned stride = 1;
    for (int i = outputRank - 1; i >= 0; --i) {
      expr = expr + getAffineDimExpr(i, op.getContext()) *
                        getAffineConstantExpr(stride, op.getContext());
      stride *= outputShape[i];
    }

    AffineMap transformAffineMap = AffineMap::get(
        outputRank, 0, ArrayRef<AffineExpr>{expr}, op.getContext());
    AffineMap outputAffineMap;
    if (inputAffineMaps.size() != 0) {
      auto inputAffineMap = inputAffineMaps[0];
      outputAffineMap = inputAffineMap.compose(transformAffineMap);
    } else {
      outputAffineMap = transformAffineMap;
    }
    auto transformedOutputType =
        MemRefType::get(outputShape, outputElementType, {outputAffineMap},
                        inputType.getMemorySpace());
    return transformedOutputType;
  }

  LogicalResult matchAndRewrite(miopen::GridwiseGemmOp op, PatternRewriter &b) const override {
    auto loc = op.getLoc();

    // Determine the type used in the filter/input/output tensors.
    auto elementType = op.output()
                           .getType()
                           .cast<MemRefType>()
                           .getElementType()
                           .template dyn_cast<Type>();

    // Determine the type used on VGPR to act as accumulator.
    // f32: f32.
    // f16: f32 to prevent overflow from happening.
    // i16(bf16) : i16.
    Type accumulatorType = elementType;
    if (elementType == b.getF16Type()) {
      accumulatorType = b.getF32Type();
    }

    // Prepare some useful constants.
    Value zeroConstantFloatOp =
        createZeroConstantFloatOp(b, loc, accumulatorType);
    auto zeroConstantI32Op =
        b.create<ConstantIntOp>(loc, 0, b.getIntegerType(32));
    auto oneConstantI32Op =
        b.create<ConstantIntOp>(loc, 1, b.getIntegerType(32));
    auto twoConstantI32Op =
        b.create<ConstantIntOp>(loc, 2, b.getIntegerType(32));

    auto zeroConstantOp = b.create<ConstantIndexOp>(loc, 0);
    auto oneConstantOp = b.create<ConstantIndexOp>(loc, 1);

    // Obtain critical matrix dimensions.
    int64_t G =
        op.filter().getType().template dyn_cast<MemRefType>().getShape()[0];
    int64_t K =
        op.filter().getType().template dyn_cast<MemRefType>().getShape()[1];
    int64_t M =
        op.filter().getType().template dyn_cast<MemRefType>().getShape()[2];
    int64_t N =
        op.input().getType().template dyn_cast<MemRefType>().getShape()[2];

    // Obtain critical tuning parameters.
    int64_t BlockSize =
        op->getAttr("block_size").template dyn_cast<IntegerAttr>().getInt();
    int64_t KPerBlock =
        op->getAttr("k_per_block").template dyn_cast<IntegerAttr>().getInt();
    int64_t MPerBlock =
        op->getAttr("m_per_block").template dyn_cast<IntegerAttr>().getInt();
    int64_t NPerBlock =
        op->getAttr("n_per_block").template dyn_cast<IntegerAttr>().getInt();
    int64_t MPerThread =
        op->getAttr("m_per_thread").template dyn_cast<IntegerAttr>().getInt();
    int64_t NPerThread =
        op->getAttr("n_per_thread").template dyn_cast<IntegerAttr>().getInt();
    auto MPerThreadConstantOp = b.create<ConstantIndexOp>(loc, MPerThread);
    auto NPerThreadConstantOp = b.create<ConstantIndexOp>(loc, NPerThread);

    int64_t MLevel0Cluster = op->getAttr("m_level0_cluster")
                                 .template dyn_cast<IntegerAttr>()
                                 .getInt();
    int64_t MLevel1Cluster = op->getAttr("m_level1_cluster")
                                 .template dyn_cast<IntegerAttr>()
                                 .getInt();
    int64_t NLevel0Cluster = op->getAttr("n_level0_cluster")
                                 .template dyn_cast<IntegerAttr>()
                                 .getInt();
    int64_t NLevel1Cluster = op->getAttr("n_level1_cluster")
                                 .template dyn_cast<IntegerAttr>()
                                 .getInt();
    auto NLevel0ClusterConstantOp =
        b.create<ConstantIndexOp>(loc, NLevel0Cluster);
    auto NLevel1ClusterConstantOp =
        b.create<ConstantIndexOp>(loc, NLevel1Cluster);

    int64_t matrix_a_source_data_per_read =
        op->getAttr("matrix_a_source_data_per_read")
            .template dyn_cast<IntegerAttr>()
            .getInt();
    int64_t matrix_b_source_data_per_read =
        op->getAttr("matrix_b_source_data_per_read")
            .template dyn_cast<IntegerAttr>()
            .getInt();
    int64_t matrix_a_source_vector_read_dim =
        op->getAttr("matrix_a_source_vector_read_dim")
            .template dyn_cast<IntegerAttr>()
            .getInt();
    int64_t matrix_b_source_vector_read_dim =
        op->getAttr("matrix_b_source_vector_read_dim")
            .template dyn_cast<IntegerAttr>()
            .getInt();

    // Get current workgroup ID.
    auto bid = b.create<miopen::WorkgroupIdOp>(loc, b.getIndexType());

    int64_t MBlockWork = M / MPerBlock;
    int64_t NBlockWork = N / NPerBlock;
    int64_t GStride = MBlockWork * NBlockWork;

    // llvm::errs() << "M: " << M << "\n";
    // llvm::errs() << "N: "  << N << "\n";
    // llvm::errs() << "K: "  << K << "\n";
    // llvm::errs() << "BlockSize: " << BlockSize << "\n";
    // llvm::errs() << "MPerBlock: " << MPerBlock << "\n";
    // llvm::errs() << "NPerBlock: " << NPerBlock << "\n";
    // llvm::errs() << "KPerBlock: " << KPerBlock << "\n";
    // llvm::errs() << "MPerThread: " << MPerThread << "\n";
    // llvm::errs() << "NPerThread: " << NPerThread << "\n";
    // llvm::errs() << "MBlockWork = M / MPerBlock: " << MBlockWork << "\n";
    // llvm::errs() << "NBlockWork = N / NPerBlock: " << NBlockWork << "\n";

    auto NBlockWorkConstantOp = b.create<ConstantIndexOp>(loc, NBlockWork);
    auto GStridOp = b.create<ConstantIndexOp>(loc, GStride);
    auto block_work_id_g =
        b.create<SignedDivIOp>(loc, bid, GStridOp); // id_g of coordinate
    auto block_work_rem = b.create<SignedRemIOp>(loc, bid, GStridOp);
    auto block_work_id_m =
        b.create<SignedDivIOp>(loc, block_work_rem, NBlockWorkConstantOp);
    auto block_work_id_n =
        b.create<SignedRemIOp>(loc, block_work_rem, NBlockWorkConstantOp);
    auto MPerBlockConstantOp = b.create<ConstantIndexOp>(loc, MPerBlock);
    auto NPerBlockConstantOp = b.create<ConstantIndexOp>(loc, NPerBlock);
    auto m_block_data_on_global =
        b.create<MulIOp>(loc, block_work_id_m, MPerBlockConstantOp);
    auto n_block_data_on_global =
        b.create<MulIOp>(loc, block_work_id_n, NPerBlockConstantOp);
    auto m_block_data_on_global_i32 = b.create<IndexCastOp>(
        loc, m_block_data_on_global, b.getIntegerType(32));
    auto n_block_data_on_global_i32 = b.create<IndexCastOp>(
        loc, n_block_data_on_global, b.getIntegerType(32));

    // llvm::errs() << "KPerBlock: " << KPerBlock << "\n";
    // llvm::errs() << "MPerBlock: " << MPerBlock << "\n";
    // llvm::errs() << "NPerBlock: " << NPerBlock << "\n";
    // llvm::errs() << "matrix_a_source_data_per_read: " << matrix_a_source_data_per_read << "\n";
    // llvm::errs() << "matrix_b_source_data_per_read: " << matrix_b_source_data_per_read << "\n";

    // Compute ThreadSliceLengths for Matrix A.
    int64_t GemmABlockCopyNumberDataPerThread =
        MPerBlock * KPerBlock / BlockSize;

    int64_t GemmABlockCopyThreadSliceLengths_GemmK;
    int64_t GemmABlockCopyThreadSliceLengths_GemmM;
    if (matrix_a_source_vector_read_dim == 0) {
      GemmABlockCopyThreadSliceLengths_GemmK = matrix_a_source_data_per_read;
      GemmABlockCopyThreadSliceLengths_GemmM =
          GemmABlockCopyNumberDataPerThread /
          GemmABlockCopyThreadSliceLengths_GemmK;
    } else {
      GemmABlockCopyThreadSliceLengths_GemmM = matrix_a_source_data_per_read;
      GemmABlockCopyThreadSliceLengths_GemmK =
          GemmABlockCopyNumberDataPerThread /
          GemmABlockCopyThreadSliceLengths_GemmM;
    }

    // llvm::errs() << "slice lengths for Matrix A\n";
    // llvm::errs() << GemmABlockCopyThreadSliceLengths_GemmK << " ";
    // llvm::errs() << GemmABlockCopyThreadSliceLengths_GemmM << "\n";

    // Compute ThreadClusterLengths for Matrix A.
    int64_t GemmABlockCopyClusterLengths_GemmK =
        KPerBlock / GemmABlockCopyThreadSliceLengths_GemmK;
    // int64_t GemmABlockCopyClusterLengths_GemmM =
    //    MPerBlock / GemmABlockCopyThreadSliceLengths_GemmM;

    // llvm::errs() << "thread cluster lengths for Matrix A\n";
    // llvm::errs() << GemmABlockCopyClusterLengths_GemmK << " ";
    // llvm::errs() << GemmABlockCopyClusterLengths_GemmM << "\n";

    // Compute ThreadSliceLengths for Matrix B.
    int64_t GemmBBlockCopyNumberDataPerThread =
        NPerBlock * KPerBlock / BlockSize;

    int64_t GemmBBlockCopyThreadSliceLengths_GemmK;
    int64_t GemmBBlockCopyThreadSliceLengths_GemmN;
    if (matrix_b_source_vector_read_dim == 0) {
      GemmBBlockCopyThreadSliceLengths_GemmK = matrix_b_source_data_per_read;
      GemmBBlockCopyThreadSliceLengths_GemmN =
          GemmBBlockCopyNumberDataPerThread /
          GemmBBlockCopyThreadSliceLengths_GemmK;
    } else {
      GemmBBlockCopyThreadSliceLengths_GemmN = matrix_b_source_data_per_read;
      GemmBBlockCopyThreadSliceLengths_GemmK =
          GemmBBlockCopyNumberDataPerThread /
          GemmBBlockCopyThreadSliceLengths_GemmN;
    }

    // llvm::errs() << "thread slice lengths for Matrix B\n";
    // llvm::errs() << GemmBBlockCopyThreadSliceLengths_GemmK << " ";
    // llvm::errs() << GemmBBlockCopyThreadSliceLengths_GemmN << "\n";

    // Compute ThreadClusterLengths for Matrix B.
    // int64_t GemmBBlockCopyClusterLengths_GemmK =
    //    KPerBlock / GemmBBlockCopyThreadSliceLengths_GemmK;
    int64_t GemmBBlockCopyClusterLengths_GemmN =
        NPerBlock / GemmBBlockCopyThreadSliceLengths_GemmN;

    // llvm::errs() << "thread cluster lengths for Matrix B\n";
    // llvm::errs() << GemmBBlockCopyClusterLengths_GemmK << " ";
    // llvm::errs() << GemmBBlockCopyClusterLengths_GemmN << "\n";

    // Get current workitem ID.

    // Original logic.
    auto tid = b.create<miopen::WorkitemIdOp>(loc, b.getIndexType());

    // Compute thread_data_id_begin for Matrix A.
    // ClusterArrangeOrder for Matrix A is <1, 0>.
    // So divide by GemmABlockCopyClusterLengths_GemmK.
    auto GemmABlockCopyClusterLengths_GemmKConstantOp =
        b.create<ConstantIndexOp>(loc, GemmABlockCopyClusterLengths_GemmK);
    auto GemmABlockCopyThreadSliceLengths_GemmKConstantOp =
        b.create<ConstantIndexOp>(loc, GemmABlockCopyThreadSliceLengths_GemmK);
    auto GemmABlockCopyThreadSliceLengths_GemmMConstantOp =
        b.create<ConstantIndexOp>(loc, GemmABlockCopyThreadSliceLengths_GemmM);

    auto GemmABlockCopyThreadClusterId_Y = b.create<SignedRemIOp>(
        loc, tid, GemmABlockCopyClusterLengths_GemmKConstantOp);
    auto GemmABlockCopyThreadClusterId_X = b.create<SignedDivIOp>(
        loc, tid, GemmABlockCopyClusterLengths_GemmKConstantOp);
    auto GemmAThreadDataIdBegin_Y =
        b.create<MulIOp>(loc, GemmABlockCopyThreadClusterId_Y,
                         GemmABlockCopyThreadSliceLengths_GemmKConstantOp);
    auto GemmAThreadDataIdBegin_X =
        b.create<MulIOp>(loc, GemmABlockCopyThreadClusterId_X,
                         GemmABlockCopyThreadSliceLengths_GemmMConstantOp);
    auto GemmAThreadDataIdBegin_Y_i32 = b.create<IndexCastOp>(
        loc, GemmAThreadDataIdBegin_Y, b.getIntegerType(32));
    auto GemmAThreadDataIdBegin_X_i32 = b.create<IndexCastOp>(
        loc, GemmAThreadDataIdBegin_X, b.getIntegerType(32));

    auto GemmABlockCopySourceCoord_Y_i32 =
        b.create<AddIOp>(loc, zeroConstantI32Op, GemmAThreadDataIdBegin_Y_i32);
    auto GemmABlockCopySourceCoord_X_i32 = b.create<AddIOp>(
        loc, m_block_data_on_global_i32, GemmAThreadDataIdBegin_X_i32);
    auto GemmABlockCopyDestCoord_Y_i32 =
        b.create<AddIOp>(loc, zeroConstantI32Op, GemmAThreadDataIdBegin_Y_i32);
    auto GemmABlockCopyDestCoord_X_i32 =
        b.create<AddIOp>(loc, zeroConstantI32Op, GemmAThreadDataIdBegin_X_i32);

    // Compute thread_data_id_begin for Matrix B.
    // ClusterArrangeOrder for Matrix B is <0, 1>
    // So divide by GemmBBlockCopyClusterLengths_GemmN.
    auto GemmBBlockCopyClusterLengths_GemmNConstantOp =
        b.create<ConstantIndexOp>(loc, GemmBBlockCopyClusterLengths_GemmN);
    auto GemmBBlockCopyThreadSliceLengths_GemmKConstantOp =
        b.create<ConstantIndexOp>(loc, GemmBBlockCopyThreadSliceLengths_GemmK);
    auto GemmBBlockCopyThreadSliceLengths_GemmNConstantOp =
        b.create<ConstantIndexOp>(loc, GemmBBlockCopyThreadSliceLengths_GemmN);

    auto GemmBBlockCopyThreadClusterId_Y = b.create<SignedDivIOp>(
        loc, tid, GemmBBlockCopyClusterLengths_GemmNConstantOp);
    auto GemmBBlockCopyThreadClusterId_X = b.create<SignedRemIOp>(
        loc, tid, GemmBBlockCopyClusterLengths_GemmNConstantOp);
    auto GemmBThreadDataIdBegin_Y =
        b.create<MulIOp>(loc, GemmBBlockCopyThreadClusterId_Y,
                         GemmBBlockCopyThreadSliceLengths_GemmKConstantOp);
    auto GemmBThreadDataIdBegin_X =
        b.create<MulIOp>(loc, GemmBBlockCopyThreadClusterId_X,
                         GemmBBlockCopyThreadSliceLengths_GemmNConstantOp);
    auto GemmBThreadDataIdBegin_Y_i32 = b.create<IndexCastOp>(
        loc, GemmBThreadDataIdBegin_Y, b.getIntegerType(32));
    auto GemmBThreadDataIdBegin_X_i32 = b.create<IndexCastOp>(
        loc, GemmBThreadDataIdBegin_X, b.getIntegerType(32));

    auto GemmBBlockCopySourceCoord_Y_i32 =
        b.create<AddIOp>(loc, zeroConstantI32Op, GemmBThreadDataIdBegin_Y_i32);
    auto GemmBBlockCopySourceCoord_X_i32 = b.create<AddIOp>(
        loc, n_block_data_on_global_i32, GemmBThreadDataIdBegin_X_i32);
    auto GemmBBlockCopyDestCoord_Y_i32 =
        b.create<AddIOp>(loc, zeroConstantI32Op, GemmBThreadDataIdBegin_Y_i32);
    auto GemmBBlockCopyDestCoord_X_i32 =
        b.create<AddIOp>(loc, zeroConstantI32Op, GemmBThreadDataIdBegin_X_i32);

    auto GemmDataIdBegin_G_i32 =
        b.create<IndexCastOp>(loc, block_work_id_g, b.getIntegerType(32));
    auto GemmBlockCoord_G_i32 =
        b.create<AddIOp>(loc, zeroConstantI32Op, GemmDataIdBegin_G_i32);
    auto GemmBlockCoord_Zero_i32 =
        b.create<AddIOp>(loc, zeroConstantI32Op, zeroConstantOp);
    // Compute required LDS sizes.
    int64_t ldsBlockASize, ldsBlockBSize, ldsBlockSize;
    computeLDSBlockSizes(op, ldsBlockASize, ldsBlockBSize, ldsBlockSize);

    // Allocate LDS.
    auto ldsMemRefType =
        MemRefType::get({ldsBlockSize}, elementType, {},
                        gpu::GPUDialect::getWorkgroupAddressSpace());
    auto ldsGpuAllocOp = b.create<miopen::GpuAllocOp>(loc, ldsMemRefType);

    // Subviews for Matrix A.
    auto ldsBlockAOffset = 0;
    auto ldsBlockAOffsetConstantOp =
        b.create<ConstantIndexOp>(loc, ldsBlockAOffset);
    auto ldsBlockAMemRefType = computeSubviewResultType(
        op, ldsMemRefType, ldsBlockAOffset, {ldsBlockASize}, elementType);
    auto ldsBlockASubviewOp = b.create<miopen::SubviewOp>(
        loc, ldsBlockAMemRefType, ldsGpuAllocOp, ldsBlockAOffsetConstantOp);

    // Get 2D subviews.
    // Compute matrix A dimension from attributes.
    // Original C++ logic.
    // // A matrix in LDS memory, dst of blockwise copy
    // //   be careful of LDS alignment
    // constexpr auto a_k_m_block_desc = make_native_tensor_descriptor_aligned(
    //     Sequence<KPerBlock, MPerBlock>{}, Number<max_lds_align>{});
    auto lds2DMatrixAMemRefType = computeSubviewResultType(
        op, ldsBlockAMemRefType, 0, {1, KPerBlock, MPerBlock}, elementType);

    auto lds2DMatrixASubviewOp = b.create<miopen::SubviewOp>(
        loc, lds2DMatrixAMemRefType, ldsBlockASubviewOp, zeroConstantOp);

    // Subviews for Matrix B.
    auto ldsBlockBOffset = ldsBlockASize;

    auto ldsBlockBOffsetConstantOp =
        b.create<ConstantIndexOp>(loc, ldsBlockBOffset);
    auto ldsBlockBMemRefType = computeSubviewResultType(
        op, ldsMemRefType, ldsBlockBOffset, {ldsBlockBSize}, elementType);
    auto ldsBlockBSubviewOp = b.create<miopen::SubviewOp>(
        loc, ldsBlockBMemRefType, ldsGpuAllocOp, ldsBlockBOffsetConstantOp);

    // Get 2D subviews.
    // Compute matrix B dimension from attributes.
    // Original C++ logic.
    // // B matrix in LDS memory, dst of blockwise copy
    // //   be careful of LDS alignment
    // constexpr auto b_k_n_block_desc = make_native_tensor_descriptor_aligned(
    //     Sequence<KPerBlock, NPerBlock>{}, Number<max_lds_align>{});
    auto lds2DMatrixBMemRefType = computeSubviewResultType(
        op, ldsBlockBMemRefType, 0, {1, KPerBlock, NPerBlock}, elementType);

    auto lds2DMatrixBSubviewOp = b.create<miopen::SubviewOp>(
        loc, lds2DMatrixBMemRefType, ldsBlockBSubviewOp, zeroConstantOp);

    // Alloc for Matrix C on registers.
    // Compute register size from attributes.
    int64_t GemmMRepeat = 0, GemmNRepeat = 0;
    Value registerMatrixCAllocOp;

    // Original C++ logic.
    // constexpr index_t GemmMRepeat = MPerBlock / (MPerThread * MLevel0Cluster * MLevel1Cluster);
    // constexpr index_t GemmNRepeat = NPerBlock / (NPerThread * NLevel0Cluster * NLevel1Cluster);
    // constexpr auto c_m0m1_n0n1_thread_mtx_desc = make_ConstantMatrixDescriptor_packed(
    //     Number<GemmMRepeat * MPerThread>{}, Number<GemmNRepeat * NPerThread>{});

    // llvm::errs() << "MPerThread: " << MPerThread << "\n";
    // llvm::errs() << "NPerThread: " << NPerThread << "\n";

    GemmMRepeat = MPerBlock / (MPerThread * MLevel0Cluster * MLevel1Cluster);
    GemmNRepeat = NPerBlock / (NPerThread * NLevel0Cluster * NLevel1Cluster);

    // llvm::errs() << "GemmMRepeat: " << GemmMRepeat << "\n";
    // llvm::errs() << "GemmNRepeat: " << GemmNRepeat << "\n";

    auto threadCRegisterMemRefType = MemRefType::get(
        {1, GemmMRepeat * MPerThread, GemmNRepeat * NPerThread},
        accumulatorType, {}, gpu::GPUDialect::getPrivateAddressSpace());
    registerMatrixCAllocOp =
        b.create<miopen::GpuAllocOp>(loc, threadCRegisterMemRefType);

    // Alloc for Matrix A / B on registers.
    auto threadARegisterMemRefType = MemRefType::get(
        {1, GemmABlockCopyThreadSliceLengths_GemmK,
         GemmABlockCopyThreadSliceLengths_GemmM},
        elementType, {}, gpu::GPUDialect::getPrivateAddressSpace());
    auto threadAAllocOp =
        b.create<miopen::GpuAllocOp>(loc, threadARegisterMemRefType);

    auto threadBRegisterMemRefType = MemRefType::get(
        {1, GemmBBlockCopyThreadSliceLengths_GemmK,
         GemmBBlockCopyThreadSliceLengths_GemmN},
        elementType, {}, gpu::GPUDialect::getPrivateAddressSpace());
    auto threadBAllocOp =
        b.create<miopen::GpuAllocOp>(loc, threadBRegisterMemRefType);

    // Zero init Matrix C on registers.
    b.create<miopen::FillOp>(loc, registerMatrixCAllocOp,
                             zeroConstantFloatOp);

    // Blockwise copies before the loop.
    // Blockwise copy from global (generic tensor) to LDS (naive tensor).

    // Compute source and destination coordinates for BlockwiseCopy ops.
    auto blockwiseCopyVectorCoordType =
        VectorType::get({3}, b.getIntegerType(32));

    // Matrix A: {0, 0, m_block_data_on_global}, {0, 0, 0}
    Value blockwiseCopyASrcVector =
        b.create<SplatOp>(loc, zeroConstantI32Op, blockwiseCopyVectorCoordType);
    blockwiseCopyASrcVector = b.create<vector::InsertElementOp>(
        loc, blockwiseCopyVectorCoordType, GemmBlockCoord_G_i32,
        blockwiseCopyASrcVector, zeroConstantI32Op);
    blockwiseCopyASrcVector = b.create<vector::InsertElementOp>(
        loc, blockwiseCopyVectorCoordType, GemmABlockCopySourceCoord_Y_i32,
        blockwiseCopyASrcVector, oneConstantI32Op);
    blockwiseCopyASrcVector = b.create<vector::InsertElementOp>(
        loc, blockwiseCopyVectorCoordType, GemmABlockCopySourceCoord_X_i32,
        blockwiseCopyASrcVector, twoConstantI32Op);

    Value blockwiseCopyADstVector =
        b.create<SplatOp>(loc, zeroConstantI32Op, blockwiseCopyVectorCoordType);
    blockwiseCopyADstVector = b.create<vector::InsertElementOp>(
        loc, blockwiseCopyVectorCoordType, GemmBlockCoord_Zero_i32,
        blockwiseCopyADstVector, zeroConstantI32Op);
    blockwiseCopyADstVector = b.create<vector::InsertElementOp>(
        loc, blockwiseCopyVectorCoordType, GemmABlockCopyDestCoord_Y_i32,
        blockwiseCopyADstVector, oneConstantI32Op);
    blockwiseCopyADstVector = b.create<vector::InsertElementOp>(
        loc, blockwiseCopyVectorCoordType, GemmABlockCopyDestCoord_X_i32,
        blockwiseCopyADstVector, twoConstantI32Op);

    // Matrix B: {0, 0, n_block_data_on_global}, {0, 0, 0}
    Value blockwiseCopyBSrcVector =
        b.create<SplatOp>(loc, zeroConstantI32Op, blockwiseCopyVectorCoordType);
    blockwiseCopyBSrcVector = b.create<vector::InsertElementOp>(
        loc, blockwiseCopyVectorCoordType, GemmBlockCoord_G_i32,
        blockwiseCopyBSrcVector, zeroConstantI32Op);
    blockwiseCopyBSrcVector = b.create<vector::InsertElementOp>(
        loc, blockwiseCopyVectorCoordType, GemmBBlockCopySourceCoord_Y_i32,
        blockwiseCopyBSrcVector, oneConstantI32Op);
    blockwiseCopyBSrcVector = b.create<vector::InsertElementOp>(
        loc, blockwiseCopyVectorCoordType, GemmBBlockCopySourceCoord_X_i32,
        blockwiseCopyBSrcVector, twoConstantI32Op);

    Value blockwiseCopyBDstVector =
        b.create<SplatOp>(loc, zeroConstantI32Op, blockwiseCopyVectorCoordType);
    blockwiseCopyBDstVector = b.create<vector::InsertElementOp>(
        loc, blockwiseCopyVectorCoordType, GemmBlockCoord_Zero_i32,
        blockwiseCopyBDstVector, zeroConstantI32Op);
    blockwiseCopyBDstVector = b.create<vector::InsertElementOp>(
        loc, blockwiseCopyVectorCoordType, GemmBBlockCopyDestCoord_Y_i32,
        blockwiseCopyBDstVector, oneConstantI32Op);
    blockwiseCopyBDstVector = b.create<vector::InsertElementOp>(
        loc, blockwiseCopyVectorCoordType, GemmBBlockCopyDestCoord_X_i32,
        blockwiseCopyBDstVector, twoConstantI32Op);

    Value mMyThreadOffsetA, mMyThreadOffsetB;
    Value c_thread_mtx_index_row, c_thread_mtx_index_col;
    Value c_thread_mtx_index_row_i32, c_thread_mtx_index_col_i32;
    Value m_thread_data_on_global_i32, n_thread_data_on_global_i32;

    // Compute c_thread_mtx_index for Matrix C.
    int64_t ThreadPerLevel0Cluster = MLevel0Cluster * NLevel0Cluster;
    auto ThreadPerLevel0ClusterConstantOp =
        b.create<ConstantIndexOp>(loc, ThreadPerLevel0Cluster);
    auto level1_id =
        b.create<SignedDivIOp>(loc, tid, ThreadPerLevel0ClusterConstantOp);
    auto level1_m_id =
        b.create<SignedDivIOp>(loc, level1_id, NLevel1ClusterConstantOp);
    auto level1_n_id =
        b.create<SignedRemIOp>(loc, level1_id, NLevel1ClusterConstantOp);

    auto level0_id =
        b.create<SignedRemIOp>(loc, tid, ThreadPerLevel0ClusterConstantOp);
    auto level0_m_id =
        b.create<SignedDivIOp>(loc, level0_id, NLevel0ClusterConstantOp);
    auto level0_n_id =
        b.create<SignedRemIOp>(loc, level0_id, NLevel0ClusterConstantOp);

    int64_t MPerLevel0Cluster = MPerThread * MLevel0Cluster;
    int64_t NPerLevel0Cluster = NPerThread * NLevel0Cluster;
    auto MPerLevel0ClusterConstantOp =
        b.create<ConstantIndexOp>(loc, MPerLevel0Cluster);
    auto NPerLevel0ClusterConstantOp =
        b.create<ConstantIndexOp>(loc, NPerLevel0Cluster);

    // mMyThreadOffsetA = BlockMatrixA::GetOffsetFromMultiIndex{0, c_thread_mtx_index.row} = c_thread_mtx_index_row
    c_thread_mtx_index_row = b.create<AddIOp>(
        loc,
        b.create<MulIOp>(loc, level1_m_id, MPerLevel0ClusterConstantOp),
        b.create<MulIOp>(loc, level0_m_id, MPerThreadConstantOp));
    mMyThreadOffsetA = c_thread_mtx_index_row;
    c_thread_mtx_index_row_i32 = b.create<IndexCastOp>(
        loc, c_thread_mtx_index_row, b.getIntegerType(32));

    // mMyThreadOffsetB = BlockMatrixB::GetOffsetFromMultiIndex{0, c_thread_mtx_index.col} = c_thread_mtx_index_col
    c_thread_mtx_index_col = b.create<AddIOp>(
        loc,
        b.create<MulIOp>(loc, level1_n_id, NPerLevel0ClusterConstantOp),
        b.create<MulIOp>(loc, level0_n_id, NPerThreadConstantOp));
    mMyThreadOffsetB = c_thread_mtx_index_col;
    c_thread_mtx_index_col_i32 = b.create<IndexCastOp>(
        loc, c_thread_mtx_index_col, b.getIntegerType(32));

    m_thread_data_on_global_i32 = b.create<AddIOp>(
        loc, m_block_data_on_global_i32, c_thread_mtx_index_row_i32);
    n_thread_data_on_global_i32 = b.create<AddIOp>(
        loc, n_block_data_on_global_i32, c_thread_mtx_index_col_i32);

    // Emit BlockwiseCopy ops.
    auto blockwiseCopyA = b.create<miopen::BlockwiseCopyOp>(
        loc, op.filter(), lds2DMatrixASubviewOp, blockwiseCopyASrcVector,
        blockwiseCopyADstVector, threadAAllocOp);
    affixBlockwiseCopyAttributes(blockwiseCopyA, op, b, /*isMatrixA=*/true);
    auto blockwiseCopyB = b.create<miopen::BlockwiseCopyOp>(
        loc, op.input(), lds2DMatrixBSubviewOp, blockwiseCopyBSrcVector,
        blockwiseCopyBDstVector, threadBAllocOp);
    affixBlockwiseCopyAttributes(blockwiseCopyB, op, b, /*isMatrixA=*/false);

    // Emit loop.
    // Compute loop iterations from attributes.

    auto KPerBlockConstantI32Op =
        b.create<ConstantIntOp>(loc, KPerBlock, b.getIntegerType(32));

    int64_t loopIteration = (K - KPerBlock) / KPerBlock;
    auto loopIterationConstantOp =
        b.create<ConstantIndexOp>(loc, loopIteration);

    // Assign iter args.
    // 0: blockwise copy A src.
    // 1: blockwise copy A dst.
    // 2: blockwise copy B src.
    // 3: blockwise copy B dst.
    SmallVector<Value, 4> iterArgs;
    iterArgs.push_back(blockwiseCopyASrcVector);
    iterArgs.push_back(blockwiseCopyADstVector);
    iterArgs.push_back(blockwiseCopyBSrcVector);
    iterArgs.push_back(blockwiseCopyBDstVector);

    auto loopOp = b.create<scf::ForOp>(
        loc, zeroConstantOp, loopIterationConstantOp, oneConstantOp, iterArgs);

    // inside the loop.
    auto lb = OpBuilder::atBlockBegin(loopOp.getBody());

    // LDS barrier.
    lb.create<miopen::LDSBarrierOp>(loc);

    // Emit blockwise GEMM.
    auto blockwiseGemmOp = lb.create<miopen::BlockwiseGemmOp>(
        loc, lds2DMatrixASubviewOp, lds2DMatrixBSubviewOp,
        registerMatrixCAllocOp, mMyThreadOffsetA, mMyThreadOffsetB);
    affixBlockwiseGemmAttributes(blockwiseGemmOp, op, b);

    // LDS barrier.
    // This barrier prevents halo part of outputs having weird values.
    lb.create<miopen::LDSBarrierOp>(loc);

    // Blockwise copy from global (generic tensor) to register (naive tensor).
    Value blockwiseCopyASrcVectorUpdated = lb.create<miopen::MovePosV2Op>(
        loc, blockwiseCopyVectorCoordType, loopOp.getRegionIterArgs()[0],
        ValueRange{zeroConstantI32Op, KPerBlockConstantI32Op,
                   zeroConstantI32Op});
    auto blockwiseCopyOpATop = lb.create<miopen::BlockwiseCopyOp>(
        loc, op.filter(), threadAAllocOp, blockwiseCopyASrcVectorUpdated,
        loopOp.getRegionIterArgs()[1],
        /*buffer=*/nullptr);
    affixBlockwiseCopyAttributes(blockwiseCopyOpATop, op, b,
                                 /*isMatrixA=*/true);
    Value blockwiseCopyBSrcVectorUpdated = lb.create<miopen::MovePosV2Op>(
        loc, blockwiseCopyVectorCoordType, loopOp.getRegionIterArgs()[2],
        ValueRange{zeroConstantI32Op, KPerBlockConstantI32Op,
                   zeroConstantI32Op});
    auto blockwiseCopyOpBTop = lb.create<miopen::BlockwiseCopyOp>(
        loc, op.input(), threadBAllocOp, blockwiseCopyBSrcVectorUpdated,
        loopOp.getRegionIterArgs()[3],
        /*buffer=*/nullptr);
    affixBlockwiseCopyAttributes(blockwiseCopyOpBTop, op, b,
                                 /*isMatrixA=*/false);

    // Blockwise copy from register (naive tensor) to LDS (naive tensor).
    auto blockwiseCopyOpABottom = lb.create<miopen::BlockwiseCopyOp>(
        loc, threadAAllocOp, lds2DMatrixASubviewOp,
        blockwiseCopyASrcVectorUpdated, loopOp.getRegionIterArgs()[1],
        /*buffer=*/nullptr);
    affixBlockwiseCopyAttributes(blockwiseCopyOpABottom, op, b,
                                 /*isMatrixA=*/true);
    auto blockwiseCopyOpBBottom = lb.create<miopen::BlockwiseCopyOp>(
        loc, threadBAllocOp, lds2DMatrixBSubviewOp,
        blockwiseCopyBSrcVectorUpdated, loopOp.getRegionIterArgs()[3],
        /*buffer=*/nullptr);
    affixBlockwiseCopyAttributes(blockwiseCopyOpBBottom, op, b,
                                 /*isMatrixA=*/false);

    // update iter args.
    // blockwiseCopyASrcVector and blockwiseCopyBSrcVector are updated.
    iterArgs[0] = blockwiseCopyASrcVectorUpdated;
    iterArgs[2] = blockwiseCopyBSrcVectorUpdated;
    // emit loop yield so iter args can be passed to the next iteration.
    lb.create<scf::YieldOp>(loc, iterArgs);

    // outside the loop.

    // LDS barrier.
    b.create<miopen::LDSBarrierOp>(loc);

    // Emit blockwise GEMM for the loop tail.
    auto blockwiseGemmTailOp = b.create<miopen::BlockwiseGemmOp>(
        loc, lds2DMatrixASubviewOp, lds2DMatrixBSubviewOp,
        registerMatrixCAllocOp, mMyThreadOffsetA, mMyThreadOffsetB);
    affixBlockwiseGemmAttributes(blockwiseGemmTailOp, op, b);

    // Threadwise copy from register (naive tensor) to global (generic tensor).
    // Original C++ logic:
    //
    // constexpr index_t M1 = MPerThread * MLevel0Cluster * MLevel1Cluster;
    // constexpr index_t M0 = M / M1;
    //
    // constexpr index_t N1 = NPerThread * NLevel0Cluster * NLevel1Cluster;
    // constexpr index_t N0 = N / N1;
    //
    // // define input tensor descriptor for threadwise copy
    // //     thread input tensor, src of threadwise copy
    // constexpr auto c_m0_m1_n0_n1_thread_desc =
    // make_native_tensor_descriptor_packed(
    //     Sequence<GemmMRepeat, MPerThread, GemmNRepeat, NPerThread>{});
    //
    // constexpr auto c_m0_m1_n0_n1_global_desc = transform_tensor_descriptor(
    //     c_m_n_global_desc,
    //     make_tuple(UnMerge<Sequence<M0, M1>>{}, UnMerge<Sequence<N0, N1>>{}),
    //     make_tuple(Sequence<0>{}, Sequence<1>{}),
    //     make_tuple(Sequence<0, 1>{}, Sequence<2, 3>{}));
    //
    // // calculate origin of thread input tensor on global memory
    // //     blockwise GEMM c matrix starting index
    // const auto c_thread_mtx_on_block =
    //     blockwise_gemm.GetBeginOfThreadMatrixC(get_thread_local_1d_id());
    //
    // const index_t m_thread_data_on_global =
    //     m_block_data_on_global + c_thread_mtx_on_block.row;
    //
    // const index_t n_thread_data_on_global =
    //     n_block_data_on_global + c_thread_mtx_on_block.col;
    //
    // ThreadwiseGenericTensorSliceCopy_v4r2<decltype(c_m0_m1_n0_n1_thread_desc),
    //                                       decltype(c_m0_m1_n0_n1_global_desc),
    //                                       decltype(c_m0_m1_n0_n1_thread_desc.GetLengths()),
    //                                       CThreadCopySrcDstAccessOrder,
    //                                       CThreadCopySrcDstVectorReadWriteDim,
    //                                       1,
    //                                       CThreadCopyDstDataPerWrite,
    //                                       AddressSpace::Vgpr,
    //                                       AddressSpace::Global,
    //                                       CGlobalMemoryDataOperation>(
    //     {0, 0, 0, 0},
    //     {m_thread_data_on_global / M1,
    //      m_thread_data_on_global % M1,
    //      n_thread_data_on_global / N1,
    //      n_thread_data_on_global % N1})
    //     .Run(p_c_thread, p_c_global);

    int64_t M1 = MPerThread * MLevel0Cluster * MLevel1Cluster;
    int64_t M0 = M / M1;
    int64_t N1 = NPerThread * NLevel0Cluster * NLevel1Cluster;
    int64_t N0 = N / N1;

    auto M1ConstantI32Op =
        b.create<ConstantIntOp>(loc, M1, b.getIntegerType(32));
    auto N1ConstantI32Op =
        b.create<ConstantIntOp>(loc, N1, b.getIntegerType(32));

    // build affine expression: d0 = g
    // (d0, d1, d2, d3, d4) -> (d0, d1 * M1 + d2, d3 * N1 + d4)
    auto affineMap5to3 =
        AffineMap::get(5, 0,
                       {getAffineDimExpr(0, op.getContext()),
                        getAffineDimExpr(2, op.getContext()) +
                            getAffineDimExpr(1, op.getContext()) *
                                getAffineConstantExpr(M1, op.getContext()),
                        getAffineDimExpr(4, op.getContext()) +
                            getAffineDimExpr(3, op.getContext()) *
                                getAffineConstantExpr(N1, op.getContext())},
                       op.getContext());

    // compose with output tensor affine map.
    auto outputType = op.output().getType().template dyn_cast<MemRefType>();
    auto outputAffineMap3to5 = outputType.getAffineMaps()[0];
    auto affineMap5to3to5 = outputAffineMap3to5.compose(affineMap5to3);

    // emit TransformOp for output tensor.
    auto newOutputType = MemRefType::get(
        {G, M0, M1, N0, N1}, outputType.getElementType(), {affineMap5to3to5});
    auto newOutputTransformOp =
        b.create<miopen::TransformOp>(loc, newOutputType, op.output());

    // build affine expression: d0 = g
    // (d0, d1, d2, d3, d4) -> (d0, d1 * MPerThread + d2, d3 * NPerThread + d4)
    auto matrixCAffineMap5to3 = AffineMap::get(
        5, 0,
        {getAffineDimExpr(0, op.getContext()),
         getAffineDimExpr(2, op.getContext()) +
             getAffineDimExpr(1, op.getContext()) *
                 getAffineConstantExpr(MPerThread, op.getContext()),
         getAffineDimExpr(4, op.getContext()) +
             getAffineDimExpr(3, op.getContext()) *
                 getAffineConstantExpr(NPerThread, op.getContext())},
        op.getContext());

    // emit TransformOp for Matrix C on VGPR.
    auto register5DMatrixCType = MemRefType::get(
        {1, GemmMRepeat, MPerThread, GemmNRepeat, NPerThread}, elementType,
        {matrixCAffineMap5to3}, gpu::GPUDialect::getPrivateAddressSpace());
    auto matrixCTransformOp = b.create<miopen::TransformOp>(
        loc, register5DMatrixCType, registerMatrixCAllocOp);

    SmallVector<Value, 10> matrixCThreadwiseCopySourceAndDestCoords;
    matrixCThreadwiseCopySourceAndDestCoords.push_back(zeroConstantI32Op);
    matrixCThreadwiseCopySourceAndDestCoords.push_back(zeroConstantI32Op);
    matrixCThreadwiseCopySourceAndDestCoords.push_back(zeroConstantI32Op);
    matrixCThreadwiseCopySourceAndDestCoords.push_back(zeroConstantI32Op);
    matrixCThreadwiseCopySourceAndDestCoords.push_back(zeroConstantI32Op);

    // g index
    matrixCThreadwiseCopySourceAndDestCoords.push_back(GemmDataIdBegin_G_i32);
    matrixCThreadwiseCopySourceAndDestCoords.push_back(b.create<SignedDivIOp>(
        loc, m_thread_data_on_global_i32, M1ConstantI32Op));
    matrixCThreadwiseCopySourceAndDestCoords.push_back(b.create<SignedRemIOp>(
        loc, m_thread_data_on_global_i32, M1ConstantI32Op));
    matrixCThreadwiseCopySourceAndDestCoords.push_back(b.create<SignedDivIOp>(
        loc, n_thread_data_on_global_i32, N1ConstantI32Op));
    matrixCThreadwiseCopySourceAndDestCoords.push_back(b.create<SignedRemIOp>(
        loc, n_thread_data_on_global_i32, N1ConstantI32Op));

    auto threadwiseCopyCMatrixOp = b.create<miopen::ThreadwiseCopyOp>(
        loc, matrixCTransformOp, newOutputTransformOp,
        matrixCThreadwiseCopySourceAndDestCoords);
    affixThreadwiseCopyAttributes(threadwiseCopyCMatrixOp, op, b);

    op.erase();

    return success();
  }
};

//===----------------------------------------------------------------------===//
// GridwiseGemmV2 lowering.
//===----------------------------------------------------------------------===//

struct GridwiseGemmV2RewritePattern : public OpRewritePattern<miopen::GridwiseGemmV2Op> {
  using OpRewritePattern<miopen::GridwiseGemmV2Op>::OpRewritePattern;

  void computeLDSBlockSizes(miopen::GridwiseGemmV2Op op, int64_t &a_block_space, int64_t &b_block_space, int64_t &total_block_space) const {
    int64_t ABlockCopyDstDataPerWrite_M =
        op->getAttr("matrix_a_dest_data_per_write_dim_m")
            .template dyn_cast<IntegerAttr>()
            .getInt();
    int64_t BBlockCopyDstDataPerWrite_N =
        op->getAttr("matrix_b_dest_data_per_write_dim_n")
            .template dyn_cast<IntegerAttr>()
            .getInt();

    int64_t max_lds_align =
        math::lcm(ABlockCopyDstDataPerWrite_M, BBlockCopyDstDataPerWrite_N);

    int64_t KPerBlock =
        op->getAttr("k_per_block").template dyn_cast<IntegerAttr>().getInt();
    int64_t MPerBlock =
        op->getAttr("m_per_block").template dyn_cast<IntegerAttr>().getInt();
    int64_t NPerBlock =
        op->getAttr("n_per_block").template dyn_cast<IntegerAttr>().getInt();

    int64_t AlignedNPerBlock =
        max_lds_align *
        math::integer_divide_ceil<int64_t>(NPerBlock, max_lds_align);

    // A matrix in LDS memory, dst of blockwise copy
    //   be careful of LDS alignment
    // Original C++ logic:
    // constexpr auto a_k_m_block_desc = make_native_tensor_descriptor_aligned(
    //    Sequence<KPerBlock, MPerBlock>{}, Number<max_lds_align>{});
    // constexpr index_t a_block_space =
    //    math::integer_least_multiple(a_k_m_block_desc.GetElementSpace(),
    //    max_lds_align);
    int64_t AlignedMPerBlock =
        max_lds_align *
        math::integer_divide_ceil<int64_t>(MPerBlock, max_lds_align);

    // llvm::errs() << "MPerBlock : " << MPerBlock << "\n";
    // llvm::errs() << "NPerBlock : " << NPerBlock << "\n";
    // llvm::errs() << "max_lds_align : " << max_lds_align << "\n";
    // llvm::errs() << "AlignedMPerBlock : " << AlignedMPerBlock << "\n";
    // llvm::errs() << "AlignedNPerBlock : " << AlignedNPerBlock << "\n";

    a_block_space = math::integer_least_multiple(KPerBlock * AlignedMPerBlock,
                                                 max_lds_align);

    // B matrix in LDS memory, dst of blockwise copy
    //   be careful of LDS alignment
    // Original C++ logic:
    // constexpr auto b_k_n_block_desc = make_native_tensor_descriptor_aligned(
    //    Sequence<KPerBlock, NPerBlock>{}, Number<max_lds_align>{});
    // constexpr index_t b_block_space =
    //    math::integer_least_multiple(b_k_n_block_desc.GetElementSpace(),
    //    max_lds_align);
    b_block_space = math::integer_least_multiple(KPerBlock * AlignedNPerBlock,
                                                 max_lds_align);

    total_block_space = a_block_space + b_block_space;

    // llvm::errs() << "a_block_space: " << a_block_space << "\n";
    // llvm::errs() << "b_block_space: " << b_block_space << "\n";
    // llvm::errs() << "total_block_space: " << total_block_space << "\n\n";
  }

  // XXX. Figure out a way to do away with isMatrixA parameter.
  void affixBlockwiseCopyAttributes(miopen::BlockwiseCopyOp bop,
                                    miopen::GridwiseGemmV2Op gop,
                                    OpBuilder &b, bool isMatrixA) const {
    bop->setAttr("block_size", gop->getAttr("block_size"));

    if (isMatrixA) {
      bop->setAttr("source_dim_access_order", b.getArrayAttr({
                                                  b.getI32IntegerAttr(0),
                                                  b.getI32IntegerAttr(2),
                                                  b.getI32IntegerAttr(1),
                                              }));
      bop->setAttr("dest_dim_access_order", b.getArrayAttr({
                                                b.getI32IntegerAttr(0),
                                                b.getI32IntegerAttr(1),
                                                b.getI32IntegerAttr(2),
                                            }));
      bop->setAttr("source_vector_read_dim",
                   gop->getAttr("matrix_a_source_vector_read_dim"));
      bop->setAttr("dest_vector_write_dim", b.getI32IntegerAttr(2));

      bop->setAttr("source_data_per_read",
                   gop->getAttr("matrix_a_source_data_per_read"));
      bop->setAttr("dest_data_per_write",
                   gop->getAttr("matrix_a_dest_data_per_write_dim_m"));
    } else {
      bop->setAttr("source_dim_access_order", b.getArrayAttr({
                                                  b.getI32IntegerAttr(0),
                                                  b.getI32IntegerAttr(1),
                                                  b.getI32IntegerAttr(2),
                                              }));
      bop->setAttr("dest_dim_access_order", b.getArrayAttr({
                                                b.getI32IntegerAttr(0),
                                                b.getI32IntegerAttr(1),
                                                b.getI32IntegerAttr(2),
                                            }));
      bop->setAttr("source_vector_read_dim",
                   gop->getAttr("matrix_b_source_vector_read_dim"));
      bop->setAttr("dest_vector_write_dim", b.getI32IntegerAttr(2));

      bop->setAttr("source_data_per_read",
                   gop->getAttr("matrix_b_source_data_per_read"));
      bop->setAttr("dest_data_per_write",
                   gop->getAttr("matrix_b_dest_data_per_write_dim_n"));
    }
  }

  void affixXdlopsGemmV2Attributes(miopen::XdlopsGemmV2Op xop,
                                   miopen::GridwiseGemmV2Op gop,
                                   OpBuilder &b) const {
    xop->setAttr("block_size", gop->getAttr("block_size"));
    // xdlopsV2.
    auto xdlopsV2Attr = gop->template getAttrOfType<BoolAttr>("xdlopsV2");
    if (xdlopsV2Attr && xdlopsV2Attr.getValue() == true) {
      int64_t MPerBlock =
          gop->getAttr("m_per_block").template dyn_cast<IntegerAttr>().getInt();
      int64_t NPerBlock =
          gop->getAttr("n_per_block").template dyn_cast<IntegerAttr>().getInt();
      int64_t MPerWave =
          gop->getAttr("m_per_wave").template dyn_cast<IntegerAttr>().getInt();
      int64_t NPerWave =
          gop->getAttr("n_per_wave").template dyn_cast<IntegerAttr>().getInt();
      int64_t MWaves = MPerBlock / MPerWave;
      int64_t NWaves = NPerBlock / NPerWave;

      xop->setAttr("m_per_wave", gop->getAttr("m_per_wave"));
      xop->setAttr("n_per_wave", gop->getAttr("n_per_wave"));
      xop->setAttr("m_waves", b.getI32IntegerAttr(MWaves));
      xop->setAttr("n_waves", b.getI32IntegerAttr(NWaves));

      xop->setAttr("xdlopsV2", b.getBoolAttr(true));
    }
  }

  void affixBlockwiseGemmV2Attributes(miopen::BlockwiseGemmV2Op bop,
                                      miopen::GridwiseGemmV2Op gop,
                                      OpBuilder &b) const {
    bop->setAttr("block_size", gop->getAttr("block_size"));

    int64_t MPerBlock =
        gop->getAttr("m_per_block").template dyn_cast<IntegerAttr>().getInt();
    int64_t NPerBlock =
        gop->getAttr("n_per_block").template dyn_cast<IntegerAttr>().getInt();
    int64_t MPerWave =
        gop->getAttr("m_per_wave").template dyn_cast<IntegerAttr>().getInt();
    int64_t NPerWave =
        gop->getAttr("n_per_wave").template dyn_cast<IntegerAttr>().getInt();
    int64_t MWaves = MPerBlock / MPerWave;
    int64_t NWaves = NPerBlock / NPerWave;

    bop->setAttr("m_per_wave", gop->getAttr("m_per_wave"));
    bop->setAttr("n_per_wave", gop->getAttr("n_per_wave"));
    bop->setAttr("m_waves", b.getI32IntegerAttr(MWaves));
    bop->setAttr("n_waves", b.getI32IntegerAttr(NWaves));

    int64_t M =
        bop.matrixA().getType().template dyn_cast<MemRefType>().getShape()[2];
    int64_t N =
        bop.matrixB().getType().template dyn_cast<MemRefType>().getShape()[2];
    int64_t K =
        bop.matrixA().getType().template dyn_cast<MemRefType>().getShape()[1];

    bop->setAttr("m", b.getI32IntegerAttr(M));
    bop->setAttr("n", b.getI32IntegerAttr(N));
    bop->setAttr("k", b.getI32IntegerAttr(K));

    bop->setAttr("coord_transforms", b.getArrayAttr({}));
  }

  template <typename T>
  MemRefType computeSubviewResultType(T op, MemRefType inputType,
                                      unsigned offset,
                                      ArrayRef<int64_t> outputShape,
                                      Type outputElementType) const {
    auto inputAffineMaps = inputType.getAffineMaps();

    auto outputRank = outputShape.size();

    auto expr = getAffineConstantExpr(offset, op.getContext());
    unsigned stride = 1;
    for (int i = outputRank - 1; i >= 0; --i) {
      expr = expr + getAffineDimExpr(i, op.getContext()) *
                        getAffineConstantExpr(stride, op.getContext());
      stride *= outputShape[i];
    }

    AffineMap transformAffineMap = AffineMap::get(
        outputRank, 0, ArrayRef<AffineExpr>{expr}, op.getContext());
    AffineMap outputAffineMap;
    if (inputAffineMaps.size() != 0) {
      auto inputAffineMap = inputAffineMaps[0];
      outputAffineMap = inputAffineMap.compose(transformAffineMap);
    } else {
      outputAffineMap = transformAffineMap;
    }
    auto transformedOutputType =
        MemRefType::get(outputShape, outputElementType, {outputAffineMap},
                        inputType.getMemorySpace());
    return transformedOutputType;
  }

  LogicalResult matchAndRewrite(miopen::GridwiseGemmV2Op op, PatternRewriter &b) const override {
    auto loc = op.getLoc();

    // Obtain data type.
    auto elementType = op.output().getType().cast<MemRefType>().getElementType();

    // Prepare some useful constants.
    auto zeroConstantFloatOp =
        b.create<ConstantFloatOp>(loc, APFloat(0.0f), b.getF32Type());
    auto zeroConstantI32Op =
        b.create<ConstantIntOp>(loc, 0, b.getIntegerType(32));
    auto oneConstantI32Op =
        b.create<ConstantIntOp>(loc, 1, b.getIntegerType(32));
    auto twoConstantI32Op =
        b.create<ConstantIntOp>(loc, 2, b.getIntegerType(32));

    auto zeroConstantOp = b.create<ConstantIndexOp>(loc, 0);
    auto oneConstantOp = b.create<ConstantIndexOp>(loc, 1);

    // Obtain critical matrix dimensions.
    int64_t G =
        op.filter().getType().template dyn_cast<MemRefType>().getShape()[0];
    int64_t K =
        op.filter().getType().template dyn_cast<MemRefType>().getShape()[1];
    int64_t M =
        op.filter().getType().template dyn_cast<MemRefType>().getShape()[2];
    int64_t N =
        op.input().getType().template dyn_cast<MemRefType>().getShape()[2];

    // Obtain critical tuning parameters.
    int64_t BlockSize =
        op->getAttr("block_size").template dyn_cast<IntegerAttr>().getInt();
    int64_t KPerBlock =
        op->getAttr("k_per_block").template dyn_cast<IntegerAttr>().getInt();
    int64_t MPerBlock =
        op->getAttr("m_per_block").template dyn_cast<IntegerAttr>().getInt();
    int64_t NPerBlock =
        op->getAttr("n_per_block").template dyn_cast<IntegerAttr>().getInt();

    int64_t matrix_a_source_data_per_read =
        op->getAttr("matrix_a_source_data_per_read")
            .template dyn_cast<IntegerAttr>()
            .getInt();
    int64_t matrix_b_source_data_per_read =
        op->getAttr("matrix_b_source_data_per_read")
            .template dyn_cast<IntegerAttr>()
            .getInt();
    int64_t matrix_a_source_vector_read_dim =
        op->getAttr("matrix_a_source_vector_read_dim")
            .template dyn_cast<IntegerAttr>()
            .getInt();
    int64_t matrix_b_source_vector_read_dim =
        op->getAttr("matrix_b_source_vector_read_dim")
            .template dyn_cast<IntegerAttr>()
            .getInt();

    // Obtain XDLOPS-related attributes.
    int64_t MPerWave =
        op->getAttr("m_per_wave").template dyn_cast<IntegerAttr>().getInt();
    int64_t NPerWave =
        op->getAttr("n_per_wave").template dyn_cast<IntegerAttr>().getInt();
    // int64_t MWaves = MPerBlock / MPerWave;
    int64_t NWaves = NPerBlock / NPerWave;
    auto dataType =
        op.input().getType().template dyn_cast<MemRefType>().getElementType();

    auto MPerWaveConstantOp = b.create<ConstantIndexOp>(loc, MPerWave);
    auto NPerWaveConstantOp = b.create<ConstantIndexOp>(loc, NPerWave);
    auto NWavesConstantOp = b.create<ConstantIndexOp>(loc, NWaves);

    int64_t WaveSize = 64;
    auto waveSizeConstantOp = b.create<ConstantIndexOp>(loc, WaveSize);

    // Get current workgroup ID.
    auto bid = b.create<miopen::WorkgroupIdOp>(loc, b.getIndexType());

    // Get current workitem ID.
    auto tid = b.create<miopen::WorkitemIdOp>(loc, b.getIndexType());

    int64_t MBlockWork = M / MPerBlock;
    int64_t NBlockWork = N / NPerBlock;
    int64_t GStride = MBlockWork * NBlockWork;

    // int64_t MWavePerBlock = MPerBlock / MPerWave;
    // int64_t NWavePerBlock = NPerBlock / NPerWave;

    // llvm::errs() << "M: " << M << "\n";
    // llvm::errs() << "N: " << N << "\n";
    // llvm::errs() << "K: " << K << "\n";
    // llvm::errs() << "MPerBlock: " << MPerBlock << "\n";
    // llvm::errs() << "NPerBlock: " << NPerBlock << "\n";
    // llvm::errs() << "KPerBlock: " << KPerBlock << "\n";
    // llvm::errs() << "MBlockWork = M / MPerBlock: " << MBlockWork << "\n";
    // llvm::errs() << "NBlockWork = N / NPerBlock: " << NBlockWork << "\n";
    // llvm::errs() << "MPerWave: " << MPerWave << "\n";
    // llvm::errs() << "NPerWave: " << NPerWave << "\n";
    // llvm::errs() << "MWaves = MPerBlock / MPerWave: " << MWaves << "\n";
    // llvm::errs() << "NWaves = NPerBlock / NPerWave: " << NWaves << "\n";
    // llvm::errs() << "MWavesPerBlock = MPerBlock / MPerWave: " <<
    // MWavePerBlock
    //              << "\n";
    // llvm::errs() << "NWavesPerBlock = NPerBlock / NPerWave: " <<
    // NWavePerBlock
    //              << "\n";

    // llvm::errs() << "matrix_a_source_data_per_read: "
    //              << matrix_a_source_data_per_read << "\n";
    // llvm::errs() << "matrix_b_source_data_per_read: "
    //              << matrix_b_source_data_per_read << "\n";
    // llvm::errs() << "matrix_a_source_vector_read_dim: "
    //              << matrix_a_source_vector_read_dim << "\n";
    // llvm::errs() << "matrix_b_source_vector_read_dim: "
    //              << matrix_b_source_vector_read_dim << "\n";

    auto MPerBlockConstantOp = b.create<ConstantIndexOp>(loc, MPerBlock);
    auto NPerBlockConstantOp = b.create<ConstantIndexOp>(loc, NPerBlock);
    auto KPerBlockConstantI32Op = b.create<ConstantIntOp>(loc, KPerBlock, b.getIntegerType(32));
    auto MBlockWorkConstantOp = b.create<ConstantIndexOp>(loc, MBlockWork);
    auto GStridOp = b.create<ConstantIndexOp>(loc, GStride);
    // -----

    // Compute the coordinate for the current workgroup on global memory.

    // Original C++ logic:
    // constexpr auto wkgrp_schd_order = NBlock1MBlock0;
    // constexpr auto block_work_sequence =
    //     make_batch_block_work_sequence<G, MBlockWork, NBlockWork, WorkgroupSchdOrder>{}.get();
    // constexpr auto block_work_desc = make_cluster_descriptor(block_work_sequence);
    // const auto block_work_id = block_work_desc.CalculateClusterIndex(get_block_1d_id());

    // Result block_work_desc is <NBlockWorkd, MBlockWork>

    auto block_work_id_g = b.create<SignedDivIOp>(loc, bid, GStridOp);
    auto block_work_rem = b.create<SignedRemIOp>(loc, bid, GStridOp);
    auto block_work_id_m =
        b.create<SignedRemIOp>(loc, block_work_rem, MBlockWorkConstantOp);
    auto block_work_id_n =
        b.create<SignedDivIOp>(loc, block_work_rem, MBlockWorkConstantOp);

    auto m_block_data_on_global = b.create<MulIOp>(loc, block_work_id_m, MPerBlockConstantOp);
    auto n_block_data_on_global = b.create<MulIOp>(loc, block_work_id_n, NPerBlockConstantOp);

    auto m_block_data_on_global_i32 = b.create<IndexCastOp>(loc, m_block_data_on_global, b.getIntegerType(32));
    auto n_block_data_on_global_i32 = b.create<IndexCastOp>(loc, n_block_data_on_global, b.getIntegerType(32));

    // -----

    // Logic to prepare parameters for blockwise_copy.

    // Compute ThreadSliceLengths for Matrix A.
    int64_t GemmABlockCopyNumberDataPerThread =
        MPerBlock * KPerBlock / BlockSize;

    int64_t GemmABlockCopyThreadSliceLengths_GemmK;
    int64_t GemmABlockCopyThreadSliceLengths_GemmM;
    if (matrix_a_source_vector_read_dim == 0) {
      GemmABlockCopyThreadSliceLengths_GemmK = matrix_a_source_data_per_read;
      GemmABlockCopyThreadSliceLengths_GemmM =
          GemmABlockCopyNumberDataPerThread /
          GemmABlockCopyThreadSliceLengths_GemmK;
    } else {
      GemmABlockCopyThreadSliceLengths_GemmM = matrix_a_source_data_per_read;
      GemmABlockCopyThreadSliceLengths_GemmK =
          GemmABlockCopyNumberDataPerThread /
          GemmABlockCopyThreadSliceLengths_GemmM;
    }

    // llvm::errs() << "slice lengths for Matrix A\n";
    // llvm::errs() << GemmABlockCopyThreadSliceLengths_GemmK << " ";
    // llvm::errs() << GemmABlockCopyThreadSliceLengths_GemmM << "\n";

    // Compute ThreadClusterLengths for Matrix A.
    int64_t GemmABlockCopyClusterLengths_GemmK =
        KPerBlock / GemmABlockCopyThreadSliceLengths_GemmK;
    // int64_t GemmABlockCopyClusterLengths_GemmM =
    //    MPerBlock / GemmABlockCopyThreadSliceLengths_GemmM;

    // llvm::errs() << "thread cluster lengths for Matrix A\n";
    // llvm::errs() << GemmABlockCopyClusterLengths_GemmK << " ";
    // llvm::errs() << GemmABlockCopyClusterLengths_GemmM << "\n";

    // Compute ThreadSliceLengths for Matrix B.
    int64_t GemmBBlockCopyNumberDataPerThread =
        NPerBlock * KPerBlock / BlockSize;

    int64_t GemmBBlockCopyThreadSliceLengths_GemmK;
    int64_t GemmBBlockCopyThreadSliceLengths_GemmN;
    if (matrix_b_source_vector_read_dim == 0) {
      GemmBBlockCopyThreadSliceLengths_GemmK = matrix_b_source_data_per_read;
      GemmBBlockCopyThreadSliceLengths_GemmN =
          GemmBBlockCopyNumberDataPerThread /
          GemmBBlockCopyThreadSliceLengths_GemmK;
    } else {
      GemmBBlockCopyThreadSliceLengths_GemmN = matrix_b_source_data_per_read;
      GemmBBlockCopyThreadSliceLengths_GemmK =
          GemmBBlockCopyNumberDataPerThread /
          GemmBBlockCopyThreadSliceLengths_GemmN;
    }

    // llvm::errs() << "thread slice lengths for Matrix B\n";
    // llvm::errs() << GemmBBlockCopyThreadSliceLengths_GemmK << " ";
    // llvm::errs() << GemmBBlockCopyThreadSliceLengths_GemmN << "\n";

    // Compute ThreadClusterLengths for Matrix B.
    // int64_t GemmBBlockCopyClusterLengths_GemmK =
    //    KPerBlock / GemmBBlockCopyThreadSliceLengths_GemmK;
    int64_t GemmBBlockCopyClusterLengths_GemmN =
        NPerBlock / GemmBBlockCopyThreadSliceLengths_GemmN;

    // llvm::errs() << "thread cluster lengths for Matrix B\n";
    // llvm::errs() << GemmBBlockCopyClusterLengths_GemmK << " ";
    // llvm::errs() << GemmBBlockCopyClusterLengths_GemmN << "\n";

    // Compute thread_data_id_begin for Matrix A.
    // ClusterArrangeOrder for Matrix A is <1, 0>.
    // So divide by GemmABlockCopyClusterLengths_GemmK.
    auto GemmABlockCopyClusterLengths_GemmKConstantOp =
        b.create<ConstantIndexOp>(loc, GemmABlockCopyClusterLengths_GemmK);
    auto GemmABlockCopyThreadSliceLengths_GemmKConstantOp =
        b.create<ConstantIndexOp>(loc, GemmABlockCopyThreadSliceLengths_GemmK);
    auto GemmABlockCopyThreadSliceLengths_GemmMConstantOp =
        b.create<ConstantIndexOp>(loc, GemmABlockCopyThreadSliceLengths_GemmM);

    auto GemmABlockCopyThreadClusterId_Y = b.create<SignedRemIOp>(
        loc, tid, GemmABlockCopyClusterLengths_GemmKConstantOp);
    auto GemmABlockCopyThreadClusterId_X = b.create<SignedDivIOp>(
        loc, tid, GemmABlockCopyClusterLengths_GemmKConstantOp);
    auto GemmAThreadDataIdBegin_Y =
        b.create<MulIOp>(loc, GemmABlockCopyThreadClusterId_Y,
                         GemmABlockCopyThreadSliceLengths_GemmKConstantOp);
    auto GemmAThreadDataIdBegin_X =
        b.create<MulIOp>(loc, GemmABlockCopyThreadClusterId_X,
                         GemmABlockCopyThreadSliceLengths_GemmMConstantOp);
    auto GemmAThreadDataIdBegin_Y_i32 = b.create<IndexCastOp>(
        loc, GemmAThreadDataIdBegin_Y, b.getIntegerType(32));
    auto GemmAThreadDataIdBegin_X_i32 = b.create<IndexCastOp>(
        loc, GemmAThreadDataIdBegin_X, b.getIntegerType(32));

    auto GemmABlockCopySourceCoord_Y_i32 =
        b.create<AddIOp>(loc, zeroConstantI32Op, GemmAThreadDataIdBegin_Y_i32);
    auto GemmABlockCopySourceCoord_X_i32 = b.create<AddIOp>(
        loc, m_block_data_on_global_i32, GemmAThreadDataIdBegin_X_i32);
    auto GemmABlockCopyDestCoord_Y_i32 =
        b.create<AddIOp>(loc, zeroConstantI32Op, GemmAThreadDataIdBegin_Y_i32);
    auto GemmABlockCopyDestCoord_X_i32 =
        b.create<AddIOp>(loc, zeroConstantI32Op, GemmAThreadDataIdBegin_X_i32);

    // Compute thread_data_id_begin for Matrix B.
    // ClusterArrangeOrder for Matrix B is <0, 1>
    // So divide by GemmBBlockCopyClusterLengths_GemmN.
    auto GemmBBlockCopyClusterLengths_GemmNConstantOp =
        b.create<ConstantIndexOp>(loc, GemmBBlockCopyClusterLengths_GemmN);
    auto GemmBBlockCopyThreadSliceLengths_GemmKConstantOp =
        b.create<ConstantIndexOp>(loc, GemmBBlockCopyThreadSliceLengths_GemmK);
    auto GemmBBlockCopyThreadSliceLengths_GemmNConstantOp =
        b.create<ConstantIndexOp>(loc, GemmBBlockCopyThreadSliceLengths_GemmN);

    auto GemmBBlockCopyThreadClusterId_Y = b.create<SignedDivIOp>(
        loc, tid, GemmBBlockCopyClusterLengths_GemmNConstantOp);
    auto GemmBBlockCopyThreadClusterId_X = b.create<SignedRemIOp>(
        loc, tid, GemmBBlockCopyClusterLengths_GemmNConstantOp);
    auto GemmBThreadDataIdBegin_Y =
        b.create<MulIOp>(loc, GemmBBlockCopyThreadClusterId_Y,
                         GemmBBlockCopyThreadSliceLengths_GemmKConstantOp);
    auto GemmBThreadDataIdBegin_X =
        b.create<MulIOp>(loc, GemmBBlockCopyThreadClusterId_X,
                         GemmBBlockCopyThreadSliceLengths_GemmNConstantOp);
    auto GemmBThreadDataIdBegin_Y_i32 = b.create<IndexCastOp>(
        loc, GemmBThreadDataIdBegin_Y, b.getIntegerType(32));
    auto GemmBThreadDataIdBegin_X_i32 = b.create<IndexCastOp>(
        loc, GemmBThreadDataIdBegin_X, b.getIntegerType(32));

    auto GemmBBlockCopySourceCoord_Y_i32 =
        b.create<AddIOp>(loc, zeroConstantI32Op, GemmBThreadDataIdBegin_Y_i32);
    auto GemmBBlockCopySourceCoord_X_i32 = b.create<AddIOp>(
        loc, n_block_data_on_global_i32, GemmBThreadDataIdBegin_X_i32);
    auto GemmBBlockCopyDestCoord_Y_i32 =
        b.create<AddIOp>(loc, zeroConstantI32Op, GemmBThreadDataIdBegin_Y_i32);
    auto GemmBBlockCopyDestCoord_X_i32 =
        b.create<AddIOp>(loc, zeroConstantI32Op, GemmBThreadDataIdBegin_X_i32);

    auto GemmDataIdBegin_G_i32 =
        b.create<IndexCastOp>(loc, block_work_id_g, b.getIntegerType(32));
    auto GemmBlockCoord_G_i32 =
        b.create<AddIOp>(loc, zeroConstantI32Op, GemmDataIdBegin_G_i32);
    auto GemmBlockCoord_Zero_i32 =
        b.create<AddIOp>(loc, zeroConstantI32Op, zeroConstantOp);
    // -----

    // Alocate LDS and create subviews.

    // Compute required LDS sizes.
    int64_t ldsBlockASize, ldsBlockBSize, ldsBlockSize;
    computeLDSBlockSizes(op, ldsBlockASize, ldsBlockBSize, ldsBlockSize);

    // Allocate LDS.
    auto ldsMemRefType =
        MemRefType::get({ldsBlockSize}, elementType, {},
                        gpu::GPUDialect::getWorkgroupAddressSpace());
    auto ldsGpuAllocOp = b.create<miopen::GpuAllocOp>(loc, ldsMemRefType);

    // Subviews for Matrix A.
    auto ldsBlockAOffset = 0;

    auto ldsBlockAOffsetConstantOp =
        b.create<ConstantIndexOp>(loc, ldsBlockAOffset);
    auto ldsBlockAMemRefType =
        computeSubviewResultType(op, ldsMemRefType, ldsBlockAOffset,
                                 {ldsBlockASize}, elementType);
    auto ldsBlockASubviewOp = b.create<miopen::SubviewOp>(
        loc, ldsBlockAMemRefType, ldsGpuAllocOp,
        ldsBlockAOffsetConstantOp);

    // Get 2D subviews.
    // Compute matrix A dimension from attributes.
    // Original C++ logic.
    // // A matrix in LDS memory, dst of blockwise copy
    // //   be careful of LDS alignment
    // constexpr auto a_k_m_block_desc = make_native_tensor_descriptor_aligned(
    //     Sequence<KPerBlock, MPerBlock>{}, Number<max_lds_align>{});
    auto lds2DMatrixAMemRefType = computeSubviewResultType(
        op, ldsBlockAMemRefType, 0, {1, KPerBlock, MPerBlock}, elementType);
    auto lds2DMatrixASubviewOp = b.create<miopen::SubviewOp>(
        loc, lds2DMatrixAMemRefType, ldsBlockASubviewOp,
        zeroConstantOp);

    // Subviews for Matrix B.
    auto ldsBlockBOffset = ldsBlockASize;

    auto ldsBlockBOffsetConstantOp =
        b.create<ConstantIndexOp>(loc, ldsBlockBOffset);
    auto ldsBlockBMemRefType =
        computeSubviewResultType(op, ldsMemRefType, ldsBlockBOffset,
                                 {ldsBlockBSize}, elementType);
    auto ldsBlockBSubviewOp = b.create<miopen::SubviewOp>(
        loc, ldsBlockBMemRefType, ldsGpuAllocOp,
        ldsBlockBOffsetConstantOp);

    // Get 2D subviews.
    // Compute matrix B dimension from attributes.
    // Original C++ logic.
    // // B matrix in LDS memory, dst of blockwise copy
    // //   be careful of LDS alignment
    // constexpr auto b_k_n_block_desc = make_native_tensor_descriptor_aligned(
    //     Sequence<KPerBlock, NPerBlock>{}, Number<max_lds_align>{});
    auto lds2DMatrixBMemRefType = computeSubviewResultType(
        op, ldsBlockBMemRefType, 0, {1, KPerBlock, NPerBlock}, elementType);
    auto lds2DMatrixBSubviewOp = b.create<miopen::SubviewOp>(
        loc, lds2DMatrixBMemRefType, ldsBlockBSubviewOp,
        zeroConstantOp);

    // -----

    // Allocate for Matrix A / B on registers for blockwise_copy.

    auto threadARegisterMemRefType = MemRefType::get(
        {1, GemmABlockCopyThreadSliceLengths_GemmK,
         GemmABlockCopyThreadSliceLengths_GemmM},
        elementType, {}, gpu::GPUDialect::getPrivateAddressSpace());
    auto threadAAllocOp =
        b.create<miopen::GpuAllocOp>(loc, threadARegisterMemRefType);

    auto threadBRegisterMemRefType = MemRefType::get(
        {1, GemmBBlockCopyThreadSliceLengths_GemmK,
         GemmBBlockCopyThreadSliceLengths_GemmN},
        elementType, {}, gpu::GPUDialect::getPrivateAddressSpace());
    auto threadBAllocOp =
        b.create<miopen::GpuAllocOp>(loc, threadBRegisterMemRefType);

    // -----

    // Compute source and destination coordinates for BlockwiseCopy ops.

    auto blockwiseCopyVectorCoordType =
        VectorType::get({3}, b.getIntegerType(32));

    // Matrix A: {0, 0, m_block_data_on_global}, {0, 0, 0}
    Value blockwiseCopyASrcVector =
        b.create<SplatOp>(loc, zeroConstantI32Op, blockwiseCopyVectorCoordType);
    blockwiseCopyASrcVector = b.create<vector::InsertElementOp>(
        loc, blockwiseCopyVectorCoordType, GemmBlockCoord_G_i32,
        blockwiseCopyASrcVector, zeroConstantI32Op);
    blockwiseCopyASrcVector = b.create<vector::InsertElementOp>(
        loc, blockwiseCopyVectorCoordType, GemmABlockCopySourceCoord_Y_i32,
        blockwiseCopyASrcVector, oneConstantI32Op);
    blockwiseCopyASrcVector = b.create<vector::InsertElementOp>(
        loc, blockwiseCopyVectorCoordType, GemmABlockCopySourceCoord_X_i32,
        blockwiseCopyASrcVector, twoConstantI32Op);

    Value blockwiseCopyADstVector =
        b.create<SplatOp>(loc, zeroConstantI32Op, blockwiseCopyVectorCoordType);
    blockwiseCopyADstVector = b.create<vector::InsertElementOp>(
        loc, blockwiseCopyVectorCoordType, GemmBlockCoord_Zero_i32,
        blockwiseCopyADstVector, zeroConstantI32Op);
    blockwiseCopyADstVector = b.create<vector::InsertElementOp>(
        loc, blockwiseCopyVectorCoordType, GemmABlockCopyDestCoord_Y_i32,
        blockwiseCopyADstVector, oneConstantI32Op);
    blockwiseCopyADstVector = b.create<vector::InsertElementOp>(
        loc, blockwiseCopyVectorCoordType, GemmABlockCopyDestCoord_X_i32,
        blockwiseCopyADstVector, twoConstantI32Op);

    // Matrix B: {0, 0, n_block_data_on_global}, {0, 0, 0}
    Value blockwiseCopyBSrcVector =
        b.create<SplatOp>(loc, zeroConstantI32Op, blockwiseCopyVectorCoordType);
    blockwiseCopyBSrcVector = b.create<vector::InsertElementOp>(
        loc, blockwiseCopyVectorCoordType, GemmBlockCoord_G_i32,
        blockwiseCopyBSrcVector, zeroConstantI32Op);
    blockwiseCopyBSrcVector = b.create<vector::InsertElementOp>(
        loc, blockwiseCopyVectorCoordType, GemmBBlockCopySourceCoord_Y_i32,
        blockwiseCopyBSrcVector, oneConstantI32Op);
    blockwiseCopyBSrcVector = b.create<vector::InsertElementOp>(
        loc, blockwiseCopyVectorCoordType, GemmBBlockCopySourceCoord_X_i32,
        blockwiseCopyBSrcVector, twoConstantI32Op);

    Value blockwiseCopyBDstVector =
        b.create<SplatOp>(loc, zeroConstantI32Op, blockwiseCopyVectorCoordType);
    blockwiseCopyBDstVector = b.create<vector::InsertElementOp>(
        loc, blockwiseCopyVectorCoordType, GemmBlockCoord_Zero_i32,
        blockwiseCopyBDstVector, zeroConstantI32Op);
    blockwiseCopyBDstVector = b.create<vector::InsertElementOp>(
        loc, blockwiseCopyVectorCoordType, GemmBBlockCopyDestCoord_Y_i32,
        blockwiseCopyBDstVector, oneConstantI32Op);
    blockwiseCopyBDstVector = b.create<vector::InsertElementOp>(
        loc, blockwiseCopyVectorCoordType, GemmBBlockCopyDestCoord_X_i32,
        blockwiseCopyBDstVector, twoConstantI32Op);

    // -----

    // Blockwise copies before the loop.
    // Blockwise copy from global (generic tensor) to LDS (naive tensor).

    auto blockwiseCopyA = b.create<miopen::BlockwiseCopyOp>(
        loc, op.filter(), lds2DMatrixASubviewOp, blockwiseCopyASrcVector,
        blockwiseCopyADstVector, threadAAllocOp);
    affixBlockwiseCopyAttributes(blockwiseCopyA, op, b, /*isMatrixA=*/true);
    auto blockwiseCopyB = b.create<miopen::BlockwiseCopyOp>(
        loc, op.input(), lds2DMatrixBSubviewOp, blockwiseCopyBSrcVector,
        blockwiseCopyBDstVector, threadBAllocOp);
    affixBlockwiseCopyAttributes(blockwiseCopyB, op, b, /*isMatrixA=*/false);

    // -----

    // Logic to do XDLOPS code selection.
    // llvm::errs() << "Invoke XDLOPS code selection logic:\n";
    // llvm::errs() << "dataType: "; dataType.dump(); llvm::errs() << "\n";
    // llvm::errs() << "MPerWave: " << MPerWave << "\n";
    // llvm::errs() << "NPerWave: " << NPerWave << "\n";

    XdlopsCodeSelection xcs = XdlopsCodeSelection::get(dataType, MPerWave, NPerWave, b);

    // Extract values from XdlopsCodeSelection.
    int64_t MPerXdlops = xcs.MPerXdlops;
    int64_t NPerXdlops = xcs.NPerXdlops;
    int64_t MRepeats = xcs.MRepeats;
    int64_t NRepeats = xcs.NRepeats;
    VectorType vectorType = xcs.vectorType;
    int64_t vectorNumber = xcs.vectorNumber;
    SmallVector<SmallVector<unsigned, 3>, 2> imms = xcs.imms;

    int64_t group_size = xcs.group_size;
    int64_t num_groups_blk = xcs.num_groups_blk;
    int64_t num_threads_blk = xcs.num_threads_blk;
    int64_t wave_size = xcs.wave_size;
    int64_t num_input_blks = xcs.num_input_blks;
    int64_t num_output_blks = xcs.num_output_blks;
    int64_t m = xcs.m;
    int64_t n = xcs.n;
 
    // -----

    // Logic to setup blockwise_gemm_v2 parameters.
    //
    // Original C++ logic:
    // index_t mMyWaveOffsetA;
    // index_t mMyWaveOffsetB;
    // const index_t waveId   = get_thread_local_1d_id() / WaveSize;
    // const index_t waveId_m = waveId / GemmNWaves;
    // const index_t waveId_n = waveId % GemmNWaves;
    // mMyWaveOffsetA = waveId_m * GemmMPerWave;
    // mMyWaveOffsetB = waveId_n * GemmNPerWave;
    auto waveId = b.create<SignedDivIOp>(loc, tid, waveSizeConstantOp);
    auto waveId_m = b.create<SignedDivIOp>(loc, waveId, NWavesConstantOp);
    auto waveId_n = b.create<SignedRemIOp>(loc, waveId, NWavesConstantOp);

    Value mMyWaveOffsetA, mMyWaveOffsetB;
    mMyWaveOffsetA = b.create<MulIOp>(loc, waveId_m, MPerWaveConstantOp);
    mMyWaveOffsetB = b.create<MulIOp>(loc, waveId_n, NPerWaveConstantOp);

    // Logic to setup buffers for blockwise_gemm_v2.

    bool IsKReduction = (num_output_blks == 1) && (num_input_blks > 1);
    int64_t arrayASize = (!IsKReduction)
                             ? (KPerBlock * MRepeats)
                             : (KPerBlock / num_input_blks * MRepeats);
    int64_t arrayBSize = (!IsKReduction)
                             ? (KPerBlock * NRepeats)
                             : (KPerBlock / num_input_blks * NRepeats);
    auto arrayAType = MemRefType::get(
        {arrayASize}, dataType, {}, gpu::GPUDialect::getPrivateAddressSpace());
    auto arrayA = b.create<miopen::GpuAllocOp>(loc, arrayAType);
    auto arrayBType = MemRefType::get(
        {arrayBSize}, dataType, {}, gpu::GPUDialect::getPrivateAddressSpace());
    auto arrayB = b.create<miopen::GpuAllocOp>(loc, arrayBType);

    // -----

    // Logic to allocate 0-initialized vectors for C.
    SmallVector<Value, 4> vectorCs;
    SmallVector<Type, 4> vectorCTypes;
    for (int64_t iter = 0; iter < vectorNumber; ++iter) {
      auto vectorC = b.create<SplatOp>(loc, zeroConstantFloatOp, vectorType);
      vectorCs.push_back(vectorC);
      vectorCTypes.push_back(vectorType);
    }
 
    // -----

    // Emit loop.

    int64_t loopIteration = (K - KPerBlock) / KPerBlock;
    auto loopIterationConstantOp =
        b.create<ConstantIndexOp>(loc, loopIteration);

    // Assign iter args.
    // 0: blockwise copy A src.
    // 1: blockwise copy A dst.
    // 2: blockwise copy B src.
    // 3: blockwise copy B dst.
    // 4-x : vectorCs.
    SmallVector<Value, 8> iterArgs;
    iterArgs.push_back(blockwiseCopyASrcVector);
    iterArgs.push_back(blockwiseCopyADstVector);
    iterArgs.push_back(blockwiseCopyBSrcVector);
    iterArgs.push_back(blockwiseCopyBDstVector);
    for (int64_t iter = 0; iter < vectorNumber; ++iter)
      iterArgs.push_back(vectorCs[iter]);

    auto mfmaLoopOp = b.create<scf::ForOp>(
        loc, zeroConstantOp, loopIterationConstantOp, oneConstantOp, iterArgs);

    // inside the loop.
    auto mfmalb = OpBuilder::atBlockBegin(mfmaLoopOp.getBody());

    // get vectorCs for this iteration.
    for (int64_t iter = 0; iter < vectorNumber; ++iter)
      vectorCs[iter] = mfmaLoopOp.getRegionIterArgs()[4 + iter];

    // Blockwise copy from global (generic tensor) to register (naive tensor).
    Value blockwiseCopyASrcVectorUpdated = mfmalb.create<miopen::MovePosV2Op>(
        loc, blockwiseCopyVectorCoordType, mfmaLoopOp.getRegionIterArgs()[0],
        ValueRange{zeroConstantI32Op, KPerBlockConstantI32Op,
                   zeroConstantI32Op});
    auto blockwiseCopyOpATop = mfmalb.create<miopen::BlockwiseCopyOp>(
        loc, op.filter(), threadAAllocOp, blockwiseCopyASrcVectorUpdated,
        mfmaLoopOp.getRegionIterArgs()[1], /*buffer=*/nullptr);
    affixBlockwiseCopyAttributes(blockwiseCopyOpATop, op, b,
                                 /*isMatrixA=*/true);
    Value blockwiseCopyBSrcVectorUpdated = mfmalb.create<miopen::MovePosV2Op>(
        loc, blockwiseCopyVectorCoordType, mfmaLoopOp.getRegionIterArgs()[2],
        ValueRange{zeroConstantI32Op, KPerBlockConstantI32Op,
                   zeroConstantI32Op});
    auto blockwiseCopyOpBTop = mfmalb.create<miopen::BlockwiseCopyOp>(
        loc, op.input(), threadBAllocOp, blockwiseCopyBSrcVectorUpdated,
        mfmaLoopOp.getRegionIterArgs()[3], /*buffer=*/nullptr);
    affixBlockwiseCopyAttributes(blockwiseCopyOpBTop, op, b,
                                 /*isMatrixA=*/false);

    // Workgroup barrier.
    mfmalb.create<miopen::WorkgroupBarrierOp>(loc);

    // Emit blockwise V2 GEMM.
    auto blockwiseGemmV2Op = mfmalb.create<miopen::BlockwiseGemmV2Op>(
        loc, vectorCTypes, lds2DMatrixASubviewOp, lds2DMatrixBSubviewOp,
        mMyWaveOffsetA, mMyWaveOffsetB, arrayA, arrayB, vectorCs);
    affixBlockwiseGemmV2Attributes(blockwiseGemmV2Op, op, b);
 
    // Blockwise copy from register (naive tensor) to LDS (naive tensor).
    auto blockwiseCopyOpABottom = mfmalb.create<miopen::BlockwiseCopyOp>(
        loc, threadAAllocOp, lds2DMatrixASubviewOp,
        blockwiseCopyASrcVectorUpdated, mfmaLoopOp.getRegionIterArgs()[1],
        /*buffer=*/nullptr);
    affixBlockwiseCopyAttributes(blockwiseCopyOpABottom, op, b,
                                 /*isMatrixA=*/true);
    auto blockwiseCopyOpBBottom = mfmalb.create<miopen::BlockwiseCopyOp>(
        loc, threadBAllocOp, lds2DMatrixBSubviewOp,
        blockwiseCopyBSrcVectorUpdated, mfmaLoopOp.getRegionIterArgs()[3],
        /*buffer=*/nullptr);
    affixBlockwiseCopyAttributes(blockwiseCopyOpBBottom, op, b,
                                 /*isMatrixA=*/false);

    // Update iter args.
    // blockwiseCopyASrcVector and blockwiseCopyBSrcVector are updated.
    iterArgs[0] = blockwiseCopyASrcVectorUpdated;
    iterArgs[2] = blockwiseCopyBSrcVectorUpdated;
    // blockwise_gemm_v2 updates iter args[4-].
    for (int64_t iter = 0; iter < vectorNumber; ++iter)
      iterArgs[4 + iter] = blockwiseGemmV2Op.getResults()[iter];

    // emit loop yield so iter args can be passed to the next iteration.
    mfmalb.create<scf::YieldOp>(loc, iterArgs);
    // outside the loop.

    // Emit loop tail.

    // Workgroup barrier.
    b.create<miopen::WorkgroupBarrierOp>(loc);

    // get vectorCs for loop tail.
    for (int64_t iter = 0; iter < vectorNumber; ++iter)
      vectorCs[iter] = mfmaLoopOp.getResults()[4 + iter];

    // Emit blockwise GEMM for the loop tail.
    auto blockwiseGemmV2TailOp = b.create<miopen::BlockwiseGemmV2Op>(
        loc, vectorCTypes, lds2DMatrixASubviewOp, lds2DMatrixBSubviewOp,
        mMyWaveOffsetA, mMyWaveOffsetB, arrayA, arrayB, vectorCs);
    affixBlockwiseGemmV2Attributes(blockwiseGemmV2TailOp, op, b);

    // -----

    // Matrix C write out logic.

    // Original C++ logic.
    // __device__ static constexpr index_t GetNumBlksPerXdlops() {
    //     return (MPerXdlops * NPerXdlops) / (mfma_type.m * mfma_type.n);
    // }
    //
    // struct OutputLayout {
    //     __device__ static constexpr index_t GetBlkSize() { return mfma_type.num_regs_blk; }
    //     __device__ static constexpr index_t GetNumBlks() {
    //         return GetNumBlksPerXdlops() * MRepeats * NRepeats;
    //     }
    // };
    // using CThreadCopySliceLengths = Sequence<M0, 1, M2, 1>;
    // constexpr index_t BlkSize = blockwise_gemm.GetBlkSize();
    // constexpr index_t NumBlks = blockwise_gemm.GetNumBlks();

    // int64_t BlkSize = xcs.num_regs_blk;
    int64_t NumBlksPerXdlops = (MPerXdlops * NPerXdlops) / (m * n);
    int64_t NumBlks = NumBlksPerXdlops * MRepeats * NRepeats;

    int64_t iterationsPerVectorC = NumBlks / vectorNumber;
    int64_t vectorCoffset = vectorType.getShape()[0] / iterationsPerVectorC;

    // llvm::errs() << "MPerXlops: " << MPerXdlops << "\n";
    // llvm::errs() << "NPerXlops: " << NPerXdlops << "\n";
    // llvm::errs() << "m: " << m << "\n";
    // llvm::errs() << "n: " << n << "\n";
    // llvm::errs() << "MRepeat: " << MRepeats << "\n";
    // llvm::errs() << "NRepeat: " << NRepeats << "\n\n";

    // llvm::errs() << "BlkSize: " << BlkSize << "\n";
    // llvm::errs() << "NumBlksPerXdlops: " << NumBlksPerXdlops << "\n";
    // llvm::errs() << "NumBlks: " << NumBlks << "\n\n";

    // llvm::errs() << "iterationsPerVectorC: " << iterationsPerVectorC << "\n";
    // llvm::errs() << "vectorCoffset: " << vectorCoffset << "\n";

    auto MPerXdlopsConstantOp = b.create<ConstantIndexOp>(loc, MPerXdlops);
    auto NPerXdlopsConstantOp = b.create<ConstantIndexOp>(loc, NPerXdlops);
    auto NRepeatsConstantOp = b.create<ConstantIndexOp>(loc, NRepeats);

    auto group_size_ConstantOp = b.create<ConstantIndexOp>(loc, group_size);
    auto wave_size_ConstantOp = b.create<ConstantIndexOp>(loc, wave_size);
    auto num_threads_blk_ConstantOp = b.create<ConstantIndexOp>(loc, num_threads_blk);
    auto num_output_blks_ConstantOp = b.create<ConstantIndexOp>(loc, num_output_blks);
    auto m_ConstantOp = b.create<ConstantIndexOp>(loc, m);
    auto n_ConstantOp = b.create<ConstantIndexOp>(loc, n);
 
    auto NumBlksPerXdlopsConstantOp = b.create<ConstantIndexOp>(loc, NumBlksPerXdlops);
    auto NumBlksConstantOp = b.create<ConstantIndexOp>(loc, NumBlks);

    // Threadwise copy from register (naive tensor) to global (generic tensor).
    // Original C++ logic:
    //
    // struct OutputLayout {
    //     __device__ static constexpr index_t M1() { return mfma_type.num_groups_blk; }
    //     __device__ static constexpr index_t M0() { return mfma_type.group_size; }
    //     __device__ static constexpr index_t N1() { return mfma_type.num_input_blks; }
    //     __device__ static constexpr index_t N0() { return mfma_type.num_threads_blk; }
    //     __device__ static constexpr index_t GetBlkSize() { return mfma_type.num_regs_blk; }
    //     __device__ static constexpr index_t GetNumBlks() {
    //         return GetNumBlksPerXdlops() * MRepeats * NRepeats;
    //     }
    // };
    //
    // // CLayout.M1() = num_groups;
    // // CLayout.M0() = group_size;
    // // CLayout.N1() = num_blks_per_wave;
    // // CLayout.N0() = num_threads_per_blks;
    // constexpr auto CLayout = blockwise_gemm.GetOutputLayout();
    // constexpr index_t M0   = CLayout.M1();
    // constexpr index_t M1   = CLayout.N1();
    // constexpr index_t M2   = CLayout.M0();

    int64_t M3 = num_groups_blk;
    int64_t M1 = num_input_blks;
    int64_t M2 = group_size;
    int64_t M0 = M / (M1 * M2);

    // llvm::errs() << "M0: " << M0 << "\n";
    // llvm::errs() << "M1: num_input_blks: " << M1 << "\n";
    // llvm::errs() << "M2: group_size: " << M2 << "\n";
    // llvm::errs() << "M3: num_groups_blk: " << M3 << "\n\n";

    auto M1ConstantI32Op =
        b.create<ConstantIntOp>(loc, M1, b.getIntegerType(32));
    auto M2ConstantI32Op =
        b.create<ConstantIntOp>(loc, M2, b.getIntegerType(32));

    auto M2TimesM1I32Op = b.create<MulIOp>(loc, M2ConstantI32Op, M1ConstantI32Op);

    // constexpr auto c_m0_m1_m2_n_global_desc = transform_tensor_descriptor(
    //     c_m_n_global_desc,
    //     make_tuple(UnMerge<Sequence<M0, M1, M2>>{}, PassThrough<N>{}),
    //     make_tuple(Sequence<0>{}, Sequence<1>{}),
    //     make_tuple(Sequence<0, 1, 2>{}, Sequence<3>{}));

    // build affine expression: d0 = g
    // (d0, d1, d2, d3, d4) -> (d0, d1 * M1 * M2 + d2 * M2 + d3, d4)
    auto affineMap5to3 =
        AffineMap::get(5, 0,
                       {getAffineDimExpr(0, op.getContext()),
                        getAffineDimExpr(1, op.getContext()) *
                                getAffineConstantExpr(M1, op.getContext()) *
                                getAffineConstantExpr(M2, op.getContext()) +
                            getAffineDimExpr(2, op.getContext()) *
                                getAffineConstantExpr(M2, op.getContext()) +
                            getAffineDimExpr(3, op.getContext()),
                        getAffineDimExpr(4, op.getContext())},
                       op.getContext());

    // compose with output tensor affine map.
    auto outputType = op.output().getType().template dyn_cast<MemRefType>();
    auto outputAffineMap3to5 = outputType.getAffineMaps()[0];
    auto affineMap5to3to5 = outputAffineMap3to5.compose(affineMap5to3);

    // emit TransformOp for output tensor.
    auto newOutputType = MemRefType::get(
        {G, M0, M1, M2, N}, outputType.getElementType(), {affineMap5to3to5});
    auto newOutputTransformOp =
        b.create<miopen::TransformOp>(loc, newOutputType, op.output());

    // Original C++ logic.
    // //     src descriptor
    // constexpr auto c_m0_m1_m2_n_thread_desc =
    //     make_native_tensor_descriptor_packed(Sequence<1, M0, 1, M2, 1>{});

    // Build affine expression for Sequence<1, M0, 1, M2, 1>
    // (d0, d1, d2, d3, d4) -> (d1 * M2 + d3)
    auto matrixCAffineMap5to1 =
        AffineMap::get(5, 0,
                       {getAffineDimExpr(1, op.getContext()) *
                            getAffineConstantExpr(M2, op.getContext()) +
                        getAffineDimExpr(3, op.getContext())},
                       op.getContext());

    // Original C++ logic.
    // for(index_t i = 0; i < NumBlks; ++i)
    // {
    //     // calculate origin of thread output tensor on global memory
    //     //     blockwise GEMM c matrix starting index
    //     const auto c_thread_mtx_on_block = blockwise_gemm.GetBeginOfThreadMatrixC(i);
    //     const index_t m_thread_data_on_global =
    //         m_block_data_on_global + c_thread_mtx_on_block.row;
    //     const index_t n_thread_data_on_global =
    //         n_block_data_on_global + c_thread_mtx_on_block.col;
    //     ThreadwiseGenericTensorSliceCopy_v4r2<decltype(c_m0_m1_m2_n_thread_desc),
    //                                           decltype(c_m0_m1_m2_n_global_desc),
    //                                           CThreadCopySliceLengths,
    //                                           arithmetic_sequence_gen<0, 4, 1>::type,
    //                                           3,
    //                                           1,
    //                                           1,
    //                                           AddressSpace::Vgpr,
    //                                           AddressSpace::Global,
    //                                           CGlobalMemoryDataOperation>(
    //         {0, 0, 0, 0},
    //         {m_thread_data_on_global / (M2 * M1),
    //          m_thread_data_on_global % (M2 * M1) / M2,
    //          m_thread_data_on_global % M2,
    //          n_thread_data_on_global})
    //         .Run(c_thread_vec.n + i * BlkSize, p_c_global);
    // }

    Value c_thread_mtx_index_row, c_thread_mtx_index_col;
    Value c_thread_mtx_index_row_i32, c_thread_mtx_index_col_i32;
    Value m_thread_data_on_global_i32, n_thread_data_on_global_i32;

    // emit unrolled loop.
    for (int64_t iter = 0; iter < NumBlks; ++iter) {
      auto iv = b.create<ConstantIndexOp>(loc, iter);

      // In gridwise_gemm_xdlops.hpp:
      //
      // Original C++ logic:
      // const auto c_thread_mtx_on_block = blockwise_gemm.GetBeginOfThreadMatrixC(i);
      // const index_t m_thread_data_on_global =
      //     m_block_data_on_global + c_thread_mtx_on_block.row;
      // const index_t n_thread_data_on_global =
      //     n_block_data_on_global + c_thread_mtx_on_block.col;

      // compute thread_mtx_on_blk_row and thread_mtx_on_blk_col.

      // Original C++ logic.
      //
      // In xdlops_gemm.hpp:
      //
      // static constexpr bool IsABroadcast() { return NPerXdlops >= MPerXdlops; }
      // __device__ static MatrixIndex GetBeginOfThreadBlk(index_t i) {
      //     const index_t xdlops_i = i / GetNumBlksPerXdlops();
      //     const index_t j        = i % GetNumBlksPerXdlops();
      //     const index_t m_i = xdlops_i / NRepeats;
      //     const index_t n_i = xdlops_i % NRepeats;
      //     const index_t laneId = get_thread_local_1d_id() % mfma_type.wave_size;
      //     const index_t blk_id = laneId / mfma_type.num_threads_blk;
      //     const index_t blk_td = laneId % mfma_type.num_threads_blk;
      //     index_t col_blk = j % mfma_type.num_output_blks;
      //     index_t row_blk = j / mfma_type.num_output_blks;
      //     static_if<!IsABroadcast>{}([&](auto) {
      //         col_blk = j / mfma_type.num_output_blks;
      //         row_blk = j % mfma_type.num_output_blks;
      //     });
      //     index_t col = col_blk * mfma_type.n + blk_td + n_i * NPerXdlops;
      //     index_t row = row_blk * mfma_type.m + blk_id * mfma_type.group_size + m_i * MPerXdlops;
      //     return MatrixIndex{row, col};
      // }
      //
      auto xdlops_i_xdlops_gemm = b.create<SignedDivIOp>(loc, iv, NumBlksPerXdlopsConstantOp);
      auto j_xdlops_gemm = b.create<SignedRemIOp>(loc, iv, NumBlksPerXdlopsConstantOp);
      auto m_i_xdlops_gemm = b.create<SignedDivIOp>(loc, xdlops_i_xdlops_gemm, NRepeatsConstantOp);
      auto n_i_xdlops_gemm = b.create<SignedRemIOp>(loc, xdlops_i_xdlops_gemm, NRepeatsConstantOp);

      auto laneId_xdlops_gemm = b.create<SignedRemIOp>(loc, tid, wave_size_ConstantOp);
      auto blk_id_xdlops_gemm = b.create<SignedDivIOp>(loc, laneId_xdlops_gemm, num_threads_blk_ConstantOp);
      auto blk_td_xdlops_gemm = b.create<SignedRemIOp>(loc, laneId_xdlops_gemm, num_threads_blk_ConstantOp);
      Value col_blk_xdlops_gemm, row_blk_xdlops_gemm;
      bool IsABroadcast = (NPerXdlops >= MPerXdlops);
      if (IsABroadcast) {
        // IsABroadcast
        col_blk_xdlops_gemm= b.create<SignedRemIOp>(loc, j_xdlops_gemm, num_output_blks_ConstantOp);
        row_blk_xdlops_gemm = b.create<SignedDivIOp>(loc, j_xdlops_gemm, num_output_blks_ConstantOp);
      } else {
        // !IsABroadcast
        col_blk_xdlops_gemm = b.create<SignedDivIOp>(loc, j_xdlops_gemm, num_output_blks_ConstantOp);
        row_blk_xdlops_gemm = b.create<SignedRemIOp>(loc, j_xdlops_gemm, num_output_blks_ConstantOp);
      }

      // Original C++ logic.
      //     index_t col = col_blk * mfma_type.n + blk_td + n_i * NPerXdlops;
      auto thread_mtx_on_blk_col = b.create<AddIOp>(loc,
        b.create<AddIOp>(loc,                     
          b.create<MulIOp>(loc, col_blk_xdlops_gemm, n_ConstantOp),
          blk_td_xdlops_gemm),
        b.create<MulIOp>(loc, n_i_xdlops_gemm, NPerXdlopsConstantOp));
      // Original C++ logic.
      //     index_t row = row_blk * mfma_type.m + blk_id * mfma_type.group_size + m_i * MPerXdlops;
      auto thread_mtx_on_blk_row = b.create<AddIOp>(loc,
        b.create<AddIOp>(loc,
          b.create<MulIOp>(loc, row_blk_xdlops_gemm, m_ConstantOp),
          b.create<MulIOp>(loc, blk_id_xdlops_gemm, group_size_ConstantOp)),
        b.create<MulIOp>(loc, m_i_xdlops_gemm, MPerXdlopsConstantOp));

      // compute c_thread_mtx_index_row, c_thread_mtx_index_col.
      // compute c_thread_mtx_index_row_i32, c_thread_mtx_index_col_i32.

      // In blockwise_gemm_xdlops.hpp:
      //
      // Original C++ logic:
      //  __device__ static constexpr index_t GetNumBlks()
      //      return GetNumBlksPerXdlops() * MRepeats * NRepeats;
      //
      // __device__ static MatrixIndex GetBeginOfThreadMatrixC(index_t i) {
      //     const index_t waveId = get_thread_local_1d_id() / WaveSize;
      //     const index_t xdlops_i = i / XdlopsGemm.GetOutputLayout().GetNumBlks();
      //     const index_t j        = i % XdlopsGemm.GetOutputLayout().GetNumBlks();
      //     const index_t m = xdlops_i / NRepeats;
      //     const index_t n = xdlops_i % NRepeats;
      //     const auto thread_mtx_on_blk = XdlopsGemm.GetBeginOfThreadBlk(j);
      //     const index_t col =
      //         (waveId % GemmNWaves) * GemmNPerWave + n * NPerXdlops + thread_mtx_on_blk.col;
      //     const index_t row =
      //         (waveId / GemmNWaves) * GemmMPerWave + m * MPerXdlops + thread_mtx_on_blk.row;
      //     return MatrixIndex{row, col};
      // }
 
      auto xdlops_i_blockwise_gemm = b.create<SignedDivIOp>(loc, iv, NumBlksConstantOp);
      auto m_blockwise_gemm = b.create<SignedDivIOp>(loc, xdlops_i_blockwise_gemm, NRepeatsConstantOp);
      auto n_blockwise_gemm = b.create<SignedRemIOp>(loc, xdlops_i_blockwise_gemm, NRepeatsConstantOp);

      // Original C++ logic.
      // const index_t col = (waveId % GemmNWaves) * GemmNPerWave + n * NPerXdlops + thread_mtx_on_blk.col;
      c_thread_mtx_index_col = b.create<AddIOp>(loc,
        b.create<AddIOp>(loc,
          b.create<MulIOp>(loc,
            b.create<SignedRemIOp>(loc, waveId, NWavesConstantOp),
            NPerWaveConstantOp),
          b.create<MulIOp>(loc,
            n_blockwise_gemm, NPerXdlopsConstantOp)),
        thread_mtx_on_blk_col);
      c_thread_mtx_index_col_i32 = b.create<IndexCastOp>(loc, c_thread_mtx_index_col, b.getIntegerType(32));

      // Original C++ logic.
      // const index_t row = (waveId / GemmNWaves) * GemmMPerWave + m * MPerXdlops + thread_mtx_on_blk.row;
      c_thread_mtx_index_row = b.create<AddIOp>(loc,
        b.create<AddIOp>(loc,
          b.create<MulIOp>(loc,
            b.create<SignedDivIOp>(loc, waveId, NWavesConstantOp),
            MPerWaveConstantOp),
          b.create<MulIOp>(loc,
            m_blockwise_gemm, MPerXdlopsConstantOp)),
        thread_mtx_on_blk_row); 
      c_thread_mtx_index_row_i32 = b.create<IndexCastOp>(loc, c_thread_mtx_index_row, b.getIntegerType(32));

      // In gridwise_gemm_xdlops.hpp:
      //
      // const auto c_thread_mtx_on_block = blockwise_gemm.GetBeginOfThreadMatrixC(i);
      // const index_t m_thread_data_on_global =
      //     m_block_data_on_global + c_thread_mtx_on_block.row;
      // const index_t n_thread_data_on_global =
      //     n_block_data_on_global + c_thread_mtx_on_block.col;

      m_thread_data_on_global_i32 = b.create<AddIOp>(
          loc, m_block_data_on_global_i32, c_thread_mtx_index_row_i32);
      n_thread_data_on_global_i32 = b.create<AddIOp>(
          loc, n_block_data_on_global_i32, c_thread_mtx_index_col_i32);

      SmallVector<Value, 10> matrixCThreadwiseCopySourceAndDestCoords;
      matrixCThreadwiseCopySourceAndDestCoords.push_back(zeroConstantI32Op);
      matrixCThreadwiseCopySourceAndDestCoords.push_back(zeroConstantI32Op);
      matrixCThreadwiseCopySourceAndDestCoords.push_back(zeroConstantI32Op);
      matrixCThreadwiseCopySourceAndDestCoords.push_back(zeroConstantI32Op);
      matrixCThreadwiseCopySourceAndDestCoords.push_back(zeroConstantI32Op);

      // g
      matrixCThreadwiseCopySourceAndDestCoords.push_back(GemmDataIdBegin_G_i32);
      // m_thread_data_on_global / (M2 * M1)
      matrixCThreadwiseCopySourceAndDestCoords.push_back(b.create<SignedDivIOp>(
          loc, m_thread_data_on_global_i32, M2TimesM1I32Op));

      // m_thread_data_on_global % (M2 * M1) / M2
      matrixCThreadwiseCopySourceAndDestCoords.push_back(b.create<SignedDivIOp>(
          loc, b.create<SignedRemIOp>(loc, m_thread_data_on_global_i32, M2TimesM1I32Op),
               M2ConstantI32Op));

      // m_thread_data_on_global % M2
      matrixCThreadwiseCopySourceAndDestCoords.push_back(b.create<SignedRemIOp>(
          loc, m_thread_data_on_global_i32, M2ConstantI32Op));

      // n_thread_data_on_global
      matrixCThreadwiseCopySourceAndDestCoords.push_back(n_thread_data_on_global_i32);

      // Select which vector C to use, and offset.
      int64_t vectorCIndex = iter / iterationsPerVectorC;
      int64_t vectorCOffset = vectorCoffset * (iter % iterationsPerVectorC);
      auto vectorCOffsetConstantOp = b.create<ConstantIntOp>(loc, vectorCOffset, b.getIntegerType(32));

      // Emit threadwise_copy_v2.
      auto threadwiseCopyV2CMatrixOp = b.create<miopen::ThreadwiseCopyV2Op>(
          loc, blockwiseGemmV2TailOp.getResults()[vectorCIndex], newOutputTransformOp,
          //loc, vectorCs[vectorCIndex], newOutputTransformOp,
          vectorCOffsetConstantOp,
          matrixCThreadwiseCopySourceAndDestCoords);
      affixThreadwiseCopyV2Attributes(threadwiseCopyV2CMatrixOp, op, b);

      // affix coord_transforms attributes.
      threadwiseCopyV2CMatrixOp->setAttr(
          "coord_transforms",
          b.getArrayAttr({b.getDictionaryAttr(
              {b.getNamedAttr("operand", b.getI32IntegerAttr(0)),
               b.getNamedAttr("transforms", b.getAffineMapArrayAttr(
                                                matrixCAffineMap5to1))})}));

      // affix bound attributes.
      threadwiseCopyV2CMatrixOp->setAttr("bound", b.getArrayAttr({
                                                      b.getI32IntegerAttr(1),
                                                      b.getI32IntegerAttr(M3),
                                                      b.getI32IntegerAttr(1),
                                                      b.getI32IntegerAttr(M2),
                                                      b.getI32IntegerAttr(1),
                                                  }));
    }

    op.erase();

    return success();
  }
};

//===----------------------------------------------------------------------===//
// BlockwiseGemm lowering.
//===----------------------------------------------------------------------===//

struct BlockwiseGemmRewritePattern : public OpRewritePattern<miopen::BlockwiseGemmOp> {
  using OpRewritePattern<miopen::BlockwiseGemmOp>::OpRewritePattern;

  LogicalResult matchAndRewrite(miopen::BlockwiseGemmOp op,
                                PatternRewriter &b) const override {
    auto loc = op.getLoc();

    // Prepare some useful constants.
    auto zeroConstantI32Op =
        b.create<ConstantIntOp>(loc, 0, b.getIntegerType(32));
    auto zeroConstantOp = b.create<ConstantIndexOp>(loc, 0);
    auto oneConstantOp = b.create<ConstantIndexOp>(loc, 1);

    auto blockAType = op.matrixA().getType().cast<MemRefType>();

    auto elementType = op.matrixC().getType().cast<MemRefType>().getElementType();

    // Obtain critical matrix dimensions.
    int64_t K = blockAType.getShape()[1];

    // Non-xdlops path.
 
    // Obtain critical attributes.
    int64_t KPerThread =
        op->getAttr("k_per_thread").template dyn_cast<IntegerAttr>().getInt();
    int64_t MPerThread =
        op.matrixC().getType().template dyn_cast<MemRefType>().getShape()[1];
    int64_t NPerThread =
        op.matrixC().getType().template dyn_cast<MemRefType>().getShape()[2];
    int64_t MPerThreadSubC =
        op->getAttr("m_per_thread").template dyn_cast<IntegerAttr>().getInt();
    int64_t NPerThreadSubC =
        op->getAttr("n_per_thread").template dyn_cast<IntegerAttr>().getInt();

    // llvm::errs() << "MPerThread: " << MPerThread << "\n";
    // llvm::errs() << "MPerThreadSubC: " << MPerThreadSubC << "\n";
    // llvm::errs() << "NPerThread: " << NPerThread << "\n";
    // llvm::errs() << "NPerThreadSubC: " << NPerThreadSubC << "\n";

    auto MPerThreadSubCConstantI32Op =
        b.create<ConstantIntOp>(loc, MPerThreadSubC, b.getIntegerType(32));
    auto NPerThreadSubCConstantI32Op =
        b.create<ConstantIntOp>(loc, NPerThreadSubC, b.getIntegerType(32));

    int64_t MLevel0Cluster = op->getAttr("m_level0_cluster")
                                 .template dyn_cast<IntegerAttr>()
                                 .getInt();
    int64_t MLevel1Cluster = op->getAttr("m_level1_cluster")
                                 .template dyn_cast<IntegerAttr>()
                                 .getInt();
    int64_t NLevel0Cluster = op->getAttr("n_level0_cluster")
                                 .template dyn_cast<IntegerAttr>()
                                 .getInt();
    int64_t NLevel1Cluster = op->getAttr("n_level1_cluster")
                                 .template dyn_cast<IntegerAttr>()
                                 .getInt();

    int64_t MPerLevel1Cluster = MPerThreadSubC * MLevel0Cluster * MLevel1Cluster;
    int64_t NPerLevel1Cluster = NPerThreadSubC * NLevel0Cluster * NLevel1Cluster;
    auto MPerLevel1ClusterConstantI32Op =
        b.create<ConstantIntOp>(loc, MPerLevel1Cluster, b.getIntegerType(32));
    auto NPerLevel1ClusterConstantI32Op =
        b.create<ConstantIntOp>(loc, NPerLevel1Cluster, b.getIntegerType(32));

    int64_t MRepeat = MPerThread / MPerThreadSubC;
    int64_t NRepeat = NPerThread / NPerThreadSubC;

    // Alloc register for thread_a and thread_b.
    auto threadARegisterMemRefType =
        MemRefType::get({1, KPerThread, MPerThread}, elementType, {},
                        gpu::GPUDialect::getPrivateAddressSpace());
    auto threadAAllocOp =
        b.create<miopen::GpuAllocOp>(loc, threadARegisterMemRefType);

    auto threadBRegisterMemRefType =
        MemRefType::get({1, KPerThread, NPerThread}, elementType, {},
                        gpu::GPUDialect::getPrivateAddressSpace());
    auto threadBAllocOp =
        b.create<miopen::GpuAllocOp>(loc, threadBRegisterMemRefType);

    // Main loop.
    auto loopIteration = K / KPerThread;
    auto loopIterationConstantOp =
        b.create<ConstantIndexOp>(loc, loopIteration);
    auto loopOp =
        b.create<scf::ForOp>(loc, zeroConstantOp,
                             loopIterationConstantOp, oneConstantOp);

    // inside the main loop.
    auto lb = OpBuilder::atBlockTerminator(loopOp.getBody());

    auto iv = loopOp.getInductionVar();
    auto iv_i32 = lb.create<IndexCastOp>(loc, iv, lb.getIntegerType(32));

    // read matrix A loop.
    auto loopReadMatrixAIteration = MRepeat;
    auto loopReadMatrixAIterationConstantOp =
        lb.create<ConstantIndexOp>(loc, loopReadMatrixAIteration);
    auto loopReadMatrixAOp = lb.create<scf::ForOp>(
        loc, zeroConstantOp, loopReadMatrixAIterationConstantOp,
        oneConstantOp);

    // inside read matrix A loop.
    auto lab = OpBuilder::atBlockTerminator(loopReadMatrixAOp.getBody());

    auto iva = loopReadMatrixAOp.getInductionVar();
    auto iva_i32 = lab.create<IndexCastOp>(loc, iva, lab.getIntegerType(32));

    // Threadwise copy from LDS (naive tensor) to register (generic tensor).

    // Set copy sorce and dest coordinate acoording to original C++ logic:
    SmallVector<Value, 6> matrixAThreadwiseCopySourceAndDestCoords;
    // a_thread_copy.Run(
    //   p_a_block + a_block_mtx.CalculateOffset(0, k_begin, m_repeat *
    //   MPerLevel1Cluster) + mMyThreadOffsetA),
    // mMyThreadOffsetA = BlockMatrixA::GetOffsetFromMultiIndex{0, 0,
    // c_thread_mtx_index.row} = c_thread_mtx_index_row
    matrixAThreadwiseCopySourceAndDestCoords.push_back(zeroConstantI32Op);
    matrixAThreadwiseCopySourceAndDestCoords.push_back(iv_i32);
    matrixAThreadwiseCopySourceAndDestCoords.push_back(lab.create<AddIOp>(
        loc, lab.create<MulIOp>(loc, iva_i32, MPerLevel1ClusterConstantI32Op),
        lab.create<IndexCastOp>(loc, op.threadOffsetA(),
                                lab.getIntegerType(32))));

    //   p_a_thread + a_thread_mtx.CalculateOffset(0, 0, m_repeat *
    //   MPerThreadSubC));
    matrixAThreadwiseCopySourceAndDestCoords.push_back(zeroConstantI32Op);
    matrixAThreadwiseCopySourceAndDestCoords.push_back(zeroConstantI32Op);
    matrixAThreadwiseCopySourceAndDestCoords.push_back(
        lab.create<MulIOp>(loc, iva_i32, MPerThreadSubCConstantI32Op));

    // Emit threadwise_copy.
    auto threadwiseCopyAMatrixOp = lab.create<miopen::ThreadwiseCopyOp>(
        loc, op.matrixA(), threadAAllocOp,
        matrixAThreadwiseCopySourceAndDestCoords);
    affixThreadwiseCopyAttributes(threadwiseCopyAMatrixOp, op, b,
                                  /*isMatrixA=*/true);

    // read matrix B loop.
    auto loopReadMatrixBIteration = NRepeat;
    auto loopReadMatrixBIterationConstantOp =
        lb.create<ConstantIndexOp>(loc, loopReadMatrixBIteration);
    auto loopReadMatrixBOp = lb.create<scf::ForOp>(
        loc, zeroConstantOp, loopReadMatrixBIterationConstantOp,
        oneConstantOp);

    // inside read matrix B loop.
    auto lbb = OpBuilder::atBlockTerminator(loopReadMatrixBOp.getBody());

    auto ivb = loopReadMatrixBOp.getInductionVar();
    auto ivb_i32 = lbb.create<IndexCastOp>(loc, ivb, lbb.getIntegerType(32));

    // Threadwise copy from LDS (naive tensor) to register (generic tensor).

    // Set copy sorce and dest coordinate acoording to original C++ logic:
    SmallVector<Value, 6> matrixBThreadwiseCopySourceAndDestCoords;
    // b_thread_copy.Run(
    //   p_b_block + b_block_mtx.CalculateOffset(0, k_begin, n_repeat *
    //   NPerLevel1Cluster) + mMyThreadOffsetB),
    // mMyThreadOffsetB = BlockMatrixB::GetOffsetFromMultiIndex{0, 0,
    // c_thread_mtx_index.col} = c_thread_mtx_index_col
    matrixBThreadwiseCopySourceAndDestCoords.push_back(zeroConstantI32Op);
    matrixBThreadwiseCopySourceAndDestCoords.push_back(iv_i32);
    matrixBThreadwiseCopySourceAndDestCoords.push_back(lbb.create<AddIOp>(
        loc, lbb.create<MulIOp>(loc, ivb_i32, NPerLevel1ClusterConstantI32Op),
        lbb.create<IndexCastOp>(loc, op.threadOffsetB(),
                                lbb.getIntegerType(32))));

    //   p_b_thread + b_thread_mtx.CalculateOffset(0, 0, n_repeat *
    //   NPerThreadSubC));
    matrixBThreadwiseCopySourceAndDestCoords.push_back(zeroConstantI32Op);
    matrixBThreadwiseCopySourceAndDestCoords.push_back(zeroConstantI32Op);
    matrixBThreadwiseCopySourceAndDestCoords.push_back(
        lbb.create<MulIOp>(loc, ivb_i32, NPerThreadSubCConstantI32Op));

    // Emit threadwise_copy.
    auto threadwiseCopyBMatrixOp = lbb.create<miopen::ThreadwiseCopyOp>(
        loc, op.matrixB(), threadBAllocOp,
        matrixBThreadwiseCopySourceAndDestCoords);
    affixThreadwiseCopyAttributes(threadwiseCopyBMatrixOp, op, b,
                                  /*isMatrixA=*/false);

    lb.create<miopen::ThreadwiseGemmOp>(loc, threadAAllocOp, threadBAllocOp,
                                        op.matrixC());

    op.erase();
    return success();
  }
};

//===----------------------------------------------------------------------===//
// BlockwiseCopy lowering.
//===----------------------------------------------------------------------===//

struct BlockwiseCopyRewritePattern : public OpRewritePattern<miopen::BlockwiseCopyOp> {
  using OpRewritePattern<miopen::BlockwiseCopyOp>::OpRewritePattern;

  LogicalResult matchAndRewrite(miopen::BlockwiseCopyOp op, PatternRewriter &b) const override {
    bool rewritten = true;

    auto loc = op.getLoc();

    MemRefType sourceType = op.source().getType().cast<MemRefType>();
    MemRefType destType = op.dest().getType().cast<MemRefType>();
    MemRefType bufferType;
    if (op.buffer())
      bufferType = op.buffer().getType().cast<MemRefType>();

    auto sourceCoordVectorType =
        op.sourceCoordVector().getType().cast<VectorType>();
    auto destCoordVectorType =
        op.destCoordVector().getType().cast<VectorType>();

    // Prepare some useful constants.
    auto zeroConstantI32Op =
        b.create<ConstantIntOp>(loc, 0, b.getIntegerType(32));

    // Check the address spaces of source and destination values and determine
    // lowering logic.
    // - 0 (global) -> 3 (LDS) : load + store
    // - 0 (global) -> 5 (register) : load 
    // - 5 (register) -> 3 (LDS) : store
    if (sourceType.getMemorySpace() == 0 && destType.getMemorySpace() == 3) {
      // Threadwise copy from global (generic tensor) to register (naive
      // tensor).
      SmallVector<Value, 4> ThreadwiseCopySourceAndBufferCoords;
      for (unsigned i = 0; i < sourceType.getRank(); ++i) {
        auto iter = b.create<ConstantIntOp>(loc, i, b.getIntegerType(32));
        auto coord = b.create<vector::ExtractElementOp>(
            loc, sourceCoordVectorType.getElementType(), op.sourceCoordVector(),
            iter);
        ThreadwiseCopySourceAndBufferCoords.push_back(coord);
      }
      for (unsigned i = 0; i < bufferType.getRank(); ++i)
        ThreadwiseCopySourceAndBufferCoords.push_back(zeroConstantI32Op);

      auto threadwiseCopyLoadOp = b.create<miopen::ThreadwiseCopyOp>(
          loc, op.source(), op.buffer(), ThreadwiseCopySourceAndBufferCoords);
      affixThreadwiseCopyAttributes(threadwiseCopyLoadOp, op, b,
                                    /*isThreadwiseLoad=*/true);

      // Threadwise copy from register (naive tensor) to LDS (naive tensor).
      SmallVector<Value, 4> ThreadwiseCopyBufferAndDestCoords;
      for (unsigned i = 0; i < bufferType.getRank(); ++i)
        ThreadwiseCopyBufferAndDestCoords.push_back(zeroConstantI32Op);
      for (unsigned i = 0; i < destType.getRank(); ++i) {
        auto iter = b.create<ConstantIntOp>(loc, i, b.getIntegerType(32));
        auto coord = b.create<vector::ExtractElementOp>(
            loc, destCoordVectorType.getElementType(), op.destCoordVector(),
            iter);
        ThreadwiseCopyBufferAndDestCoords.push_back(coord);
      }

      auto threadwiseCopyStoreOp = b.create<miopen::ThreadwiseCopyOp>(
          loc, op.buffer(), op.dest(), ThreadwiseCopyBufferAndDestCoords);
      affixThreadwiseCopyAttributes(threadwiseCopyStoreOp, op, b,
                                    /*isThreadwiseLoad=*/false);
    } else if (sourceType.getMemorySpace() == 0 && destType.getMemorySpace() == 5) {
      // Threadwise copy from global (generic tensor) to register (naive
      // tensor).
      SmallVector<Value, 4> ThreadwiseCopySourceAndDestCoords;
      for (unsigned i = 0; i < sourceType.getRank(); ++i) {
        auto iter = b.create<ConstantIntOp>(loc, i, b.getIntegerType(32));
        auto coord = b.create<vector::ExtractElementOp>(
            loc, sourceCoordVectorType.getElementType(), op.sourceCoordVector(),
            iter);
        ThreadwiseCopySourceAndDestCoords.push_back(coord);
      }
      for (unsigned i = 0; i < destType.getRank(); ++i)
        ThreadwiseCopySourceAndDestCoords.push_back(zeroConstantI32Op);

      auto threadwiseCopyLoadOp = b.create<miopen::ThreadwiseCopyOp>(
          loc, op.source(), op.dest(), ThreadwiseCopySourceAndDestCoords);
      affixThreadwiseCopyAttributes(threadwiseCopyLoadOp, op, b,
                                    /*isThreadwiseLoad=*/true);
    } else if (sourceType.getMemorySpace() == 5 && destType.getMemorySpace() == 3) {
      // Threadwise copy from register (naive tensor) to LDS (naive tensor).
      SmallVector<Value, 4> ThreadwiseCopySourceAndDestCoords;
      for (unsigned i = 0; i < sourceType.getRank(); ++i)
        ThreadwiseCopySourceAndDestCoords.push_back(zeroConstantI32Op);
      for (unsigned i = 0; i < destType.getRank(); ++i) {
        auto iter = b.create<ConstantIntOp>(loc, i, b.getIntegerType(32));
        auto coord = b.create<vector::ExtractElementOp>(
            loc, destCoordVectorType.getElementType(), op.destCoordVector(),
            iter);
        ThreadwiseCopySourceAndDestCoords.push_back(coord);
      }

      auto threadwiseCopyStoreOp = b.create<miopen::ThreadwiseCopyOp>(
          loc, op.source(), op.dest(), ThreadwiseCopySourceAndDestCoords);
      affixThreadwiseCopyAttributes(threadwiseCopyStoreOp, op, b,
                                    /*isThreadwiseLoad=*/false);
    } else {
      llvm::errs() << "UNSUPPORTED ThreadwiseCopyOp\n";
      rewritten = false;
    }

    if (rewritten)
      op.erase();
    return success();
  }
}; 

//===----------------------------------------------------------------------===//
// Fill lowering.
//===----------------------------------------------------------------------===//

struct FillRewritePattern : public OpRewritePattern<miopen::FillOp> {
  using OpRewritePattern<miopen::FillOp>::OpRewritePattern;

  LogicalResult matchAndRewrite(miopen::FillOp op, PatternRewriter &b) const override {
    auto loc = op.getLoc();
    auto inputType = op.input().getType().cast<MemRefType>();
    auto inputShape = inputType.getShape();

    auto zero = b.create<ConstantIndexOp>(loc, 0);
    auto one = b.create<ConstantIndexOp>(loc, 1);

    scf::ForOp currentLoop;
    OpBuilder currentScope = b;
    std::vector<mlir::Value> range;

    for (unsigned i = 0; i < inputShape.size(); ++i) {
      // Rank 1 loop.
      auto loopIterCount =
          currentScope.create<ConstantIndexOp>(loc, inputShape[i]);
      currentLoop =
          currentScope.create<scf::ForOp>(loc, zero, loopIterCount, one);

      // collect current loop induction var for store indexes
      range.push_back(currentLoop.getInductionVar());

      // inside loop.
      currentScope = OpBuilder::atBlockTerminator(currentLoop.getBody());
    }

    // Store fill value
    currentScope.create<StoreOp>(loc, op.value(), op.input(), range);

    op.erase();
    return success();
  }
};

//===----------------------------------------------------------------------===//
// MovePosV2 lowering.
//===----------------------------------------------------------------------===//

struct MovePosV2RewritePattern : public OpRewritePattern<miopen::MovePosV2Op> {
  using OpRewritePattern<miopen::MovePosV2Op>::OpRewritePattern;

  LogicalResult matchAndRewrite(miopen::MovePosV2Op op,
                                PatternRewriter &b) const override {
    auto loc = op.getLoc();
    auto vectorType = op.input().getType().cast<VectorType>();
    auto vector = op.input();
    for (unsigned i = 0; i < vectorType.getShape()[0]; ++i) {
      auto iter = b.create<ConstantIntOp>(loc, i, b.getIntegerType(32));
      // vector.extractelement
      auto element = b.create<vector::ExtractElementOp>(
          loc, vectorType.getElementType(), vector, iter);
      // add
      Value add;
      if (vectorType.getElementType().isa<IntegerType>()) {
        add = b.create<AddIOp>(loc, element, op.getOperand(1 + i));
      } else {
        add = b.create<AddFOp>(loc, element, op.getOperand(1 + i));
      }
      // vector.insertelement
      vector =
          b.create<vector::InsertElementOp>(loc, vectorType, add, vector, iter);
    }
    op.replaceAllUsesWith(vector);
    op.erase();
    return success();
  }
};

//===----------------------------------------------------------------------===//
// ThreadwiseGemm lowering.
//===----------------------------------------------------------------------===//

struct ThreadwiseGemmRewritePattern
    : public OpRewritePattern<miopen::ThreadwiseGemmOp> {
  using OpRewritePattern<miopen::ThreadwiseGemmOp>::OpRewritePattern;

  LogicalResult matchAndRewrite(miopen::ThreadwiseGemmOp op,
                                PatternRewriter &b) const override {
    auto loc = op.getLoc();

    auto gemmA = op.matrixA();
    auto gemmB = op.matrixB();
    auto gemmC = op.matrixC();
    auto dataType =
        gemmA.getType().template dyn_cast<MemRefType>().getElementType();

    ArrayRef<int64_t> gemmAShape =
        gemmA.getType().dyn_cast<MemRefType>().getShape();
    ArrayRef<int64_t> gemmBShape =
        gemmB.getType().dyn_cast<MemRefType>().getShape();

    auto loopG = b.create<AffineForOp>(loc, 0, gemmAShape[0], 1);
    auto lbG = loopG.getBody();
    b.setInsertionPointToStart(lbG);

    auto loopK = b.create<AffineForOp>(loc, 0, gemmAShape[1], 1);
    auto lbK = loopK.getBody();
    b.setInsertionPointToStart(lbK);

    auto loopM = b.create<AffineForOp>(loopK.getLoc(), 0, gemmAShape[2], 1);
    auto lbM = loopM.getBody();
    b.setInsertionPointToStart(lbM);

    auto loopN = b.create<AffineForOp>(loc, 0, gemmBShape[2], 1);
    auto lbN = loopN.getBody();
    b.setInsertionPointToStart(lbN);

    SmallVector<Value, 3> memIndicesKM;
    extractForInductionVars({loopG, loopK, loopM}, &memIndicesKM);
    auto gemmAKM = b.create<AffineLoadOp>(loc, gemmA, memIndicesKM);

    SmallVector<Value, 3> memIndicesKN;
    extractForInductionVars({loopG, loopK, loopN}, &memIndicesKN);
    auto gemmBKN = b.create<AffineLoadOp>(loc, gemmB, memIndicesKN);

    Value mul;
    if (dataType.isa<IntegerType>())
      mul = b.create<MulIOp>(loc, dataType, gemmAKM, gemmBKN);
    else
      mul = b.create<MulFOp>(loc, dataType, gemmAKM, gemmBKN);
    SmallVector<Value, 3> memIndicesMN;
    extractForInductionVars({loopG, loopM, loopN}, &memIndicesMN);
    auto gemmCMN = b.create<AffineLoadOp>(loc, gemmC, memIndicesMN);

    Value add;
    if (dataType.isa<IntegerType>())
      add = b.create<AddIOp>(loc, dataType, mul, gemmCMN);
    else
      add = b.create<AddFOp>(loc, dataType, mul, gemmCMN);
    b.create<AffineStoreOp>(loc, add, gemmC, memIndicesMN);

    op.erase();
    return success();
  }
};

//===----------------------------------------------------------------------===//
// ThreadwiseCopy lowering.
//===----------------------------------------------------------------------===//

struct ThreadwiseCopyRewritePattern
    : public OpRewritePattern<miopen::ThreadwiseCopyOp> {
  using OpRewritePattern<miopen::ThreadwiseCopyOp>::OpRewritePattern;

  LogicalResult matchAndRewrite(miopen::ThreadwiseCopyOp op,
                                PatternRewriter &b) const override {
    auto loc = op.getLoc();
    auto sourceElementType =
        op.source().getType().cast<MemRefType>().getElementType().cast<Type>();
    auto destElementType =
        op.dest().getType().cast<MemRefType>().getElementType().cast<Type>();

    auto zeroConstantOp = b.create<ConstantIndexOp>(loc, 0);

    auto sourceType = op.source().getType().cast<MemRefType>();
    auto destType = op.dest().getType().cast<MemRefType>();

    // Get source and dest coordinates.
    //
    // 1. For memrefs with no externally defined affine maps in coord_transforms
    //    attribute, or embedded affine maps. Use its rank.
    // 2. For memrefs with externally defined maps, use its input rank.
    // 3. For memrefs with embedded maps, use its input rank.
    auto sourceAndDestCoord = op.sourceAndDestCoord();
    auto sourceTypeAffineMaps = sourceType.getAffineMaps();
    auto destTypeAffineMaps = destType.getAffineMaps();
    auto coordTransformsAttr =
        op->getAttr("coord_transforms").template cast<ArrayAttr>();

    unsigned sourceCoordLength = sourceType.getRank();
    unsigned destCoordLength = destType.getRank();

    bool sourceEmbeddedTransform = false;
    bool destEmbeddedTransform = false;
    bool sourceExternalTransform = false;
    bool destExternalTransform = false;
    AffineMap sourceTransform;
    AffineMap destTransform;

    if (sourceTypeAffineMaps.size()) {
      // Use the first affine map in the attribute array.
      sourceCoordLength = sourceTypeAffineMaps[0].getNumInputs();
      sourceEmbeddedTransform = true;
      sourceTransform = sourceTypeAffineMaps[0];
    }
    if (destTypeAffineMaps.size()) {
      // Use the first affine map in the attribute array.
      destCoordLength = destTypeAffineMaps[0].getNumInputs();
      destEmbeddedTransform = true;
      destTransform = destTypeAffineMaps[0];
    }
    if (coordTransformsAttr) {
      for (auto attr : coordTransformsAttr) {
        auto dictAttr = attr.template cast<DictionaryAttr>();
        auto operandIndex =
            dictAttr.get("operand").template cast<IntegerAttr>().getInt();
        auto transforms = dictAttr.get("transforms").template cast<ArrayAttr>();
        // Use the first affine map in the transforms array.
        auto affineMap = transforms[0].template cast<AffineMapAttr>();
        if (operandIndex == 0) {
          sourceCoordLength = affineMap.getValue().getNumInputs();
          sourceExternalTransform = true;
          sourceTransform = affineMap.getValue();
        } else {
          destCoordLength = affineMap.getValue().getNumInputs();
          destExternalTransform = true;
          destTransform = affineMap.getValue();
        }
      }
    }

    // Determine if we need to emit codes for out-of-bound check.
    bool toEmitOOBCheckLogic = false;
    SmallVector<unsigned, 2> oobCheckDims;
    if (sourceTransform) {
      for (unsigned iter = 0; iter < sourceTransform.getNumResults(); ++iter) {
        auto expr = sourceTransform.getResult(iter);
        if (hasPadding(expr)) {
          toEmitOOBCheckLogic = true;
          oobCheckDims.push_back(iter);
        }
      }
    }

    if (sourceCoordLength + destCoordLength != sourceAndDestCoord.size()) {
      llvm::errs() << "INCORRECT source and dest coordinates assigned!";
      return failure();
    }

    llvm::SmallVector<Value, 2> sourceCoord;
    llvm::SmallVector<Value, 2> destCoord;
    for (unsigned i = 0; i < sourceCoordLength; ++i) {
      sourceCoord.push_back(sourceAndDestCoord[i]);
    }
    for (unsigned i = sourceCoordLength;
         i < sourceCoordLength + destCoordLength; ++i) {
      destCoord.push_back(sourceAndDestCoord[i]);
    }

    // Distinguish between generic <-> naive v naive <-> naive tensors.
    //
    // In cases where attributes n_slice_row/n_slice_col/data_per_access are
    // specified, source and dest memrefs are all on LDS or VGPR, use the
    // simpler algorithm because they are all naive tensors.
    //
    // Otherwise, employ the more elaborated algorithm.
    auto NSliceRowAttr = op->getAttr("n_slice_row");
    auto NSliceColAttr = op->getAttr("n_slice_col");
    auto DataPerAccessAttr = op->getAttr("data_per_access");
    if (NSliceRowAttr && NSliceColAttr && DataPerAccessAttr) {
      auto NSliceRow = NSliceRowAttr.template cast<IntegerAttr>().getInt();
      auto NSliceCol = NSliceColAttr.template cast<IntegerAttr>().getInt();
      auto DataPerAccess =
          DataPerAccessAttr.template cast<IntegerAttr>().getInt();

      // Original C++ logic:
      // template <typename SrcMatrix,
      //           typename DstMatrix,
      //           index_t NSliceRow,
      //           index_t NSliceCol,
      //           index_t DataPerAccess>
      // struct ThreadwiseMatrixSliceCopy
      // {
      //     __device__ constexpr ThreadwiseMatrixSliceCopy()
      //     {
      //         static_assert(SrcMatrix::RowStride() % DataPerAccess == 0 &&
      //                       DstMatrix::RowStride() % DataPerAccess == 0,
      //                       "wrong! wrong alignment");
      //         static_assert(NSliceCol % DataPerAccess == 0,
      //                       "wrong! should be NSliceCol % DataPerAccess ==
      //                       0");
      //     }
      //
      //     template <typename Data>
      //     __device__ static void Run(const Data* p_src, Data* p_dst)
      //     {
      //         using vector_t = typename vector_type<Data,
      //         DataPerAccess>::MemoryType;
      //
      //         for(index_t i = 0; i < NSliceRow; ++i)
      //         {
      //             for(index_t j = 0; j < NSliceCol; j += DataPerAccess)
      //             {
      //                 const index_t src_index = SrcMatrix::CalculateOffset(i,
      //                 j); const index_t dst_index =
      //                 DstMatrix::CalculateOffset(i, j);
      //
      //                 *reinterpret_cast<vector_t*>(&p_dst[dst_index]) =
      //                     *reinterpret_cast<const
      //                     vector_t*>(&p_src[src_index]);
      //             }
      //         }
      //     }
      // };
<<<<<<< HEAD
      // Emit fully-unrolled loops.
      for (unsigned ivo = 0; ivo < NSliceRow; ++ivo) {
        auto ivo_i32 = b.create<ConstantIntOp>(loc, ivo, b.getIntegerType(32));
        for (unsigned ivi = 0; ivi < NSliceCol; ivi += DataPerAccess) {
          auto ivi_i32 =
              b.create<ConstantIntOp>(loc, ivi, b.getIntegerType(32));

          // Compute high-level coordinate for source memref.
          // src_index = (0, ivo_i32, ivi_i32) + sourceCoord
          SmallVector<Value, 8> srcUpperIndices;
          srcUpperIndices.push_back(b.create<IndexCastOp>(
              loc, b.create<AddIOp>(loc, zeroConstantOp, sourceCoord[0]),
              b.getIndexType()));
          srcUpperIndices.push_back(b.create<IndexCastOp>(
              loc, b.create<AddIOp>(loc, ivo_i32, sourceCoord[1]),
              b.getIndexType()));
          srcUpperIndices.push_back(b.create<IndexCastOp>(
              loc, b.create<AddIOp>(loc, ivi_i32, sourceCoord[2]),
              b.getIndexType()));

          // Apply affine transformations to compute the low-level coordinate.
          SmallVector<Value, 8> srcLowerIndices;
          if (sourceExternalTransform || sourceEmbeddedTransform)
            srcLowerIndices =
                expandAffineMap(b, loc, sourceTransform, srcUpperIndices)
                    .getValue();
          else
            srcLowerIndices = srcUpperIndices;

          Value scalarValue;
          // Load from source.
          // Issue scalar load.
          scalarValue = b.create<LoadOp>(loc, sourceType.getElementType(),
                                         op.source(), srcLowerIndices);

          // Convert from sourceElementType to destElementType if necessary.
          Value convertedScalarValue = createTypeConversionOp(
              b, loc, scalarValue, sourceElementType, destElementType);

          // Compute high-level coordinate for dest memref.
          // dst_index = (0, ivo_i32, ivi_i32) + destCoord
          SmallVector<Value, 8> destUpperIndices;
          destUpperIndices.push_back(b.create<IndexCastOp>(
              loc, b.create<AddIOp>(loc, zeroConstantOp, destCoord[0]),
              b.getIndexType()));
          destUpperIndices.push_back(b.create<IndexCastOp>(
              loc, b.create<AddIOp>(loc, ivo_i32, destCoord[1]),
              b.getIndexType()));
          destUpperIndices.push_back(b.create<IndexCastOp>(
              loc, b.create<AddIOp>(loc, ivi_i32, destCoord[2]),
              b.getIndexType()));

          // Apply affine transformations to compute the low-level coordinate.
          SmallVector<Value, 8> destLowerIndices;
          if (destExternalTransform || destEmbeddedTransform)
            destLowerIndices =
                expandAffineMap(b, loc, destTransform, destUpperIndices)
                    .getValue();
          else
            destLowerIndices = destUpperIndices;

          // Store to dest.
          // Issue scalar store.
          b.create<StoreOp>(loc, convertedScalarValue, op.dest(),
                            destLowerIndices);

        } // ivi
      }   // ivo
=======
      auto NSliceRowConstantOp = b.create<ConstantIndexOp>(loc, NSliceRow);
      auto NSliceColConstantOp = b.create<ConstantIndexOp>(loc, NSliceCol);
      auto DataPerAccessConstantOp =
          b.create<ConstantIndexOp>(loc, DataPerAccess);

      // outer loop.
      auto outerLoopOp = b.create<scf::ForOp>(
          loc, zeroConstantOp, NSliceRowConstantOp, oneConstantOp);

      // inside the outer loop.
      auto lob = OpBuilder::atBlockTerminator(outerLoopOp.getBody());
      auto ivo = outerLoopOp.getInductionVar();
      auto ivo_i32 = lob.create<IndexCastOp>(loc, ivo, b.getIntegerType(32));

      // inner loop
      auto innerLoopOp = lob.create<scf::ForOp>(
          loc, zeroConstantOp, NSliceColConstantOp, DataPerAccessConstantOp);

      // inside the inner loop.
      auto lib = OpBuilder::atBlockTerminator(innerLoopOp.getBody());
      auto ivi = innerLoopOp.getInductionVar();
      auto ivi_i32 = lib.create<IndexCastOp>(loc, ivi, b.getIntegerType(32));

      // Compute high-level coordinate for source memref.
      // src_index = (ivo_i32, ivi_i32) + sourceCoord
      SmallVector<Value, 8> srcUpperIndices;
      srcUpperIndices.push_back(lib.create<IndexCastOp>(
          loc, lib.create<AddIOp>(loc, zeroConstantOp, sourceCoord[0]),
          b.getIndexType()));
      srcUpperIndices.push_back(lib.create<IndexCastOp>(
          loc, lib.create<AddIOp>(loc, ivo_i32, sourceCoord[1]),
          b.getIndexType()));
      srcUpperIndices.push_back(lib.create<IndexCastOp>(
          loc, lib.create<AddIOp>(loc, ivi_i32, sourceCoord[2]),
          b.getIndexType()));

      // Apply affine transformations to compute the low-level coordinate.
      SmallVector<Value, 8> srcLowerIndices;
      if (sourceExternalTransform || sourceEmbeddedTransform)
        srcLowerIndices =
            expandAffineMap(lib, loc, sourceTransform, srcUpperIndices)
                .getValue();
      else
        srcLowerIndices = srcUpperIndices;

      Value scalarValue;
      // Load from source.
      // Issue scalar load.
      scalarValue = lib.create<LoadOp>(loc, sourceElementType, op.source(),
                                       srcLowerIndices);

      // Convert from sourceElementType to destElementType if necessary.
      Value convertedScalarValue = createTypeConversionOp(
          lib, loc, scalarValue, sourceElementType, destElementType);

      // Compute high-level coordinate for dest memref.
      // dst_index = (ivo_i32, ivi_i32) + destCoord
      SmallVector<Value, 8> destUpperIndices;
      destUpperIndices.push_back(lib.create<IndexCastOp>(
          loc, lib.create<AddIOp>(loc, zeroConstantOp, destCoord[0]),
          b.getIndexType()));
      destUpperIndices.push_back(lib.create<IndexCastOp>(
          loc, lib.create<AddIOp>(loc, ivo_i32, destCoord[1]),
          b.getIndexType()));
      destUpperIndices.push_back(lib.create<IndexCastOp>(
          loc, lib.create<AddIOp>(loc, ivi_i32, destCoord[2]),
          b.getIndexType()));

      // Apply affine transformations to compute the low-level coordinate.
      SmallVector<Value, 8> destLowerIndices;
      if (destExternalTransform || destEmbeddedTransform)
        destLowerIndices =
            expandAffineMap(lib, loc, destTransform, destUpperIndices)
                .getValue();
      else
        destLowerIndices = destUpperIndices;

      // Store to dest.
      // Issue scalar store.
      lib.create<StoreOp>(loc, convertedScalarValue, op.dest(),
                          destLowerIndices);
>>>>>>> 912d58db
    } else {
      // The more elaborated algorithm.
      // Refer to ThreadwiseGenericTensorSliceCopy_v4r2::Run() for the original
      // C++ implementation.

      // llvm::errs() << "\nthreadwise_copy op:\n";
      // op.dump();
      // llvm::errs() << "\n";

      auto dimAccessOrder =
          op->getAttr("dim_access_order").template cast<ArrayAttr>();
      auto vectorAccessDim = op->getAttr("vector_read_write_dim")
                                 .template cast<IntegerAttr>()
                                 .getInt();
      auto srcDataPerRead = op->getAttr("source_data_per_read")
                                .template cast<IntegerAttr>()
                                .getInt();
      auto destDataPerWrite = op->getAttr("dest_data_per_write")
                                  .template cast<IntegerAttr>()
                                  .getInt();

      // FIXME: force use scalar load / store for now.
      srcDataPerRead = destDataPerWrite = 1;

      auto longVectorSize = math::lcm(srcDataPerRead, destDataPerWrite);

      // llvm::errs() << "vector_read_write_dim: " << vectorAccessDim << "\n";
      // llvm::errs() << "source_data_per_read: " << srcDataPerRead << "\n";
      // llvm::errs() << "dest_data_per_write: " << destDataPerWrite << "\n";
      // llvm::errs() << "longVectorSize: " << longVectorSize << "\n";

      // Figure out which memref is the one without affine transformations.
      SmallVector<int64_t, 2> sliceLengths;

      if (sourceExternalTransform || sourceEmbeddedTransform) {
        if (destExternalTransform || destEmbeddedTransform) {
          // Use domain attribute from source memref.
          for (auto attr : coordTransformsAttr) {
            auto dictAttr = attr.template cast<DictionaryAttr>();
            auto operandIndex =
                dictAttr.get("operand").template cast<IntegerAttr>().getInt();
            if (operandIndex == 0) {
              // bound attribute take precendence over domain attribute.
              if (op->getAttr("bound")) {
                auto boundAttr =
                    op->getAttr("bound").template cast<ArrayAttr>();
                for (unsigned i = 0; i < boundAttr.size(); ++i)
                  sliceLengths.push_back(
                      boundAttr[i].template cast<IntegerAttr>().getInt());
              } else {
                auto domainAttr =
                    dictAttr.get("domain").template cast<ArrayAttr>();
                for (unsigned i = 0; i < domainAttr.size(); ++i)
                  sliceLengths.push_back(
                      domainAttr[i].template cast<IntegerAttr>().getInt());
              }
            }
          }
        } else {
          for (auto dim : destType.getShape())
            sliceLengths.push_back(dim);
        }
      } else {
        if (sourceExternalTransform || sourceEmbeddedTransform) {
          // Couldn't happen.
          llvm::errs()
              << "Unsupported case: both memrefs have affine transforms!\n";
          return failure();
        } else
          for (auto dim : sourceType.getShape())
            sliceLengths.push_back(dim);
      }
      // llvm::errs() << "slice lengths: ";
      // for (unsigned i = 0; i < sliceLengths.size(); ++i)
      //   llvm::errs() << sliceLengths[i] << " ";
      // llvm::errs() << "\n";

      // Modify slice lenths per vector access dim.
      sliceLengths[vectorAccessDim] =
          sliceLengths[vectorAccessDim] / longVectorSize;

      // llvm::errs() << "modified slice lengths: ";
      // for (unsigned i = 0; i < sliceLengths.size(); ++i)
      //   llvm::errs() << sliceLengths[i] << " ";
      // llvm::errs() << "\n";

      // Emit fully unrolled loops for vector loads / stores.
      SmallVector<int64_t, 2> loopIVsPerAccessOrder;
      SmallVector<int64_t, 2> loopBoundsPerAccessOrder;
      for (unsigned iter = 0; iter < dimAccessOrder.size(); ++iter) {
        auto dim = dimAccessOrder[iter].template cast<IntegerAttr>().getInt();
        loopIVsPerAccessOrder.push_back(0);
        loopBoundsPerAccessOrder.push_back(sliceLengths[dim]);
      }
      bool toExit = false;
      do {
        // Compute high-level coordinate for source memref.
        // src_index = (iv_0, iv_1, ...) + sourceCoord
        SmallVector<Value, 8> srcUpperIndices;
        for (unsigned iter = 0; iter < loopIVsPerAccessOrder.size(); ++iter) {
          auto dim = dimAccessOrder[iter].template cast<IntegerAttr>().getInt();
          auto loopIV = b.create<ConstantIntOp>(loc, loopIVsPerAccessOrder[dim],
                                                b.getIntegerType(32));
          srcUpperIndices.push_back(b.create<IndexCastOp>(
              loc, b.create<AddIOp>(loc, loopIV, sourceCoord[iter]),
              b.getIndexType()));
        }

        // Apply affine transformations to compute the low-level coordinate.
        SmallVector<Value, 8> srcLowerIndices;
        SmallVector<Value, 8> srcLowerOOBIndices;
        if (sourceExternalTransform || sourceEmbeddedTransform)
          srcLowerIndices =
              expandAffineMap(b, loc, sourceTransform, srcUpperIndices)
                  .getValue();
        else
          srcLowerIndices = srcUpperIndices;

        // Pre-populate srcLowerOOBIndices. It will be modified inside
        // toEmitOOBCheckLogic basic block.
        srcLowerOOBIndices = srcLowerIndices;

        // Load from source.
        Value scalarValue;
        if (toEmitOOBCheckLogic) {
          // Emit a useful constant 0f for later use.
          Value zeroOp =
              createZeroConstantFloatOp(b, loc, sourceType.getElementType());

          // Walkthrough all lower level indices where the dimension has
          // padding, check if the result lies within boundaries.

          // Logic in C++:
          // bool withinBounds = true;
          // for (auto dim : oobCheckDims) {
          //   withBounds &=
          //     (srcLowerIndices[dim] >= 0 &&
          //      srcLowerIndices[dim] < sourceType.getShape()[dim]) {
          // }
          Value withinBoundsOp =
              b.create<ConstantIntOp>(loc, 1, b.getIntegerType(1));
          for (auto dim : oobCheckDims) {
            Value coord = srcLowerIndices[dim];
            Value lowerBoundCheckOp = b.create<CmpIOp>(loc, CmpIPredicate::sge,
                                                       coord, zeroConstantOp);
            Value upperBoundOp =
                b.create<ConstantIndexOp>(loc, sourceType.getShape()[dim]);
            Value upperBoundCheckOp =
                b.create<CmpIOp>(loc, CmpIPredicate::slt, coord, upperBoundOp);
            Value withinBoundInOneDimOp =
                b.create<AndOp>(loc, lowerBoundCheckOp, upperBoundCheckOp);

            withinBoundsOp =
                b.create<AndOp>(loc, withinBoundsOp, withinBoundInOneDimOp);

            // Prepare srcLowerOOBIndices.
            srcLowerOOBIndices[dim] = zeroConstantOp;
          }

          // Logic:
          // if (withinBounds) {
          //   // load address = lower indices from affine transform.
          // } else {
          //   // OOB. Prepare an address known NOT OOB.
          //   // For example, in NGCHW case:
          //   // load address = {N, G, C, 0, 0}
          //   // In NGHWC case:
          //   // load address = {N, G, 0, 0, C}
          // }
          // V = load(load address)
          // if (withinBounds) {
          //   return V
          // } else {
          //   return 0
          // }

          // Emit the first IfOp.
          auto firstIfWithinBoundsOp = b.create<scf::IfOp>(
              loc,
              TypeRange{b.getIndexType(), b.getIndexType(), b.getIndexType(),
                        b.getIndexType(), b.getIndexType()},
              withinBoundsOp, /*withElseRegion=*/true);

          // Then part.
          auto firstIfWithinBoundsThenBuilder =
              firstIfWithinBoundsOp.getThenBodyBuilder();
          firstIfWithinBoundsThenBuilder.create<scf::YieldOp>(
              loc, ValueRange{srcLowerIndices[0], srcLowerIndices[1],
                              srcLowerIndices[2], srcLowerIndices[3],
                              srcLowerIndices[4]});

          // Else part.
          auto firstIfWithinBoundsElseBuilder =
              firstIfWithinBoundsOp.getElseBodyBuilder();
          firstIfWithinBoundsElseBuilder.create<scf::YieldOp>(
              loc, ValueRange{srcLowerOOBIndices[0], srcLowerOOBIndices[1],
                              srcLowerOOBIndices[2], srcLowerOOBIndices[3],
                              srcLowerOOBIndices[4]});

          // Issue scalar load.
          scalarValue = b.create<LoadOp>(loc, sourceElementType, op.source(),
                                         firstIfWithinBoundsOp.results());

          // Emit the second IfOp.
          auto secondIfWithinBoundsOp =
              b.create<scf::IfOp>(loc, sourceElementType, withinBoundsOp, true);
          auto secondIfWithinBoundsThenBuilder =
              secondIfWithinBoundsOp.getThenBodyBuilder();
          secondIfWithinBoundsThenBuilder.create<scf::YieldOp>(loc,
                                                               scalarValue);
          auto secondIfWithinBoundsElseBuilder =
              secondIfWithinBoundsOp.getElseBodyBuilder();
          secondIfWithinBoundsElseBuilder.create<scf::YieldOp>(loc, zeroOp);

          scalarValue = secondIfWithinBoundsOp.results()[0];

        } else {
          // Issue scalar load.
          scalarValue = b.create<LoadOp>(loc, sourceElementType, op.source(),
                                         srcLowerIndices);
        }

        // Convert from sourceElementType to destElementType if necessary.
        Value convertedScalarValue = createTypeConversionOp(
            b, loc, scalarValue, sourceElementType, destElementType);

        // Compute high-level coordinate for dest memref.
        // dst_index = (iv_0, iv_1, ...) + destCoord
        SmallVector<Value, 8> destUpperIndices;
        for (unsigned iter = 0; iter < loopIVsPerAccessOrder.size(); ++iter) {
          auto dim = dimAccessOrder[iter].template cast<IntegerAttr>().getInt();
          auto loopIV = b.create<ConstantIntOp>(loc, loopIVsPerAccessOrder[dim],
                                                b.getIntegerType(32));
          destUpperIndices.push_back(b.create<IndexCastOp>(
              loc, b.create<AddIOp>(loc, loopIV, destCoord[iter]),
              b.getIndexType()));
        }

        // Apply affine transformations to compute the low-level coordinate.
        SmallVector<Value, 8> destLowerIndices;
        if (destExternalTransform || destEmbeddedTransform)
          destLowerIndices =
              expandAffineMap(b, loc, destTransform, destUpperIndices)
                  .getValue();
        else
          destLowerIndices = destUpperIndices;

        // Store to dest.
        // Issue scalar store.
        b.create<StoreOp>(loc, convertedScalarValue, op.dest(),
                          destLowerIndices);

        // increase IVs
        bool toIncreaseNextDigit = true;
        int iter = loopIVsPerAccessOrder.size() - 1;
        for (; toIncreaseNextDigit && iter >= 0; --iter) {
          if (++loopIVsPerAccessOrder[iter] == loopBoundsPerAccessOrder[iter]) {
            loopIVsPerAccessOrder[iter] = 0;
            toIncreaseNextDigit = true;
          } else {
            toIncreaseNextDigit = false;
          }
        }

        // check if need to exit
        if (iter < 0 && toIncreaseNextDigit == true) {
          toExit = true;
        }
      } while (!toExit);
    }

    op.erase();
    return success();
  }
};

//===----------------------------------------------------------------------===//
// ThreadwiseCopyV2 lowering.
//===----------------------------------------------------------------------===//

struct ThreadwiseCopyV2RewritePattern
    : public OpRewritePattern<miopen::ThreadwiseCopyV2Op> {
  using OpRewritePattern<miopen::ThreadwiseCopyV2Op>::OpRewritePattern;

  LogicalResult matchAndRewrite(miopen::ThreadwiseCopyV2Op op,
                                PatternRewriter &b) const override {
    auto loc = op.getLoc();

    auto zeroConstantOp = b.create<ConstantIndexOp>(loc, 0);
    auto oneConstantOp = b.create<ConstantIndexOp>(loc, 1);

    auto sourceType = op.source().getType().cast<VectorType>();
    auto destType = op.dest().getType().cast<MemRefType>();
    auto dataType = destType.getElementType();

    // Get source offset, and dest coordinates.
    //
    // 1. For memrefs with no externally defined affine maps in coord_transforms
    //    attribute, or embedded affine maps. Use its rank.
    // 2. For memrefs with externally defined maps, use its input rank.
    // 3. For memrefs with embedded maps, use its input rank.
    auto sourceAndDestCoord = op.sourceAndDestCoord();
    auto destTypeAffineMaps = destType.getAffineMaps();
    auto coordTransformsAttr = op->getAttr("coord_transforms");

    unsigned sourceCoordLength = sourceType.getRank();
    unsigned destCoordLength = destType.getRank();

    bool sourceEmbeddedTransform = false;
    bool destEmbeddedTransform = false;
    bool sourceExternalTransform = false;
    bool destExternalTransform = false;
    AffineMap sourceTransform;
    AffineMap destTransform;

    if (destTypeAffineMaps.size()) {
      // Use the first affine map in the attribute array.
      destCoordLength = destTypeAffineMaps[0].getNumInputs();
      destEmbeddedTransform = true;
      destTransform = destTypeAffineMaps[0];
    }
    if (coordTransformsAttr) {
      for (auto attr : coordTransformsAttr.template cast<ArrayAttr>()) {
        auto dictAttr = attr.template cast<DictionaryAttr>();
        auto operandIndex =
            dictAttr.get("operand").template cast<IntegerAttr>().getInt();
        auto transforms = dictAttr.get("transforms").template cast<ArrayAttr>();
        // Use the first affine map in the transforms array.
        auto affineMap = transforms[0].template cast<AffineMapAttr>();
        if (operandIndex == 0) {
          sourceCoordLength = affineMap.getValue().getNumInputs();
          sourceExternalTransform = true;
          sourceTransform = affineMap.getValue();
        } else {
          destCoordLength = affineMap.getValue().getNumInputs();
          destExternalTransform = true;
          destTransform = affineMap.getValue();
        }
      }
    }

    if (sourceCoordLength + destCoordLength != sourceAndDestCoord.size()) {
      llvm::errs() << "INCORRECT source and dest coordinates assigned!";
      return failure();
    }

    llvm::SmallVector<Value, 2> sourceCoord;
    llvm::SmallVector<Value, 2> destCoord;
    for (unsigned i = 0; i < sourceCoordLength; ++i) {
      sourceCoord.push_back(sourceAndDestCoord[i]);
    }
    for (unsigned i = sourceCoordLength;
         i < sourceCoordLength + destCoordLength; ++i) {
      destCoord.push_back(sourceAndDestCoord[i]);
    }

    // Refer to ThreadwiseGenericTensorSliceCopy_v4r2::Run() for the original
    // C++ implementation.

    // llvm::errs() << "\nthreadwise_copy_v2 op:\n";
    // op.dump();
    // llvm::errs() << "\n";

    auto dimAccessOrder =
        op->getAttr("dim_access_order").template cast<ArrayAttr>();
    auto vectorAccessDim = op->getAttr("vector_read_write_dim")
                               .template cast<IntegerAttr>()
                               .getInt();
    auto srcDataPerRead = op->getAttr("source_data_per_read")
                              .template cast<IntegerAttr>()
                              .getInt();
    auto destDataPerWrite = op->getAttr("dest_data_per_write")
                                .template cast<IntegerAttr>()
                                .getInt();

    // FIXME: force use scalar load / store for now.
    srcDataPerRead = destDataPerWrite = 1;

    auto longVectorSize = math::lcm(srcDataPerRead, destDataPerWrite);

    // llvm::errs() << "vector_read_write_dim: " << vectorAccessDim << "\n";
    // llvm::errs() << "source_data_per_read: " << srcDataPerRead << "\n";
    // llvm::errs() << "dest_data_per_write: " << destDataPerWrite << "\n";
    // llvm::errs() << "longVectorSize: " << longVectorSize << "\n";

    // Figure out slice lengths.
    SmallVector<int64_t, 2> sliceLengths;

    if (sourceExternalTransform || sourceEmbeddedTransform) {
      // Use bound or domain attribute from source vector.
      for (auto attr : coordTransformsAttr.template cast<ArrayAttr>()) {
        auto dictAttr = attr.template cast<DictionaryAttr>();
        auto operandIndex =
            dictAttr.get("operand").template cast<IntegerAttr>().getInt();
        if (operandIndex == 0) {
          // bound attribute take precendence over domain attribute.
          if (op->getAttr("bound")) {
            auto boundAttr = op->getAttr("bound").template cast<ArrayAttr>();
            for (unsigned i = 0; i < boundAttr.size(); ++i)
              sliceLengths.push_back(
                  boundAttr[i].template cast<IntegerAttr>().getInt());
          } else {
            auto domainAttr =
                dictAttr.get("domain").template cast<ArrayAttr>();
            for (unsigned i = 0; i < domainAttr.size(); ++i)
              sliceLengths.push_back(
                  domainAttr[i].template cast<IntegerAttr>().getInt());
          }
        }
      }
    } else {
      for (auto dim : sourceType.getShape())
        sliceLengths.push_back(dim);
    }
    // llvm::errs() << "slice lengths: ";
    // for (unsigned i = 0; i < sliceLengths.size(); ++i)
    //   llvm::errs() << sliceLengths[i] << " ";
    // llvm::errs() << "\n";

    // Modify slice lenths per vector access dim.
    sliceLengths[vectorAccessDim] =
        sliceLengths[vectorAccessDim] / longVectorSize;
    SmallVector<Value, 2> loopBounds;
    for (unsigned iter = 0; iter < sliceLengths.size(); ++iter)
      loopBounds.push_back(
          b.create<ConstantIndexOp>(loc, sliceLengths[iter]));

    // llvm::errs() << "modified slice lengths: ";
    // for (unsigned i = 0; i < sliceLengths.size(); ++i)
    //   llvm::errs() << sliceLengths[i] << " ";
    // llvm::errs() << "\n";

    // Emit loops for vector loads / stores.
    SmallVector<scf::ForOp, 2> loopOps;
    SmallVector<OpBuilder, 2> loopBuilders;
    SmallVector<Value, 2> loopIVs;
    SmallVector<Value, 2> loopIV_i32s;
    for (unsigned iter = 0; iter < dimAccessOrder.size(); ++iter) {
      auto dim = dimAccessOrder[iter].template cast<IntegerAttr>().getInt();
      auto loopBuilder = (iter == 0) ? b : loopBuilders[iter - 1];

      auto loopOp = loopBuilder.create<scf::ForOp>(
          loc, zeroConstantOp, loopBounds[dim], oneConstantOp);
      loopOps.push_back(loopOp);
      auto loopOpBuilder = OpBuilder::atBlockTerminator(loopOp.getBody());
      loopBuilders.push_back(loopOpBuilder);
      auto loopIV = loopOp.getInductionVar();
      loopIVs.push_back(loopIV);
      auto loopIV_i32 = loopOpBuilder.create<IndexCastOp>(
          loc, loopIV, b.getIntegerType(32));
      loopIV_i32s.push_back(loopIV_i32);
    }

    // Emit loop body.
    auto innerLoopBuilder = loopBuilders[loopBuilders.size() - 1];

    // Compute high-level coordinate for source memref.
    // src_index = (iv_0, iv_1, ...) + sourceCoord
    SmallVector<Value, 2> srcUpperIndices = sourceCoord;
    for (unsigned iter = 0; iter < loopIV_i32s.size(); ++iter) {
      auto dim = dimAccessOrder[iter].template cast<IntegerAttr>().getInt();
      srcUpperIndices[dim] = innerLoopBuilder.create<IndexCastOp>(
          loc,
          innerLoopBuilder.create<AddIOp>(loc, srcUpperIndices[dim],
                                          loopIV_i32s[iter]),
          b.getIndexType());
    }

    // Apply affine transformations to compute the low-level coordinate.
    SmallVector<Value, 2> srcLowerIndices;
    if (sourceExternalTransform || sourceEmbeddedTransform)
      srcLowerIndices = expandAffineMap(innerLoopBuilder, loc,
                                        sourceTransform, srcUpperIndices)
                            .getValue();
    else
      srcLowerIndices = srcUpperIndices;

    // Add sourceOffset to derive the position in the vector.
    auto srcPosition = innerLoopBuilder.create<AddIOp>(loc,
                          innerLoopBuilder.create<IndexCastOp>(loc, srcLowerIndices[0], b.getIntegerType(32)),
                          op.sourceOffset());

    // Load from source.
    Value scalarValue;
    // Issue scalar load.
    scalarValue = innerLoopBuilder.create<vector::ExtractElementOp>(
        loc, sourceType.getElementType(), op.source(), srcPosition);

    // Compute high-level coordinate for dest memref.
    // dst_index = (iv_0, iv_1, ...) + destCoord
    SmallVector<Value, 2> destUpperIndices = destCoord;
    for (unsigned iter = 0; iter < loopIV_i32s.size(); ++iter) {
      auto dim = dimAccessOrder[iter].template cast<IntegerAttr>().getInt();
      destUpperIndices[dim] = innerLoopBuilder.create<IndexCastOp>(
          loc,
          innerLoopBuilder.create<AddIOp>(loc, destUpperIndices[dim],
                                          loopIV_i32s[iter]),
          b.getIndexType());
    }

    // Apply affine transformations to compute the low-level coordinate.
    SmallVector<Value, 2> destLowerIndices;
    if (destExternalTransform || destEmbeddedTransform)
      destLowerIndices = expandAffineMap(innerLoopBuilder, loc, destTransform,
                                         destUpperIndices)
                             .getValue();
    else
      destLowerIndices = destUpperIndices;

    // Store to dest.
    // Issue scalar store.
    if (dataType == b.getF32Type()) {
      innerLoopBuilder.create<StoreOp>(loc, scalarValue, op.dest(),
                                       destLowerIndices);
    } else if (dataType == b.getF16Type()) {
      auto truncValue =
          innerLoopBuilder.create<FPTruncOp>(loc, scalarValue, dataType);
      innerLoopBuilder.create<StoreOp>(loc, truncValue, op.dest(),
                                       destLowerIndices);
    } else if (dataType == b.getIntegerType(16)) {
      auto convertValue = innerLoopBuilder.create<miopen::DataConvertOp>(
          loc, dataType, scalarValue);
      innerLoopBuilder.create<StoreOp>(loc, convertValue, op.dest(),
                                       destLowerIndices);
    }

    op.erase();
    return success();
  }
};

//===----------------------------------------------------------------------===//
// Subview lowering.
//===----------------------------------------------------------------------===//

struct SubviewRewritePattern : public OpRewritePattern<miopen::SubviewOp> {
  using OpRewritePattern<miopen::SubviewOp>::OpRewritePattern;

  LogicalResult matchAndRewrite(miopen::SubviewOp op,
                                PatternRewriter &b) const override {
    auto outputType = op.output().getType().cast<MemRefType>();

    // Pass the output affine map to users of this op.
    for (auto user : op.output().getUsers()) {
      unsigned userOperandIndex = 0;
      for (userOperandIndex = 0; userOperandIndex < user->getNumOperands(); ++userOperandIndex)
        if (user->getOperand(userOperandIndex) == op.output())
          break;

      auto coordTransformAttrs = user->getAttr("coord_transforms");
      if (!coordTransformAttrs) {
        user->setAttr("coord_transforms",
                      b.getArrayAttr({
                        b.getDictionaryAttr({
                          b.getNamedAttr("operand", b.getI32IntegerAttr(userOperandIndex)),
                          b.getNamedAttr("transforms", b.getAffineMapArrayAttr(outputType.getAffineMaps()))
                        })
                      }));
      } else {
        // XXX. Only do this for miopen.xdlops_gemm_v2 operation.
        // miopen.threadwise_copy will NOT be affected.
        if ((user->getName().getStringRef() == miopen::XdlopsGemmV2Op::getOperationName())) {

          // create a deep-copy of existing attributes, and amend the new one.
          // need to figure out if there's a better way than this.
          auto arrayAttr = coordTransformAttrs.cast<ArrayAttr>();
          llvm::SmallVector<Attribute, 2> augmentedArrayAttr;

          //llvm::errs() << "\nexisting transforms:\n";
          //coordTransformAttrs.dump();
          //llvm::errs() << "\ntransform to be added:\n";
          //llvm::errs() << "operand: " << userOperandIndex << "\n";
          //if (outputType.getAffineMaps().size() > 0) {
          //  llvm::errs() << "transforms: " << outputType.getAffineMaps()[0] << "\n";
          //}

          bool augmented = false;
          for (unsigned idx = 0; idx < arrayAttr.size(); ++idx) {
            auto dictAttr = arrayAttr.getValue()[idx].cast<DictionaryAttr>();
            auto operandIndex =
                dictAttr.get("operand").cast<IntegerAttr>().getInt();

            if (operandIndex != userOperandIndex) {
              augmentedArrayAttr.push_back(dictAttr);
            } else {
              //auto existingTransforms =
              //    dictAttr.get("transforms").cast<ArrayAttr>();
              llvm::SmallVector<Attribute, 4> augmentedTransforms;
              //augmentedTransforms.append(existingTransforms.begin(),
              //                           existingTransforms.end());
              if (outputType.getAffineMaps().size() > 0)
                augmentedTransforms.push_back(
                    AffineMapAttr::get(outputType.getAffineMaps()[0]));

              augmentedArrayAttr.push_back(b.getDictionaryAttr(
                  {b.getNamedAttr("operand",
                                  b.getI32IntegerAttr(userOperandIndex)),
                   b.getNamedAttr("transforms",
                                  b.getArrayAttr(augmentedTransforms))}));
              augmented = true;
            }
          }
          if (!augmented)
            augmentedArrayAttr.push_back(b.getDictionaryAttr(
                {b.getNamedAttr("operand",
                                b.getI32IntegerAttr(userOperandIndex)),
                 b.getNamedAttr("transforms", b.getAffineMapArrayAttr(
                                                  outputType.getAffineMaps()))}));

          //llvm::errs() << "\naugmented transforms:\n";
          //b.getArrayAttr(augmentedArrayAttr).dump();
          user->setAttr("coord_transforms", b.getArrayAttr(augmentedArrayAttr));
        }
      }
    }

    // Pass the input to uses of this op.
    op.replaceAllUsesWith(op.input());

    op.erase();
    return success();
  }
};

//===----------------------------------------------------------------------===//
// Transform lowering.
//===----------------------------------------------------------------------===//

struct TransformRewritePattern : public OpRewritePattern<miopen::TransformOp> {
  using OpRewritePattern<miopen::TransformOp>::OpRewritePattern;

  LogicalResult matchAndRewrite(miopen::TransformOp op,
                                PatternRewriter &b) const override {
    auto outputType = op.output().getType().cast<MemRefType>();
    auto outputShape = outputType.getShape();

    // determine output shape and track it in an attribute.
    llvm::SmallVector<Attribute, 4> shapeAttrVec;
    for (unsigned i = 0; i < outputShape.size(); ++i) {
      shapeAttrVec.push_back(b.getI32IntegerAttr(outputShape[i]));
    }

    // auto attr = b.getNamedAttr("domain",
    //               b.getArrayAttr(shapeAttrVec));
    // llvm::errs() << "\n\ndomain attr:\n";
    // attr.second.dump();
    // llvm::errs() << "\n";
    // llvm::errs() << "\n========\nTransformOp:\n";
    // op.dump();

    // Pass the output affine map to users of this op.
    if (outputType.getAffineMaps().size() > 0)
      for (auto user : op.output().getUsers()) {
        // llvm::errs() << "\n========\nTransformOp user:\n";
        // user->dump();

        // determine user domain

        unsigned userOperandIndex = 0;
        for (userOperandIndex = 0; userOperandIndex < user->getNumOperands();
             ++userOperandIndex)
          if (user->getOperand(userOperandIndex) == op.output())
            break;

        auto coordTransformAttrs = user->getAttr("coord_transforms");
        if (!coordTransformAttrs)
          user->setAttr(
              "coord_transforms",
              b.getArrayAttr({b.getDictionaryAttr(
                  {b.getNamedAttr("operand",
                                  b.getI32IntegerAttr(userOperandIndex)),
                   b.getNamedAttr(
                       "transforms",
                       b.getAffineMapArrayAttr(outputType.getAffineMaps())),
                   b.getNamedAttr("domain", b.getArrayAttr(shapeAttrVec))})}));
        else {
          // create a deep-copy of existing attributes, and amend the new one.
          // need to figure out if there's a better way than this.
          auto arrayAttr = coordTransformAttrs.cast<ArrayAttr>();
          llvm::SmallVector<Attribute, 2> augmentedArrayAttr;

          bool augmented = false;
          for (unsigned idx = 0; idx < arrayAttr.size(); ++idx) {
            auto dictAttr = arrayAttr.getValue()[idx].cast<DictionaryAttr>();
            auto operandIndex =
                dictAttr.get("operand").cast<IntegerAttr>().getInt();

            if (operandIndex != userOperandIndex) {
              augmentedArrayAttr.push_back(dictAttr);
            } else {
              auto existingTransforms =
                  dictAttr.get("transforms").cast<ArrayAttr>();
              llvm::SmallVector<Attribute, 4> augmentedTransforms;
              augmentedTransforms.append(existingTransforms.begin(),
                                         existingTransforms.end());
              augmentedTransforms.push_back(
                  AffineMapAttr::get(outputType.getAffineMaps()[0]));

              auto existingDomain = dictAttr.get("domain").cast<ArrayAttr>();

              augmentedArrayAttr.push_back(b.getDictionaryAttr(
                  {b.getNamedAttr("operand",
                                  b.getI32IntegerAttr(userOperandIndex)),
                   b.getNamedAttr("transforms",
                                  b.getArrayAttr(augmentedTransforms)),
                   b.getNamedAttr("domain", existingDomain)}));
              augmented = true;
            }
          }
          if (!augmented)
            augmentedArrayAttr.push_back(b.getDictionaryAttr(
                {b.getNamedAttr("operand",
                                b.getI32IntegerAttr(userOperandIndex)),
                 b.getNamedAttr("transforms", b.getAffineMapArrayAttr(
                                                  outputType.getAffineMaps())),
                 b.getNamedAttr("domain", b.getArrayAttr(shapeAttrVec))}));
          user->setAttr("coord_transforms", b.getArrayAttr(augmentedArrayAttr));
        }

        // llvm::errs() << "\n========\nTransformOp updated user:\n";
        // user->dump();
        // llvm::errs() << "\n";
      }

    // Pass the input to uses of this op.
    op.replaceAllUsesWith(op.input());

    op.erase();
    return success();
  }
};

//===----------------------------------------------------------------------===//
// XdlopsGemmV2 lowering.
//===----------------------------------------------------------------------===//

struct XdlopsGemmV2RewritePattern
    : public OpRewritePattern<miopen::XdlopsGemmV2Op> {
  using OpRewritePattern<miopen::XdlopsGemmV2Op>::OpRewritePattern;

  LogicalResult matchAndRewrite(miopen::XdlopsGemmV2Op op,
                                PatternRewriter &b) const override {
    auto loc = op.getLoc();

    // Obtain critical information.
    int64_t M = op->getAttr("m").template dyn_cast<IntegerAttr>().getInt();
    int64_t N = op->getAttr("n").template dyn_cast<IntegerAttr>().getInt();
    int64_t K = op->getAttr("k").template dyn_cast<IntegerAttr>().getInt();
    int64_t MPerWave =
        op->getAttr("m_per_wave").template dyn_cast<IntegerAttr>().getInt();
    int64_t NPerWave =
        op->getAttr("n_per_wave").template dyn_cast<IntegerAttr>().getInt();

    // Obtain coordinate transforms for Matrix A and B.
    auto coordTransformsAttr =
        op->getAttr("coord_transforms").template dyn_cast<ArrayAttr>();
    AffineMap transformMatrixA, transformMatrixB;
    for (auto transformAttr : coordTransformsAttr) {
      auto dictAttr = transformAttr.template dyn_cast<DictionaryAttr>();
      auto operandIndex =
          dictAttr.get("operand").template dyn_cast<IntegerAttr>().getInt();
      auto transforms = dictAttr.get("transforms").template cast<ArrayAttr>();
      if (transforms.size() > 0) {
        // Use the first affine map in the transforms array.
        auto affineMap = transforms[0].template cast<AffineMapAttr>();
        if (operandIndex == 0) {
          transformMatrixA = affineMap.getValue();
        } else if (operandIndex == 1) {
          transformMatrixB = affineMap.getValue();
        }
      }
    }

    auto dataType =
        op.matrixA().getType().template dyn_cast<MemRefType>().getElementType();

    auto MConstantOp = b.create<ConstantIndexOp>(loc, M);
    auto NConstantOp = b.create<ConstantIndexOp>(loc, N);
    auto KConstantOp = b.create<ConstantIndexOp>(loc, K);

    // Logic to do XDLOPS code selection.
    // llvm::errs() << "Invoke XDLOPS code selection logic:\n";
    // llvm::errs() << "dataType: "; dataType.dump(); llvm::errs() << "\n";
    // llvm::errs() << "MPerWave: " << MPerWave << "\n";
    // llvm::errs() << "NPerWave: " << NPerWave << "\n";

    XdlopsCodeSelection xcs = XdlopsCodeSelection::get(dataType, MPerWave, NPerWave, b);

    // Extract values from XdlopsCodeSelection.
    StringRef mfmaInstr = xcs.mfmaInstr;
    int64_t MPerXdlops = xcs.MPerXdlops;
    int64_t NPerXdlops = xcs.NPerXdlops;
    int64_t MRepeats = xcs.MRepeats;
    int64_t NRepeats = xcs.NRepeats;
    VectorType vectorType = xcs.vectorType;
    int64_t vectorNumber = xcs.vectorNumber;
    SmallVector<SmallVector<unsigned, 3>, 2> imms = xcs.imms;
    Type argType = xcs.argType;

    int64_t num_threads_blk = xcs.num_threads_blk;
    int64_t wave_size = xcs.wave_size;
    int64_t num_input_blks = xcs.num_input_blks;
    int64_t num_output_blks = xcs.num_output_blks;
    int64_t k_base = xcs.k_base;

    bool IsKReduction = (num_output_blks == 1) && (num_input_blks > 1);
    
    // Original C++ logic.
    // const index_t laneId = get_thread_local_1d_id() % mfma_type.wave_size;
    // FloatA a[K * MRepeats];
    // FloatB b[K * NRepeats];
    // constexpr index_t KRepeats = sizeof(FloatA) / (sizeof(data_type) * mfma_type.k_base);
    // auto pa = reinterpret_cast<const data_type*>(&a);
    // auto pb = reinterpret_cast<const data_type*>(&b);
    // constexpr index_t AStride = K * KRepeats;
    // constexpr index_t BStride = K * KRepeats;

    auto tid = b.create<miopen::WorkitemIdOp>(loc, b.getIndexType());
    auto laneId = b.create<SignedRemIOp>(
        loc, tid, b.create<ConstantIndexOp>(loc, wave_size));

    // TBD. FloatA / FloatB could be vectorized via KPack tuning parameter. Ignore this for now.
    // use arrayA as pa for now.
    // use arrayB as pb for now.

    // TBD. FloatA / FloatB could be vectorized via KPack tuning parameter. Ignore this for now.
    // This must be fixed when we test fp16 / bf16 data types.

    // TBD. Existing logic for fp16/bf16 may still NOT be 100% correct.
    int64_t KRepeats = 0;
    if (dataType == b.getF32Type()) {
      KRepeats = 1 / k_base;
    } else if (dataType == b.getF16Type() || dataType == b.getIntegerType(16)) {
      VectorType argVectorType = argType.template dyn_cast<VectorType>();
      KRepeats = argVectorType.getShape()[0] / k_base;
    }

    auto MPerXdlopsConstantOp = b.create<ConstantIndexOp>(loc, MPerXdlops);
    auto NPerXdlopsConstantOp = b.create<ConstantIndexOp>(loc, NPerXdlops);
    auto KBaseConstantOp = b.create<ConstantIndexOp>(loc, k_base);

    auto zeroConstantOp = b.create<ConstantIndexOp>(loc, 0);
    auto oneConstantOp = b.create<ConstantIndexOp>(loc, 1);
    auto MRepeatsConstantOp = b.create<ConstantIndexOp>(loc, MRepeats);
    auto NRepeatsConstantOp = b.create<ConstantIndexOp>(loc, NRepeats);
    auto KRepeatsConstantOp = b.create<ConstantIndexOp>(loc, KRepeats);

    if (!IsKReduction) {
      // store bufferA logic.

      // Original C++ logic.
      // static_if<!IsKReduction>{}([&](auto) {
      //     for(index_t m_i = 0; m_i < MRepeats; ++m_i)
      //         for(index_t k_i      = 0; k_i < K; ++k_i)
      //             a[k_i + m_i * K] = p_a_wave[k_i * M + laneId + MPerXdlops *
      //             m_i];
      // p_a_wave need to be offseted by waveOffsetA.

      auto outerLoopM = b.create<scf::ForOp>(loc, zeroConstantOp, MRepeatsConstantOp, oneConstantOp);
      auto olmb = OpBuilder::atBlockTerminator(outerLoopM.getBody());
      auto olmiv = outerLoopM.getInductionVar();
      auto innerLoopMK = olmb.create<scf::ForOp>(loc, zeroConstantOp, KConstantOp, oneConstantOp);
      auto ilmkb = OpBuilder::atBlockTerminator(innerLoopMK.getBody());
      auto ilmkiv = innerLoopMK.getInductionVar();

      //             a[k_i + m_i * K] = p_a_wave[k_i * M + laneId + MPerXdlops *
      //             m_i];
      // p_a_wave need to be offseted by waveOffsetA.
      Value sourceOffsetBeforeTransformA = ilmkb.create<AddIOp>(
          loc, op.waveOffsetA(),
          ilmkb.create<AddIOp>(
              loc,
              ilmkb.create<AddIOp>(
                  loc, ilmkb.create<MulIOp>(loc, ilmkiv, MConstantOp), laneId),
              ilmkb.create<MulIOp>(loc, MPerXdlopsConstantOp, olmiv)));

      // Apply coord_transform for matrix A if necessarily.
      SmallVector<Value, 8> sourceOffsetA;
      if (transformMatrixA)
        sourceOffsetA =
            expandAffineMap(ilmkb, loc, transformMatrixA,
                            ValueRange{sourceOffsetBeforeTransformA})
                .getValue();
      else
        sourceOffsetA.push_back(sourceOffsetBeforeTransformA);

      auto destOffsetA = ilmkb.create<AddIOp>(
          loc, ilmkiv, ilmkb.create<MulIOp>(loc, olmiv, KConstantOp));

      auto valueA =
          ilmkb.create<LoadOp>(loc, dataType, op.matrixA(), sourceOffsetA);
      ilmkb.create<StoreOp>(loc, valueA, op.bufferA(), ValueRange{destOffsetA});

      // store bufferB logic.

      // Original C++ logic.
      //     for(index_t n_i = 0; n_i < NRepeats; ++n_i)
      //         for(index_t k_i      = 0; k_i < K; ++k_i)
      //             b[k_i + n_i * K] = p_b_wave[k_i * N + laneId + NPerXdlops *
      //             n_i];
      // p_b_wave need to be offseted by waveOffsetB.

      auto outerLoopN = b.create<scf::ForOp>(loc, zeroConstantOp, NRepeatsConstantOp, oneConstantOp);
      auto olnb = OpBuilder::atBlockTerminator(outerLoopN.getBody());
      auto olniv = outerLoopN.getInductionVar();
      auto innerLoopNK = olnb.create<scf::ForOp>(loc, zeroConstantOp, KConstantOp, oneConstantOp);
      auto ilnkb = OpBuilder::atBlockTerminator(innerLoopNK.getBody());
      auto ilnkiv = innerLoopNK.getInductionVar();

      //             b[k_i + n_i * K] = p_b_wave[k_i * N + laneId + NPerXdlops *
      //             n_i];
      // p_b_wave need to be offseted by waveOffsetB.
      Value sourceOffsetBeforeTransformB = ilnkb.create<AddIOp>(
          loc, op.waveOffsetB(),
          ilnkb.create<AddIOp>(
              loc,
              ilnkb.create<AddIOp>(
                  loc, ilnkb.create<MulIOp>(loc, ilnkiv, NConstantOp), laneId),
              ilnkb.create<MulIOp>(loc, NPerXdlopsConstantOp, olniv)));

      // Apply coord_transform for matrix B if necessarily.
      SmallVector<Value, 8> sourceOffsetB;
      if (transformMatrixB)
        sourceOffsetB =
            expandAffineMap(ilnkb, loc, transformMatrixB,
                            ValueRange{sourceOffsetBeforeTransformB})
                .getValue();
      else
        sourceOffsetB.push_back(sourceOffsetBeforeTransformB);

      auto destOffsetB = ilnkb.create<AddIOp>(
          loc, ilnkiv, ilnkb.create<MulIOp>(loc, olniv, KConstantOp));

      auto valueB =
          ilnkb.create<LoadOp>(loc, dataType, op.matrixB(), sourceOffsetB);
      ilnkb.create<StoreOp>(loc, valueB, op.bufferB(), ValueRange{destOffsetB});

      // Original C++ logic.
      // for(index_t k_i = 0; k_i < K * KRepeats; ++k_i)
      // {
      //     p_c_thread = mfma_type.template run<MPerXdlops * MRepeats,
      //                                         NPerXdlops * NRepeats,
      //                                         AStride,
      //                                         BStride>(
      //         &pa[k_i * mfma_type.k_base], &pb[k_i * mfma_type.k_base], p_c_thread);
      // }

      // Instead of following C++ logic where the induction variable is
      // increased by one, increase by k_base. Mathmetically they are
      // equivalent.
      auto loopIterationConstantOp = b.create<ConstantIndexOp>(loc, K * KRepeats);
      auto loopK =
          b.create<scf::ForOp>(loc, zeroConstantOp, loopIterationConstantOp,
                               KBaseConstantOp, op.vectorCs());
      auto loopKb = OpBuilder::atBlockBegin(loopK.getBody());
      auto loopKiv = loopK.getInductionVar();

      Value argA, argB;
      if (dataType == b.getF32Type()) {
        argA = loopKb.create<LoadOp>(loc, dataType, op.bufferA(),
                                     ValueRange{loopKiv});
        argB = loopKb.create<LoadOp>(loc, dataType, op.bufferB(),
                                     ValueRange{loopKiv});
      } else if (dataType == b.getF16Type() ||
                 dataType == b.getIntegerType(16)) {
        argA = loopKb.create<vector::TransferReadOp>(
            loc, argType.template dyn_cast<VectorType>(), op.bufferA(),
            ValueRange{loopKiv});
        argB = loopKb.create<vector::TransferReadOp>(
            loc, argType.template dyn_cast<VectorType>(), op.bufferB(),
            ValueRange{loopKiv});
      }

      // Workgroup barrier.
      loopKb.create<miopen::WorkgroupBarrierOp>(loc);

      SmallVector<Value, 4> mfmas;
      for (int64_t i = 0; i < vectorNumber; ++i) {
        auto vectorC = loopK.getRegionIterArgs()[i];

        // issue MFMA logic.
        // TBD: need to consider the case to use argA[AStride] and argB[BStride]
        auto mfma = loopKb.create<miopen::MFMAV2Op>(loc, vectorType, argA, argB, vectorC);

        mfma->setAttr("instr", loopKb.getStringAttr(mfmaInstr));
        mfma->setAttr(
            "imm", loopKb.getArrayAttr({loopKb.getI32IntegerAttr(imms[i][0]),
                                        loopKb.getI32IntegerAttr(imms[i][1]),
                                        loopKb.getI32IntegerAttr(imms[i][2])}));
        mfmas.push_back(mfma);
      }
      loopKb.create<scf::YieldOp>(loc, mfmas);
      op.replaceAllUsesWith(loopK.results());
      op.erase();
    } else {
      // Original C++ logic.
      //     const index_t blk_id = laneId / mfma_type.num_threads_blk;
      //     const index_t blk_td = laneId % mfma_type.num_threads_blk;

      auto NumThreadsBlkConstantOp = b.create<ConstantIndexOp>(loc, num_threads_blk);
      auto blk_id = b.create<SignedDivIOp>(loc, laneId, NumThreadsBlkConstantOp);
      auto blk_td = b.create<SignedRemIOp>(loc, laneId, NumThreadsBlkConstantOp);

      // Original C++ logic.
      //     // load into registers
      //     for(index_t k_i = 0; k_i < K; k_i += mfma_type.num_input_blks) {
      //         a[k_i] = p_a_wave[(k_i + blk_id) * M + blk_td];
      //         b[k_i] = p_b_wave[(k_i + blk_id) * N + blk_td];
      //     }
      // p_a_wave need to be offseted by waveOffsetA.
      // p_b_wave need to be offseted by waveOffsetB.

      // Instead loop to K, change loop bound to K / num_input_blks.
      auto loopKLoadIteration =
          b.create<ConstantIndexOp>(loc, K / num_input_blks);
      auto loopKLoad = b.create<scf::ForOp>(loc, zeroConstantOp,
                                            loopKLoadIteration, oneConstantOp);

      auto NumInputBlksConstantOp = b.create<ConstantIndexOp>(loc, num_input_blks);

      auto lklb = OpBuilder::atBlockTerminator(loopKLoad.getBody());
      auto lkliv = loopKLoad.getInductionVar();

      //         a[k_i] = p_a_wave[(k_i + blk_id) * M + blk_td];
      //         b[k_i] = p_b_wave[(k_i + blk_id) * N + blk_td];
      // p_a_wave need to be offseted by waveOffsetA.
      // p_b_wave need to be offseted by waveOffsetB.

      // NOTICE: We times k_i by num_input_blks in MLIR path.
      Value sourceOffsetBeforeTransformA = lklb.create<AddIOp>(
          loc, op.waveOffsetA(),
          lklb.create<AddIOp>(
              loc,
              lklb.create<MulIOp>(
                  loc,
                  lklb.create<AddIOp>(
                      loc,
                      lklb.create<MulIOp>(loc, lkliv, NumInputBlksConstantOp),
                      blk_id),
                  MConstantOp),
              blk_td));

      // Apply coord_transform for matrix A if necessarily.
      SmallVector<Value, 8> sourceOffsetA;
      if (transformMatrixA)
        sourceOffsetA =
            expandAffineMap(lklb, loc, transformMatrixA,
                            ValueRange{sourceOffsetBeforeTransformA})
                .getValue();
      else
        sourceOffsetA.push_back(sourceOffsetBeforeTransformA);

      auto valueA = lklb.create<LoadOp>(loc, dataType, op.matrixA(),
                                        ValueRange{sourceOffsetA});
      lklb.create<StoreOp>(loc, valueA, op.bufferA(), ValueRange{lkliv});

      // NOTICE: We times k_i by num_input_blks in MLIR path.
      Value sourceOffsetBeforeTransformB = lklb.create<AddIOp>(
          loc, op.waveOffsetB(),
          lklb.create<AddIOp>(
              loc,
              lklb.create<MulIOp>(
                  loc,
                  lklb.create<AddIOp>(
                      loc,
                      lklb.create<MulIOp>(loc, lkliv, NumInputBlksConstantOp),
                      blk_id),
                  NConstantOp),
              blk_td));

      // Apply coord_transform for matrix B if necessarily.
      SmallVector<Value, 8> sourceOffsetB;
      if (transformMatrixB)
        sourceOffsetB =
            expandAffineMap(lklb, loc, transformMatrixB,
                            ValueRange{sourceOffsetBeforeTransformB})
                .getValue();
      else
        sourceOffsetB.push_back(sourceOffsetBeforeTransformB);

      auto valueB = lklb.create<LoadOp>(loc, dataType, op.matrixB(),
                                        ValueRange{sourceOffsetB});
      lklb.create<StoreOp>(loc, valueB, op.bufferB(), ValueRange{lkliv});

      // Original C++ logic.
      // for(index_t k_i = 0; k_i < K; k_i += mfma_type.num_input_blks)
      // {
      //     for(index_t i = 0; i < KRepeats; ++i)
      //         p_c_thread = mfma_type.template run<MPerXdlops, NPerXdlops, AStride, BStride>(
      //             &pa[(k_i * KRepeats + i) * mfma_type.k_base],
      //             &pb[(k_i * KRepeats + i) * mfma_type.k_base],
      //             p_c_thread);
      // }

      // Change loop bound to the same as loopKLoadIteration.
      // Instead of increasing num_input_blks, increase k_base.
      auto outerLoop =
          b.create<scf::ForOp>(loc, zeroConstantOp, loopKLoadIteration,
                               KBaseConstantOp, op.vectorCs());
      auto outerLoopb = OpBuilder::atBlockBegin(outerLoop.getBody());
      auto outerLoopiv = outerLoop.getInductionVar();

      auto innerLoop = outerLoopb.create<scf::ForOp>(
          loc, zeroConstantOp, KRepeatsConstantOp, oneConstantOp,
          outerLoop.getRegionIterArgs());
      auto innerLoopb = OpBuilder::atBlockBegin(innerLoop.getBody());
      auto innerLoopiv = innerLoop.getInductionVar();

      auto offset = innerLoopb.create<MulIOp>(
          loc,
          innerLoopb.create<AddIOp>(
              loc,
              innerLoopb.create<MulIOp>(loc, outerLoopiv, KRepeatsConstantOp),
              innerLoopiv),
          KBaseConstantOp);

      Value argA, argB;
      if (dataType == b.getF32Type()) {
        argA = innerLoopb.create<LoadOp>(loc, dataType, op.bufferA(), ValueRange{offset});
        argB = innerLoopb.create<LoadOp>(loc, dataType, op.bufferB(), ValueRange{offset});
      } else if (dataType == b.getF16Type() ||
                 dataType == b.getIntegerType(16)) {
        argA = innerLoopb.create<vector::TransferReadOp>(
            loc, argType.template dyn_cast<VectorType>(), op.bufferA(),
            ValueRange{offset});
        argB = innerLoopb.create<vector::TransferReadOp>(
            loc, argType.template dyn_cast<VectorType>(), op.bufferB(),
            ValueRange{offset});
      }

      SmallVector<Value, 4> mfmas;
      for (int64_t i = 0; i < vectorNumber; ++i) {
        auto vectorC = innerLoop.getRegionIterArgs()[i];
        auto mfma = innerLoopb.create<miopen::MFMAV2Op>(loc, vectorType, argA, argB, vectorC);

        mfma->setAttr("instr", innerLoopb.getStringAttr(mfmaInstr));
        mfma->setAttr("imm", innerLoopb.getArrayAttr(
                                 {innerLoopb.getI32IntegerAttr(imms[i][0]),
                                  innerLoopb.getI32IntegerAttr(imms[i][1]),
                                  innerLoopb.getI32IntegerAttr(imms[i][2])}));
        mfmas.push_back(mfma);
      }
      innerLoopb.create<scf::YieldOp>(loc, mfmas);

      outerLoopb.create<scf::YieldOp>(loc, innerLoop.results());

      op.replaceAllUsesWith(outerLoop.results());
      op.erase();
    }

    return success();
  }
};

//===----------------------------------------------------------------------===//
// BlockwiseGemmV2 lowering.
//===----------------------------------------------------------------------===//

struct BlockwiseGemmV2RewritePattern
    : public OpRewritePattern<miopen::BlockwiseGemmV2Op> {
  using OpRewritePattern<miopen::BlockwiseGemmV2Op>::OpRewritePattern;

  LogicalResult matchAndRewrite(miopen::BlockwiseGemmV2Op op,
                                PatternRewriter &b) const override {
    auto loc = op.getLoc();

    int64_t MPerWave =
        op->getAttr("m_per_wave").template dyn_cast<IntegerAttr>().getInt();
    int64_t NPerWave =
        op->getAttr("n_per_wave").template dyn_cast<IntegerAttr>().getInt();

    // Original C++ logic.
    // static constexpr index_t MRepeats = (GemmMPerWave > 64) ? (GemmMPerWave /
    // 64) : 1; static constexpr index_t NRepeats = (GemmNPerWave > 64) ?
    // (GemmNPerWave / 64) : 1; static constexpr index_t MPerXdlops =
    // (GemmMPerWave > 64) ? 64 : GemmMPerWave; static constexpr index_t
    // NPerXdlops = (GemmNPerWave > 64) ? 64 : GemmNPerWave;

    int64_t MRepeats = (MPerWave > 64) ? (MPerWave / 64) : 1;
    int64_t NRepeats = (NPerWave > 64) ? (NPerWave / 64) : 1;
    int64_t MPerXdlops = (MPerWave > 64) ? 64 : MPerWave;
    int64_t NPerXdlops = (NPerWave > 64) ? 64 : NPerWave;

    if (MRepeats == 1 && NRepeats == 1) {
      SmallVector<Type, 2> resultTypes;
      for (auto result : op.vectorDs()) {
        resultTypes.push_back(result.getType());
      }

      auto xdlopsGemmV2Op = b.create<miopen::XdlopsGemmV2Op>(
          loc, resultTypes, op.matrixA(), op.matrixB(), op.waveOffsetA(),
          op.waveOffsetB(), op.bufferA(), op.bufferB(), op.vectorCs());

      xdlopsGemmV2Op->setAttr("m", op->getAttr("m"));
      xdlopsGemmV2Op->setAttr("n", op->getAttr("n"));
      xdlopsGemmV2Op->setAttr("k", op->getAttr("k"));
      xdlopsGemmV2Op->setAttr("m_per_wave", op->getAttr("m_per_wave"));
      xdlopsGemmV2Op->setAttr("n_per_wave", op->getAttr("n_per_wave"));
      xdlopsGemmV2Op->setAttr("coord_transforms",
                              op->getAttr("coord_transforms"));

      op.replaceAllUsesWith(xdlopsGemmV2Op.vectorDs());
      op.erase();
    } else if (MRepeats == 2 && NRepeats == 1) {
      // Original C++ logic.
      // p_c_thread.s.x.l = XdlopsGemm.template Run<M, N, K>(p_a_block, p_b_block, p_c_thread.s.x.l);
      // p_c_thread.s.y.l = XdlopsGemm.template Run<M, N, K>(p_a_block + MPerXdlops, p_b_block, p_c_thread.s.y.l);

      SmallVector<Type, 2> resultTypes0;
      resultTypes0.push_back(op.vectorDs()[0].getType());
      resultTypes0.push_back(op.vectorDs()[1].getType());

      auto xdlopsGemmV2Op0 = b.create<miopen::XdlopsGemmV2Op>(
          loc, resultTypes0, op.matrixA(), op.matrixB(), op.waveOffsetA(),
          op.waveOffsetB(), op.bufferA(), op.bufferB(),
          ValueRange{op.vectorCs()[0], op.vectorCs()[1]});

      xdlopsGemmV2Op0->setAttr("m", op->getAttr("m"));
      xdlopsGemmV2Op0->setAttr("n", op->getAttr("n"));
      xdlopsGemmV2Op0->setAttr("k", op->getAttr("k"));
      // TBD. hard-coded as 64 for now.
      xdlopsGemmV2Op0->setAttr("m_per_wave", b.getI32IntegerAttr(64));
      // xdlopsGemmV2Op0->setAttr("m_per_wave", op->getAttr("m_per_wave"));
      xdlopsGemmV2Op0->setAttr("n_per_wave", op->getAttr("n_per_wave"));
      xdlopsGemmV2Op0->setAttr("coord_transforms",
                               op->getAttr("coord_transforms"));

      SmallVector<Type, 2> resultTypes1;
      resultTypes1.push_back(op.vectorDs()[2].getType());
      resultTypes1.push_back(op.vectorDs()[3].getType());

      auto MPerXdlopsConstantOp = b.create<ConstantIndexOp>(loc, MPerXdlops);
      auto xdlopsGemmV2Op1 = b.create<miopen::XdlopsGemmV2Op>(
          loc, resultTypes1, op.matrixA(), op.matrixB(),
          b.create<AddIOp>(loc, op.waveOffsetA(), MPerXdlopsConstantOp),
          op.waveOffsetB(), op.bufferA(), op.bufferB(),
          ValueRange{op.vectorCs()[2], op.vectorCs()[3]});

      xdlopsGemmV2Op1->setAttr("m", op->getAttr("m"));
      xdlopsGemmV2Op1->setAttr("n", op->getAttr("n"));
      xdlopsGemmV2Op1->setAttr("k", op->getAttr("k"));
      // TBD. hard-coded as 64 for now.
      xdlopsGemmV2Op1->setAttr("m_per_wave", b.getI32IntegerAttr(64));
      // xdlopsGemmV2Op1->setAttr("m_per_wave", op->getAttr("m_per_wave"));
      xdlopsGemmV2Op1->setAttr("n_per_wave", op->getAttr("n_per_wave"));
      xdlopsGemmV2Op1->setAttr("coord_transforms",
                               op->getAttr("coord_transforms"));

      op.replaceAllUsesWith(ValueRange{
          xdlopsGemmV2Op0.vectorDs()[0], xdlopsGemmV2Op0.vectorDs()[1],
          xdlopsGemmV2Op1.vectorDs()[0], xdlopsGemmV2Op1.vectorDs()[1]});
      op.erase();
    } else if (MRepeats == 1 && NRepeats == 2) {
      // Original C++ logic.
      // p_c_thread.s.x.l = XdlopsGemm.template Run<M, N, K>(p_a_block, p_b_block, p_c_thread.s.x.l);
      // p_c_thread.s.y.l = XdlopsGemm.template Run<M, N, K>(p_a_block, p_b_block + NPerXdlops, p_c_thread.s.y.l);

      SmallVector<Type, 2> resultTypes0;
      resultTypes0.push_back(op.vectorDs()[0].getType());
      resultTypes0.push_back(op.vectorDs()[1].getType());

      auto xdlopsGemmV2Op0 = b.create<miopen::XdlopsGemmV2Op>(
          loc, resultTypes0, op.matrixA(), op.matrixB(), op.waveOffsetA(),
          op.waveOffsetB(), op.bufferA(), op.bufferB(),
          ValueRange{op.vectorCs()[0], op.vectorCs()[1]});

      xdlopsGemmV2Op0->setAttr("m", op->getAttr("m"));
      xdlopsGemmV2Op0->setAttr("n", op->getAttr("n"));
      xdlopsGemmV2Op0->setAttr("k", op->getAttr("k"));
      // TBD. hard-coded as 64 for now.
      xdlopsGemmV2Op0->setAttr("m_per_wave", b.getI32IntegerAttr(64));
      // xdlopsGemmV2Op0->setAttr("m_per_wave", op->getAttr("m_per_wave"));
      xdlopsGemmV2Op0->setAttr("n_per_wave", op->getAttr("n_per_wave"));
      xdlopsGemmV2Op0->setAttr("coord_transforms",
                               op->getAttr("coord_transforms"));

      SmallVector<Type, 2> resultTypes1;
      resultTypes1.push_back(op.vectorDs()[2].getType());
      resultTypes1.push_back(op.vectorDs()[3].getType());

      auto NPerXdlopsConstantOp = b.create<ConstantIndexOp>(loc, NPerXdlops);
      auto xdlopsGemmV2Op1 = b.create<miopen::XdlopsGemmV2Op>(
          loc, resultTypes1, op.matrixA(), op.matrixB(), op.waveOffsetA(),
          b.create<AddIOp>(loc, op.waveOffsetB(), NPerXdlopsConstantOp),
          op.bufferA(), op.bufferB(),
          ValueRange{op.vectorCs()[2], op.vectorCs()[3]});

      xdlopsGemmV2Op1->setAttr("m", op->getAttr("m"));
      xdlopsGemmV2Op1->setAttr("n", op->getAttr("n"));
      xdlopsGemmV2Op1->setAttr("k", op->getAttr("k"));
      // TBD. hard-coded as 64 for now.
      xdlopsGemmV2Op1->setAttr("m_per_wave", b.getI32IntegerAttr(64));
      // xdlopsGemmV2Op1->setAttr("m_per_wave", op->getAttr("m_per_wave"));
      xdlopsGemmV2Op1->setAttr("n_per_wave", op->getAttr("n_per_wave"));
      xdlopsGemmV2Op1->setAttr("coord_transforms",
                               op->getAttr("coord_transforms"));

      op.replaceAllUsesWith(ValueRange{
          xdlopsGemmV2Op0.vectorDs()[0], xdlopsGemmV2Op0.vectorDs()[1],
          xdlopsGemmV2Op1.vectorDs()[0], xdlopsGemmV2Op1.vectorDs()[1]});
      op.erase();
    }

    return success();
  }
};

#endif // MLIR_DIALECT_MIOPEN_LOWERMIOPENOPS_H<|MERGE_RESOLUTION|>--- conflicted
+++ resolved
@@ -5940,7 +5940,6 @@
       //         }
       //     }
       // };
-<<<<<<< HEAD
       // Emit fully-unrolled loops.
       for (unsigned ivo = 0; ivo < NSliceRow; ++ivo) {
         auto ivo_i32 = b.create<ConstantIntOp>(loc, ivo, b.getIntegerType(32));
@@ -6009,89 +6008,6 @@
 
         } // ivi
       }   // ivo
-=======
-      auto NSliceRowConstantOp = b.create<ConstantIndexOp>(loc, NSliceRow);
-      auto NSliceColConstantOp = b.create<ConstantIndexOp>(loc, NSliceCol);
-      auto DataPerAccessConstantOp =
-          b.create<ConstantIndexOp>(loc, DataPerAccess);
-
-      // outer loop.
-      auto outerLoopOp = b.create<scf::ForOp>(
-          loc, zeroConstantOp, NSliceRowConstantOp, oneConstantOp);
-
-      // inside the outer loop.
-      auto lob = OpBuilder::atBlockTerminator(outerLoopOp.getBody());
-      auto ivo = outerLoopOp.getInductionVar();
-      auto ivo_i32 = lob.create<IndexCastOp>(loc, ivo, b.getIntegerType(32));
-
-      // inner loop
-      auto innerLoopOp = lob.create<scf::ForOp>(
-          loc, zeroConstantOp, NSliceColConstantOp, DataPerAccessConstantOp);
-
-      // inside the inner loop.
-      auto lib = OpBuilder::atBlockTerminator(innerLoopOp.getBody());
-      auto ivi = innerLoopOp.getInductionVar();
-      auto ivi_i32 = lib.create<IndexCastOp>(loc, ivi, b.getIntegerType(32));
-
-      // Compute high-level coordinate for source memref.
-      // src_index = (ivo_i32, ivi_i32) + sourceCoord
-      SmallVector<Value, 8> srcUpperIndices;
-      srcUpperIndices.push_back(lib.create<IndexCastOp>(
-          loc, lib.create<AddIOp>(loc, zeroConstantOp, sourceCoord[0]),
-          b.getIndexType()));
-      srcUpperIndices.push_back(lib.create<IndexCastOp>(
-          loc, lib.create<AddIOp>(loc, ivo_i32, sourceCoord[1]),
-          b.getIndexType()));
-      srcUpperIndices.push_back(lib.create<IndexCastOp>(
-          loc, lib.create<AddIOp>(loc, ivi_i32, sourceCoord[2]),
-          b.getIndexType()));
-
-      // Apply affine transformations to compute the low-level coordinate.
-      SmallVector<Value, 8> srcLowerIndices;
-      if (sourceExternalTransform || sourceEmbeddedTransform)
-        srcLowerIndices =
-            expandAffineMap(lib, loc, sourceTransform, srcUpperIndices)
-                .getValue();
-      else
-        srcLowerIndices = srcUpperIndices;
-
-      Value scalarValue;
-      // Load from source.
-      // Issue scalar load.
-      scalarValue = lib.create<LoadOp>(loc, sourceElementType, op.source(),
-                                       srcLowerIndices);
-
-      // Convert from sourceElementType to destElementType if necessary.
-      Value convertedScalarValue = createTypeConversionOp(
-          lib, loc, scalarValue, sourceElementType, destElementType);
-
-      // Compute high-level coordinate for dest memref.
-      // dst_index = (ivo_i32, ivi_i32) + destCoord
-      SmallVector<Value, 8> destUpperIndices;
-      destUpperIndices.push_back(lib.create<IndexCastOp>(
-          loc, lib.create<AddIOp>(loc, zeroConstantOp, destCoord[0]),
-          b.getIndexType()));
-      destUpperIndices.push_back(lib.create<IndexCastOp>(
-          loc, lib.create<AddIOp>(loc, ivo_i32, destCoord[1]),
-          b.getIndexType()));
-      destUpperIndices.push_back(lib.create<IndexCastOp>(
-          loc, lib.create<AddIOp>(loc, ivi_i32, destCoord[2]),
-          b.getIndexType()));
-
-      // Apply affine transformations to compute the low-level coordinate.
-      SmallVector<Value, 8> destLowerIndices;
-      if (destExternalTransform || destEmbeddedTransform)
-        destLowerIndices =
-            expandAffineMap(lib, loc, destTransform, destUpperIndices)
-                .getValue();
-      else
-        destLowerIndices = destUpperIndices;
-
-      // Store to dest.
-      // Issue scalar store.
-      lib.create<StoreOp>(loc, convertedScalarValue, op.dest(),
-                          destLowerIndices);
->>>>>>> 912d58db
     } else {
       // The more elaborated algorithm.
       // Refer to ThreadwiseGenericTensorSliceCopy_v4r2::Run() for the original
