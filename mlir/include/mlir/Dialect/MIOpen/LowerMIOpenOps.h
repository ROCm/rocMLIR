--- conflicted
+++ resolved
@@ -1451,10 +1451,7 @@
     if (isMatrixA) {
       bop->setAttr("source_dim_access_order", b.getArrayAttr({
                                                   b.getI32IntegerAttr(0),
-<<<<<<< HEAD
                                                   b.getI32IntegerAttr(2),
-=======
->>>>>>> 021b2dd9
                                                   b.getI32IntegerAttr(1),
                                               }));
       bop->setAttr("dest_dim_access_order", b.getArrayAttr({
@@ -1852,16 +1849,8 @@
     // //   be careful of LDS alignment
     // constexpr auto a_k_m_block_desc = make_native_tensor_descriptor_aligned(
     //     Sequence<KPerBlock, MPerBlock>{}, Number<max_lds_align>{});
-<<<<<<< HEAD
-    auto lds2DMatrixAEvenMemRefType = computeSubviewResultType(
-        op, ldsBlockAEvenMemRefType, 0, {1, KPerBlock, MPerBlock}, elementType);
-
-    auto lds2DMatrixAOddMemRefType = computeSubviewResultType(
-        op, ldsBlockAOddMemRefType, 0, {1, KPerBlock, MPerBlock}, elementType);
-=======
     auto lds2DMatrixAMemRefType = computeSubviewResultType(
-        op, ldsBlockAMemRefType, 0, {KPerBlock, MPerBlock}, elementType);
->>>>>>> 021b2dd9
+        op, ldsBlockAMemRefType, 0, {1, KPerBlock, MPerBlock}, elementType);
 
     auto lds2DMatrixASubviewOp = b.create<miopen::SubviewOp>(
         loc, lds2DMatrixAMemRefType, ldsBlockASubviewOp, zeroConstantOp);
@@ -1883,16 +1872,8 @@
     // //   be careful of LDS alignment
     // constexpr auto b_k_n_block_desc = make_native_tensor_descriptor_aligned(
     //     Sequence<KPerBlock, NPerBlock>{}, Number<max_lds_align>{});
-<<<<<<< HEAD
-    auto lds2DMatrixBEvenMemRefType = computeSubviewResultType(
-        op, ldsBlockBEvenMemRefType, 0, {1, KPerBlock, NPerBlock}, elementType);
-
-    auto lds2DMatrixBOddMemRefType = computeSubviewResultType(
-        op, ldsBlockBOddMemRefType, 0, {1, KPerBlock, NPerBlock}, elementType);
-=======
     auto lds2DMatrixBMemRefType = computeSubviewResultType(
-        op, ldsBlockBMemRefType, 0, {KPerBlock, NPerBlock}, elementType);
->>>>>>> 021b2dd9
+        op, ldsBlockBMemRefType, 0, {1, KPerBlock, NPerBlock}, elementType);
 
     auto lds2DMatrixBSubviewOp = b.create<miopen::SubviewOp>(
         loc, lds2DMatrixBMemRefType, ldsBlockBSubviewOp, zeroConstantOp);
@@ -2072,27 +2053,6 @@
     // LDS barrier.
     lb.create<miopen::WorkgroupBarrierOp>(loc);
 
-<<<<<<< HEAD
-    // Blockwise copy from global (generic tensor) to register (naive tensor).
-    lb.create<miopen::MovePosOp>(
-        loc, blockwiseCopyASrc,
-        ValueRange{zeroConstantI32Op, KPerBlockConstantI32Op, zeroConstantI32Op});
-    auto blockwiseCopyOpAEven = lb.create<miopen::BlockwiseCopyOp>(
-        loc, op.filter(), threadAEvenAllocOp, blockwiseCopyASrc,
-        blockwiseCopyADst, /*buffer=*/nullptr);
-    affixBlockwiseCopyAttributes(blockwiseCopyOpAEven, op, b,
-                                 /*isMatrixA=*/true);
-    lb.create<miopen::MovePosOp>(
-        loc, blockwiseCopyBSrc,
-        ValueRange{zeroConstantI32Op,KPerBlockConstantI32Op, zeroConstantI32Op});
-    auto blockwiseCopyOpBEven = lb.create<miopen::BlockwiseCopyOp>(
-        loc, op.input(), threadBEvenAllocOp, blockwiseCopyBSrc,
-        blockwiseCopyBDst, /*buffer=*/nullptr);
-    affixBlockwiseCopyAttributes(blockwiseCopyOpBEven, op, b,
-                                 /*isMatrixA=*/false);
-
-=======
->>>>>>> 021b2dd9
     // Emit blockwise GEMM.
     auto blockwiseGemmOp = lb.create<miopen::BlockwiseGemmOp>(
         loc, lds2DMatrixASubviewOp, lds2DMatrixBSubviewOp,
@@ -2102,24 +2062,7 @@
     // Blockwise copy from global (generic tensor) to register (naive tensor).
     lb.create<miopen::MovePosOp>(
         loc, blockwiseCopyASrc,
-<<<<<<< HEAD
         ValueRange{zeroConstantI32Op, KPerBlockConstantI32Op, zeroConstantI32Op});
-    auto blockwiseCopyOpAOddSecondIteration =
-        lb.create<miopen::BlockwiseCopyOp>(loc, op.filter(), threadAOddAllocOp,
-                                           blockwiseCopyASrc, blockwiseCopyADst,
-                                           /*buffer=*/nullptr);
-    affixBlockwiseCopyAttributes(blockwiseCopyOpAOddSecondIteration, op, b,
-                                 /*isMatrixA=*/true);
-    lb.create<miopen::MovePosOp>(
-        loc, blockwiseCopyBSrc,
-        ValueRange{zeroConstantI32Op, KPerBlockConstantI32Op, zeroConstantI32Op});
-    auto blockwiseCopyOpBOddSecondIteration =
-        lb.create<miopen::BlockwiseCopyOp>(loc, op.input(), threadBOddAllocOp,
-                                           blockwiseCopyBSrc, blockwiseCopyBDst,
-                                           /*buffer=*/nullptr);
-    affixBlockwiseCopyAttributes(blockwiseCopyOpBOddSecondIteration, op, b,
-=======
-        ValueRange{KPerBlockConstantI32Op, zeroConstantI32Op});
     auto blockwiseCopyOpATop = lb.create<miopen::BlockwiseCopyOp>(
         loc, op.filter(), threadAAllocOp, blockwiseCopyASrc, blockwiseCopyADst,
         /*buffer=*/nullptr);
@@ -2127,12 +2070,11 @@
                                  /*isMatrixA=*/true);
     lb.create<miopen::MovePosOp>(
         loc, blockwiseCopyBSrc,
-        ValueRange{KPerBlockConstantI32Op, zeroConstantI32Op});
+        ValueRange{zeroConstantI32Op, KPerBlockConstantI32Op, zeroConstantI32Op});
     auto blockwiseCopyOpBTop = lb.create<miopen::BlockwiseCopyOp>(
         loc, op.input(), threadBAllocOp, blockwiseCopyBSrc, blockwiseCopyBDst,
         /*buffer=*/nullptr);
     affixBlockwiseCopyAttributes(blockwiseCopyOpBTop, op, b,
->>>>>>> 021b2dd9
                                  /*isMatrixA=*/false);
 
     // Blockwise copy from register (naive tensor) to LDS (naive tensor).
@@ -2253,15 +2195,9 @@
          getAffineDimExpr(2, op.getContext()) +
              getAffineDimExpr(1, op.getContext()) *
                  getAffineConstantExpr(MPerThread, op.getContext()),
-<<<<<<< HEAD
          getAffineDimExpr(4, op.getContext()) +
              getAffineDimExpr(3, op.getContext()) *
-                 getAffineConstantExpr(MPerThread, op.getContext())},
-=======
-         getAffineDimExpr(3, op.getContext()) +
-             getAffineDimExpr(2, op.getContext()) *
                  getAffineConstantExpr(NPerThread, op.getContext())},
->>>>>>> 021b2dd9
         op.getContext());
 
     // emit TransformOp for Matrix C on VGPR.
@@ -2379,10 +2315,7 @@
     if (isMatrixA) {
       bop->setAttr("source_dim_access_order", b.getArrayAttr({
                                                   b.getI32IntegerAttr(0),
-<<<<<<< HEAD
                                                   b.getI32IntegerAttr(2),
-=======
->>>>>>> 021b2dd9
                                                   b.getI32IntegerAttr(1),
                                               }));
       bop->setAttr("dest_dim_access_order", b.getArrayAttr({
