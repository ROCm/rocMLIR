--- conflicted
+++ resolved
@@ -2219,11 +2219,6 @@
     }
   }
 
-<<<<<<< HEAD
-=======
-  top->setAttr("dim_access_order", b.getI32ArrayAttr({0, 1, 2, 3, 4}));
-  // NOTE: these are currently ignored by ThreadwiseCopy
->>>>>>> c4705f8f
   top->setAttr("vector_read_write_dim",
                gop->getAttr("matrix_c_dest_vector_write_dim"));
   top->setAttr("source_data_per_read", gop->getAttr("matrix_c_data_per_copy"));
@@ -2262,14 +2257,6 @@
   }
 
   top->setAttr("bwd_padding_kernel_status", b.getI32IntegerAttr(status));
-<<<<<<< HEAD
-=======
-  if (isSwizzled) {
-    top->setAttr("dim_access_order", b.getI32ArrayAttr({0, 1, 2, 3, 4, 5}));
-  } else {
-    top->setAttr("dim_access_order", b.getI32ArrayAttr({0, 1, 2, 3, 4}));
-  }
-
   // Account for split m/n dimension
   bool vectorStoreOverride = false;
   int64_t vectorGemmDim =
@@ -2292,7 +2279,6 @@
     dataPerCopy = b.getI32IntegerAttr(1);
   }
   top->setAttr("upper_vector_read_dim", b.getI32IntegerAttr(vectorGemmDim));
->>>>>>> c4705f8f
   top->setAttr("vector_read_write_dim",
                gop->getAttr("matrix_c_dest_vector_write_dim"));
   top->setAttr("source_data_per_read", dataPerCopy);
@@ -4020,37 +4006,7 @@
     auto blk_td_xdlops_gemm =
         b.create<RemUIOp>(loc, laneId_xdlops_gemm, num_threads_blk_ConstantOp);
 
-<<<<<<< HEAD
     // emit vector swizzles
-    const auto &tailResults = blockwiseGemmV2TailOp->getResults();
-    // build affine expression: d0 = g
-    // (d0, d1, d2, d3, d4) -> (d0, d1 * M1 * M2 + d2 * M2 + d3, d4)
-    TopDownCTBuilder splitCTransform(b, {"G", "M0", "M1", "M2", "N"},
-                                     {G, M0, M1, M2, N}, loc);
-    splitCTransform.passThrough({"gemmG"}, {0}, {"G"});
-    splitCTransform.embed("gemmM", 1, M, {"M0", "M1", "M2"}, {M1 * M2, M2, 1});
-    splitCTransform.passThrough({"gemmN"}, {1}, {"N"});
-
-    TransformsAttr splitCTransformAttr = splitCTransform.get();
-    Value cTransformed =
-        b.create<miopen::TransformOp>(loc, op.c(), splitCTransformAttr);
-
-    // The source vector reading map is
-    //  (g, m0, m1, m2, n) -> (m0 * M2 + m2)
-    TopDownCTBuilder cVectorAccessTransform(b, {"G", "M0", "M1", "M2", "N"},
-                                            {G, M0, M1, M2, N}, loc);
-    cVectorAccessTransform.embed("raw", 0, M3 * M2,
-                                 {"G", "M0", "M1", "M2", "N"},
-                                 {M3 * M2, M2, M2, 1, 1});
-    TransformsAttr cVectorAccessTransformAttr = cVectorAccessTransform.get();
-
-    // The transform for the destination memref will be copied in
-    // by TransformOp lowering
-    llvm::SmallVector<Attribute, 2> threadwiseCopyV2Transforms = {
-        b.getArrayAttr({cVectorAccessTransformAttr}), cTransforms};
-    ArrayAttr threadwiseCopyV2ArgTransform =
-        b.getArrayAttr(threadwiseCopyV2Transforms);
-=======
     auto gemmCVectorizedMatrixDim =
         op->getAttrOfType<IntegerAttr>("matrix_c_source_vector_read_dim");
     int64_t matrixCDataPerCopy =
@@ -4072,13 +4028,10 @@
          (n % swizzleGroup == 0) && (MPerWave % swizzleGroup == 0) &&
          (NPerWave % swizzleGroup == 0));
     const auto &tailResults = blockwiseGemmV2TailOp->getResults();
-    auto *ctx = op.getContext();
->>>>>>> c4705f8f
-
-    Value newOutputTransformOp;
-    SmallVector<Value, 4> vectors;
+
+    TransformsAttr splitCTransformAttr, cVectorAccessTransformAttr;
+    llvm::SmallVector<Value, 4> vectors;
     vectors.reserve(tailResults.size());
-    AffineMap tensorToXdlopsVectorMap;
     if (enableOutSwizzles) {
       // The swizzle operation doesn't fundamentally affect the mapping
       // of "expanded GEMM" (G x M0 X M1 X M2 X N) to GEMM (G X M X N)
@@ -4091,109 +4044,29 @@
       // break the N dimension into N0 and N1 The affine map remains otherwise
       // unchanged and becomes
       //  (d0, d1, d2, d3, d4, d5) ->
-      //  (d0, d1 * M1 * M2 + d2 * M2 + d3, d4 * M1 + d5)
-      auto affineMap6to3 = AffineMap::get(
-          6, 0,
-          {getAffineDimExpr(0, ctx),
-           getAffineDimExpr(1, ctx) * getAffineConstantExpr(M1, ctx) *
-                   getAffineConstantExpr(M2, ctx) +
-               getAffineDimExpr(2, ctx) * getAffineConstantExpr(M2, ctx) +
-               getAffineDimExpr(3, ctx),
-           getAffineDimExpr(4, ctx) * getAffineConstantExpr(N1, ctx) +
-               getAffineDimExpr(5, ctx)},
-          ctx);
-
-      // compose with output tensor affine map.
-      auto outputType = op.output().getType().template cast<MemRefType>();
-      SmallVector<AffineMap> newOutputAffineMaps(
-          {outputType.getLayout().getAffineMap()});
-      newOutputAffineMaps.insert(newOutputAffineMaps.begin(), affineMap6to3);
-
-      // emit TransformOp for output tensor.
-      llvm::SmallVector<NamedAttribute, 3> transformedNewOutputAttrs;
-      // set map attribute.
-      transformedNewOutputAttrs.push_back(
-          b.getNamedAttr("map", b.getAffineMapArrayAttr({affineMap6to3})));
-      // set layout attribute.
-      transformedNewOutputAttrs.push_back(b.getNamedAttr(
-          "layout",
-          b.getArrayAttr(
-              {b.getDictionaryAttr(
-                   {b.getNamedAttr("upper_layer_dimensions",
-                                   b.getArrayAttr({b.getI32IntegerAttr(0)})),
-                    b.getNamedAttr("upper_layer_names",
-                                   b.getArrayAttr({b.getStringAttr("g")})),
-                    b.getNamedAttr("lower_layer_dimensions",
-                                   b.getArrayAttr({b.getI32IntegerAttr(0)})),
-                    b.getNamedAttr("lower_layer_names",
-                                   b.getArrayAttr({b.getStringAttr("gemmG")})),
-                    b.getNamedAttr("transformation",
-                                   b.getStringAttr("PassThrough"))}),
-               b.getDictionaryAttr({
-                   b.getNamedAttr("upper_layer_dimensions",
-                                  b.getArrayAttr({b.getI32IntegerAttr(1),
-                                                  b.getI32IntegerAttr(2),
-                                                  b.getI32IntegerAttr(3)})),
-                   b.getNamedAttr("upper_layer_names",
-                                  b.getArrayAttr({b.getStringAttr("m0"),
-                                                  b.getStringAttr("m1"),
-                                                  b.getStringAttr("m2")})),
-                   b.getNamedAttr("lower_layer_dimensions",
-                                  b.getArrayAttr({b.getI32IntegerAttr(1)})),
-                   b.getNamedAttr("lower_layer_names",
-                                  b.getArrayAttr({b.getStringAttr("gemmM")})),
-                   b.getNamedAttr("transformation", b.getStringAttr("Embed")),
-                   b.getNamedAttr("parameters",
-                                  b.getArrayAttr({b.getI32IntegerAttr(M1 * M2),
-                                                  b.getI32IntegerAttr(M2),
-                                                  b.getI32IntegerAttr(1)})),
-               }),
-               b.getDictionaryAttr(
-                   {b.getNamedAttr("upper_layer_dimensions",
-                                   b.getArrayAttr({b.getI32IntegerAttr(4),
-                                                   b.getI32IntegerAttr(5)})),
-                    b.getNamedAttr("upper_layer_names",
-                                   b.getArrayAttr({b.getStringAttr("n0"),
-                                                   b.getStringAttr("n1")})),
-                    b.getNamedAttr("lower_layer_dimensions",
-                                   b.getArrayAttr({b.getI32IntegerAttr(2)})),
-                    b.getNamedAttr("lower_layer_names",
-                                   b.getArrayAttr({b.getStringAttr("gemmN")})),
-                    b.getNamedAttr("transformation", b.getStringAttr("Embed")),
-                    b.getNamedAttr(
-                        "parameters",
-                        b.getArrayAttr({b.getI32IntegerAttr(N1),
-                                        b.getI32IntegerAttr(1)}))})})));
-      // set lower_layer_layout attribute.
-      transformedNewOutputAttrs.push_back(b.getNamedAttr(
-          "lower_layer_layout",
-          b.getArrayAttr({b.getStringAttr("gemmG"), b.getStringAttr("gemmM"),
-                          b.getStringAttr("gemmN")})));
-      // set upper_layer_layout attribute.
-      transformedNewOutputAttrs.push_back(b.getNamedAttr(
-          "upper_layer_layout",
-          b.getArrayAttr({b.getStringAttr("g"), b.getStringAttr("m0"),
-                          b.getStringAttr("m1"), b.getStringAttr("m2"),
-                          b.getStringAttr("n0"), b.getStringAttr("n1")})));
-      auto newOutputType =
-          MemRefType::get({G, M0, M1, M2, N0, N1}, outputType.getElementType(),
-                          composeTransforms(newOutputAffineMaps));
-      newOutputTransformOp = b.create<miopen::TransformOp>(
-          loc, newOutputType, op.output(), transformedNewOutputAttrs,
-          /*populateBounds=*/true);
+      //  (d0, d1 * M1 * M2 + d2 * M2 + d3, d4 * N1 + d5)
+    TopDownCTBuilder splitCTransform(b, {"G", "M0", "M1", "M2", "N0, N1"},
+                                     {G, M0, M1, M2, N0, N1}, loc);
+    splitCTransform.passThrough({"gemmG"}, {0}, {"G"});
+    splitCTransform.embed("gemmM", 1, M, {"M0", "M1", "M2"}, {M1 * M2, M2, 1});
+    splitCTransform.embed("gemmN", 2, N, {"N0", "N1"}, {N1, 1});
+
+    splitCTransformAttr = splitCTransform.get();
 
       // Here is the first main effect of the swizzling transformation
       // Instead of having the fastest coordinate be the M2 dimension
       // it's now the N1 dimension, since each group of 4 values in a vector
       // corresponds to 4 successive N values after the transpose, as opposed
       // to 4 successive M values.
-
-      // Therefore, this map is (d0, d1, d2, d3, d4, d5) -> (d1 * M3 + d5)
-      tensorToXdlopsVectorMap = AffineMap::get(
-          6, 0,
-          {getAffineDimExpr(1, ctx) * getAffineConstantExpr(M2, ctx) +
-           getAffineDimExpr(5, ctx)},
-          ctx);
+      // The source vector reading map is therefore
+      //  (g, m0, m1, m2, n0, n1) -> (m0 * N1 + n1)
+    TopDownCTBuilder cVectorAccessTransform(b, {"G", "M0", "M1", "M2", "N0", "N1"},
+                                            {G, M0, M1, M2, N0, N1}, loc);
+    cVectorAccessTransform.embed("raw", 0, M3 * N1,
+                                 {"G", "M0", "M1", "M2", "N0", "N1"},
+                                 {M3 * N1, N1, N1, N1, N1, 1});
+    cVectorAccessTransformAttr = cVectorAccessTransform.get();
+
       // Actually perform the swizzles
       for (const Value &result : tailResults) {
         auto swizzle = b.create<miopen::InWarpTransposeOp>(
@@ -4202,102 +4075,36 @@
         vectors.push_back(swizzle);
       }
     } else {
-      // build affine expression: d0 = g
-      // (d0, d1, d2, d3, d4) -> (d0, d1 * M1 * M2 + d2 * M2 + d3, d4)
-      auto affineMap5to3 = AffineMap::get(
-          5, 0,
-          {getAffineDimExpr(0, ctx),
-           getAffineDimExpr(1, ctx) * getAffineConstantExpr(M1, ctx) *
-                   getAffineConstantExpr(M2, ctx) +
-               getAffineDimExpr(2, ctx) * getAffineConstantExpr(M2, ctx) +
-               getAffineDimExpr(3, ctx),
-           getAffineDimExpr(4, ctx)},
-          ctx);
-
-      // compose with output tensor affine map.
-      auto outputType = op.output().getType().template cast<MemRefType>();
-      SmallVector<AffineMap> newOutputAffineMaps(
-          {outputType.getLayout().getAffineMap()});
-      newOutputAffineMaps.insert(newOutputAffineMaps.begin(), affineMap5to3);
-
-      // emit TransformOp for output tensor.
-      llvm::SmallVector<NamedAttribute, 3> transformedNewOutputAttrs;
-      // set map attribute.
-      transformedNewOutputAttrs.push_back(
-          b.getNamedAttr("map", b.getAffineMapArrayAttr({affineMap5to3})));
-      // set layout attribute.
-      transformedNewOutputAttrs.push_back(b.getNamedAttr(
-          "layout",
-          b.getArrayAttr(
-              {b.getDictionaryAttr(
-                   {b.getNamedAttr("upper_layer_dimensions",
-                                   b.getArrayAttr({b.getI32IntegerAttr(0)})),
-                    b.getNamedAttr("upper_layer_names",
-                                   b.getArrayAttr({b.getStringAttr("g")})),
-                    b.getNamedAttr("lower_layer_dimensions",
-                                   b.getArrayAttr({b.getI32IntegerAttr(0)})),
-                    b.getNamedAttr("lower_layer_names",
-                                   b.getArrayAttr({b.getStringAttr("gemmG")})),
-                    b.getNamedAttr("transformation",
-                                   b.getStringAttr("PassThrough"))}),
-               b.getDictionaryAttr({
-                   b.getNamedAttr("upper_layer_dimensions",
-                                  b.getArrayAttr({b.getI32IntegerAttr(1),
-                                                  b.getI32IntegerAttr(2),
-                                                  b.getI32IntegerAttr(3)})),
-                   b.getNamedAttr("upper_layer_names",
-                                  b.getArrayAttr({b.getStringAttr("m0"),
-                                                  b.getStringAttr("m1"),
-                                                  b.getStringAttr("m2")})),
-                   b.getNamedAttr("lower_layer_dimensions",
-                                  b.getArrayAttr({b.getI32IntegerAttr(1)})),
-                   b.getNamedAttr("lower_layer_names",
-                                  b.getArrayAttr({b.getStringAttr("gemmM")})),
-                   b.getNamedAttr("transformation", b.getStringAttr("Embed")),
-                   b.getNamedAttr("parameters",
-                                  b.getArrayAttr({b.getI32IntegerAttr(M1 * M2),
-                                                  b.getI32IntegerAttr(M2),
-                                                  b.getI32IntegerAttr(1)})),
-               }),
-               b.getDictionaryAttr(
-                   {b.getNamedAttr("upper_layer_dimensions",
-                                   b.getArrayAttr({b.getI32IntegerAttr(4)})),
-                    b.getNamedAttr("upper_layer_names",
-                                   b.getArrayAttr({b.getStringAttr("n")})),
-                    b.getNamedAttr("lower_layer_dimensions",
-                                   b.getArrayAttr({b.getI32IntegerAttr(2)})),
-                    b.getNamedAttr("lower_layer_names",
-                                   b.getArrayAttr({b.getStringAttr("gemmN")})),
-                    b.getNamedAttr("transformation",
-                                   b.getStringAttr("PassThrough"))})})));
-      // set lower_layer_layout attribute.
-      transformedNewOutputAttrs.push_back(b.getNamedAttr(
-          "lower_layer_layout",
-          b.getArrayAttr({b.getStringAttr("gemmG"), b.getStringAttr("gemmM"),
-                          b.getStringAttr("gemmN")})));
-      // set upper_layer_layout attribute.
-      transformedNewOutputAttrs.push_back(b.getNamedAttr(
-          "upper_layer_layout",
-          b.getArrayAttr({b.getStringAttr("g"), b.getStringAttr("m0"),
-                          b.getStringAttr("m1"), b.getStringAttr("m2"),
-                          b.getStringAttr("n")})));
-      auto newOutputType =
-          MemRefType::get({G, M0, M1, M2, N}, outputType.getElementType(),
-                          composeTransforms(newOutputAffineMaps));
-      newOutputTransformOp = b.create<miopen::TransformOp>(
-          loc, newOutputType, op.output(), transformedNewOutputAttrs,
-          /*populateBounds=*/true);
-
-      // Build affine expression for Sequence<1, M0, 1, M2, 1>
-      // (d0, d1, d2, d3, d4) -> (d1 * M2 + d3)
-      tensorToXdlopsVectorMap = AffineMap::get(
-          5, 0,
-          {getAffineDimExpr(1, ctx) * getAffineConstantExpr(M2, ctx) +
-           getAffineDimExpr(3, ctx)},
-          op.getContext());
-      std::copy(tailResults.begin(), tailResults.end(),
-                std::back_inserter(vectors));
-    }
+    // build affine expression: d0 = g
+    // (d0, d1, d2, d3, d4) -> (d0, d1 * M1 * M2 + d2 * M2 + d3, d4)
+    TopDownCTBuilder splitCTransform(b, {"G", "M0", "M1", "M2", "N"},
+                                     {G, M0, M1, M2, N}, loc);
+    splitCTransform.passThrough({"gemmG"}, {0}, {"G"});
+    splitCTransform.embed("gemmM", 1, M, {"M0", "M1", "M2"}, {M1 * M2, M2, 1});
+    splitCTransform.passThrough({"gemmN"}, {1}, {"N"});
+
+    splitCTransformAttr = splitCTransform.get();
+
+    // The source vector reading map is
+    //  (g, m0, m1, m2, n) -> (m0 * M2 + m2)
+    TopDownCTBuilder cVectorAccessTransform(b, {"G", "M0", "M1", "M2", "N"},
+                                            {G, M0, M1, M2, N}, loc);
+    cVectorAccessTransform.embed("raw", 0, M3 * M2,
+                                 {"G", "M0", "M1", "M2", "N"},
+                                 {M3 * M2, M2, M2, 1, 1});
+    cVectorAccessTransformAttr = cVectorAccessTransform.get();
+    std::copy(tailResults.begin(), tailResults.end(),
+              std::back_inserter(vectors));
+    }
+    Value cTransformed =
+        b.create<miopen::TransformOp>(loc, op.c(), splitCTransformAttr);
+    // The transform for the destination memref will be copied in
+    // by TransformOp lowering
+    llvm::SmallVector<Attribute, 2> threadwiseCopyV2Transforms = {
+        b.getArrayAttr({cVectorAccessTransformAttr}), cTransforms};
+    ArrayAttr threadwiseCopyV2ArgTransform =
+        b.getArrayAttr(threadwiseCopyV2Transforms);
+
     Value c_thread_mtx_index_row, c_thread_mtx_index_col;
     Value m_thread_data_on_global, n_thread_data_on_global;
 
@@ -4524,213 +4331,11 @@
 
       // Emit threadwise_copy_v2.
       auto threadwiseCopyV2CMatrixOp = b.create<miopen::ThreadwiseCopyV2Op>(
-<<<<<<< HEAD
-          loc, tailResults[vectorCIndex], cTransformed,
+          loc, vectors[vectorCIndex], cTransformed,
           threadwiseCopyV2ArgTransform, op.paddingInfo(),
           op.storeOperationAttr(), op.cOobDims(), vectorCOffsetConstantAttr,
           matrixCThreadwiseCopySourceCoords, matrixCThreadwiseCopyDestCoords);
-      affixThreadwiseCopyV2Attributes(threadwiseCopyV2CMatrixOp, op, b);
-=======
-          loc, vectors[vectorCIndex], newOutputTransformOp,
-          vectorCOffsetConstantAttr, matrixCThreadwiseCopySourceCoords,
-          matrixCThreadwiseCopyDestCoords);
-      affixThreadwiseCopyV2Attributes(threadwiseCopyV2CMatrixOp, op, b,
-                                      enableOutSwizzles);
-
-      if (enableOutSwizzles) {
-        // affix coord_transforms attributes.
-        threadwiseCopyV2CMatrixOp->setAttr(
-            "coord_transforms",
-            b.getArrayAttr({b.getDictionaryAttr({
-                b.getNamedAttr("operand", b.getI32IntegerAttr(0)),
-                b.getNamedAttr("transforms", b.getAffineMapArrayAttr(
-                                                 tensorToXdlopsVectorMap)),
-                b.getNamedAttr(
-                    "metadata",
-                    b.getArrayAttr({
-                        b.getDictionaryAttr(
-                            {b.getNamedAttr("map",
-                                            b.getAffineMapArrayAttr(
-                                                {tensorToXdlopsVectorMap})),
-                             b.getNamedAttr(
-                                 "layout",
-                                 b.getArrayAttr({
-                                     b.getDictionaryAttr(
-                                         {b.getNamedAttr(
-                                              "lower_layer_dimensions",
-                                              b.getArrayAttr(
-                                                  {b.getI32IntegerAttr(0)})),
-                                          b.getNamedAttr(
-                                              "lower_layer_names",
-                                              b.getArrayAttr(
-                                                  {b.getStringAttr("raw")})),
-                                          b.getNamedAttr(
-                                              "transformation",
-                                              b.getStringAttr("Embed")),
-                                          b.getNamedAttr(
-                                              "upper_layer_dimensions",
-                                              b.getArrayAttr(
-                                                  {b.getI32IntegerAttr(0),
-                                                   b.getI32IntegerAttr(1),
-                                                   b.getI32IntegerAttr(2),
-                                                   b.getI32IntegerAttr(3),
-                                                   b.getI32IntegerAttr(4),
-                                                   b.getI32IntegerAttr(5)})),
-                                          b.getNamedAttr(
-                                              "parameters",
-                                              b.getArrayAttr(
-                                                  {b.getI32IntegerAttr(M3 * N1),
-                                                   b.getI32IntegerAttr(N1),
-                                                   b.getI32IntegerAttr(N1),
-                                                   b.getI32IntegerAttr(N1),
-                                                   b.getI32IntegerAttr(N1),
-                                                   b.getI32IntegerAttr(1)})),
-                                          b.getNamedAttr(
-                                              "upper_layer_names",
-                                              b.getArrayAttr(
-                                                  {b.getStringAttr("dim0"),
-                                                   b.getStringAttr("m3"),
-                                                   b.getStringAttr("dim2"),
-                                                   b.getStringAttr("dim3"),
-                                                   b.getStringAttr("dim4"),
-                                                   b.getStringAttr(
-                                                       "n1")}))}) // dicitionary
-                                                                  // attr inside
-                                                                  // layout
-                                 })),                             // layout
-                             b.getNamedAttr("lower_layer_bounds",
-                                            b.getArrayAttr({b.getI32IntegerAttr(
-                                                1 * M3 * 1 * 1 * 1 * N1)})),
-                             b.getNamedAttr(
-                                 "lower_layer_layout",
-                                 b.getArrayAttr({b.getStringAttr("raw")})),
-                             b.getNamedAttr(
-                                 "upper_layer_bounds",
-                                 b.getArrayAttr({b.getI32IntegerAttr(1),
-                                                 b.getI32IntegerAttr(M3),
-                                                 b.getI32IntegerAttr(1),
-                                                 b.getI32IntegerAttr(1),
-                                                 b.getI32IntegerAttr(1),
-                                                 b.getI32IntegerAttr(N1)})),
-                             b.getNamedAttr(
-                                 "upper_layer_layout",
-                                 b.getArrayAttr({b.getStringAttr("dim0"),
-                                                 b.getStringAttr("m3"),
-                                                 b.getStringAttr("dim2"),
-                                                 b.getStringAttr("dim3"),
-                                                 b.getStringAttr("dim4"),
-                                                 b.getStringAttr(
-                                                     "n1")}))}) // metadata dict
-                    }))                                         // metadata
-            })}));
-
-        // affix bound attributes.
-        threadwiseCopyV2CMatrixOp->setAttr("bound", b.getArrayAttr({
-                                                        b.getI32IntegerAttr(1),
-                                                        b.getI32IntegerAttr(M3),
-                                                        b.getI32IntegerAttr(1),
-                                                        b.getI32IntegerAttr(1),
-                                                        b.getI32IntegerAttr(1),
-                                                        b.getI32IntegerAttr(N1),
-                                                    }));
-      } else {
-        // affix coord_transforms attributes.
-        threadwiseCopyV2CMatrixOp->setAttr(
-            "coord_transforms",
-            b.getArrayAttr({b.getDictionaryAttr({
-                b.getNamedAttr("operand", b.getI32IntegerAttr(0)),
-                b.getNamedAttr("transforms", b.getAffineMapArrayAttr(
-                                                 tensorToXdlopsVectorMap)),
-                b.getNamedAttr(
-                    "metadata",
-                    b.getArrayAttr({
-                        b.getDictionaryAttr(
-                            {b.getNamedAttr("map",
-                                            b.getAffineMapArrayAttr(
-                                                {tensorToXdlopsVectorMap})),
-                             b.getNamedAttr(
-                                 "layout",
-                                 b.getArrayAttr({
-                                     b.getDictionaryAttr(
-                                         {b.getNamedAttr(
-                                              "lower_layer_dimensions",
-                                              b.getArrayAttr(
-                                                  {b.getI32IntegerAttr(0)})),
-                                          b.getNamedAttr(
-                                              "lower_layer_names",
-                                              b.getArrayAttr(
-                                                  {b.getStringAttr("raw")})),
-                                          b.getNamedAttr(
-                                              "transformation",
-                                              b.getStringAttr("Embed")),
-                                          b.getNamedAttr(
-                                              "upper_layer_dimensions",
-                                              b.getArrayAttr(
-                                                  {b.getI32IntegerAttr(0),
-                                                   b.getI32IntegerAttr(1),
-                                                   b.getI32IntegerAttr(2),
-                                                   b.getI32IntegerAttr(3),
-                                                   b.getI32IntegerAttr(4)})),
-                                          b.getNamedAttr(
-                                              "parameters",
-                                              b.getArrayAttr(
-                                                  {b.getI32IntegerAttr(M3 * M2),
-                                                   b.getI32IntegerAttr(M2),
-                                                   b.getI32IntegerAttr(M2),
-                                                   b.getI32IntegerAttr(1),
-                                                   b.getI32IntegerAttr(1)})),
-                                          b.getNamedAttr(
-                                              "upper_layer_names",
-                                              b.getArrayAttr(
-                                                  {b.getStringAttr("dim0"),
-                                                   b.getStringAttr("m3"),
-                                                   b.getStringAttr("dim2"),
-                                                   b.getStringAttr("m2"),
-                                                   b.getStringAttr(
-                                                       "dim4")}))}) // dicitionary
-                                                                    // attr
-                                                                    // inside
-                                                                    // layout
-                                 })), // layout
-                             b.getNamedAttr("lower_layer_bounds",
-                                            b.getArrayAttr({b.getI32IntegerAttr(
-                                                1 * M3 * 1 * M2 * 1)})),
-                             b.getNamedAttr(
-                                 "lower_layer_layout",
-                                 b.getArrayAttr({b.getStringAttr("raw")})),
-                             b.getNamedAttr(
-                                 "upper_layer_bounds",
-                                 b.getArrayAttr({b.getI32IntegerAttr(1),
-                                                 b.getI32IntegerAttr(M3),
-                                                 b.getI32IntegerAttr(1),
-                                                 b.getI32IntegerAttr(M2),
-                                                 b.getI32IntegerAttr(1)})),
-                             b.getNamedAttr(
-                                 "upper_layer_layout",
-                                 b.getArrayAttr(
-                                     {b.getStringAttr("dim0"),
-                                      b.getStringAttr("m3"),
-                                      b.getStringAttr("dim2"),
-                                      b.getStringAttr("m2"),
-                                      b.getStringAttr("dim4")}))}) // metadata
-                                                                   // dict
-                    }))                                            // metadata
-            })}));
-
-        // affix bound attributes.
-        threadwiseCopyV2CMatrixOp->setAttr("bound", b.getArrayAttr({
-                                                        b.getI32IntegerAttr(1),
-                                                        b.getI32IntegerAttr(M3),
-                                                        b.getI32IntegerAttr(1),
-                                                        b.getI32IntegerAttr(M2),
-                                                        b.getI32IntegerAttr(1),
-                                                    }));
-      }
-      auto dataOperation = op->getAttr("data_operation");
-      if (dataOperation) {
-        threadwiseCopyV2CMatrixOp->setAttr("data_operation", dataOperation);
-      }
->>>>>>> c4705f8f
+      affixThreadwiseCopyV2Attributes(threadwiseCopyV2CMatrixOp, op, b, enableOutSwizzles);
     }
 
     op.erase();
