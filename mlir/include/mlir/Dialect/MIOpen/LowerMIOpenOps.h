--- conflicted
+++ resolved
@@ -7192,12 +7192,8 @@
 
         // Pre-populate srcLowerLoadOOBIndices. It will be modified inside
         // toEmitOOBCheckLogic basic block.
-<<<<<<< HEAD
-        SmallVector<Value, 8> srcLowerOOBIndices = srcLowerIndices;
-=======
         SmallVector<Value, 8> srcLowerLoadOOBIndices;
         srcLowerLoadOOBIndices = srcLowerIndices;
->>>>>>> 430e29cd
 
         // Load from source.
         Value scalarValue;
@@ -7532,11 +7528,8 @@
 
     bool sourceEmbeddedTransform = false;
     bool sourceExternalTransform = false;
-<<<<<<< HEAD
-=======
     AffineMap composedSourceTransform;
     AffineMap composedDestTransform;
->>>>>>> 430e29cd
     SmallVector<AffineMap> layeredSourceTransform;
     SmallVector<AffineMap> layeredDestTransform;
     ArrayAttr boundCheckDestAttr;
@@ -7577,12 +7570,9 @@
                                 .template cast<AffineMapAttr>()
                                 .getValue()
                                 .getNumInputs();
-<<<<<<< HEAD
           destTransformSpec = dictAttr;
 
-=======
           composedDestTransform = composeTransforms(transforms);
->>>>>>> 430e29cd
           // Populate affine maps for each layer.
           for (auto &am : transforms)
             layeredDestTransform.push_back(
@@ -7811,28 +7801,15 @@
 
       // Store to dest.
       // Issue scalar store.
-<<<<<<< HEAD
-      if (dataType == b.getF32Type()) {
-        b.create<StoreOp>(loc, scalarValue, op.dest(),
-                          destLowerIndicesConverted);
-      } else if (dataType == b.getF16Type()) {
-        auto truncValue = b.create<FPTruncOp>(loc, scalarValue, dataType);
-        b.create<StoreOp>(loc, truncValue, op.dest(),
-                          destLowerIndicesConverted);
-      } else if (dataType == b.getIntegerType(16)) {
-        auto convertValue =
-            b.create<miopen::DataConvertOp>(loc, dataType, scalarValue);
-        b.create<StoreOp>(loc, convertValue, op.dest(),
-                          destLowerIndicesConverted);
-=======
       // oob store only support f32 now
       if (toEmitOOBStoreCheckLogic &&
           destType.getElementType() == b.getF32Type()) {
         auto zeroConstantOp = b.create<ConstantIndexOp>(loc, 0);
         SmallVector<Value, 8> destLowerStoreIndices;
         SmallVector<Value, 8> destLowerStoreOOBIndices;
-        for (unsigned i = 0; i < destLowerIndices.size(); ++i) {
-          auto dstIndex = b.create<IndexCastOp>(loc, destLowerIndices[i],
+        for (unsigned i = 0; i < destLowerIndicesConverted.size(); ++i) {
+          auto dstIndex = b.create<IndexCastOp>(loc, 
+                                                destLowerIndicesConverted[i],
                                                 b.getIntegerType(32));
           destLowerStoreIndices.push_back(dstIndex);
         }
@@ -7848,14 +7825,14 @@
         // bool withinBounds = true;
         // for (auto dim : oobStoreCheckDims) {
         //   withBounds &=
-        //     (destLowerIndices[dim] >= 0 &&
-        //      destLowerIndices[dim] < destType.getShape()[dim]) {
+        //     (destLowerIndicesConverted[dim] >= 0 &&
+        //      destLowerIndicesConverted[dim] < destType.getShape()[dim]) {
         // }
 
         Value withinStoreBoundsOp =
             b.create<ConstantIntOp>(loc, 1, b.getIntegerType(1));
         for (auto dim : oobStoreCheckDims) {
-          Value coordStore = destLowerIndices[dim];
+          Value coordStore = destLowerIndicesConverted[dim];
           Value lowerBoundCheckOp = b.create<CmpIOp>(
               loc, CmpIPredicate::sge, coordStore, zeroConstantOp);
           Value upperBoundOp =
@@ -7870,12 +7847,13 @@
           destLowerStoreOOBIndices[dim] = zeroAddrOp;
         }
         // XXX: if you want to test it, use this code:
-        // withinBounds & =  destLowerIndices[2] < 3
+        // withinBounds & =  destLowerIndicesConverted[2] < 3
         // mlir:
         // Value testBoundOp =
         //   b.create<ConstantIndexOp>(loc, 3);
         // Value testBoundCheckOp =
-        //   b.create<CmpIOp>(loc, CmpIPredicate::slt, destLowerIndices[2],
+        //   b.create<CmpIOp>(loc, CmpIPredicate::slt,
+        //   destLowerIndicesConverted[2],
         //   testBoundOp);
         // withinStoreBoundsOp =
         //   b.create<AndOp>(loc, withinStoreBoundsOp, testBoundCheckOp);
@@ -7910,16 +7888,18 @@
 
       } else {
         if (dataType == b.getF32Type()) {
-          b.create<StoreOp>(loc, scalarValue, op.dest(), destLowerIndices);
+          b.create<StoreOp>(loc, scalarValue, op.dest(),
+                            destLowerIndicesConverted);
         } else if (dataType == b.getF16Type()) {
           auto truncValue = b.create<FPTruncOp>(loc, scalarValue, dataType);
-          b.create<StoreOp>(loc, truncValue, op.dest(), destLowerIndices);
+          b.create<StoreOp>(loc, truncValue, op.dest(),
+                            destLowerIndicesConverted);
         } else if (dataType == b.getIntegerType(16)) {
           auto convertValue =
               b.create<miopen::DataConvertOp>(loc, dataType, scalarValue);
-          b.create<StoreOp>(loc, convertValue, op.dest(), destLowerIndices);
+          b.create<StoreOp>(loc, convertValue, op.dest(),
+                            destLowerIndicesConverted);
         }
->>>>>>> 430e29cd
       }
 
       // increase IVs
