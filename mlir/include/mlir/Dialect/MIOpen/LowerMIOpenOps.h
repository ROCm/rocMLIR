//===- LowerMIOpenOps.h - MLIR to C++ for MIOpen conversion ---------------===//
//
// Part of the MLIR Project, under the Apache License v2.0 with LLVM Exceptions.
// See https://llvm.org/LICENSE.txt for license information.
// SPDX-License-Identifier: Apache-2.0 WITH LLVM-exception
//
//===----------------------------------------------------------------------===//
//
// This file declares the lowering pass for the MLIR to MIOpen C++ conversion.
//
//===----------------------------------------------------------------------===//

#ifndef MLIR_DIALECT_MIOPEN_LOWERMIOPENOPS_H
#define MLIR_DIALECT_MIOPEN_LOWERMIOPENOPS_H

#include "mlir/Conversion/AffineToStandard/AffineToStandard.h"
#include "mlir/Dialect/Affine/IR/AffineOps.h"
#include "mlir/Dialect/GPU/GPUDialect.h"
#include "mlir/Dialect/MIOpen/AffineMapHelper.h"
#include "mlir/Dialect/MIOpen/MIOpenOps.h"
#include "mlir/Dialect/MIOpen/Passes.h"
#include "mlir/Dialect/SCF/SCF.h"
#include "mlir/Dialect/StandardOps/IR/Ops.h"
#include "mlir/Dialect/Vector/VectorOps.h"
#include "mlir/IR/AffineMap.h"
#include "mlir/IR/Attributes.h"
#include "mlir/IR/Builders.h"
#include "mlir/IR/BuiltinOps.h"
#include "mlir/IR/MLIRContext.h"
#include "mlir/IR/Operation.h"
#include "mlir/IR/PatternMatch.h"
#include "mlir/IR/Types.h"
#include "mlir/Pass/Pass.h"
#include "mlir/Pass/PassManager.h"
#include "mlir/Pass/PassRegistry.h"
#include "mlir/Support/LogicalResult.h"
#include "mlir/Transforms/DialectConversion.h"
#include "mlir/Transforms/Passes.h"

#include "XdlopsCodeSelection.h"
#include "mlir/Dialect/MIOpen/Tuning/GridwiseGemmParams.h"
#include "utility/math.hpp"
#include "llvm/ADT/DenseSet.h"
#include "llvm/ADT/SmallVector.h"

using namespace mlir;
using namespace mlir::miopen;

// 2G ,INT MAX Value = 2147483647, use 2147483648 as offset and buffer
// store do nothing
static constexpr int kTwoGB = 2147483647;

//===----------------------------------------------------------------------===//
<<<<<<< HEAD
// FIXME. XXX.
// Workaround to obtain gemmKExtra attribute.
// And use it to override legacy load/store debug switch.
//===----------------------------------------------------------------------===//
inline bool overrideLoadStoreHack(const DictionaryAttr &transformSpec) {
  if (transformSpec) {
    Attribute metadataAttr = transformSpec.get("metadata");
    if (metadataAttr) {
      ArrayAttr layeredTransformMetadata =
          metadataAttr.template cast<ArrayAttr>();
      for (unsigned iter = 0; iter < layeredTransformMetadata.size(); ++iter) {
        DictionaryAttr dictAttr =
            layeredTransformMetadata[iter].template cast<DictionaryAttr>();
        auto gemmKExtraAttr = dictAttr.get("gemmKExtra");
        if (gemmKExtraAttr) {
          auto gemmKExtra =
              gemmKExtraAttr.template cast<IntegerAttr>().getInt();
          if (gemmKExtra > 0) {
            return true;
          }
        }
      }
    }
  }
  return false;
}

//===----------------------------------------------------------------------===//
// Utility function to determine the type to be loaded
//===----------------------------------------------------------------------===//
template <typename T>
inline std::tuple<Type, TupleType, int, int>
computeLoadTypeInfo(OpBuilder &b, T &gop, Type elementType,
                    const SmallVector<int64_t, 3> &dims, bool isMatrixA) {
  int64_t vectorLength = 1;
  int vectorDim = dims.size() - 1;
  if (isMatrixA) {
    vectorLength = gop->getAttr("matrix_a_source_data_per_read")
                       .template cast<IntegerAttr>()
                       .getInt();
    vectorDim = gop->getAttr("matrix_a_source_vector_read_dim")
                    .template cast<IntegerAttr>()
                    .getInt();
  } else {
    vectorLength = gop->getAttr("matrix_b_source_data_per_read")
                       .template cast<IntegerAttr>()
                       .getInt();
    vectorDim = gop->getAttr("matrix_b_source_vector_read_dim")
                    .template cast<IntegerAttr>()
                    .getInt();
  }

  // HACK: force scalar loads/stores for now.
  //vectorLength = 1;

  int64_t loadLength = 1;
  for (auto l : dims)
    loadLength *= l;

  auto tupleLength = loadLength / vectorLength;
  Type type = (vectorLength > 1) ? VectorType::get(vectorLength, elementType)
                                 : elementType;
  SmallVector<Type, 8> tupleElements;
  for (unsigned iter = 0; iter < tupleLength; ++iter)
    tupleElements.push_back(type);
  TupleType tupleType = b.getTupleType(tupleElements);

  return std::make_tuple(type, tupleType, vectorDim, vectorLength);
}

//===----------------------------------------------------------------------===//
=======
>>>>>>> 22476dc9
// Utility function to compute sliceLengths for threadwise_copy and
// threadwise_copy_v2 to determine the bounds of load/store loops.
//===----------------------------------------------------------------------===//
inline void
computeSliceLengths(SmallVector<int64_t, 2> &sliceLengths,
                    const Optional<AffineMap> &composedSourceTransform,
                    const Optional<AffineMap> &composedDestTransform,
                    const ArrayAttr &coordTransformsAttr,
                    const Optional<ArrayAttr> &boundAttr, Type sourceType,
                    Type destType) {
  auto populateSliceLengthsWithTypeShape =
      [](SmallVector<int64_t, 2> &sliceLengths, Type type) {
        assert(type.isa<MemRefType>() || type.isa<VectorType>());
        if (type.isa<MemRefType>()) {
          // Use the shape of memref as initial slice lengths.
          for (auto dim : type.template cast<MemRefType>().getShape())
            sliceLengths.push_back(dim);
        } else if (type.isa<VectorType>()) {
          // Use the shape of vector as initial slice lengths.
          for (auto dim : type.template cast<VectorType>().getShape())
            sliceLengths.push_back(dim);
        }
      };

  // Order to decide the slice lengths:
  // - bound attribute.
  // - domain attribute from the source in case both source and dest has affine
  //   transformations.
  // - shape of the dest in case only the source has affine transformations.
  // - shape of the source in case the source has no affine transfromations.
  if (boundAttr) {
    for (unsigned i = 0; i < boundAttr->size(); ++i)
      sliceLengths.push_back(
          (*boundAttr)[i].template cast<IntegerAttr>().getInt());
  } else {
    if (composedSourceTransform) {
      if (composedDestTransform) {
        // Use domain attribute from source.
        for (auto attr : coordTransformsAttr) {
          auto dictAttr = attr.template cast<DictionaryAttr>();
          auto operandIndex =
              dictAttr.get("operand").template cast<IntegerAttr>().getInt();
          if (operandIndex == 0) {
            auto domainAttr = dictAttr.get("domain").template cast<ArrayAttr>();
            for (unsigned i = 0; i < domainAttr.size(); ++i)
              sliceLengths.push_back(
                  domainAttr[i].template cast<IntegerAttr>().getInt());
          }
        }
      } else {
        populateSliceLengthsWithTypeShape(sliceLengths, destType);
      }
    } else {
      populateSliceLengthsWithTypeShape(sliceLengths, sourceType);
    }
  }
}

//===----------------------------------------------------------------------===//
// Utility function to emit constant float op.
//===----------------------------------------------------------------------===//
inline Value createConstantFloatOp(OpBuilder &b, Location loc, Type elementType,
                                   float value) {
  Value ret;
  if (elementType == b.getF32Type()) {
    ret = b.create<ConstantFloatOp>(loc, APFloat(value), b.getF32Type());
  } else if (elementType == b.getF16Type()) {
    auto valueF32Op =
        b.create<ConstantFloatOp>(loc, APFloat(value), b.getF32Type());
    ret = b.create<FPTruncOp>(loc, valueF32Op, elementType);
  } else if (elementType == b.getIntegerType(16)) {
    ret = b.create<ConstantIntOp>(loc, static_cast<int>(value),
                                  b.getIntegerType(16));
  }
  return ret;
}

inline Value createZeroConstantFloatOp(OpBuilder &b, Location loc,
                                       Type elementType) {
  return createConstantFloatOp(b, loc, elementType, 0.0f);
}

//===----------------------------------------------------------------------===//
// Utility function to emit load instructions with potentially OOB checks.
//===----------------------------------------------------------------------===//
inline Value emitLoadLogic(OpBuilder &b, Location loc, MemRefType sourceType,
                           Type loadedType, bool toEmitOOBLoadCheckLogic,
                           const SmallVector<unsigned, 8> &oobLoadCheckDims,
                           const Value &source,
                           const SmallVector<Value, 8> &srcLowerIndices) {
  auto emitLoadInstruction =
      [&b, &loc](const SmallVector<Value, 8> &srcLowerIndices,
                 MemRefType sourceType, Type loadedType,
                 const Value &source) -> Value {
    Value loadedValue;
    if (loadedType.isa<VectorType>()) {
      // Issue vector load.
      if (sourceType.getMemorySpace() == 0) {
        // use buffer load if the source memref is on address space 0
        SmallVector<Value, 4> srcLowerIndicesI32;
        for (auto v : srcLowerIndices)
          srcLowerIndicesI32.push_back(
              b.create<IndexCastOp>(loc, v, b.getIntegerType(32)));
        loadedValue = b.create<gpu::MubufLoadOp>(loc, loadedType, source,
                                                 srcLowerIndicesI32);
      } else {
        // Issue vector load.
        VectorType loadedVectorType = loadedType.template cast<VectorType>();
        auto srcExpr = b.getAffineDimExpr(sourceType.getRank() - 1);
        auto srcProjection = AffineMap::get(sourceType.getRank(), 0, srcExpr);
        loadedValue = b.create<vector::TransferReadOp>(
            loc, loadedVectorType, source, srcLowerIndices, srcProjection);
      }
    } else {
      // Issue scalar load.
      loadedValue = b.create<LoadOp>(loc, loadedType, source, srcLowerIndices);
    }
    return loadedValue;
  };

  Value loadedValue;
  auto zeroConstantOp = b.create<ConstantIndexOp>(loc, 0);

  if (toEmitOOBLoadCheckLogic) {
    // Pre-populate srcLowerLoadOOBIndices. It will be modified inside
    // toEmitOOBCheckLogic basic block.
    SmallVector<Value, 8> srcLowerLoadOOBIndices = srcLowerIndices;

    // Emit a useful constant 0f for later use.
    Value zeroOp = createZeroConstantFloatOp(b, loc, loadedType);

    // Walkthrough all lower level indices where the dimension has
    // padding, check if the result lies within boundaries.

    // Logic in C++:
    // bool withinBounds = true;
    // for (auto dim : oobLoadCheckDims) {
    //   withBounds &=
    //     (srcLowerIndices[dim] >= 0 &&
    //      srcLowerIndices[dim] < sourceType.getShape()[dim]) {
    // }
    Value withinBoundsOp = b.create<ConstantIntOp>(loc, 1, b.getIntegerType(1));
    for (auto dim : oobLoadCheckDims) {
      Value coord = srcLowerIndices[dim];
      Value lowerBoundCheckOp =
          b.create<CmpIOp>(loc, CmpIPredicate::sge, coord, zeroConstantOp);
      Value upperBoundOp =
          b.create<ConstantIndexOp>(loc, sourceType.getShape()[dim]);
      Value upperBoundCheckOp =
          b.create<CmpIOp>(loc, CmpIPredicate::slt, coord, upperBoundOp);
      Value withinBoundInOneDimOp =
          b.create<AndOp>(loc, lowerBoundCheckOp, upperBoundCheckOp);

      withinBoundsOp =
          b.create<AndOp>(loc, withinBoundsOp, withinBoundInOneDimOp);

      // Prepare srcLowerLoadOOBIndices.
      srcLowerLoadOOBIndices[dim] = zeroConstantOp;
    }

    // Logic:
    // if (withinBounds) {
    //   // load address = lower indices from affine transform.
    // } else {
    //   // OOB. Prepare an address known NOT OOB.
    //   // For example, in NGCHW case:
    //   // load address = {N, G, C, 0, 0}
    //   // In NGHWC case:
    //   // load address = {N, G, 0, 0, C}
    // }
    // V = load(load address)
    // if (withinBounds) {
    //   return V
    // } else {
    //   return 0
    // }

    // Emit the first IfOp.
    auto firstIfWithinBoundsOp = b.create<scf::IfOp>(
        loc,
        TypeRange{b.getIndexType(), b.getIndexType(), b.getIndexType(),
                  b.getIndexType(), b.getIndexType()},
        withinBoundsOp, /*withElseRegion=*/true);

    // Then part.
    auto firstIfWithinBoundsThenBuilder =
        firstIfWithinBoundsOp.getThenBodyBuilder();
    firstIfWithinBoundsThenBuilder.create<scf::YieldOp>(
        loc,
        ValueRange{srcLowerIndices[0], srcLowerIndices[1], srcLowerIndices[2],
                   srcLowerIndices[3], srcLowerIndices[4]});

    // Else part.
    auto firstIfWithinBoundsElseBuilder =
        firstIfWithinBoundsOp.getElseBodyBuilder();
    firstIfWithinBoundsElseBuilder.create<scf::YieldOp>(
        loc, ValueRange{srcLowerLoadOOBIndices[0], srcLowerLoadOOBIndices[1],
                        srcLowerLoadOOBIndices[2], srcLowerLoadOOBIndices[3],
                        srcLowerLoadOOBIndices[4]});

    // Issue scalar load.
    SmallVector<Value, 8> srcLowerIndicesUpdated;
    for (unsigned iter = 0; iter < 5; ++iter)
      srcLowerIndicesUpdated.push_back(firstIfWithinBoundsOp.results()[iter]);
    loadedValue = emitLoadInstruction(srcLowerIndicesUpdated, sourceType,
                                      loadedType, source);

    // Emit the second IfOp.
    auto secondIfWithinBoundsOp =
        b.create<scf::IfOp>(loc, loadedType, withinBoundsOp, true);
    auto secondIfWithinBoundsThenBuilder =
        secondIfWithinBoundsOp.getThenBodyBuilder();
    secondIfWithinBoundsThenBuilder.create<scf::YieldOp>(loc, loadedValue);
    auto secondIfWithinBoundsElseBuilder =
        secondIfWithinBoundsOp.getElseBodyBuilder();
    secondIfWithinBoundsElseBuilder.create<scf::YieldOp>(loc, zeroOp);

    loadedValue = secondIfWithinBoundsOp.results()[0];

  } else {
    loadedValue =
        emitLoadInstruction(srcLowerIndices, sourceType, loadedType, source);
  }
  return loadedValue;
}

//===----------------------------------------------------------------------===//
// Utility function to emit store instructions with potentially OOB checks.
//===----------------------------------------------------------------------===//
inline void emitStoreLogic(OpBuilder &b, Location loc, MemRefType destType,
                           Type destElementType, bool toEmitOOBStoreCheckLogic,
                           const SmallVector<unsigned, 8> &oobStoreCheckDims,
                           const Value &dest,
                           const SmallVector<Value, 8> &destLowerIndices,
                           const Value &value) {
  auto emitStoreInstruction = [&b, &loc](
                                  const Value &value, MemRefType destType,
                                  Type destElementType, const Value &dest,
                                  const SmallVector<Value, 8> &destLowerIndices,
                                  const Value &oob) {
    Type valueType = value.getType();
    if (valueType.isa<VectorType>()) {
      // Issue vector store.
      if (destType.getMemorySpace() == 0) {
        // use raw buffer store if the dest memref is on address space 0
        b.create<gpu::RawbufStoreOp>(loc, value, dest, oob, destLowerIndices);
      } else {
        // Issue vector store using vector.transfer_write.
        auto dstExpr = b.getAffineDimExpr(destType.getRank() - 1);
        auto dstProjection = AffineMap::get(destType.getRank(), 0, dstExpr);
        b.create<vector::TransferWriteOp>(loc, value, dest, destLowerIndices,
                                          dstProjection);
      }
    } else {
      // Issue scalar store.
      b.create<StoreOp>(loc, value, dest, destLowerIndices);
    }
  };

  auto zeroConstantOp = b.create<ConstantIndexOp>(loc, 0);
  Value zeroAddrOp = b.create<ConstantIntOp>(loc, 0, b.getIntegerType(32));

  if (toEmitOOBStoreCheckLogic) {
    SmallVector<Value, 8> destLowerStoreIndices;
    SmallVector<Value, 8> destLowerStoreOOBIndices;

    for (unsigned i = 0; i < destLowerIndices.size(); ++i) {
      auto dstIndex =
          b.create<IndexCastOp>(loc, destLowerIndices[i], b.getIntegerType(32));
      destLowerStoreIndices.push_back(dstIndex);
    }

    destLowerStoreOOBIndices = destLowerStoreIndices;
    Value oobAddrOp =
        b.create<ConstantIntOp>(loc, kTwoGB, b.getIntegerType(32));

    // Logic in C++:
    // bool withinBounds = true;
    // for (auto dim : oobStoreCheckDims) {
    //   withBounds &=
    //     (destLowerIndices[dim] >= 0 &&
    //      destLowerIndices[dim] < destType.getShape()[dim]) {
    // }

    Value withinStoreBoundsOp =
        b.create<ConstantIntOp>(loc, 1, b.getIntegerType(1));
    for (auto dim : oobStoreCheckDims) {
      Value coordStore = destLowerIndices[dim];
      Value lowerBoundCheckOp =
          b.create<CmpIOp>(loc, CmpIPredicate::sge, coordStore, zeroConstantOp);
      Value upperBoundOp =
          b.create<ConstantIndexOp>(loc, destType.getShape()[dim]);
      Value upperBoundCheckOp =
          b.create<CmpIOp>(loc, CmpIPredicate::slt, coordStore, upperBoundOp);
      Value withinBoundInOneDimOp =
          b.create<AndOp>(loc, lowerBoundCheckOp, upperBoundCheckOp);

      withinStoreBoundsOp =
          b.create<AndOp>(loc, withinStoreBoundsOp, withinBoundInOneDimOp);
      destLowerStoreOOBIndices[dim] = zeroAddrOp;
    }

    auto ifWithinBoundsOp = b.create<scf::IfOp>(
        loc,
        TypeRange{b.getIntegerType(32), b.getIntegerType(32),
                  b.getIntegerType(32), b.getIntegerType(32),
                  b.getIntegerType(32), b.getIntegerType(32)},
        withinStoreBoundsOp, true);

    auto thenBuilder = ifWithinBoundsOp.getThenBodyBuilder();
    thenBuilder.create<scf::YieldOp>(
        loc, ValueRange{zeroAddrOp, destLowerStoreIndices[0],
                        destLowerStoreIndices[1], destLowerStoreIndices[2],
                        destLowerStoreIndices[3], destLowerStoreIndices[4]});
    auto elseBuilder = ifWithinBoundsOp.getElseBodyBuilder();
    elseBuilder.create<scf::YieldOp>(
        loc,
        ValueRange{oobAddrOp, destLowerStoreOOBIndices[0],
                   destLowerStoreOOBIndices[1], destLowerStoreOOBIndices[2],
                   destLowerStoreOOBIndices[3], destLowerStoreOOBIndices[4]});

    SmallVector<Value, 8> destLowerIndicesUpdated;
    for (unsigned iter = 1; iter <= 5; ++iter)
      destLowerIndicesUpdated.push_back(ifWithinBoundsOp.getResults()[iter]);

    emitStoreInstruction(value, destType, destElementType, dest,
                         destLowerIndicesUpdated,
                         /*oob=*/ifWithinBoundsOp.getResults()[0]);
  } else {
    emitStoreInstruction(value, destType, destElementType, dest,
                         destLowerIndices, /*oob=*/zeroAddrOp);
  }
}

//===----------------------------------------------------------------------===//
// Utility function to determine if we need to emit codes for OOB checks.
//===----------------------------------------------------------------------===//
inline bool obtainOOBCheckInfo(const Optional<AffineMap> &composedTransform,
                               const ArrayAttr &boundCheckAttr,
                               SmallVector<unsigned, 8> &oobCheckDims) {
  // Determine if we need to emit codes for out-of-bound check.
  bool ret = false;
  if (composedTransform && boundCheckAttr) {
    if (boundCheckAttr.size() == composedTransform->getNumResults()) {
      for (unsigned iter = 0; iter < boundCheckAttr.size(); ++iter) {
        if (boundCheckAttr[iter].template cast<IntegerAttr>().getInt()) {
          ret = true;
          oobCheckDims.push_back(iter);
        }
      }
    }
  }
  return ret;
}

//===----------------------------------------------------------------------===//
// Utility function to compute various information wrt threadwise_copy.
// - coordinate length : return value.
// - composed affine transform.
// - layered affine transform.
// - specification of transformation.
// - bound check attribute.
//===----------------------------------------------------------------------===//
inline unsigned obtainGenericTensorTransformationInfo(
    int64_t operandIndex, const Type type, const ArrayAttr &coordTransformsAttr,
    Optional<AffineMap> &composedTransform,
    SmallVector<AffineMap> &layeredTransform, DictionaryAttr &transformSpec,
    ArrayAttr &boundCheckAttr) {
  // Get source and dest coordinates.
  //
  // 1. For memrefs with no externally defined affine maps in
  // coord_transforms
  //    attribute, or embedded affine maps. Use its rank.
  // 2. For memrefs with externally defined maps, use its input rank.
  // 3. For memrefs with embedded maps, use its input rank.
  assert(type.isa<MemRefType>() || type.isa<VectorType>());
  unsigned coordLength = 0;
  ArrayRef<AffineMap> typeAffineMaps;
  if (type.isa<MemRefType>()) {
    MemRefType memrefType = type.cast<MemRefType>();
    coordLength = memrefType.getRank();
    typeAffineMaps = memrefType.getAffineMaps();
  } else if (type.isa<VectorType>()) {
    VectorType vectorType = type.cast<VectorType>();
    coordLength = vectorType.getShape().size();
    // Vector types doesn't have type-associated affine maps.
    // Keep typeAffineMaps uninitialized.
  }

  if (typeAffineMaps.size()) {
    coordLength = typeAffineMaps[0].getNumInputs();
    // Compose affine maps.
    composedTransform = composeTransforms(typeAffineMaps);

    // Populate affine maps for each layer.
    layeredTransform.assign(typeAffineMaps.begin(), typeAffineMaps.end());
  }
  // Obtain metadata of coordinate transformations.
  if (coordTransformsAttr) {
    for (auto attr : coordTransformsAttr) {
      auto dictAttr = attr.template cast<DictionaryAttr>();
      auto index =
          dictAttr.get("operand").template cast<IntegerAttr>().getInt();
      auto transforms = dictAttr.get("transforms").template cast<ArrayAttr>();
      if (index == operandIndex) {
        coordLength = transforms[0]
                          .template cast<AffineMapAttr>()
                          .getValue()
                          .getNumInputs();
        transformSpec = dictAttr;
        // Compose affine maps.
        composedTransform = composeTransforms(transforms);

        // Populate affine maps for each layer.
        for (auto &am : transforms)
          layeredTransform.push_back(
              am.template cast<AffineMapAttr>().getValue());

        auto bcAttr = dictAttr.get("bound_check");
        if (bcAttr)
          boundCheckAttr = bcAttr.template cast<ArrayAttr>();
      }
    }
  }

  // Return computed coordinate length.
  return coordLength;
}

//===----------------------------------------------------------------------===//
// Utility function to emit type conversion ops.
//===----------------------------------------------------------------------===//
inline Value createTypeConversionOp(OpBuilder &b, Location loc, Value source,
                                    Type sourceType, Type destType) {
  // Convert from sourceType to destType if necessary.
  Value result = source;
  if (sourceType != destType) {
    // Possible cases:
    // - fp16 -> fp32 : use fpext.
    // - fp32 -> fp16 : use fptrunc.
    // - fp16/fp32 -> bf16(i16) : use miopen.data_convert.
    if (sourceType == b.getF16Type() && destType == b.getF32Type()) {
      result = b.create<FPExtOp>(loc, source, destType);
    } else if (sourceType == b.getF32Type() && destType == b.getF16Type()) {
      result = b.create<FPTruncOp>(loc, source, destType);
    } else if (destType == b.getIntegerType(16)) {
      result = b.create<miopen::DataConvertOp>(loc, destType, source);
    }
  }
  return result;
}

//===----------------------------------------------------------------------===//
// Utility function to emit the logic to copy between naive tensors.
// This function is used within the lowering logic of threadwise_copy.
//===----------------------------------------------------------------------===//
inline void emitNaiveTensorCopyLogic(
    OpBuilder &b, Location loc, int64_t NSliceRow, int64_t NSliceCol,
    int64_t DataPerAccess, const SmallVector<Value, 8> &sourceCoord,
    const SmallVector<Value, 8> &destCoord,
    const Optional<AffineMap> &composedSourceTransform,
    const Optional<AffineMap> &composedDestTransform, Type sourceElementType,
    Type destElementType, Value source, Value dest) {
  auto zeroConstantOp = b.create<ConstantIndexOp>(loc, 0);

  // Emit fully-unrolled loops.
  for (unsigned ivo = 0; ivo < NSliceRow; ++ivo) {
    auto ivo_i32 = b.create<ConstantIntOp>(loc, ivo, b.getIntegerType(32));
    for (unsigned ivi = 0; ivi < NSliceCol; ivi += DataPerAccess) {
      auto ivi_i32 = b.create<ConstantIntOp>(loc, ivi, b.getIntegerType(32));

      // Compute high-level coordinate for source memref.
      // src_index = (0, ivo_i32, ivi_i32) + sourceCoord
      SmallVector<Value, 8> srcUpperIndices;
      srcUpperIndices.push_back(b.create<IndexCastOp>(
          loc, b.create<AddIOp>(loc, zeroConstantOp, sourceCoord[0]),
          b.getIndexType()));
      srcUpperIndices.push_back(b.create<IndexCastOp>(
          loc, b.create<AddIOp>(loc, ivo_i32, sourceCoord[1]),
          b.getIndexType()));
      srcUpperIndices.push_back(b.create<IndexCastOp>(
          loc, b.create<AddIOp>(loc, ivi_i32, sourceCoord[2]),
          b.getIndexType()));

      // Apply affine transformations to compute the low-level coordinate.
      SmallVector<Value, 8> srcLowerIndices;
      if (composedSourceTransform)
        srcLowerIndices =
            expandAffineMap(b, loc, *composedSourceTransform, srcUpperIndices)
                .getValue();
      else
        srcLowerIndices = srcUpperIndices;

      // Load from source.
      // Issue scalar load.
      Value scalarValue =
          b.create<LoadOp>(loc, sourceElementType, source, srcLowerIndices);

      // Convert from sourceElementType to destElementType if necessary.
      Value convertedScalarValue = createTypeConversionOp(
          b, loc, scalarValue, sourceElementType, destElementType);

      // Compute high-level coordinate for dest memref.
      // dst_index = (0, ivo_i32, ivi_i32) + destCoord
      SmallVector<Value, 8> destUpperIndices;
      destUpperIndices.push_back(b.create<IndexCastOp>(
          loc, b.create<AddIOp>(loc, zeroConstantOp, destCoord[0]),
          b.getIndexType()));
      destUpperIndices.push_back(b.create<IndexCastOp>(
          loc, b.create<AddIOp>(loc, ivo_i32, destCoord[1]), b.getIndexType()));
      destUpperIndices.push_back(b.create<IndexCastOp>(
          loc, b.create<AddIOp>(loc, ivi_i32, destCoord[2]), b.getIndexType()));

      // Apply affine transformations to compute the low-level coordinate.
      SmallVector<Value, 8> destLowerIndices;
      if (composedDestTransform)
        destLowerIndices =
            expandAffineMap(b, loc, *composedDestTransform, destUpperIndices)
                .getValue();
      else
        destLowerIndices = destUpperIndices;

      // Store to dest.
      // Issue scalar store.
      b.create<StoreOp>(loc, convertedScalarValue, dest, destLowerIndices);

    } // ivi
  }   // ivo
}

//===----------------------------------------------------------------------===//
// Utility function to populate the transform metadata in cases there is none.
// Just populate "lower_layer_bounds" attribute from the lower level shape.
//===----------------------------------------------------------------------===//
inline void
populateTransformMetadataFromLowerType(OpBuilder &b, ShapedType lowerType,
                                       ArrayAttr &transformMetadata) {
  SmallVector<Attribute, 4> lowerShapeAttr;
  for (auto &v : lowerType.getShape())
    lowerShapeAttr.push_back(b.getI32IntegerAttr(v));
  transformMetadata = b.getArrayAttr({b.getDictionaryAttr({b.getNamedAttr(
      "lower_layer_bounds", b.getArrayAttr({lowerShapeAttr}))})});
}

//===----------------------------------------------------------------------===//
// Utility function to compute index diff map.
//===----------------------------------------------------------------------===//
inline void
computeIndexDiffMap(OpBuilder &b, Location loc,
                    const SmallVector<Value, 8> &upperIndicesDiff,
                    const DictionaryAttr &transformMetadata,
                    const SmallVector<Value, 8> &lowerIndicesOriginal,
                    SmallVector<Value, 8> &lowerIndicesDiff,
                    SmallVector<Value, 8> &lowerIndicesUpdated) {
  auto zeroConstantI32Op =
      b.create<ConstantIntOp>(loc, 0, b.getIntegerType(32));
  auto oneConstantI32Op = b.create<ConstantIntOp>(loc, 1, b.getIntegerType(32));

  // Obtain the shape of lower level memref.
  ArrayAttr lowerLayerShape =
      transformMetadata.get("lower_layer_bounds").template cast<ArrayAttr>();

  // Input:
  // - upper_diff
  // - upper_indices_original
  // - upper_layer_bounds
  // - lower_indices_original
  // - lower_layer_bounds
  // - F : a vector of functions mapping upper level dimensions to lower level
  // dimensions.
  // - G : metadata of F
  //
  // Output:
  // - lower_diff : the computed diffs on the lower layer. such information
  //                would be passed to the next layer below as upper diff.
  // - lower_indices_updated : the updated lower layer indices. clients will
  //                           use the values to issue loads / stores.
  //
  // For each transform g specified in G:
  //   Let P be the upper dimensions used by g.
  //   Let Q be the lower dimensions used by g.
  //   Let T be upper_layer_bounds.
  //
  //   Switch g:
  //     Case Pad :
  //       |P| = |Q|
  //       For each i in P, and its counterpart j in Q
  //         lower_diff[j] = upper_diff[i]
  //         lower_indices_updated[j] = lower_indices_origina[j] + lower_diff[j]
  //
  //     Case PassThrough :
  //       |P| = |Q|
  //       For each i in P, and its counterpart j in Q
  //         lower_diff[j] = upper_diff[i]
  //         lower_indices_updated[j] = lower_indices_origina[j] + lower_diff[j]
  //
  //     Case Slice :
  //       |P| = |Q|
  //       For each i in P, and its counterpart j in Q
  //         lower_diff[j] = upper_diff[i]
  //         lower_indices_updated[j] = lower_indices_origina[j] + lower_diff[j]
  //
  //     Case Embed:
  //       |P| = k, currently k will be fixed as 2.
  //       |Q| shall be 1
  //       Let (p_{0}, ... , p_{k-1}) be elements in P, |P| = k
  //       Let (e_{0}, ... , e_{k-1}) be parameters of P
  //       Let j be the counterpart in q
  //       lower_diff[j] = sum_over_P(e_{i} * upper_diff[p_{i}])
  //       lower_indices_updated[j] = lower_indices_origina[j] + lower_diff[j]
  //
  //     Case UnMerge:
  //       |Q| shall be 1
  //       Let (p_{0}, ... , p_{k-1}) be elements in P, |P| = k
  //       Let (e_{0}, ... , e_{k-1}) be parameters of P
  //         The value of e_{i} is defined as:
  //           e_{k-1} = 1
  //           e_{i} = mul_over_{domain: [i+1 .. k-1], iterator=l}(T_{l})
  //       Let j be the counterpart in q
  //         lower_diff[j] = sum_over_P(e_{i} * upper_diff[p_{i}])
  //         lower_indices_updated[j] = lower_indices_origina[j] + lower_diff[j]
  //
  //     Case Unfold:
  //       This transformation is currently only used on filter, when c/y/x
  //       dimensions are together.
  //       |P| shall be 1
  //       Let (q_{0}, ... , q_{k-1}) be elements in Q, |Q| = k
  //       Let (f_{0}, ... , f_{k-1}) be elements in F to compute from P to Q
  //       For each i in Q,
  //         lower_diff_tilda[i] = f_{i}(upper_diff)
  //       For each i in Q,
  //         lower_indices_modified[i] = lower_indices_original[i] +
  //           lower_diff_tilda[i]
  //       lower_diff = lower_diff_tilda
  //       lower_indices_updated = lower_indices_modified
  //
  //     Case Merge:
  //       |P| shall be 1
  //       Let (q_{0}, ... , q_{k-1}) be elements in Q, |Q| = k
  //       Let (f_{0}, ... , f_{k-1}) be elements in F to compute from P to Q
  //       For each i in Q,
  //         lower_diff_tilda[i] = f_{i}(upper_diff)
  //       For each i in Q,
  //         lower_indices_modified[i] = lower_indices_original[i] +
  //           lower_diff_tilda[i]
  //       For each i in Q, starting from i-1 down to 0 in descending order
  //         lower_indices_carrychecked[i] = carry/overflow check for
  //           lower_indices_modified[i]
  //       lower_diff = lower_indices_carrychecked - lower_indices_original
  //       lower_indices_updated = lower_indices_carrychecked
  //

  // llvm::errs() << "Transform metadata:\n";
  // llvm::errs() << transformMetadata << "\n";
  // llvm::errs() << "Upper indices diff size: "
  //              << upperIndicesDiff.size() << "\n";
  // llvm::errs() << "Lower indices original size: "
  //              << lowerIndicesOriginal.size() << "\n\n";

  // Look into layout attribute inside transform metadata.
  auto layoutAttr = transformMetadata.get("layout");
  assert(layoutAttr);
  // layoutArrayAttr is G in the pseudo code above.
  ArrayAttr layoutArrayAttr = layoutAttr.template cast<ArrayAttr>();

  // lower level diff map
  // key : lower level dimension value.
  // value : lower level diff on that dimension.
  DenseMap<int64_t, Value> lowerIndicesDiffMap;

  // lower level updated coordinate map
  // key : lower level dimension value.
  // value : lower level updated coordinate on that dimension.
  DenseMap<int64_t, Value> lowerIndicesUpdatedMap;

  // Iterate through all transformations specified in g.
  for (auto &mapping : layoutArrayAttr) {
    DictionaryAttr g = mapping.template cast<DictionaryAttr>();
    // llvm::errs() << "g: " << g << "\n";

    // Obtain transformation information from g.
    StringAttr transformation =
        g.get("transformation").template cast<StringAttr>();
    auto p = g.get("upper_layer_dimensions").template cast<ArrayAttr>();
    auto q = g.get("lower_layer_dimensions").template cast<ArrayAttr>();

    if ((transformation.getValue() == "UnMerge") ||
        (transformation.getValue() == "Embed")) {
      auto e = g.get("parameters").template cast<ArrayAttr>();
      if (transformation.getValue() == "Embed")
        assert(p.size() == 2);
      assert(e.size() == p.size());
      assert(q.size() == 1);
      Value lowerDiff = b.create<ConstantIntOp>(loc, 0, b.getIntegerType(32));
      for (unsigned iter = 0; iter < e.size(); ++iter) {
        int64_t coefficient = e[iter].template cast<IntegerAttr>().getInt();
        int64_t upperDim = p[iter].template cast<IntegerAttr>().getInt();
        lowerDiff = b.create<AddIOp>(
            loc, lowerDiff,
            b.create<MulIOp>(
                loc,
                b.create<ConstantIntOp>(loc, coefficient, b.getIntegerType(32)),
                upperIndicesDiff[upperDim]));
      }

      int64_t lowerDim = q[0].template cast<IntegerAttr>().getInt();
      lowerIndicesDiffMap[lowerDim] = lowerDiff;
      lowerIndicesUpdatedMap[lowerDim] = b.create<AddIOp>(
          loc,
          b.create<IndexCastOp>(loc, lowerIndicesOriginal[lowerDim],
                                b.getIntegerType(32)),
          lowerDiff);
    } else if ((transformation.getValue() == "PassThrough") ||
               (transformation.getValue() == "Pad") ||
               (transformation.getValue() == "Slice")) {
      assert(p.size() == q.size());
      for (unsigned iter = 0; iter < q.size(); ++iter) {
        int64_t upperDim = p[iter].template cast<IntegerAttr>().getInt();
        int64_t lowerDim = q[iter].template cast<IntegerAttr>().getInt();
        Value upperDiff = upperIndicesDiff[upperDim];
        Value lowerDiff = upperDiff;
        lowerIndicesDiffMap[lowerDim] = lowerDiff;
        lowerIndicesUpdatedMap[lowerDim] = b.create<AddIOp>(
            loc,
            b.create<IndexCastOp>(loc, lowerIndicesOriginal[lowerDim],
                                  b.getIntegerType(32)),
            lowerDiff);
      }
    } else if ((transformation.getValue() == "Merge") ||
               (transformation.getValue() == "Unfold")) {
      assert(p.size() == 1);
      int64_t upperDim = p[0].template cast<IntegerAttr>().getInt();

      // Obtain the transformation.
      AffineMap transform = transformMetadata.get("map")
                                .template cast<ArrayAttr>()[0]
                                .template cast<AffineMapAttr>()
                                .getValue();

      SmallVector<Value, 8> lowerDiffModified;
      auto upperDiffOp = upperIndicesDiff[upperDim].getDefiningOp();
      if (auto v = dyn_cast<ConstantIntOp>(upperDiffOp)) {
        // In case upper level diff is a constant, use constantFold.
        int64_t upperDiff = v.getValue();

        // Populate an upper diff vector with all indices 0, other than
        // upperDim dimension set as upperDiff.
        SmallVector<Attribute, 8> upperDiffModified;
        for (unsigned iter = 0; iter < upperIndicesDiff.size(); ++iter) {
          int64_t v = (iter == upperDim) ? upperDiff : 0;
          upperDiffModified.push_back(b.getI32IntegerAttr(v));
        }
        assert(upperDiffModified.size() == upperIndicesDiff.size());

        // Apply map to compute index lower diff, from index upper diff using
        // constantFold.
        SmallVector<Attribute, 8> lowerDiffModifiedAttr;
        (void)transform.constantFold(upperDiffModified, lowerDiffModifiedAttr);
        assert(lowerDiffModifiedAttr.size() == lowerIndicesOriginal.size());

        for (unsigned iter = 0; iter < lowerDiffModifiedAttr.size(); ++iter)
          lowerDiffModified.push_back(b.create<ConstantIntOp>(
              loc,
              lowerDiffModifiedAttr[iter].template cast<IntegerAttr>().getInt(),
              b.getIntegerType(32)));
        assert(lowerDiffModified.size() == lowerIndicesOriginal.size());
      } else {
        // In case upper level diff is not constant, use expandAffineMap.

        // Implementation detail: due to a potential bug in expandAffineMap,
        // use index type for arguments sent to expandAffineMap.
        // We convert everything back from index to i32 after expandAffineMap.
        Value upperDiff = b.create<IndexCastOp>(loc, upperIndicesDiff[upperDim],
                                                b.getIndexType());

        // Populate an upper diff vector with all indices 0, other than
        // upperDim dimension set as upperDiff.
        SmallVector<Value, 8> upperDiffModified;
        for (unsigned iter = 0; iter < upperIndicesDiff.size(); ++iter) {
          Value v = (iter == upperDim) ? upperDiff
                                       : b.create<ConstantIndexOp>(loc, 0);
          upperDiffModified.push_back(v);
        }
        assert(upperDiffModified.size() == upperIndicesDiff.size());

        // Apply map to compute index lower diff, from index upper diff using
        // expandAffineMap.
        lowerDiffModified =
            expandAffineMap(b, loc, transform, upperDiffModified).getValue();
        for (unsigned iter = 0; iter < lowerDiffModified.size(); ++iter)
          // Convert from index type to i32.
          lowerDiffModified[iter] = b.create<IndexCastOp>(
              loc, lowerDiffModified[iter], b.getIntegerType(32));
        assert(lowerDiffModified.size() == lowerIndicesOriginal.size());
      }

      // Obtain lower diffs prior to carry check.
      SmallVector<Value, 8> lowerDiffs;
      for (unsigned iter = 0; iter < q.size(); ++iter) {
        int64_t lowerDim = q[iter].template cast<IntegerAttr>().getInt();
        Value lowerDiff = lowerDiffModified[lowerDim];
        lowerDiffs.push_back(lowerDiff);
      }
      assert(lowerDiffs.size() == q.size());

      // Compute updated lower indices by adding original lower indices with
      // lower diffs.
      SmallVector<Value, 8> lowerIndicesModified;
      for (unsigned iter = 0; iter < q.size(); ++iter) {
        int64_t lowerDim = q[iter].template cast<IntegerAttr>().getInt();
        lowerIndicesModified.push_back(b.create<AddIOp>(
            loc,
            b.create<IndexCastOp>(loc, lowerIndicesOriginal[lowerDim],
                                  b.getIntegerType(32)),
            lowerDiffs[iter]));
      }
      assert(lowerIndicesModified.size() == q.size());

      // Add carry check for Merge.
      // For Unfold it's not needed.
      if (transformation.getValue() == "Merge") {
        // Get lower layer bounds.
        SmallVector<Value, 8> lowerLayerBounds;
        for (unsigned iter = 0; iter < q.size(); ++iter) {
          int64_t lowerDim = q[iter].template cast<IntegerAttr>().getInt();
          int64_t v =
              lowerLayerShape[lowerDim].template cast<IntegerAttr>().getInt();
          auto cv = b.create<ConstantIntOp>(loc, v, b.getIntegerType(32));
          lowerLayerBounds.push_back(cv);
        }
        assert(lowerLayerBounds.size() == lowerIndicesModified.size());

        // Carry checked lower indices.
        // FIXME: study how to properly lowerDiffsCarryChecked.
        DenseMap<int64_t, Value> lowerDiffsCarryChecked;
        DenseMap<int64_t, Value> lowerIndicesCarryChecked;
        for (unsigned iter = 0; iter < q.size(); ++iter) {
          int64_t lowerDim = q[iter].template cast<IntegerAttr>().getInt();
          lowerDiffsCarryChecked[lowerDim] = lowerDiffs[iter];
          lowerIndicesCarryChecked[lowerDim] = lowerIndicesModified[iter];
        }
        assert(lowerDiffsCarryChecked.size() == lowerIndicesModified.size());
        assert(lowerIndicesCarryChecked.size() == lowerIndicesModified.size());

        // We only implement carry logic. Borrow logic would never happen as
        // upper index diffs would always be positive in the current algorithm.

        // setup carryOp for the first iteration
        Value carryOp = b.create<ConstantIntOp>(loc, 0, b.getIntegerType(1));
        for (int64_t iter = q.size() - 1; iter >= 0; --iter) {
          int64_t lowerDim = q[iter].template cast<IntegerAttr>().getInt();

          // carry logic.
          auto ifCarryOp = b.create<scf::IfOp>(
              loc, TypeRange{b.getIntegerType(32), b.getIntegerType(32)},
              carryOp, /*withElseRegion=*/true);
          auto ifCarryThenBuilder = ifCarryOp.getThenBodyBuilder();
          auto carriedLowerDiff = ifCarryThenBuilder.create<AddIOp>(
              loc, lowerDiffsCarryChecked[lowerDim], oneConstantI32Op);
          auto carriedLowerIndice = ifCarryThenBuilder.create<AddIOp>(
              loc, lowerIndicesCarryChecked[lowerDim], oneConstantI32Op);
          ifCarryThenBuilder.create<scf::YieldOp>(
              loc, ValueRange{carriedLowerDiff.getResult(),
                              carriedLowerIndice.getResult()});
          auto ifCarryElseBuilder = ifCarryOp.getElseBodyBuilder();
          carriedLowerDiff = ifCarryElseBuilder.create<AddIOp>(
              loc, lowerDiffsCarryChecked[lowerDim], zeroConstantI32Op);
          carriedLowerIndice = ifCarryElseBuilder.create<AddIOp>(
              loc, lowerIndicesCarryChecked[lowerDim], zeroConstantI32Op);
          ifCarryElseBuilder.create<scf::YieldOp>(
              loc, ValueRange{carriedLowerDiff.getResult(),
                              carriedLowerIndice.getResult()});
          auto carriedLowerDiffResult = ifCarryOp.results()[0];
          auto carriedLowerIndiceResult = ifCarryOp.results()[1];

          // set carry flag for the next digit.
          carryOp = b.create<CmpIOp>(loc, CmpIPredicate::sge,
                                     carriedLowerIndiceResult,
                                     lowerLayerBounds[iter]);

          // overflow logic.
          auto ifOverflowOp = b.create<scf::IfOp>(
              loc, TypeRange{b.getIntegerType(32), b.getIntegerType(32)},
              carryOp, /*withElseRegion=*/true);
          auto ifOverflowThenBuilder = ifOverflowOp.getThenBodyBuilder();
          auto updatedLowerDiff = ifOverflowThenBuilder.create<SubIOp>(
              loc, carriedLowerDiffResult, lowerLayerBounds[iter]);
          auto updatedLowerIndice = ifOverflowThenBuilder.create<SubIOp>(
              loc, carriedLowerIndiceResult, lowerLayerBounds[iter]);
          ifOverflowThenBuilder.create<scf::YieldOp>(
              loc, ValueRange{updatedLowerDiff.getResult(),
                              updatedLowerIndice.getResult()});
          auto ifOverflowElseBuilder = ifOverflowOp.getElseBodyBuilder();
          updatedLowerDiff = ifOverflowElseBuilder.create<SubIOp>(
              loc, carriedLowerDiffResult, zeroConstantI32Op);
          updatedLowerIndice = ifOverflowElseBuilder.create<SubIOp>(
              loc, carriedLowerIndiceResult, zeroConstantI32Op);
          ifOverflowElseBuilder.create<scf::YieldOp>(
              loc, ValueRange{updatedLowerDiff.getResult(),
                              updatedLowerIndice.getResult()});

          // updatedResult is by default of i32 type.
          Value updatedLowerDiffResult = ifOverflowOp.results()[0];
          Value updatedLowerIndiceResult = ifOverflowOp.results()[1];
          lowerDiffsCarryChecked[lowerDim] = updatedLowerDiffResult;
          lowerIndicesCarryChecked[lowerDim] = updatedLowerIndiceResult;
        }
        assert(lowerDiffsCarryChecked.size() == lowerIndicesModified.size());
        assert(lowerIndicesCarryChecked.size() == lowerIndicesModified.size());
        lowerDiffs.clear();
        lowerIndicesModified.clear();
        for (unsigned iter = 0; iter < q.size(); ++iter) {
          int64_t lowerDim = q[iter].template cast<IntegerAttr>().getInt();
          lowerDiffs.push_back(lowerDiffsCarryChecked[lowerDim]);
          lowerIndicesModified.push_back(lowerIndicesCarryChecked[lowerDim]);
        }
        assert(lowerDiffs.size() == q.size());
        assert(lowerIndicesModified.size() == q.size());
      }

      // Set lowerIndicesDiffMap and lowerIndicesUpdatedMap.
      for (unsigned iter = 0; iter < q.size(); ++iter) {
        int64_t lowerDim = q[iter].template cast<IntegerAttr>().getInt();
        lowerIndicesDiffMap[lowerDim] = lowerDiffs[iter];
        lowerIndicesUpdatedMap[lowerDim] = lowerIndicesModified[iter];
      }
    }
  } // for (auto &mapping : layoutAttr)

  // Convert lowerIndicesDiffMap to lowerIndicesDiff.
  assert(lowerIndicesDiffMap.size() == lowerLayerShape.size());
  for (unsigned iter = 0; iter < lowerLayerShape.size(); ++iter)
    lowerIndicesDiff.push_back(lowerIndicesDiffMap[iter]);

  // Convert lowerIndicesUpdatedMap to lowerIndicesUpdated.
  assert(lowerIndicesUpdatedMap.size() == lowerLayerShape.size());
  for (unsigned iter = 0; iter < lowerLayerShape.size(); ++iter)
    lowerIndicesUpdated.push_back(lowerIndicesUpdatedMap[iter]);
}

//===----------------------------------------------------------------------===//
// Utility function to progresseively apply index diff maps to compute the
// coordinate for the next layer.
//===----------------------------------------------------------------------===//
inline void populateLayeredIndicesWithIndexDiffMap(
    OpBuilder &b, Location loc, const ArrayAttr &layeredTransformMetadata,
    const SmallVector<AffineMap> &layeredTransform,
    const SmallVector<SmallVector<Value, 8>, 2> &layeredIndices,
    const SmallVector<Value, 8> &topDiff,
    SmallVector<SmallVector<Value, 8>, 2> &layeredDiffs,
    SmallVector<SmallVector<Value, 8>, 2> &layeredIndicesUpdated) {
  SmallVector<Value, 8> upperDiff = topDiff;
  // llvm::errs() << "\npopulateLayeredIndicesWithIndexDiffMap\n";
  // llvm::errs() << "layeredTransformMetadata: " << layeredTransformMetadata
  //              << "\n";
  // llvm::errs() << "layeredTransformMetadata.size():
  //              << layeredTransformMetadata.size() << "\n";
  // llvm::errs() << "layeredTransform.size(): " << layeredTransform.size()
  //              << "\n";
  // for (unsigned layer = 0; layer < layeredTransform.size(); ++layer) {
  //   llvm::errs() << "layeredTransform: " << layeredTransform[layer] << "\n";
  // }
  // llvm::errs() << "layeredIndices.size(): " << layeredIndices.size() << "\n";
  // llvm::errs() << "topDiff.size(): " << topDiff.size() << "\n";

  if (layeredTransform.size() == 0) {
    // In case there is no transform:
    // - lower level diff =  upper level diff
    // - lower level indices updated = lower level indices original + lower
    // level diff
    SmallVector<Value, 8> lowerDiff = upperDiff;
    SmallVector<Value, 8> lowerIndicesUpdated;
    assert(layeredIndices.size() == 1);
    SmallVector<Value, 8> lowerIndicesOriginal = layeredIndices[0];
    for (unsigned iter = 0; iter < lowerDiff.size(); ++iter)
      lowerIndicesUpdated.push_back(b.create<AddIOp>(
          loc,
          b.create<IndexCastOp>(loc, lowerIndicesOriginal[iter],
                                b.getIntegerType(32)),
          lowerDiff[iter]));
    layeredDiffs.push_back(upperDiff);
    layeredIndicesUpdated.push_back(lowerIndicesUpdated);
  } else {
    // Use layeredTransformMetadata to count the layer.
    //
    // Why layeredTransform is not used here is because in some layers
    // identity map may be used and that would result in MLIR optimizing away
    // the map. layeredTransformMetadata has the most authentic number of
    // layers.
    //
    // For example, in Slice transformation where "begins" parameters are 0,
    // an identity map will be built.
    for (unsigned layer = 0; layer < layeredTransformMetadata.size(); ++layer) {
      SmallVector<Value, 8> lowerDiff;
      SmallVector<Value, 8> lowerIndicesUpdated;
      DictionaryAttr transformMetadata =
          layeredTransformMetadata[layer].template cast<DictionaryAttr>();
      SmallVector<Value, 8> lowerIndicesOriginal = layeredIndices[layer + 1];
      computeIndexDiffMap(b, loc, upperDiff, transformMetadata,
                          lowerIndicesOriginal, lowerDiff, lowerIndicesUpdated);
      layeredDiffs.push_back(lowerDiff);
      layeredIndicesUpdated.push_back(lowerIndicesUpdated);
      upperDiff.clear();
      upperDiff = lowerDiff;
    }
  }
}

//===----------------------------------------------------------------------===//
// Utility function to progressively use index diff map to compute the
// coordinate at the bottom most layer.
//===----------------------------------------------------------------------===//
inline void computeBottomIndicesWithIndexDiffMap(
    OpBuilder &b, Location loc,
    const SmallVector<int64_t, 8> &loopIVsPerAccessOrder,
    const ArrayAttr &layeredTransformMetadata,
    const SmallVector<AffineMap> &layeredTransform,
    const SmallVector<SmallVector<Value, 8>, 2> &layeredIndices,
    SmallVector<Value, 8> &bottomIndices) {
  // Coordinates across the layers of transformations.
  // If the vector is of size n, 0 is the top layer, and
  // n-1 is the bottom layer.
  SmallVector<SmallVector<Value, 8>, 2> layeredDiffs;
  SmallVector<SmallVector<Value, 8>, 2> layeredIndicesUpdated;

  SmallVector<Value, 8> topDiff;
  for (unsigned iter = 0; iter < loopIVsPerAccessOrder.size(); ++iter)
    topDiff.push_back(b.create<ConstantIntOp>(loc, loopIVsPerAccessOrder[iter],
                                              b.getIntegerType(32)));
  layeredDiffs.push_back(topDiff);
  // Progressively apply index diff maps across all coordinate
  // transformation layers.
  populateLayeredIndicesWithIndexDiffMap(
      b, loc, layeredTransformMetadata, layeredTransform, layeredIndices,
      topDiff, layeredDiffs, layeredIndicesUpdated);

  // Fetch bottom most layer coordinate.
  SmallVector<Value, 8> bottomIndicesUpdated =
      layeredIndicesUpdated[layeredIndicesUpdated.size() - 1];
  // computeIndexDiffMap by default emit indices of type i32, convert to
  // index type.
  bottomIndices.clear();
  for (auto &v : bottomIndicesUpdated)
    bottomIndices.push_back(b.create<IndexCastOp>(loc, v, b.getIndexType()));
}

//===----------------------------------------------------------------------===//
// Utility function to repeatedly apply affine transformation to compute the
// coordinate for the next layer.
//===----------------------------------------------------------------------===//
inline void populateLayeredIndicesWithTransformMetadata(
    OpBuilder &b, Location loc,
    SmallVector<SmallVector<Value, 8>, 2> &layeredIndices,
    const SmallVector<Value, 8> &topIndices,
    const ArrayAttr &layeredTransformMetadata) {
  SmallVector<Value, 8> currentIndices = topIndices;
  layeredIndices.push_back(currentIndices);

  if (!layeredTransformMetadata) {
    // In case there is no metadata, simply return. The top layer indices have
    // recorded earlier.
    return;
  } else {
    // Go through each layer of transform metadata, fetch the map attribute
    // and apply it to obtain the indices for the next layer.
    for (unsigned layer = 0; layer < layeredTransformMetadata.size(); ++layer) {
      DictionaryAttr transformMetadata =
          layeredTransformMetadata[layer].template cast<DictionaryAttr>();
      AffineMap am = transformMetadata.get("map")
                         .template cast<ArrayAttr>()[0]
                         .template cast<AffineMapAttr>()
                         .getValue();
      SmallVector<Value, 8> nextLayerIndices =
          expandAffineMap(b, loc, am, currentIndices).getValue();

      layeredIndices.push_back(nextLayerIndices);

      currentIndices.clear();
      currentIndices = nextLayerIndices;
    }
  }
}

//===----------------------------------------------------------------------===//
// Utility function to repeatedly apply affine transformation to compute the
// coordinate for the next layer.
//===----------------------------------------------------------------------===//
inline void populateLayeredIndicesWithAffineMap(
    OpBuilder &b, Location loc,
    SmallVector<SmallVector<Value, 8>, 2> &layeredIndices,
    const SmallVector<Value, 8> &topIndices,
    const SmallVector<AffineMap> &layeredTransform) {
  SmallVector<Value, 8> currentIndices = topIndices;
  layeredIndices.push_back(currentIndices);
  for (auto am : layeredTransform) {
    SmallVector<Value, 8> nextLayerIndices =
        expandAffineMap(b, loc, am, currentIndices).getValue();

    layeredIndices.push_back(nextLayerIndices);

    currentIndices.clear();
    currentIndices = nextLayerIndices;
  }
}

//===----------------------------------------------------------------------===//
// Utility function to compute the uppermost layer and bottommost layer
// coorindates using affine map.
//===----------------------------------------------------------------------===//
inline void computeTopAndBottomIndicesWithAffineMap(
    OpBuilder &b, Location &loc, SmallVector<Value, 8> &topIndices,
    SmallVector<Value, 8> &bottomIndices,
    const SmallVector<Value, 8> &originalCoords,
    const SmallVector<int64_t, 8> &loopIVsPerAccessOrder,
    const ArrayAttr &dimAccessOrder,
    const SmallVector<AffineMap> &layeredTransforms) {
  // Compute high-level coordinate.
  // index = (iv_0, iv_1, ...) + originalCoords
  topIndices.clear();
  for (unsigned iter = 0; iter < originalCoords.size(); ++iter)
    topIndices.push_back(
        b.create<IndexCastOp>(loc, originalCoords[iter], b.getIndexType()));

  for (unsigned iter = 0; iter < loopIVsPerAccessOrder.size(); ++iter) {
    auto dim = dimAccessOrder[iter].template cast<IntegerAttr>().getInt();
    auto loopIV = b.create<ConstantIndexOp>(loc, loopIVsPerAccessOrder[dim]);
    topIndices[iter] = b.create<AddIOp>(loc, loopIV, topIndices[iter]);
  }

  // Populate coorindates across the layers of transformations.
  SmallVector<SmallVector<Value, 8>, 2> layeredIndices;
  populateLayeredIndicesWithAffineMap(b, loc, layeredIndices, topIndices,
                                      layeredTransforms);

  // Fetch low-level coordinate.
  bottomIndices = layeredIndices[layeredIndices.size() - 1];
}

//===----------------------------------------------------------------------===//
// Conv2D (forward, backward) lowering.
//===----------------------------------------------------------------------===//

// The ArgumentFields keep track of differences between conv operations
struct ArgumentFields {
  int gridwiseGemmArgumentPosition[3];
  StringRef gemmTargetCharName[3];
};

template <typename T>
struct Conv2DRewritePattern : public OpRewritePattern<T> {
  const static ArgumentFields fields;
  const static miopen::ConvOpType convOpType;
  using OpRewritePattern<T>::OpRewritePattern;

  LogicalResult matchAndRewrite(T op, PatternRewriter &b) const override {
    if (miopen::ConvOpType::Conv2DBwdDataOpType == convOpType) {
      return backwardData(op, b);
    }
    auto loc = op.getLoc();

    auto archAttr = op->template getAttrOfType<StringAttr>("arch");
    auto numCuAttr = op->template getAttrOfType<IntegerAttr>("num_cu");

    auto filterLayoutAttr =
        op->template getAttrOfType<ArrayAttr>("filter_layout");
    auto inputLayoutAttr =
        op->template getAttrOfType<ArrayAttr>("input_layout");
    auto outputLayoutAttr =
        op->template getAttrOfType<ArrayAttr>("output_layout");

    auto dilationsAttr = op->template getAttrOfType<ArrayAttr>("dilations");
    auto stridesAttr = op->template getAttrOfType<ArrayAttr>("strides");
    auto paddingAttr = op->template getAttrOfType<ArrayAttr>("padding");

    // Get shape of filter tensor.
    auto filterType = op.filter().getType().template cast<MemRefType>();
    auto filterShape = filterType.getShape();
    auto filterElementType = filterType.getElementType();

    // Get shape of input tensor.
    auto inputType = op.input().getType().template cast<MemRefType>();
    auto inputShape = inputType.getShape();
    auto inputElementType = inputType.getElementType();

    // Get shape of output tensor.
    auto outputType = op.output().getType().template cast<MemRefType>();
    auto outputShape = outputType.getShape();
    auto outputElementType = outputType.getElementType();

    // HO/WO dimension for output tensor.
    int64_t outputHDim, outputWDim;

    // Find Ho/Wo dimension for output tensor. They will be used in
    // transforming input tensor.
    for (unsigned i = 0; i < outputLayoutAttr.size(); ++i) {
      if (auto strAttr =
              outputLayoutAttr.getValue()[i].template cast<StringAttr>()) {
        if (strAttr.getValue() == "ho") {
          outputHDim = i;
        } else if (strAttr.getValue() == "wo") {
          outputWDim = i;
        }
      }
    }

    // Obtain convolution parameters: padding / dialtion / stride.
    auto leftPadH =
        paddingAttr.getValue()[0].template cast<IntegerAttr>().getInt();
    auto leftPadW =
        paddingAttr.getValue()[2].template cast<IntegerAttr>().getInt();
    auto rightPadH =
        paddingAttr.getValue()[1].template cast<IntegerAttr>().getInt();
    auto rightPadW =
        paddingAttr.getValue()[3].template cast<IntegerAttr>().getInt();

    auto dilationH =
        dilationsAttr.getValue()[0].template cast<IntegerAttr>().getInt();
    auto dilationW =
        dilationsAttr.getValue()[1].template cast<IntegerAttr>().getInt();
    auto strideH =
        stridesAttr.getValue()[0].template cast<IntegerAttr>().getInt();
    auto strideW =
        stridesAttr.getValue()[1].template cast<IntegerAttr>().getInt();

    // get y, x, ho, wo, hi, wi, k, c, n
    int64_t y, x, ho, wo, hi, wi, k, c, n;
    y = x = ho = wo = hi = wi = k = c = n = 0;
    llvm::DenseMap<StringRef, int> nameToDims;
    for (unsigned i = 0; i < filterLayoutAttr.size(); ++i) {
      auto filterAttr =
          filterLayoutAttr.getValue()[i].template cast<StringAttr>();
      auto inputAttr =
          inputLayoutAttr.getValue()[i].template cast<StringAttr>();
      auto outputAttr =
          outputLayoutAttr.getValue()[i].template cast<StringAttr>();

      nameToDims[filterAttr.getValue()] = i;
      nameToDims[inputAttr.getValue()] = i;
      nameToDims[outputAttr.getValue()] = i;

      if (filterAttr.getValue() == "y") {
        y = filterShape[i];
      } else if (filterAttr.getValue() == "x") {
        x = filterShape[i];
      } else if (filterAttr.getValue() == "k") {
        k = filterShape[i];
      } else if (filterAttr.getValue() == "c") {
        c = filterShape[i];
      }

      if (inputAttr.getValue() == "hi") {
        hi = inputShape[i];
      } else if (inputAttr.getValue() == "wi") {
        wi = inputShape[i];
      } else if (inputAttr.getValue() == "ni") {
        n = inputShape[i];
      }

      if (outputAttr.getValue() == "ho") {
        ho = outputShape[i];
      } else if (outputAttr.getValue() == "wo") {
        wo = outputShape[i];
      }
    }

    int64_t gemmM_size, gemmN_size, gemmK_size;
    int64_t gemmMExtra, gemmNExtra, gemmKExtra;
    gemmMExtra = gemmNExtra = gemmKExtra = 0;
    // compute we should use extra padding kernel or not
    // c,k already / g ,so we can skip / g here
    if (convOpType == miopen::ConvOpType::Conv2DOpType) {
      gemmM_size = k;
      gemmK_size = c * y * x;
      gemmN_size = n * ho * wo;
    } else if (convOpType == miopen::ConvOpType::Conv2DBwdDataOpType) {
      gemmM_size = c;
      gemmK_size = k * y * x;
      gemmN_size = n * ho * wo;
    } else if (convOpType == miopen::ConvOpType::Conv2DBwdWeightOpType) {
      gemmM_size = k;
      gemmK_size = n * ho * wo;
      gemmN_size = c * y * x;
    }

    bool needExtraPad = false;
    bool isXdlops = false;
    auto xdlopsV2Attr = op->template getAttrOfType<BoolAttr>("xdlopsV2");
    if (xdlopsV2Attr && xdlopsV2Attr.getValue() == true)
      isXdlops = true;

    auto calculatePaddingKernelSize = [&needExtraPad, gemmM_size, gemmN_size,
                                       gemmK_size, &gemmMExtra, &gemmNExtra,
                                       &gemmKExtra](auto populateParams) {
      auto config_params = populateParams.getTuningParameters();
      unsigned numOfFailedConfigs = 0;
      for (auto &params : config_params) {
        if (gemmM_size % params.gemmMPerBlock == 0 &&
            gemmK_size % params.gemmKPerBlock == 0 &&
            gemmN_size % params.gemmNPerBlock == 0) {
          break;
        } else {
          numOfFailedConfigs++;
        }
      }

      auto extraParams = populateParams.getUniversalParameters();
      if (numOfFailedConfigs == config_params.size()) {
        needExtraPad = true;
        int gemmM_remain, gemmK_remain, gemmN_remain;

        gemmM_remain = gemmM_size % extraParams.gemmMPerBlock;
        if (gemmM_remain != 0)
          gemmMExtra = extraParams.gemmMPerBlock - gemmM_remain;

        gemmN_remain = gemmN_size % extraParams.gemmNPerBlock;
        if (gemmN_remain != 0)
          gemmNExtra = extraParams.gemmNPerBlock - gemmN_remain;

        gemmK_remain = gemmK_size % extraParams.gemmKPerBlock;
        if (gemmK_remain != 0)
          gemmKExtra = extraParams.gemmKPerBlock - gemmK_remain;

        // llvm::errs() << "gemmMExtra: " << gemmMExtra << "gemmNExtra: " <<
        // gemmNExtra << "gemmKExtra: " << gemmKExtra << "\n";
      }
    };

    if (!isXdlops) {
      PopulateParams populateParams;
      calculatePaddingKernelSize(populateParams);
    } else { // xdlops
      PopulateParamsXDL populateParamsXDL;
      calculatePaddingKernelSize(populateParamsXDL);
    }

    // compute padding hi/wi.
    auto hiPadded = hi + leftPadH + rightPadH;
    auto wiPadded = wi + leftPadW + rightPadW;
    // Transform filter tensor.

    // Y/X dimension for filter tensor.
    int64_t filterYDim, filterXDim;

    llvm::SmallVector<int64_t, 2> transformedFilterShape;

    llvm::SmallVector<NamedAttribute, 3> transformedFilterAttrs;

    SmallString<5> arg0TargetLayoutName0("gemmG");
    SmallString<4> arg0TargetLayoutName1("gemm");
    arg0TargetLayoutName1.append(fields.gemmTargetCharName[0].substr(0, 1));
    SmallString<4> arg0TargetLayoutName2("gemm");
    arg0TargetLayoutName2.append(fields.gemmTargetCharName[0].substr(1, 1));

    // filter dims need oob check
    llvm::DenseSet<int> filterOobCheckDims;
    // set layout attribute.
    // Weight tensor transformation for Conv2DOp
    // - Part 1: Merge non-K dimensions to dimension 0, name it as gemmK.
    //           Optimization: If non-K dimensions are consequetive, apply
    //           unfold.
    // - Part 2: PassThrough K dimension to dimension 1, name it as gemmM.
    //
    // Weight tensor transformation for Conv2DBwdDataOp
    // - Part 1: Merge K dimensions to dimension 0, name it as gemmK.
    // - Part 2: PassThrough non-K dimension to dimension 1, name it as gemmM.
    //           Optimization: If non-K dimensions are consequetive, apply
    //           unfold.
    //
    // Weight tensor transformation for Conv2DBwdWeightOp
    // - Part 1: Merge non-K dimensions to dimension 1, name it as gemmN.
    // - Part 2: PassThrough K dimension to dimension 0, name it as gemmM.
    {
      llvm::SmallVector<IntegerAttr, 3> nonKDims;
      IntegerAttr kDim;
      IntegerAttr gDim;
      llvm::SmallVector<StringAttr, 3> nonKDimNames;
      StringAttr kDimName;
      StringAttr gDimName;

      for (unsigned i = 0; i < filterLayoutAttr.size(); ++i) {
        if (auto strAttr =
                filterLayoutAttr.getValue()[i].template cast<StringAttr>()) {
          if (strAttr.getValue() == "k") {
            kDim = b.getI32IntegerAttr(i);
            kDimName = strAttr;
          } else if (strAttr.getValue() == "g") {
            gDim = b.getI32IntegerAttr(i);
            gDimName = strAttr;
          } else {
            // Register filter Y/X dimension to be used later when transforming
            // input tensor.
            if (strAttr.getValue() == "y") {
              filterYDim = i;
            } else if (strAttr.getValue() == "x") {
              filterXDim = i;
            }
            nonKDims.push_back(b.getI32IntegerAttr(i));
            nonKDimNames.push_back(strAttr);
          }
        }
      }

      // Compute transformed filter shape dimension.
      int64_t nonKDimSize = 1;
      for (unsigned i = 0; i < filterShape.size(); ++i) {
        if (i != kDim.getInt() && i != gDim.getInt()) {
          nonKDimSize *= filterShape[i];
        }
      }
      transformedFilterShape.push_back(filterShape[gDim.getInt()]);
      transformedFilterShape.push_back(nonKDimSize);
      transformedFilterShape.push_back(filterShape[kDim.getInt()]);

      llvm::SmallVector<NamedAttribute, 2> sourceProbCYXDimAttr{
          b.getNamedAttr("lower_layer_dimensions",
                         b.getArrayAttr(ArrayRef<Attribute>(nonKDims.begin(),
                                                            nonKDims.end()))),
          b.getNamedAttr("lower_layer_names",
                         b.getArrayAttr(ArrayRef<Attribute>(
                             nonKDimNames.begin(), nonKDimNames.end())))};
      if (kDim.getInt() != 1 && kDim.getInt() != 4) {
        sourceProbCYXDimAttr.push_back(
            b.getNamedAttr("transformation", b.getStringAttr("Merge")));
      } else {
        sourceProbCYXDimAttr.push_back(
            b.getNamedAttr("transformation", b.getStringAttr("Unfold")));
      }

      llvm::SmallVector<NamedAttribute, 3> sourceProbGDimAttr{
          b.getNamedAttr("transformation", b.getStringAttr("PassThrough")),
          b.getNamedAttr("lower_layer_dimensions", b.getArrayAttr({gDim})),
          b.getNamedAttr("lower_layer_names", b.getArrayAttr({gDimName}))};

      llvm::SmallVector<NamedAttribute, 3> sourceProbKDimAttr{
          b.getNamedAttr("transformation", b.getStringAttr("PassThrough")),
          b.getNamedAttr("lower_layer_dimensions", b.getArrayAttr({kDim})),
          b.getNamedAttr("lower_layer_names", b.getArrayAttr({kDimName}))};

      llvm::SmallVector<NamedAttribute, 3> targetGemm0DimAttr{
          b.getNamedAttr("upper_layer_dimensions",
                         b.getArrayAttr({b.getI32IntegerAttr(0)})),
          b.getNamedAttr("upper_layer_names", b.getArrayAttr({b.getStringAttr(
                                                  arg0TargetLayoutName0)}))};

      llvm::SmallVector<NamedAttribute, 3> targetGemm1DimAttr{
          b.getNamedAttr("upper_layer_dimensions",
                         b.getArrayAttr({b.getI32IntegerAttr(1)})),
          b.getNamedAttr("upper_layer_names", b.getArrayAttr({b.getStringAttr(
                                                  arg0TargetLayoutName1)}))};

      llvm::SmallVector<NamedAttribute, 3> targetGemm2DimAttr{
          b.getNamedAttr("upper_layer_dimensions",
                         b.getArrayAttr({b.getI32IntegerAttr(2)})),
          b.getNamedAttr("upper_layer_names", b.getArrayAttr({b.getStringAttr(
                                                  arg0TargetLayoutName2)}))};

      llvm::SmallVector<NamedAttribute, 0> layoutAttr0;
      llvm::SmallVector<NamedAttribute, 0> layoutAttr1;
      llvm::SmallVector<NamedAttribute, 0> layoutAttr2;

      if (convOpType == miopen::ConvOpType::Conv2DOpType) {
        layoutAttr0.append(targetGemm0DimAttr.begin(),
                           targetGemm0DimAttr.end());
        layoutAttr0.append(sourceProbGDimAttr.begin(),
                           sourceProbGDimAttr.end());
        layoutAttr1.append(targetGemm1DimAttr.begin(),
                           targetGemm1DimAttr.end());
        layoutAttr1.append(sourceProbCYXDimAttr.begin(),
                           sourceProbCYXDimAttr.end());
        layoutAttr2.append(targetGemm2DimAttr.begin(),
                           targetGemm2DimAttr.end());
        layoutAttr2.append(sourceProbKDimAttr.begin(),
                           sourceProbKDimAttr.end());
      } else {
        layoutAttr0.append(targetGemm0DimAttr.begin(),
                           targetGemm0DimAttr.end());
        layoutAttr0.append(sourceProbGDimAttr.begin(),
                           sourceProbGDimAttr.end());
        layoutAttr1.append(targetGemm1DimAttr.begin(),
                           targetGemm1DimAttr.end());
        layoutAttr1.append(sourceProbKDimAttr.begin(),
                           sourceProbKDimAttr.end());
        layoutAttr2.append(targetGemm2DimAttr.begin(),
                           targetGemm2DimAttr.end());
        layoutAttr2.append(sourceProbCYXDimAttr.begin(),
                           sourceProbCYXDimAttr.end());
      }

      transformedFilterAttrs.push_back(b.getNamedAttr(
          "layout", b.getArrayAttr({
                        b.getDictionaryAttr({ArrayRef<NamedAttribute>(
                            layoutAttr0.begin(), layoutAttr0.end())}),

                        // Part 2: Passthrough part.
                        b.getDictionaryAttr({ArrayRef<NamedAttribute>(
                            layoutAttr1.begin(), layoutAttr1.end())}),
                        b.getDictionaryAttr({ArrayRef<NamedAttribute>(
                            layoutAttr2.begin(), layoutAttr2.end())}),
                    })));
    }

    // set upper_layer_layout attribute.
    transformedFilterAttrs.push_back(b.getNamedAttr(
        "upper_layer_layout",
        b.getArrayAttr({b.getStringAttr(arg0TargetLayoutName0),
                        b.getStringAttr(arg0TargetLayoutName1),
                        b.getStringAttr(arg0TargetLayoutName2)})));
    // set gridwise_gemm_argument_pos attribute.
    transformedFilterAttrs.push_back(b.getNamedAttr(
        "gridwise_gemm_argument_position",
        b.getI32IntegerAttr(fields.gridwiseGemmArgumentPosition[0])));

    // set gemmMExtra & gemmKExtra & gemmNExtra
    transformedFilterAttrs.push_back(
        b.getNamedAttr("gemmMExtra", b.getI32IntegerAttr(gemmMExtra)));
    transformedFilterAttrs.push_back(
        b.getNamedAttr("gemmKExtra", b.getI32IntegerAttr(gemmKExtra)));
    transformedFilterAttrs.push_back(
        b.getNamedAttr("gemmNExtra", b.getI32IntegerAttr(gemmNExtra)));
    // set needExtraPad
    transformedFilterAttrs.push_back(
        b.getNamedAttr("extraPad", b.getBoolAttr(needExtraPad)));

    // set lower_layer_layout attribute.
    transformedFilterAttrs.push_back(
        b.getNamedAttr("lower_layer_layout", filterLayoutAttr));

    auto transformedFilterMemRefType =
        MemRefType::get(transformedFilterShape, filterElementType);
    // set lowest_layer attribute.
    transformedFilterAttrs.push_back(
        b.getNamedAttr("lowest_layer", b.getBoolAttr(true)));
    auto gemmA = b.create<miopen::TransformOp>(
        loc, transformedFilterMemRefType, op.filter(), transformedFilterAttrs,
        /*populateBounds=*/true);

    auto gemmAPad = gemmA;
    bool isFilterPad = false;
    SmallString<8> gemmKPad_name("gemmKPad");
    SmallString<8> gemmMPad_name("gemmMPad");
    SmallString<8> gemmNPad_name("gemmNPad");

    int64_t nonGemmMSize = transformedFilterShape[1];
    int64_t gemmMSize = transformedFilterShape[2];
    // filter pad start
    // K:output channel, C:input channel,Y:filter height,X:filter width
    // filter dim : K & merge(C,Y,X) , if C*Y*X is under 64 or 32
    // we pad CYX to 32 or 64, then mlir can do gemm
    // we add more one transform to do pad
    bool filterCheckPadGemmM = false;
    bool filterCheckPadGemmK = false;
    bool filterCheckPadGemmN = false;
    filterCheckPadGemmM =
        (convOpType == miopen::ConvOpType::Conv2DOpType && gemmMExtra > 0) ||
        (convOpType == miopen::ConvOpType::Conv2DBwdWeightOpType &&
         gemmMExtra > 0);
    filterCheckPadGemmK =
        (convOpType == miopen::ConvOpType::Conv2DOpType && gemmKExtra > 0);
    filterCheckPadGemmN =
        (convOpType == miopen::ConvOpType::Conv2DBwdWeightOpType &&
         gemmNExtra > 0);
    if (filterCheckPadGemmM || filterCheckPadGemmK || filterCheckPadGemmN) {
      StringAttr gemmDim0TargetName = b.getStringAttr(arg0TargetLayoutName0);
      StringAttr gemmDim1TargetName;
      StringAttr gemmDim2TargetName;

      bool isGemmDim1Pad = false;
      bool isGemmDim2Pad = false;

      llvm::SmallVector<NamedAttribute, 3> paddingFilterAttrs;
      llvm::SmallVector<int64_t, 2> paddingFilterShape;

      llvm::SmallVector<NamedAttribute, 0> layoutAttr0;
      llvm::SmallVector<NamedAttribute, 0> layoutAttr1;
      llvm::SmallVector<NamedAttribute, 0> layoutAttr2;

      StringAttr gemmDim0Name = b.getStringAttr(arg0TargetLayoutName0);
      IntegerAttr GemmDim0 = b.getI32IntegerAttr(0);
      StringAttr gemmDim1Name = b.getStringAttr(arg0TargetLayoutName1);
      IntegerAttr GemmDim1 = b.getI32IntegerAttr(1);
      StringAttr gemmDim2Name = b.getStringAttr(arg0TargetLayoutName2);
      IntegerAttr GemmDim2 = b.getI32IntegerAttr(2);

      paddingFilterShape.push_back(transformedFilterShape[0]);
      paddingFilterShape.push_back(transformedFilterShape[1]);
      paddingFilterShape.push_back(transformedFilterShape[2]);

      llvm::SmallVector<NamedAttribute, 3> sourceGemmDim0Attr{
          b.getNamedAttr("transformation", b.getStringAttr("PassThrough")),
          b.getNamedAttr("lower_layer_dimensions", b.getArrayAttr({GemmDim0})),
          b.getNamedAttr("lower_layer_names", b.getArrayAttr({gemmDim0Name}))};

      llvm::SmallVector<NamedAttribute, 3> sourceGemmDim1Attr{
          b.getNamedAttr("lower_layer_dimensions", b.getArrayAttr({GemmDim1})),
          b.getNamedAttr("lower_layer_names", b.getArrayAttr({gemmDim1Name}))};

      llvm::SmallVector<NamedAttribute, 3> sourceGemmDim2Attr{
          b.getNamedAttr("lower_layer_dimensions", b.getArrayAttr({GemmDim2})),
          b.getNamedAttr("lower_layer_names", b.getArrayAttr({gemmDim2Name}))};

      llvm::SmallVector<NamedAttribute, 3> targetGemmDim0Attr{
          b.getNamedAttr("upper_layer_dimensions", b.getArrayAttr({GemmDim0})),
          b.getNamedAttr("upper_layer_names", b.getArrayAttr({GemmDim0}))};

      llvm::SmallVector<NamedAttribute, 3> targetGemmDim1Attr{
          b.getNamedAttr("upper_layer_dimensions", b.getArrayAttr({GemmDim1}))};

      llvm::SmallVector<NamedAttribute, 3> targetGemmDim2Attr{
          b.getNamedAttr("upper_layer_dimensions", b.getArrayAttr({GemmDim2}))};

      // gemmdim0 is G, only pad gemmdim1 and gemmdim2
      if (filterCheckPadGemmK) {
        if (arg0TargetLayoutName1 == "gemmK") {
          isFilterPad = true;
          isGemmDim1Pad = true;
          gemmDim1TargetName = b.getStringAttr(gemmKPad_name);

          // forward
          paddingFilterShape[1] = nonGemmMSize + gemmKExtra;
          sourceGemmDim1Attr.push_back(
              b.getNamedAttr("transformation", b.getStringAttr("Pad")));
          sourceGemmDim1Attr.push_back(
              b.getNamedAttr("parameters", b.getArrayAttr({
                                               b.getI32IntegerAttr(0),
                                               b.getI32IntegerAttr(gemmKExtra),
                                           })));

          targetGemmDim1Attr.push_back(
              b.getNamedAttr("upper_layer_names",
                             b.getArrayAttr({b.getStringAttr(gemmKPad_name)})));
        }
        // filter of forward, gemmK=c*y*x
        if (filterYDim == 2) {
          // kyxc
          filterOobCheckDims.insert(nameToDims["y"]);
        } else {
          // kcyx
          filterOobCheckDims.insert(nameToDims["c"]);
        }
      }

      if (filterCheckPadGemmM) {
        if (arg0TargetLayoutName1 == "gemmM") {
          // backward weights
          isFilterPad = true;
          isGemmDim1Pad = true;
          gemmDim1TargetName = b.getStringAttr(gemmMPad_name);
          // even dim1 name is gemmM ,the size of dim 2 is gemmM
          paddingFilterShape[2] = gemmMSize + gemmMExtra;

          sourceGemmDim1Attr.push_back(
              b.getNamedAttr("transformation", b.getStringAttr("Pad")));
          sourceGemmDim1Attr.push_back(
              b.getNamedAttr("parameters", b.getArrayAttr({
                                               b.getI32IntegerAttr(0),
                                               b.getI32IntegerAttr(gemmMExtra),
                                           })));

          targetGemmDim1Attr.push_back(b.getNamedAttr(
              "names", b.getArrayAttr({b.getStringAttr(gemmMPad_name)})));
        } else if (arg0TargetLayoutName2 == "gemmM") {
          // forward
          isFilterPad = true;
          isGemmDim2Pad = true;
          gemmDim2TargetName = b.getStringAttr(gemmMPad_name);
          // gemmM = k when forward, pad gemmMExtra
          paddingFilterShape[2] = gemmMSize + gemmMExtra;
          // gemmM = k when forward
          sourceGemmDim2Attr.push_back(
              b.getNamedAttr("transformation", b.getStringAttr("Pad")));
          sourceGemmDim2Attr.push_back(
              b.getNamedAttr("parameters", b.getArrayAttr({
                                               b.getI32IntegerAttr(0),
                                               b.getI32IntegerAttr(gemmMExtra),
                                           })));

          targetGemmDim2Attr.push_back(b.getNamedAttr(
              "names", b.getArrayAttr({b.getStringAttr(gemmMPad_name)})));
        }
        // filter of forward, gemmM=k
        filterOobCheckDims.insert(nameToDims["k"]);
      }

      if (filterCheckPadGemmN) {
        if (arg0TargetLayoutName2 == "gemmN") {
          // backward weights
          isFilterPad = true;
          isGemmDim2Pad = true;
          gemmDim2TargetName = b.getStringAttr(gemmNPad_name);
          // backward weights input: gemmK, gemmN
          // so padd gemmNExtra

          paddingFilterShape[1] = nonGemmMSize + gemmNExtra;
          sourceGemmDim2Attr.push_back(
              b.getNamedAttr("transformation", b.getStringAttr("Pad")));
          sourceGemmDim2Attr.push_back(
              b.getNamedAttr("parameters", b.getArrayAttr({
                                               b.getI32IntegerAttr(0),
                                               b.getI32IntegerAttr(gemmNExtra),
                                           })));

          targetGemmDim2Attr.push_back(b.getNamedAttr(
              "names", b.getArrayAttr({b.getStringAttr(gemmNPad_name)})));
        }
        // FIXME: if we set every dim in merge transformation to store oob,
        // can't  pass verification, but only set top dim , it's ok
        if (filterYDim == 2) {
          // kyxc
          filterOobCheckDims.insert(nameToDims["y"]);
        } else {
          // kcyx
          filterOobCheckDims.insert(nameToDims["c"]);
        }
      }

      if (!isGemmDim1Pad) {
        gemmDim1TargetName = gemmDim1Name;
        sourceGemmDim1Attr.push_back(
            b.getNamedAttr("transformation", b.getStringAttr("PassThrough")));
        targetGemmDim1Attr.push_back(b.getNamedAttr(
            "upper_layer_names", b.getArrayAttr({gemmDim1Name})));
      } else if (!isGemmDim2Pad) {
        gemmDim2TargetName = gemmDim2Name;
        sourceGemmDim2Attr.push_back(
            b.getNamedAttr("transformation", b.getStringAttr("PassThrough")));
        targetGemmDim2Attr.push_back(b.getNamedAttr(
            "upper_layer_names", b.getArrayAttr({gemmDim2Name})));
      }

      layoutAttr0.append(targetGemmDim0Attr.begin(), targetGemmDim0Attr.end());
      layoutAttr0.append(sourceGemmDim0Attr.begin(), sourceGemmDim0Attr.end());
      layoutAttr1.append(targetGemmDim1Attr.begin(), targetGemmDim1Attr.end());
      layoutAttr1.append(sourceGemmDim1Attr.begin(), sourceGemmDim1Attr.end());
      layoutAttr2.append(targetGemmDim2Attr.begin(), targetGemmDim2Attr.end());
      layoutAttr2.append(sourceGemmDim2Attr.begin(), sourceGemmDim2Attr.end());

      paddingFilterAttrs.push_back(b.getNamedAttr(
          "layout", b.getArrayAttr({
                        b.getDictionaryAttr({ArrayRef<NamedAttribute>(
                            layoutAttr0.begin(), layoutAttr0.end())}),
                        b.getDictionaryAttr({ArrayRef<NamedAttribute>(
                            layoutAttr1.begin(), layoutAttr1.end())}),
                        b.getDictionaryAttr({ArrayRef<NamedAttribute>(
                            layoutAttr2.begin(), layoutAttr2.end())}),
                    })));

      paddingFilterAttrs.push_back(
          b.getNamedAttr("upper_layer_layout",
                         b.getArrayAttr({gemmDim0TargetName, gemmDim1TargetName,
                                         gemmDim2TargetName})));

      paddingFilterAttrs.push_back(b.getNamedAttr(
          "lower_layer_layout",
          b.getArrayAttr({gemmDim0Name, gemmDim1Name, gemmDim2Name})));

      if (filterOobCheckDims.size()) {
        llvm::SmallVector<IntegerAttr, 5> boundDims;
        for (size_t i = 0; i < filterShape.size(); i++) {
          if (filterOobCheckDims.find(i) != filterOobCheckDims.end())
            boundDims.push_back(b.getI32IntegerAttr(1));
          else
            boundDims.push_back(b.getI32IntegerAttr(0));
        }
        paddingFilterAttrs.push_back(b.getNamedAttr(
            "bound_check",
            b.getArrayAttr({boundDims.begin(), boundDims.end()})));
      }
      auto paddingFilterMemRefType =
          MemRefType::get(paddingFilterShape, filterElementType);
      gemmAPad = b.create<miopen::TransformOp>(loc, paddingFilterMemRefType,
                                               gemmA, paddingFilterAttrs,
                                               /*populateBounds=*/true);
      // filter pad end
    }

    // Transform input tensor.
    // Input tensor step 1: padded input.
    llvm::SmallVector<int64_t, 5> paddedInputShape;

    llvm::SmallVector<NamedAttribute, 4> paddedInputAttrs;

    // reorderedPaddedInputDimNames would be used by the next stage.
    llvm::SmallVector<StringAttr, 5> reorderedPaddedInputDimNames;

    // input dims need oob check
    llvm::DenseSet<int> inputOobCheckDims;
    // set layout attribute.
    // Padded input tensor transformation:
    // - Part 1: PassThrough ni dimension to its original dimension, name it as
    // ni.
    // - Part 2: PassThrough ci dimension to its original dimension, name it as
    // ci.
    // - Part 3: Pad hi/wi dimensions to their original dimensions, name it as
    // hipad/wipad.
    {
      IntegerAttr nDim, cDim, gDim;
      StringAttr nDimName, cDimName, gDimName;
      llvm::SmallVector<IntegerAttr, 2> hwDims;
      llvm::SmallVector<StringAttr, 2> hwDimNames;
      for (unsigned i = 0; i < inputLayoutAttr.size(); ++i) {
        if (auto strAttr =
                inputLayoutAttr.getValue()[i].template cast<StringAttr>()) {
          if (strAttr.getValue() == "ni") {
            nDim = b.getI32IntegerAttr(i);
            nDimName = strAttr;
          } else if (strAttr.getValue() == "gi") {
            gDim = b.getI32IntegerAttr(i);
            gDimName = strAttr;
          } else if (strAttr.getValue() == "ci") {
            cDim = b.getI32IntegerAttr(i);
            cDimName = strAttr;
          } else {
            hwDims.push_back(b.getI32IntegerAttr(i));
            hwDimNames.push_back(strAttr);
          }
        }
      }

      llvm::SmallVector<StringAttr, 2> hwPaddedDimNames;
      for (auto strAttr : hwDimNames) {
        hwPaddedDimNames.push_back(
            b.getStringAttr((strAttr.getValue() + "pad").str()));
      }

      for (unsigned i = 0, j = 0; i < inputLayoutAttr.size(); ++i) {
        if (APInt(32, i) == nDim.getValue()) {
          reorderedPaddedInputDimNames.push_back(nDimName);
          paddedInputShape.push_back(inputShape[nDim.getInt()]);
        } else if (APInt(32, i) == gDim.getValue()) {
          reorderedPaddedInputDimNames.push_back(gDimName);
          paddedInputShape.push_back(inputShape[gDim.getInt()]);
        } else if (APInt(32, i) == cDim.getValue()) {
          reorderedPaddedInputDimNames.push_back(cDimName);
          paddedInputShape.push_back(inputShape[cDim.getInt()]);
        } else {
          // Set padded dimension.
          auto strAttr =
              inputLayoutAttr.getValue()[i].template cast<StringAttr>();
          if (strAttr.getValue() == "hi") {
            paddedInputShape.push_back(hiPadded);
          } else if (strAttr.getValue() == "wi") {
            paddedInputShape.push_back(wiPadded);
          }

          reorderedPaddedInputDimNames.push_back(hwPaddedDimNames[j++]);
        }
      }

      paddedInputAttrs.push_back(b.getNamedAttr(
          "layout",
          b.getArrayAttr({
              // Part 0: Passthrough for gi dimension.
              b.getDictionaryAttr({
                  b.getNamedAttr("upper_layer_dimensions",
                                 b.getArrayAttr({gDim})),
                  b.getNamedAttr("upper_layer_names",
                                 b.getArrayAttr({gDimName})),
                  b.getNamedAttr("transformation",
                                 b.getStringAttr("PassThrough")),
                  b.getNamedAttr("lower_layer_dimensions",
                                 b.getArrayAttr({gDim})),
                  b.getNamedAttr("lower_layer_names",
                                 b.getArrayAttr({gDimName})),
              }),
              // Part 1: Passthrough for ni dimension.
              b.getDictionaryAttr({
                  b.getNamedAttr("upper_layer_dimensions",
                                 b.getArrayAttr({nDim})),
                  b.getNamedAttr("upper_layer_names",
                                 b.getArrayAttr({nDimName})),
                  b.getNamedAttr("transformation",
                                 b.getStringAttr("PassThrough")),
                  b.getNamedAttr("lower_layer_dimensions",
                                 b.getArrayAttr({nDim})),
                  b.getNamedAttr("lower_layer_names",
                                 b.getArrayAttr({nDimName})),
              }),

              // Part 2: Passthrough for ci dimension.
              b.getDictionaryAttr({
                  b.getNamedAttr("upper_layer_dimensions",
                                 b.getArrayAttr({cDim})),
                  b.getNamedAttr("upper_layer_names",
                                 b.getArrayAttr({cDimName})),
                  b.getNamedAttr("transformation",
                                 b.getStringAttr("PassThrough")),
                  b.getNamedAttr("lower_layer_dimensions",
                                 b.getArrayAttr({cDim})),
                  b.getNamedAttr("lower_layer_names",
                                 b.getArrayAttr({cDimName})),
              }),

              // Part 3: Pad for h/w dimensions.
              b.getDictionaryAttr({
                  b.getNamedAttr("upper_layer_dimensions",
                                 b.getArrayAttr(ArrayRef<Attribute>(
                                     hwDims.begin(), hwDims.end()))),
                  b.getNamedAttr(
                      "upper_layer_names",
                      b.getArrayAttr(ArrayRef<Attribute>(
                          hwPaddedDimNames.begin(), hwPaddedDimNames.end()))),
                  b.getNamedAttr("transformation", b.getStringAttr("Pad")),
                  b.getNamedAttr("parameters",
                                 b.getArrayAttr({
                                     b.getI32IntegerAttr(leftPadH),
                                     b.getI32IntegerAttr(rightPadH),
                                     b.getI32IntegerAttr(leftPadW),
                                     b.getI32IntegerAttr(rightPadW),
                                 })),
                  b.getNamedAttr("lower_layer_dimensions",
                                 b.getArrayAttr(ArrayRef<Attribute>(
                                     hwDims.begin(), hwDims.end()))),
                  b.getNamedAttr("lower_layer_names",
                                 b.getArrayAttr(ArrayRef<Attribute>(
                                     hwDimNames.begin(), hwDimNames.end()))),
              }),
          })));
      if (leftPadH || rightPadH) {
        inputOobCheckDims.insert(nameToDims["hi"]);
      }
      if (leftPadW || rightPadW) {
        inputOobCheckDims.insert(nameToDims["wi"]);
      }
    }
    // set lower_layer_layout attribute.
    paddedInputAttrs.push_back(
        b.getNamedAttr("lower_layer_layout", inputLayoutAttr));
    // set upper_layer_layout attribute.
    paddedInputAttrs.push_back(b.getNamedAttr(
        "upper_layer_layout", b.getArrayAttr(ArrayRef<Attribute>(
                                  reorderedPaddedInputDimNames.begin(),
                                  reorderedPaddedInputDimNames.end()))));

    // set gemmKExtra & gemmNExtra & gemmNExtra
    paddedInputAttrs.push_back(
        b.getNamedAttr("gemmKExtra", b.getI32IntegerAttr(gemmKExtra)));
    paddedInputAttrs.push_back(
        b.getNamedAttr("gemmNExtra", b.getI32IntegerAttr(gemmNExtra)));
    paddedInputAttrs.push_back(
        b.getNamedAttr("gemmMExtra", b.getI32IntegerAttr(gemmMExtra)));
    // set needExtraPad
    paddedInputAttrs.push_back(
        b.getNamedAttr("extraPad", b.getBoolAttr(needExtraPad)));

    auto paddedInputMemRefType =
        MemRefType::get(paddedInputShape, inputElementType);
    // set lowest_layer attribute.
    paddedInputAttrs.push_back(
        b.getNamedAttr("lowest_layer", b.getBoolAttr(true)));
    Value paddedInput = b.create<miopen::TransformOp>(
        loc, paddedInputMemRefType, op.input(), paddedInputAttrs,
        /*populateBounds=*/true);

    // Input tensor step 2 : embedded input.
    llvm::SmallVector<int64_t, 7> embeddedInputShape;

    llvm::SmallVector<NamedAttribute, 4> embeddedInputAttrs;

    // reorderedEmbeddedInputDimNames would be used by the next stage.
    llvm::SmallVector<StringAttr, 7> reorderedEmbeddedInputDimNames;

    // Embedded input tensor transformation:
    // - Part 1: PassThrough ni dimension to its original dimension, name it as
    // ni.
    // - Part 2: PassThrough ci dimension to its original dimension, name it as
    // ci.
    // - Part 3: Embed hipad dimension to 2 dimensions, name them as: y, ho.
    // - Part 4: Embed wipad dimension to 2 dimensions, name them as: x, wo.
    {
      IntegerAttr nDim, cDim, gDim;
      StringAttr nDimName, cDimName, gDimName;
      IntegerAttr hDim, wDim;
      StringAttr hDimName, wDimName;
      // reorder dimensions from 4 to 6.
      // ex: (ni, ci, hipad, wipad) -> (ni, ci, y, ho, x, wo).
      IntegerAttr reorderedNDim, reorderedCDim, reorderedGDim;
      llvm::SmallVector<IntegerAttr, 2> reorderedYHoDim;
      llvm::SmallVector<IntegerAttr, 2> reorderedXWoDim;
      unsigned dimCtr = 0;
      for (unsigned i = 0; i < reorderedPaddedInputDimNames.size(); ++i) {
        auto strAttr = reorderedPaddedInputDimNames[i];
        if (strAttr.getValue() == "gi") {
          gDim = b.getI32IntegerAttr(i);
          gDimName = strAttr;

          reorderedGDim = b.getI32IntegerAttr(dimCtr++);

          reorderedEmbeddedInputDimNames.push_back(strAttr);

          embeddedInputShape.push_back(inputShape[gDim.getInt()]);
        } else if (strAttr.getValue() == "ni") {
          nDim = b.getI32IntegerAttr(i);
          nDimName = strAttr;

          reorderedNDim = b.getI32IntegerAttr(dimCtr++);

          reorderedEmbeddedInputDimNames.push_back(strAttr);

          embeddedInputShape.push_back(inputShape[nDim.getInt()]);
        } else if (strAttr.getValue() == "ci") {
          cDim = b.getI32IntegerAttr(i);
          cDimName = strAttr;

          reorderedCDim = b.getI32IntegerAttr(dimCtr++);

          reorderedEmbeddedInputDimNames.push_back(strAttr);

          embeddedInputShape.push_back(inputShape[cDim.getInt()]);
        } else if (strAttr.getValue() == "hipad") {
          hDim = b.getI32IntegerAttr(i);
          hDimName = strAttr;

          reorderedYHoDim.push_back(b.getI32IntegerAttr(dimCtr++));
          reorderedYHoDim.push_back(b.getI32IntegerAttr(dimCtr++));

          reorderedEmbeddedInputDimNames.push_back(b.getStringAttr("y"));
          reorderedEmbeddedInputDimNames.push_back(b.getStringAttr("ho"));

          embeddedInputShape.push_back(filterShape[filterYDim]);
          embeddedInputShape.push_back(outputShape[outputHDim]);
        } else if (strAttr.getValue() == "wipad") {
          wDim = b.getI32IntegerAttr(i);
          wDimName = strAttr;

          reorderedXWoDim.push_back(b.getI32IntegerAttr(dimCtr++));
          reorderedXWoDim.push_back(b.getI32IntegerAttr(dimCtr++));

          reorderedEmbeddedInputDimNames.push_back(b.getStringAttr("x"));
          reorderedEmbeddedInputDimNames.push_back(b.getStringAttr("wo"));

          embeddedInputShape.push_back(filterShape[filterXDim]);
          embeddedInputShape.push_back(outputShape[outputWDim]);
        }
      }

      embeddedInputAttrs.push_back(b.getNamedAttr(
          "layout",
          b.getArrayAttr({
              // Part 0: Passthrough for gi dimension.
              b.getDictionaryAttr({
                  b.getNamedAttr("upper_layer_dimensions",
                                 b.getArrayAttr({reorderedGDim})),
                  b.getNamedAttr("upper_layer_names",
                                 b.getArrayAttr({gDimName})),
                  b.getNamedAttr("transformation",
                                 b.getStringAttr("PassThrough")),
                  b.getNamedAttr("lower_layer_dimensions",
                                 b.getArrayAttr({gDim})),
                  b.getNamedAttr("lower_layer_names",
                                 b.getArrayAttr({gDimName})),
              }),

              // Part 1: Passthrough for ni dimension.
              b.getDictionaryAttr({
                  b.getNamedAttr("upper_layer_dimensions",
                                 b.getArrayAttr({reorderedNDim})),
                  b.getNamedAttr("upper_layer_names",
                                 b.getArrayAttr({nDimName})),
                  b.getNamedAttr("transformation",
                                 b.getStringAttr("PassThrough")),
                  b.getNamedAttr("lower_layer_dimensions",
                                 b.getArrayAttr({nDim})),
                  b.getNamedAttr("lower_layer_names",
                                 b.getArrayAttr({nDimName})),
              }),

              // Part 2: Passthrough for ci dimension.
              b.getDictionaryAttr({
                  b.getNamedAttr("upper_layer_dimensions",
                                 b.getArrayAttr({reorderedCDim})),
                  b.getNamedAttr("upper_layer_names",
                                 b.getArrayAttr({cDimName})),
                  b.getNamedAttr("transformation",
                                 b.getStringAttr("PassThrough")),
                  b.getNamedAttr("lower_layer_dimensions",
                                 b.getArrayAttr({cDim})),
                  b.getNamedAttr("lower_layer_names",
                                 b.getArrayAttr({cDimName})),
              }),

              // Part 3: Embed for y, ho dimensions.
              b.getDictionaryAttr({
                  b.getNamedAttr(
                      "upper_layer_dimensions",
                      b.getArrayAttr(ArrayRef<Attribute>(
                          reorderedYHoDim.begin(), reorderedYHoDim.end()))),
                  b.getNamedAttr("upper_layer_names", b.getArrayAttr({
                                                          b.getStringAttr("y"),
                                                          b.getStringAttr("ho"),
                                                      })),
                  b.getNamedAttr("transformation", b.getStringAttr("Embed")),
                  // Embed parmeters.
                  // 0: dilationH
                  // 1: strideH
                  b.getNamedAttr("parameters",
                                 b.getArrayAttr({
                                     b.getI32IntegerAttr(dilationH),
                                     b.getI32IntegerAttr(strideH),
                                 })),
                  b.getNamedAttr("lower_layer_dimensions",
                                 b.getArrayAttr({hDim})),
                  b.getNamedAttr("lower_layer_names",
                                 b.getArrayAttr({hDimName})),
              }),

              // Part 4: Embed for x, wo dimensions.
              b.getDictionaryAttr({
                  b.getNamedAttr(
                      "upper_layer_dimensions",
                      b.getArrayAttr(ArrayRef<Attribute>(
                          reorderedXWoDim.begin(), reorderedXWoDim.end()))),
                  b.getNamedAttr("upper_layer_names", b.getArrayAttr({
                                                          b.getStringAttr("x"),
                                                          b.getStringAttr("wo"),
                                                      })),
                  b.getNamedAttr("transformation", b.getStringAttr("Embed")),
                  // Embed parmeters.
                  // 0: dilationW
                  // 1: strideW
                  b.getNamedAttr("parameters",
                                 b.getArrayAttr({
                                     b.getI32IntegerAttr(dilationW),
                                     b.getI32IntegerAttr(strideW),
                                 })),
                  b.getNamedAttr("lower_layer_dimensions",
                                 b.getArrayAttr({wDim})),
                  b.getNamedAttr("lower_layer_names",
                                 b.getArrayAttr({wDimName})),
              }),
          })));
    }
    // set lower_layer_layout attribute.
    embeddedInputAttrs.push_back(b.getNamedAttr(
        "lower_layer_layout", b.getArrayAttr(ArrayRef<Attribute>(
                                  reorderedPaddedInputDimNames.begin(),
                                  reorderedPaddedInputDimNames.end()))));
    // set upper_layer_layout attribute.
    embeddedInputAttrs.push_back(b.getNamedAttr(
        "upper_layer_layout", b.getArrayAttr(ArrayRef<Attribute>(
                                  reorderedEmbeddedInputDimNames.begin(),
                                  reorderedEmbeddedInputDimNames.end()))));
    auto embeddedInputMemRefType =
        MemRefType::get(embeddedInputShape, inputElementType);
    auto embeddedInput = b.create<miopen::TransformOp>(
        loc, embeddedInputMemRefType, paddedInput, embeddedInputAttrs,
        /*populateBounds=*/true);

    // Input tensor step 3: transformed input.
    llvm::SmallVector<int64_t, 3> transformedInputShape;

    llvm::SmallVector<NamedAttribute, 3> transformedInputAttrs;

    SmallString<5> arg1TargetLayoutName0("gemmG");
    SmallString<4> arg1TargetLayoutName1("gemm");
    arg1TargetLayoutName1.append(fields.gemmTargetCharName[1].substr(0, 1));
    SmallString<4> arg1TargetLayoutName2("gemm");
    arg1TargetLayoutName2.append(fields.gemmTargetCharName[1].substr(1, 1));

    // set layout attribute.
    // Transformed input tensor transformation:
    // - Part 1: Merge ci, y, x dimensions to dimension 0, name it as gemmK.
    // - Part 2: Merge ni, ho, wo dimensions to dimension 1, name it as gemmN.
    //
    // input tensor transformation for Conv2DBwdWeightOp
    // - Part 1: Merge ni, ho, wo dimensions to dimension 0, name it as gemmK.
    // - Part 2: Merge ci, y, x dimensions to dimension 1, name it as gemmN.
    {
      IntegerAttr nDim, cDim, gDim;
      StringAttr nDimName, cDimName, gDimName;
      IntegerAttr hDim, wDim;
      StringAttr hDimName, wDimName;
      IntegerAttr yDim, xDim;
      StringAttr yDimName, xDimName;
      // reorder dimensions from 6 to 2.
      // ex: (ni, ci, y, ho, x, wo) -> ((ci, y, x), (ni, ho, wo)).
      for (unsigned i = 0; i < reorderedEmbeddedInputDimNames.size(); ++i) {
        auto strAttr = reorderedEmbeddedInputDimNames[i];
        if (strAttr.getValue() == "gi") {
          gDim = b.getI32IntegerAttr(i);
          gDimName = strAttr;
        } else if (strAttr.getValue() == "ni") {
          nDim = b.getI32IntegerAttr(i);
          nDimName = strAttr;
        } else if (strAttr.getValue() == "ci") {
          cDim = b.getI32IntegerAttr(i);
          cDimName = strAttr;
        } else if (strAttr.getValue() == "ho") {
          hDim = b.getI32IntegerAttr(i);
          hDimName = strAttr;
        } else if (strAttr.getValue() == "wo") {
          wDim = b.getI32IntegerAttr(i);
          wDimName = strAttr;
        } else if (strAttr.getValue() == "y") {
          yDim = b.getI32IntegerAttr(i);
          yDimName = strAttr;
        } else if (strAttr.getValue() == "x") {
          xDim = b.getI32IntegerAttr(i);
          xDimName = strAttr;
        }
      }

      llvm::SmallVector<StringAttr, 3> mergedPart1DimNames;
      llvm::SmallVector<IntegerAttr, 3> mergedPart1Dims;

      if (convOpType == miopen::ConvOpType::Conv2DBwdWeightOpType) {
	      // Assume hDim is always less than wDim.
	      if (nDim.getInt() < hDim.getInt()) {
		      mergedPart1DimNames.push_back(nDimName);
		      mergedPart1DimNames.push_back(hDimName);
		      mergedPart1DimNames.push_back(wDimName);
		      mergedPart1Dims.push_back(nDim);
		      mergedPart1Dims.push_back(hDim);
		      mergedPart1Dims.push_back(wDim);
	      } else {
		      mergedPart1DimNames.push_back(hDimName);
		      mergedPart1DimNames.push_back(wDimName);
		      mergedPart1DimNames.push_back(nDimName);
		      mergedPart1Dims.push_back(hDim);
		      mergedPart1Dims.push_back(wDim);
		      mergedPart1Dims.push_back(nDim);
	      }
      } else {
	      // Assume yDim is always less than xDim.
	      if (cDim.getInt() < yDim.getInt()) {
		      mergedPart1DimNames.push_back(cDimName);
		      mergedPart1DimNames.push_back(yDimName);
		      mergedPart1DimNames.push_back(xDimName);
		      mergedPart1Dims.push_back(cDim);
		      mergedPart1Dims.push_back(yDim);
		      mergedPart1Dims.push_back(xDim);
	      } else {
		      mergedPart1DimNames.push_back(yDimName);
		      mergedPart1DimNames.push_back(xDimName);
		      mergedPart1DimNames.push_back(cDimName);
		      mergedPart1Dims.push_back(yDim);
		      mergedPart1Dims.push_back(xDim);
		      mergedPart1Dims.push_back(cDim);
	      }
      }

      llvm::SmallVector<StringAttr, 3> mergedPart2DimNames;
      llvm::SmallVector<IntegerAttr, 3> mergedPart2Dims;

      if (convOpType == miopen::ConvOpType::Conv2DBwdWeightOpType) {
	      // Assume yDim is always less than xDim.
	      if (cDim.getInt() < yDim.getInt()) {
		      mergedPart2DimNames.push_back(cDimName);
		      mergedPart2DimNames.push_back(yDimName);
		      mergedPart2DimNames.push_back(xDimName);
		      mergedPart2Dims.push_back(cDim);
		      mergedPart2Dims.push_back(yDim);
		      mergedPart2Dims.push_back(xDim);
	      } else {
		      mergedPart2DimNames.push_back(yDimName);
		      mergedPart2DimNames.push_back(xDimName);
		      mergedPart2DimNames.push_back(cDimName);
		      mergedPart2Dims.push_back(yDim);
		      mergedPart2Dims.push_back(xDim);
		      mergedPart2Dims.push_back(cDim);
	      }
      } else {
	      // Assume hDim is always less than wDim.
	      if (nDim.getInt() < hDim.getInt()) {
		      mergedPart2DimNames.push_back(nDimName);
		      mergedPart2DimNames.push_back(hDimName);
		      mergedPart2DimNames.push_back(wDimName);
		      mergedPart2Dims.push_back(nDim);
		      mergedPart2Dims.push_back(hDim);
		      mergedPart2Dims.push_back(wDim);
	      } else {
		      mergedPart2DimNames.push_back(hDimName);
		      mergedPart2DimNames.push_back(wDimName);
		      mergedPart2DimNames.push_back(nDimName);
		      mergedPart2Dims.push_back(hDim);
		      mergedPart2Dims.push_back(wDim);
		      mergedPart2Dims.push_back(nDim);
	      }
      }
      
      if (convOpType == miopen::ConvOpType::Conv2DBwdWeightOpType) {
        transformedInputShape.push_back(embeddedInputShape[gDim.getInt()]);
        transformedInputShape.push_back(embeddedInputShape[hDim.getInt()] * embeddedInputShape[wDim.getInt()] * embeddedInputShape[nDim.getInt()]);
        transformedInputShape.push_back(embeddedInputShape[cDim.getInt()] * embeddedInputShape[yDim.getInt()] * embeddedInputShape[xDim.getInt()]);
      } else {
        transformedInputShape.push_back(embeddedInputShape[gDim.getInt()]);
        transformedInputShape.push_back(embeddedInputShape[cDim.getInt()] * embeddedInputShape[yDim.getInt()] * embeddedInputShape[xDim.getInt()]);
        transformedInputShape.push_back(embeddedInputShape[hDim.getInt()] * embeddedInputShape[wDim.getInt()] * embeddedInputShape[nDim.getInt()]);
      }

      transformedInputAttrs.push_back(b.getNamedAttr(
          "layout",
          b.getArrayAttr({
              // Part 0: g dimensions.
              b.getDictionaryAttr({
                  b.getNamedAttr("upper_layer_dimensions",
                                 b.getArrayAttr({b.getI32IntegerAttr(0)})),
                  b.getNamedAttr(
                      "upper_layer_names",
                      b.getArrayAttr({b.getStringAttr(arg1TargetLayoutName0)})),
                  b.getNamedAttr("transformation",
                                 b.getStringAttr("PassThrough")),
                  b.getNamedAttr("lower_layer_dimensions",
                                 b.getArrayAttr({gDim})),
                  b.getNamedAttr("lower_layer_names",
                                 b.getArrayAttr({gDimName})),
              }),
              // Part 1: Merge ci, y, x dimensions.
              b.getDictionaryAttr({
                  b.getNamedAttr("upper_layer_dimensions",
                                 b.getArrayAttr({b.getI32IntegerAttr(1)})),
                  b.getNamedAttr(
                      "upper_layer_names",
                      b.getArrayAttr({b.getStringAttr(arg1TargetLayoutName1)})),
                  b.getNamedAttr("transformation", b.getStringAttr("Merge")),
                  b.getNamedAttr(
                      "lower_layer_dimensions",
                      b.getArrayAttr(ArrayRef<Attribute>(
                          mergedPart1Dims.begin(), mergedPart1Dims.end()))),
                  b.getNamedAttr("lower_layer_names",
                                 b.getArrayAttr(ArrayRef<Attribute>(
                                     mergedPart1DimNames.begin(),
                                     mergedPart1DimNames.end()))),
              }),

              // Part 2: Merge ni, ho, wo dimensions.
              b.getDictionaryAttr({
                  b.getNamedAttr("upper_layer_dimensions",
                                 b.getArrayAttr({b.getI32IntegerAttr(2)})),
                  b.getNamedAttr(
                      "upper_layer_names",
                      b.getArrayAttr({b.getStringAttr(arg1TargetLayoutName2)})),
                  b.getNamedAttr("transformation", b.getStringAttr("Merge")),
                  b.getNamedAttr(
                      "lower_layer_dimensions",
                      b.getArrayAttr(ArrayRef<Attribute>(
                          mergedPart2Dims.begin(), mergedPart2Dims.end()))),
                  b.getNamedAttr("lower_layer_names",
                                 b.getArrayAttr(ArrayRef<Attribute>(
                                     mergedPart2DimNames.begin(),
                                     mergedPart2DimNames.end()))),
              }),
          })));
    }
    // set lower_layer_layout attribute.
    transformedInputAttrs.push_back(b.getNamedAttr(
        "lower_layer_layout", b.getArrayAttr(ArrayRef<Attribute>(
                                  reorderedEmbeddedInputDimNames.begin(),
                                  reorderedEmbeddedInputDimNames.end()))));
    // set upper_layer_layout attribute.
    transformedInputAttrs.push_back(b.getNamedAttr(
        "upper_layer_layout",
        b.getArrayAttr({b.getStringAttr(arg1TargetLayoutName0),
                        b.getStringAttr(arg1TargetLayoutName1),
                        b.getStringAttr(arg1TargetLayoutName2)})));

    if (inputOobCheckDims.size()) {
      llvm::SmallVector<IntegerAttr, 5> boundDims;
      for (size_t i = 0; i < inputShape.size(); i++) {
        if (inputOobCheckDims.find(i) != inputOobCheckDims.end())
          boundDims.push_back(b.getI32IntegerAttr(1));
        else
          boundDims.push_back(b.getI32IntegerAttr(0));
      }
      transformedInputAttrs.push_back(b.getNamedAttr(
          "bound_check", b.getArrayAttr({boundDims.begin(), boundDims.end()})));
    }
    // set gridwise_gemm_argument_pos attribute.
    transformedInputAttrs.push_back(b.getNamedAttr(
        "gridwise_gemm_argument_position",
        b.getI32IntegerAttr(fields.gridwiseGemmArgumentPosition[1])));
    auto transformedInputMemRefType =
        MemRefType::get(transformedInputShape, inputElementType);
    auto gemmB = b.create<miopen::TransformOp>(
        loc, transformedInputMemRefType, embeddedInput, transformedInputAttrs,
        /*populateBounds=*/true);

    auto gemmBPad = gemmB;
    bool isInputPad = false;
    // input padding start
    // input : NHW & CRS , if CRS is under 64 or 32
    // we pad CRS to 32 or 64, then mlir can do gemm
    // we add more one transform to do pad

    // input forward : gemmK,gemmN
    // backward weights: gemmK,gemmN
    // so we don't need to pad gemmK
    bool inputCheckPadGemmK = false;
    bool inputCheckPadGemmN = false;
    inputCheckPadGemmK =
        (convOpType == miopen::ConvOpType::Conv2DOpType && gemmKExtra > 0) ||
        (convOpType == miopen::ConvOpType::Conv2DBwdWeightOpType &&
         gemmKExtra > 0);
    inputCheckPadGemmN =
        (convOpType == miopen::ConvOpType::Conv2DOpType && gemmNExtra > 0) ||
        (convOpType == miopen::ConvOpType::Conv2DBwdWeightOpType &&
         gemmNExtra > 0);
    if (inputCheckPadGemmK || inputCheckPadGemmN) {
      llvm::SmallVector<int64_t, 3> paddingInputShape;
      llvm::SmallVector<NamedAttribute, 3> paddingInputAttrs;

      llvm::SmallVector<NamedAttribute, 0> layoutAttr0;
      llvm::SmallVector<NamedAttribute, 0> layoutAttr1;
      llvm::SmallVector<NamedAttribute, 0> layoutAttr2;

      StringAttr gemmDim0TargetName = b.getStringAttr(arg1TargetLayoutName0);
      StringAttr gemmDim1TargetName;
      StringAttr gemmDim2TargetName;

      bool isGemmDim1Pad = false;
      bool isGemmDim2Pad = false;

      StringAttr gemmDim0Name = b.getStringAttr(arg1TargetLayoutName0);
      IntegerAttr GemmDim0 = b.getI32IntegerAttr(0);
      StringAttr gemmDim1Name = b.getStringAttr(arg1TargetLayoutName1);
      IntegerAttr GemmDim1 = b.getI32IntegerAttr(1);
      StringAttr gemmDim2Name = b.getStringAttr(arg1TargetLayoutName2);
      IntegerAttr GemmDim2 = b.getI32IntegerAttr(2);

      paddingInputShape.push_back(transformedInputShape[0]);
      paddingInputShape.push_back(transformedInputShape[1]);
      paddingInputShape.push_back(transformedInputShape[2]);

      StringAttr gemmKDim;
      IntegerAttr gemmKDimName;

      llvm::SmallVector<NamedAttribute, 3> sourceGemmDim0Attr{
          b.getNamedAttr("transformation", b.getStringAttr("PassThrough")),
          b.getNamedAttr("lower_layer_dimensions", b.getArrayAttr({GemmDim0})),
          b.getNamedAttr("lower_layer_names", b.getArrayAttr({gemmDim0Name}))};

      llvm::SmallVector<NamedAttribute, 3> sourceGemmDim1Attr{
          b.getNamedAttr("lower_layer_dimensions", b.getArrayAttr({GemmDim1})),
          b.getNamedAttr("lower_layer_names", b.getArrayAttr({gemmDim1Name}))};

      llvm::SmallVector<NamedAttribute, 3> sourceGemmDim2Attr{
          b.getNamedAttr("lower_layer_dimensions", b.getArrayAttr({GemmDim2})),
          b.getNamedAttr("lower_layer_names", b.getArrayAttr({gemmDim2Name}))};

      llvm::SmallVector<NamedAttribute, 3> targetGemmDim0Attr{
          b.getNamedAttr("upper_layer_dimensions", b.getArrayAttr({GemmDim0})),
          b.getNamedAttr("upper_layer_names", b.getArrayAttr({gemmDim0Name}))};

      llvm::SmallVector<NamedAttribute, 3> targetGemmDim1Attr{
          b.getNamedAttr("upper_layer_dimensions", b.getArrayAttr({GemmDim1}))};

      llvm::SmallVector<NamedAttribute, 3> targetGemmDim2Attr{
          b.getNamedAttr("upper_layer_dimensions", b.getArrayAttr({GemmDim2}))};

      if (inputCheckPadGemmK) {
        if (arg1TargetLayoutName1 == "gemmK") {
          isInputPad = true;
          isGemmDim1Pad = true;
          // both forward and backward weights dim1 of input matrix
          // are gemmK ,but forward gemmK is combining  c,y,x
          // backward weights gemmK is combining  n,h,w
          gemmDim1TargetName = b.getStringAttr(gemmKPad_name);
          paddingInputShape[1] = paddingInputShape[1] + gemmKExtra;

          sourceGemmDim1Attr.push_back(
              b.getNamedAttr("transformation", b.getStringAttr("Pad")));
          sourceGemmDim1Attr.push_back(b.getNamedAttr(
              "parameters", b.getArrayAttr({b.getI32IntegerAttr(0),
                                            b.getI32IntegerAttr(gemmKExtra)})));
          targetGemmDim1Attr.push_back(
              b.getNamedAttr("upper_layer_names",
                             b.getArrayAttr({b.getStringAttr(gemmKPad_name)})));

          // input gemmK fwd: CYX   backward weights:NHW
          // due to it's load , we can use whole dim in gemmK
          // if it's store , use top one
          if (convOpType == miopen::ConvOpType::Conv2DOpType) {
            inputOobCheckDims.insert(nameToDims["ci"]);
          } else if (convOpType == miopen::ConvOpType::Conv2DBwdWeightOpType) {
            inputOobCheckDims.insert(nameToDims["ni"]);
          }

          inputOobCheckDims.insert(nameToDims["hi"]);
          inputOobCheckDims.insert(nameToDims["wi"]);
        }
      }

      if (inputCheckPadGemmN) {
        if (arg1TargetLayoutName2 == "gemmN") {
          isInputPad = true;
          isGemmDim2Pad = true;
          gemmDim2TargetName = b.getStringAttr(gemmNPad_name);
          // both forward and backward weights have the same dim2 gemmN
          // so padding gemmNExtra

          paddingInputShape[2] = paddingInputShape[2] + gemmNExtra;
          sourceGemmDim2Attr.push_back(
              b.getNamedAttr("transformation", b.getStringAttr("Pad")));
          sourceGemmDim2Attr.push_back(b.getNamedAttr(
              "parameters", b.getArrayAttr({b.getI32IntegerAttr(0),
                                            b.getI32IntegerAttr(gemmNExtra)})));
          targetGemmDim2Attr.push_back(
              b.getNamedAttr("upper_layer_names",
                             b.getArrayAttr({b.getStringAttr(gemmNPad_name)})));

          // input forward  gemmN: n,h,w
          // backward weights gemmN :C,Y,X
          if (convOpType == miopen::ConvOpType::Conv2DOpType) {
            inputOobCheckDims.insert(nameToDims["ni"]);
            inputOobCheckDims.insert(nameToDims["hi"]);
            inputOobCheckDims.insert(nameToDims["wi"]);
          } else if (convOpType == miopen::ConvOpType::Conv2DBwdWeightOpType) {
            inputOobCheckDims.insert(nameToDims["ci"]);
            inputOobCheckDims.insert(nameToDims["hi"]);
            inputOobCheckDims.insert(nameToDims["wi"]);
          }
        }
      }

      // gemmdim0 is G, only pad gemmdim1 and gemmdim2
      if (!isGemmDim1Pad) {
        gemmDim1TargetName = gemmDim1Name;
        sourceGemmDim1Attr.push_back(
            b.getNamedAttr("transformation", b.getStringAttr("PassThrough")));
        targetGemmDim1Attr.push_back(b.getNamedAttr(
            "upper_layer_names", b.getArrayAttr({gemmDim1Name})));
      } else if (!isGemmDim2Pad) {
        gemmDim2TargetName = gemmDim2Name;
        sourceGemmDim2Attr.push_back(
            b.getNamedAttr("transformation", b.getStringAttr("PassThrough")));
        targetGemmDim2Attr.push_back(b.getNamedAttr(
            "upper_layer_names", b.getArrayAttr({gemmDim2Name})));
      }

      layoutAttr0.append(targetGemmDim0Attr.begin(), targetGemmDim0Attr.end());
      layoutAttr0.append(sourceGemmDim0Attr.begin(), sourceGemmDim0Attr.end());
      layoutAttr1.append(targetGemmDim1Attr.begin(), targetGemmDim1Attr.end());
      layoutAttr1.append(sourceGemmDim1Attr.begin(), sourceGemmDim1Attr.end());
      layoutAttr2.append(targetGemmDim2Attr.begin(), targetGemmDim2Attr.end());
      layoutAttr2.append(sourceGemmDim2Attr.begin(), sourceGemmDim2Attr.end());

      paddingInputAttrs.push_back(b.getNamedAttr(
          "layout",
          b.getArrayAttr({b.getDictionaryAttr({ArrayRef<NamedAttribute>(
                              layoutAttr0.begin(), layoutAttr0.end())}),
                          b.getDictionaryAttr({ArrayRef<NamedAttribute>(
                              layoutAttr1.begin(), layoutAttr1.end())}),
                          b.getDictionaryAttr({ArrayRef<NamedAttribute>(
                              layoutAttr2.begin(), layoutAttr2.end())})})));

      paddingInputAttrs.push_back(
          b.getNamedAttr("upper_layer_layout",
                         b.getArrayAttr({gemmDim0TargetName, gemmDim1TargetName,
                                         gemmDim2TargetName})));

      paddingInputAttrs.push_back(b.getNamedAttr(
          "lower_layer_layout",
          b.getArrayAttr({gemmDim0Name, gemmDim1Name, gemmDim2Name})));

      if (inputOobCheckDims.size()) {
        llvm::SmallVector<IntegerAttr, 5> boundDims;
        for (size_t i = 0; i < inputShape.size(); i++) {
          if (inputOobCheckDims.find(i) != inputOobCheckDims.end())
            boundDims.push_back(b.getI32IntegerAttr(1));
          else
            boundDims.push_back(b.getI32IntegerAttr(0));
        }
        paddingInputAttrs.push_back(b.getNamedAttr(
            "bound_check",
            b.getArrayAttr({boundDims.begin(), boundDims.end()})));
      }

      auto paddingInputMemRefType =
          MemRefType::get(paddingInputShape, inputElementType);

      gemmBPad = b.create<miopen::TransformOp>(loc, paddingInputMemRefType,
                                               gemmB, paddingInputAttrs,
                                               /*populateBounds=*/true);

      // input padding end
    }

    // Transform output tensor.
    llvm::SmallVector<int64_t, 3> transformedOutputShape;

    llvm::SmallVector<NamedAttribute, 4> transformedOutputAttrs;

    SmallString<5> arg2TargetLayoutName0("gemmG");
    SmallString<5> arg2TargetLayoutName1("gemm");
    arg2TargetLayoutName1.append(fields.gemmTargetCharName[2].substr(0, 1));
    SmallString<5> arg2TargetLayoutName2("gemm");
    arg2TargetLayoutName2.append(fields.gemmTargetCharName[2].substr(1, 1));

    // output dims need oob ckeck
    llvm::DenseSet<int> outputOobCheckDims;
    // set layout attribute.
    // Output tensor transformation:
    // - Part 1: PassThrough K dimension to dimension 0, name it as gemmM.
    // - Part 2: Merge non-K dimensions to dimension 1, name it as gemmN.
    //
    // Output tensor transformation for backward weight:
    // - Part 1: Merge non-K dimensions to dimension 0, name it as gemmK.
    // - Part 2: PassThrough K dimension to dimension 1, name it as gemmM.
    {
      llvm::SmallVector<IntegerAttr, 3> nonKDims;
      IntegerAttr kDim, gDim;
      llvm::SmallVector<StringAttr, 3> nonKDimNames;
      StringAttr kDimName, gDimName;
      for (unsigned i = 0; i < outputLayoutAttr.size(); ++i) {
        if (auto strAttr =
                outputLayoutAttr.getValue()[i].template cast<StringAttr>()) {
          if (strAttr.getValue() == "ko") {
            kDim = b.getI32IntegerAttr(i);
            kDimName = strAttr;
          } else if (strAttr.getValue() == "go") {
            gDim = b.getI32IntegerAttr(i);
            gDimName = strAttr;
          } else {
            nonKDims.push_back(b.getI32IntegerAttr(i));
            nonKDimNames.push_back(strAttr);
          }
        }
      }

      // Compute transformed filter shape dimension.
      int64_t nonKDimSize = 1;
      for (unsigned i = 0; i < outputShape.size(); ++i) {
        if (i != kDim.getInt() && i != gDim.getInt()) {
          nonKDimSize *= outputShape[i];
        }
      }
      if (convOpType == miopen::ConvOpType::Conv2DBwdWeightOpType) {
        transformedOutputShape.push_back(outputShape[gDim.getInt()]);
        transformedOutputShape.push_back(nonKDimSize);
        transformedOutputShape.push_back(outputShape[kDim.getInt()]);
      } else {
        transformedOutputShape.push_back(outputShape[gDim.getInt()]);
        transformedOutputShape.push_back(outputShape[kDim.getInt()]);
        transformedOutputShape.push_back(nonKDimSize);
      }

      llvm::SmallVector<NamedAttribute, 3> sourceProbGDimAttr{
          b.getNamedAttr("transformation", b.getStringAttr("PassThrough")),
          b.getNamedAttr("lower_layer_dimensions", b.getArrayAttr({gDim})),
          b.getNamedAttr("lower_layer_names", b.getArrayAttr({gDimName}))};

      llvm::SmallVector<NamedAttribute, 3> sourceProbNHoWoDimAttr{
          b.getNamedAttr("lower_layer_dimensions",
                         b.getArrayAttr(ArrayRef<Attribute>(nonKDims.begin(),
                                                            nonKDims.end()))),
          b.getNamedAttr("lower_layer_names",
                         b.getArrayAttr(ArrayRef<Attribute>(
                             nonKDimNames.begin(), nonKDimNames.end()))),
          b.getNamedAttr("transformation", b.getStringAttr("Merge"))};

      llvm::SmallVector<NamedAttribute, 3> sourceProbKDimAttr{
          b.getNamedAttr("transformation", b.getStringAttr("PassThrough")),
          b.getNamedAttr("lower_layer_dimensions", b.getArrayAttr({kDim})),
          b.getNamedAttr("lower_layer_names", b.getArrayAttr({kDimName}))};

      llvm::SmallVector<NamedAttribute, 3> targetGemm0DimAttr{
          b.getNamedAttr("upper_layer_dimensions",
                         b.getArrayAttr({b.getI32IntegerAttr(0)})),
          b.getNamedAttr("upper_layer_names", b.getArrayAttr({b.getStringAttr(
                                                  arg2TargetLayoutName0)}))};

      llvm::SmallVector<NamedAttribute, 3> targetGemm1DimAttr{
          b.getNamedAttr("upper_layer_dimensions",
                         b.getArrayAttr({b.getI32IntegerAttr(1)})),
          b.getNamedAttr("upper_layer_names", b.getArrayAttr({b.getStringAttr(
                                                  arg2TargetLayoutName1)}))};

      llvm::SmallVector<NamedAttribute, 3> targetGemm2DimAttr{
          b.getNamedAttr("upper_layer_dimensions",
                         b.getArrayAttr({b.getI32IntegerAttr(2)})),
          b.getNamedAttr("upper_layer_names", b.getArrayAttr({b.getStringAttr(
                                                  arg2TargetLayoutName2)}))};

      llvm::SmallVector<NamedAttribute, 0> layoutAttr0;
      llvm::SmallVector<NamedAttribute, 0> layoutAttr1;
      llvm::SmallVector<NamedAttribute, 0> layoutAttr2;

      if (convOpType == miopen::ConvOpType::Conv2DBwdWeightOpType) {
	      layoutAttr0.append(targetGemm0DimAttr.begin(),
			      targetGemm0DimAttr.end());
              layoutAttr0.append(sourceProbGDimAttr.begin(),
                                 sourceProbGDimAttr.end());
              layoutAttr1.append(targetGemm1DimAttr.begin(),
                                 targetGemm1DimAttr.end());
              layoutAttr1.append(sourceProbNHoWoDimAttr.begin(),
                                 sourceProbNHoWoDimAttr.end());
              layoutAttr2.append(targetGemm2DimAttr.begin(),
                                 targetGemm2DimAttr.end());
              layoutAttr2.append(sourceProbKDimAttr.begin(),
                                 sourceProbKDimAttr.end());
      } else {
        layoutAttr0.append(targetGemm0DimAttr.begin(),
                           targetGemm0DimAttr.end());
        layoutAttr0.append(sourceProbGDimAttr.begin(),
                           sourceProbGDimAttr.end());
        layoutAttr1.append(targetGemm1DimAttr.begin(),
                           targetGemm1DimAttr.end());
        layoutAttr1.append(sourceProbKDimAttr.begin(),
                           sourceProbKDimAttr.end());
        layoutAttr2.append(targetGemm2DimAttr.begin(),
                           targetGemm2DimAttr.end());
        layoutAttr2.append(sourceProbNHoWoDimAttr.begin(),
                           sourceProbNHoWoDimAttr.end());
      }

      transformedOutputAttrs.push_back(b.getNamedAttr(
          "layout", b.getArrayAttr({
                        b.getDictionaryAttr({ArrayRef<NamedAttribute>(
                            layoutAttr0.begin(), layoutAttr0.end())}),
                        b.getDictionaryAttr({ArrayRef<NamedAttribute>(
                            layoutAttr1.begin(), layoutAttr1.end())}),
                        b.getDictionaryAttr({ArrayRef<NamedAttribute>(
                            layoutAttr2.begin(), layoutAttr2.end())}),
                    })));
    }

    // set lower_layer_layout attribute.
    transformedOutputAttrs.push_back(
        b.getNamedAttr("lower_layer_layout", outputLayoutAttr));
    // set upper_layer_layout attribute.
    transformedOutputAttrs.push_back(b.getNamedAttr(
        "upper_layer_layout", b.getArrayAttr({
                                  b.getStringAttr(arg2TargetLayoutName0),
                                  b.getStringAttr(arg2TargetLayoutName1),
                                  b.getStringAttr(arg2TargetLayoutName2),
                              })));
    // set gridwise_gemm_argument_pos attribute.
    transformedOutputAttrs.push_back(b.getNamedAttr(
        "gridwise_gemm_argument_position",
        b.getI32IntegerAttr(fields.gridwiseGemmArgumentPosition[2])));
    // set gemmM & gemmN
    transformedOutputAttrs.push_back(
        b.getNamedAttr("gemmMExtra", b.getI32IntegerAttr(gemmMExtra)));
    transformedOutputAttrs.push_back(
        b.getNamedAttr("gemmNExtra", b.getI32IntegerAttr(gemmNExtra)));
    // set needExtraPad
    transformedOutputAttrs.push_back(
        b.getNamedAttr("extraPad", b.getBoolAttr(needExtraPad)));

    auto transformedOutputMemRefType =
        MemRefType::get(transformedOutputShape, outputElementType);
    // set lowest_layer attribute.
    transformedOutputAttrs.push_back(
        b.getNamedAttr("lowest_layer", b.getBoolAttr(true)));
    auto gemmC = b.create<miopen::TransformOp>(
        loc, transformedOutputMemRefType, op.output(), transformedOutputAttrs,
        /*populateBounds=*/true);

    auto gemmCPad = gemmC;
    bool isOutputPad = false;
    // output padding start
    // output matrix dim: K & NHW
    // when backward weight , GEMMK = NHW
    // N:batch size, H:output height ,W:output width
    // If size of N*h*w is under 32 or 64 ,we pad it to 32 or 64
    // then mlir can do gemm
    // we just add more one transform to do it

    bool outputCheckPadGemmK = false;
    bool outputCheckPadGemmM = false;
    bool outputCheckPadGemmN = false;
    outputCheckPadGemmK =
        (convOpType == miopen::ConvOpType::Conv2DBwdWeightOpType &&
         gemmKExtra > 0);
    outputCheckPadGemmM =
        (convOpType == miopen::ConvOpType::Conv2DBwdWeightOpType &&
         gemmMExtra > 0) ||
        (convOpType == miopen::ConvOpType::Conv2DOpType && gemmMExtra > 0);
    outputCheckPadGemmN =
        (convOpType == miopen::ConvOpType::Conv2DOpType && gemmNExtra > 0);
    if (outputCheckPadGemmK || outputCheckPadGemmM || outputCheckPadGemmN) {
      StringAttr gemmDim0TargetName = b.getStringAttr(arg2TargetLayoutName0);
      StringAttr gemmDim1TargetName;
      StringAttr gemmDim2TargetName;

      bool isGemmDim1Pad = false;
      bool isGemmDim2Pad = false;

      llvm::SmallVector<NamedAttribute, 3> paddingOutputAttrs;
      llvm::SmallVector<int64_t, 2> paddingOutputShape;

      llvm::SmallVector<NamedAttribute, 0> layoutAttr0;
      llvm::SmallVector<NamedAttribute, 0> layoutAttr1;
      llvm::SmallVector<NamedAttribute, 0> layoutAttr2;

      StringAttr gemmDim0Name = b.getStringAttr(arg2TargetLayoutName0);
      IntegerAttr GemmDim0 = b.getI32IntegerAttr(0);
      StringAttr gemmDim1Name = b.getStringAttr(arg2TargetLayoutName1);
      IntegerAttr GemmDim1 = b.getI32IntegerAttr(1);
      StringAttr gemmDim2Name = b.getStringAttr(arg2TargetLayoutName2);
      IntegerAttr GemmDim2 = b.getI32IntegerAttr(2);

      paddingOutputShape.push_back(transformedOutputShape[0]);
      paddingOutputShape.push_back(transformedOutputShape[1]);
      paddingOutputShape.push_back(transformedOutputShape[2]);

      llvm::SmallVector<NamedAttribute, 3> sourceGemmDim0Attr{
          b.getNamedAttr("transformation", b.getStringAttr("PassThrough")),
          b.getNamedAttr("lower_layer_dimensions", b.getArrayAttr({GemmDim0})),
          b.getNamedAttr("lower_layer_names", b.getArrayAttr({gemmDim0Name}))};

      llvm::SmallVector<NamedAttribute, 3> sourceGemmDim1Attr{
          b.getNamedAttr("lower_layer_dimensions", b.getArrayAttr({GemmDim1})),
          b.getNamedAttr("lower_layer_names", b.getArrayAttr({gemmDim1Name}))};

      llvm::SmallVector<NamedAttribute, 3> sourceGemmDim2Attr{
          b.getNamedAttr("lower_layer_dimensions", b.getArrayAttr({GemmDim2})),
          b.getNamedAttr("lower_layer_names", b.getArrayAttr({gemmDim2Name}))};

      llvm::SmallVector<NamedAttribute, 3> targetGemmDim0Attr{
          b.getNamedAttr("upper_layer_dimensions", b.getArrayAttr({GemmDim0})),
          b.getNamedAttr("upper_layer_names", b.getArrayAttr({GemmDim0}))};

      llvm::SmallVector<NamedAttribute, 3> targetGemmDim1Attr{
          b.getNamedAttr("upper_layer_dimensions", b.getArrayAttr({GemmDim1}))};

      llvm::SmallVector<NamedAttribute, 3> targetGemmDim2Attr{
          b.getNamedAttr("upper_layer_dimensions", b.getArrayAttr({GemmDim2}))};

      if (outputCheckPadGemmK) {
        if (arg2TargetLayoutName1 == "gemmK") {
          isOutputPad = true;
          isGemmDim1Pad = true;
          gemmDim1TargetName = b.getStringAttr(gemmKPad_name);
          // backward weights  dim 1 is composing of (N,H,W)
          // N:batch size, H: output height ,W:output width
          paddingOutputShape[1] = paddingOutputShape[1] + gemmKExtra;
          sourceGemmDim1Attr.push_back(
              b.getNamedAttr("transformation", b.getStringAttr("Pad")));
          sourceGemmDim1Attr.push_back(b.getNamedAttr(
              "parameters", b.getArrayAttr({b.getI32IntegerAttr(0),
                                            b.getI32IntegerAttr(gemmKExtra)})));

          targetGemmDim1Attr.push_back(
              b.getNamedAttr("upper_layer_names",
                             b.getArrayAttr({b.getStringAttr(gemmKPad_name)})));
          // output backward weights gemmK is composed of  n,h,w, check all dims
          // due to it's load , not store ,if it's store ,check only no dim
          outputOobCheckDims.insert(nameToDims["no"]);
          outputOobCheckDims.insert(nameToDims["ho"]);
          outputOobCheckDims.insert(nameToDims["wo"]);
        }
      }

      if (outputCheckPadGemmM) {
        if (arg2TargetLayoutName1 == "gemmM") {
          isOutputPad = true;
          isGemmDim1Pad = true;
          gemmDim1TargetName = b.getStringAttr(gemmMPad_name);
          // output forward gemmM is k
          paddingOutputShape[1] = paddingOutputShape[1] + gemmMExtra;
          // output forward gemmM is k
          // so padding gemmMExtra
          sourceGemmDim1Attr.push_back(
              b.getNamedAttr("transformation", b.getStringAttr("Pad")));
          sourceGemmDim1Attr.push_back(b.getNamedAttr(
              "parameters", b.getArrayAttr({b.getI32IntegerAttr(0),
                                            b.getI32IntegerAttr(gemmMExtra)})));
          // output forward gemmM is k, check the ko dim
          targetGemmDim1Attr.push_back(b.getNamedAttr(
              "names", b.getArrayAttr({b.getStringAttr(gemmMPad_name)})));
          outputOobCheckDims.insert(nameToDims["ko"]);
        } else if (arg2TargetLayoutName2 == "gemmM") {
          isOutputPad = true;
          isGemmDim2Pad = true;
          gemmDim2TargetName = b.getStringAttr(gemmMPad_name);
          // output backward weights gemmM is k
          // so padding gemmMExtra
          paddingOutputShape[2] = paddingOutputShape[2] + gemmMExtra;
          sourceGemmDim2Attr.push_back(
              b.getNamedAttr("transformation", b.getStringAttr("Pad")));
          sourceGemmDim2Attr.push_back(b.getNamedAttr(
              "parameters", b.getArrayAttr({b.getI32IntegerAttr(0),
                                            b.getI32IntegerAttr(gemmMExtra)})));
          // output backward weights gemmM is k,
          // so padding gemmMExtra
          targetGemmDim2Attr.push_back(b.getNamedAttr(
              "names", b.getArrayAttr({b.getStringAttr(gemmMPad_name)})));
          outputOobCheckDims.insert(nameToDims["ko"]);
        }
      }

      if (outputCheckPadGemmN) {
        if (arg2TargetLayoutName2 == "gemmN") {
          // forward output gemmN is nhw
          isOutputPad = true;
          isGemmDim2Pad = true;
          gemmDim2TargetName = b.getStringAttr(gemmNPad_name);
          // forward output gemmN is combining(N,H,W)
          // so padding gemmNExtra

          paddingOutputShape[2] = paddingOutputShape[2] + gemmNExtra;
          sourceGemmDim2Attr.push_back(
              b.getNamedAttr("transformation", b.getStringAttr("Pad")));
          sourceGemmDim2Attr.push_back(b.getNamedAttr(
              "parameters", b.getArrayAttr({b.getI32IntegerAttr(0),
                                            b.getI32IntegerAttr(gemmNExtra)})));

          targetGemmDim2Attr.push_back(b.getNamedAttr(
              "names", b.getArrayAttr({b.getStringAttr(gemmNPad_name)})));
          // FIXME: to set dim in merge transormation to oob store,
          // set only top dim or you will get zero values
          // output forward gemmM is composed of n , h ,w, check the top dim :no
          outputOobCheckDims.insert(nameToDims["no"]);
        }
      }

      if (!isGemmDim1Pad) {
        gemmDim1TargetName = gemmDim1Name;
        sourceGemmDim1Attr.push_back(
            b.getNamedAttr("transformation", b.getStringAttr("PassThrough")));
        targetGemmDim1Attr.push_back(b.getNamedAttr(
            "upper_layer_names", b.getArrayAttr({gemmDim1Name})));
      } else if (!isGemmDim2Pad) {
        gemmDim2TargetName = gemmDim2Name;
        sourceGemmDim2Attr.push_back(
            b.getNamedAttr("transformation", b.getStringAttr("PassThrough")));
        targetGemmDim2Attr.push_back(b.getNamedAttr(
            "upper_layer_names", b.getArrayAttr({gemmDim2Name})));
      }

      layoutAttr0.append(targetGemmDim0Attr.begin(), targetGemmDim0Attr.end());
      layoutAttr0.append(sourceGemmDim0Attr.begin(), sourceGemmDim0Attr.end());
      layoutAttr1.append(targetGemmDim1Attr.begin(), targetGemmDim1Attr.end());
      layoutAttr1.append(sourceGemmDim1Attr.begin(), sourceGemmDim1Attr.end());
      layoutAttr2.append(targetGemmDim2Attr.begin(), targetGemmDim2Attr.end());
      layoutAttr2.append(sourceGemmDim2Attr.begin(), sourceGemmDim2Attr.end());

      // set gemmKExtra & gemmNExtra & gemmNExtra
      paddingOutputAttrs.push_back(
          b.getNamedAttr("gemmKExtra", b.getI32IntegerAttr(gemmKExtra)));
      paddingOutputAttrs.push_back(
          b.getNamedAttr("gemmNExtra", b.getI32IntegerAttr(gemmNExtra)));
      paddingOutputAttrs.push_back(
          b.getNamedAttr("gemmMExtra", b.getI32IntegerAttr(gemmMExtra)));

      paddingOutputAttrs.push_back(b.getNamedAttr(
          "layout", b.getArrayAttr({
                        b.getDictionaryAttr({ArrayRef<NamedAttribute>(
                            layoutAttr0.begin(), layoutAttr0.end())}),
                        b.getDictionaryAttr({ArrayRef<NamedAttribute>(
                            layoutAttr1.begin(), layoutAttr1.end())}),
                        b.getDictionaryAttr({ArrayRef<NamedAttribute>(
                            layoutAttr2.begin(), layoutAttr2.end())}),
                    })));

      paddingOutputAttrs.push_back(
          b.getNamedAttr("upper_layer_layout",
                         b.getArrayAttr({gemmDim0TargetName, gemmDim1TargetName,
                                         gemmDim2TargetName})));

      paddingOutputAttrs.push_back(b.getNamedAttr(
          "lower_layer_layout",
          b.getArrayAttr({gemmDim0Name, gemmDim1Name, gemmDim2Name})));

      if (outputOobCheckDims.size()) {
        llvm::SmallVector<IntegerAttr, 5> boundDims;
        for (size_t i = 0; i < outputShape.size(); i++) {
          if (outputOobCheckDims.find(i) != outputOobCheckDims.end())
            boundDims.push_back(b.getI32IntegerAttr(1));
          else
            boundDims.push_back(b.getI32IntegerAttr(0));
        }
        paddingOutputAttrs.push_back(b.getNamedAttr(
            "bound_check",
            b.getArrayAttr({boundDims.begin(), boundDims.end()})));
      }
      auto paddingOutputMemRefType =
          MemRefType::get(paddingOutputShape, outputElementType);

      gemmCPad = b.create<miopen::TransformOp>(loc, paddingOutputMemRefType,
                                               gemmC, paddingOutputAttrs,
                                               /*populateBounds=*/true);
      // output padding end
    }

    // Set attributes for gridwise_gemm op.
    llvm::SmallVector<NamedAttribute, 8> gridwiseGemmAttrs{
        b.getNamedAttr("arch", archAttr),
        b.getNamedAttr("num_cu", numCuAttr),
        b.getNamedAttr("filter_layout", filterLayoutAttr),
        b.getNamedAttr("filter_dimension", b.getI64ArrayAttr(filterShape)),
        b.getNamedAttr("input_layout", inputLayoutAttr),
        b.getNamedAttr("input_dimension", b.getI64ArrayAttr(inputShape)),
        b.getNamedAttr("output_layout", outputLayoutAttr),
        b.getNamedAttr("output_dimension", b.getI64ArrayAttr(outputShape)),
        b.getNamedAttr("dilations", dilationsAttr),
        b.getNamedAttr("strides", stridesAttr),
        b.getNamedAttr("padding", paddingAttr),
    };

    // xdlopsV2.
    if (isXdlops)
      gridwiseGemmAttrs.push_back(
          b.getNamedAttr("xdlopsV2", b.getBoolAttr(true)));

    if (convOpType == miopen::ConvOpType::Conv2DBwdDataOpType) {
      gridwiseGemmAttrs.push_back(b.getNamedAttr(
          "kernel_algorithm", b.getStringAttr("backward_data_v1r1")));
    } else if (convOpType == miopen::ConvOpType::Conv2DOpType) {
      gridwiseGemmAttrs.push_back(
          b.getNamedAttr("kernel_algorithm", b.getStringAttr("v4r4")));
    } else if (convOpType == miopen::ConvOpType::Conv2DBwdWeightOpType) {
      gridwiseGemmAttrs.push_back(b.getNamedAttr(
          "kernel_algorithm", b.getStringAttr("backward_weight_v4r4")));
    }

    // Emit miopen.gridwise_gemm op.
    // Emit miopen.gridwise_gemm_v2 if xdlopsV2 attribute is true.
    if (isFilterPad)
      gemmA = gemmAPad;
    if (isInputPad)
      gemmB = gemmBPad;
    if (isOutputPad)
      gemmC = gemmCPad;

    auto arguments = SmallVector<Value, 3>{gemmA, gemmB, gemmC};

    if (xdlopsV2Attr && xdlopsV2Attr.getValue() == true) {
      b.create<miopen::GridwiseGemmV2Op>(
          loc, ArrayRef<Type>{},
          ValueRange{arguments[fields.gridwiseGemmArgumentPosition[0]],
                     arguments[fields.gridwiseGemmArgumentPosition[1]],
                     arguments[fields.gridwiseGemmArgumentPosition[2]]},
          gridwiseGemmAttrs);
    } else {
      b.create<miopen::GridwiseGemmOp>(
          loc, ArrayRef<Type>{},
          ValueRange{arguments[fields.gridwiseGemmArgumentPosition[0]],
                     arguments[fields.gridwiseGemmArgumentPosition[1]],
                     arguments[fields.gridwiseGemmArgumentPosition[2]]},
          gridwiseGemmAttrs);
    }

    // Finally, erase the original Conv2D op.
    op.erase();

    return success();
  }

  LogicalResult backwardData(T op, PatternRewriter &b) const {
    auto loc = op.getLoc();
    auto gemmIdAttr = op->template getAttrOfType<IntegerAttr>("gemm_id");
    auto archAttr = op->template getAttrOfType<StringAttr>("arch");
    auto numCuAttr = op->template getAttrOfType<IntegerAttr>("num_cu");

    auto filterLayoutAttr =
        op->template getAttrOfType<ArrayAttr>("filter_layout");
    auto inputLayoutAttr =
        op->template getAttrOfType<ArrayAttr>("input_layout");
    auto outputLayoutAttr =
        op->template getAttrOfType<ArrayAttr>("output_layout");

    auto dilationsAttr = op->template getAttrOfType<ArrayAttr>("dilations");
    auto stridesAttr = op->template getAttrOfType<ArrayAttr>("strides");
    auto paddingAttr = op->template getAttrOfType<ArrayAttr>("padding");

    // Get shape of filter tensor.
    auto filterType = op.filter().getType().template cast<MemRefType>();
    auto filterShape = filterType.getShape();
    auto filterElementType = filterType.getElementType();

    // Get shape of input tensor.
    auto inputType = op.input().getType().template cast<MemRefType>();
    auto inputShape = inputType.getShape();
    auto inputElementType = inputType.getElementType();

    // Get shape of output tensor.
    auto outputType = op.output().getType().template cast<MemRefType>();
    auto outputShape = outputType.getShape();
    auto outputElementType = outputType.getElementType();

    // Obtain convolution parameters: padding / dialtion / stride.
    auto leftPadH =
        paddingAttr.getValue()[0].template cast<IntegerAttr>().getInt();
    auto leftPadW =
        paddingAttr.getValue()[2].template cast<IntegerAttr>().getInt();
    auto rightPadH =
        paddingAttr.getValue()[1].template cast<IntegerAttr>().getInt();
    auto rightPadW =
        paddingAttr.getValue()[3].template cast<IntegerAttr>().getInt();

    auto dilationH =
        dilationsAttr.getValue()[0].template cast<IntegerAttr>().getInt();
    auto dilationW =
        dilationsAttr.getValue()[1].template cast<IntegerAttr>().getInt();
    auto strideH =
        stridesAttr.getValue()[0].template cast<IntegerAttr>().getInt();
    auto strideW =
        stridesAttr.getValue()[1].template cast<IntegerAttr>().getInt();
    // get y, x, ho, wo, hi, wi
    int64_t g, n, k, c, y, x, ho, wo, hi, wi;
    g = n = k = c = y = x = ho = wo = hi = wi = 0;
    for (unsigned i = 0; i < filterLayoutAttr.size(); ++i) {
      auto filterAttr =
          filterLayoutAttr.getValue()[i].template cast<StringAttr>();
      auto inputAttr =
          inputLayoutAttr.getValue()[i].template cast<StringAttr>();
      auto outputAttr =
          outputLayoutAttr.getValue()[i].template cast<StringAttr>();

      if (filterAttr.getValue() == "g") {
        g = filterShape[i];
      } else if (filterAttr.getValue() == "k") {
        k = filterShape[i];
      } else if (filterAttr.getValue() == "c") {
        c = filterShape[i];
      } else if (filterAttr.getValue() == "y") {
        y = filterShape[i];
      } else if (filterAttr.getValue() == "x") {
        x = filterShape[i];
      }

      if (inputAttr.getValue() == "ni") {
        n = inputShape[i];
      } else if (inputAttr.getValue() == "hi") {
        hi = inputShape[i];
      } else if (inputAttr.getValue() == "wi") {
        wi = inputShape[i];
      }

      if (outputAttr.getValue() == "ho") {
        ho = outputShape[i];
      } else if (outputAttr.getValue() == "wo") {
        wo = outputShape[i];
      }
    }

    // compute padding hi/wi.
    auto hiPadded = hi + leftPadH + rightPadH;
    auto wiPadded = wi + leftPadW + rightPadW;

    auto gcdStrideDilationH = math::gcd(strideH, dilationH);
    auto gcdStrideDilationW = math::gcd(strideW, dilationW);

    auto yTilda = strideH / gcdStrideDilationH;
    auto xTilda = strideW / gcdStrideDilationW;

    auto yDot = math::integer_divide_ceil(y, yTilda);
    auto xDot = math::integer_divide_ceil(x, xTilda);

    auto hTilda = ho + math::integer_divide_ceil(dilationH * (y - 1), strideH);
    auto wTilda = wo + math::integer_divide_ceil(dilationW * (x - 1), strideW);

    auto iHTildaLeft = math::integer_divide_floor(
        std::max(0l, leftPadH - dilationH * (yTilda - 1)), strideH);
    auto iWTildaLeft = math::integer_divide_floor(
        std::max(0l, leftPadW - dilationW * (xTilda - 1)), strideW);

    auto iHTildaRight = std::min(
        hTilda, math::integer_divide_ceil(leftPadH + hi - 1, strideH) + 1);
    auto iWTildaRight = std::min(
        wTilda, math::integer_divide_ceil(leftPadW + wi - 1, strideW) + 1);

    auto hTildaSlice = iHTildaRight - iHTildaLeft;
    auto wTildaSlice = iWTildaRight - iWTildaLeft;

    auto getGemmId = [&](int kernelId) {
      // kernelId 0 must be gemmId 0
      if (kernelId <= 0)
        return 0;

      llvm::SmallVector<int> gemmIds;
      for (int gemmId = 0; gemmId < yTilda * xTilda; gemmId++) {
        // gemm_k size is different for each GEMM
        const auto iYTilda = gemmId / xTilda;
        const auto iXTilda = gemmId % xTilda;

        auto yDotSlice = math::integer_divide_ceil(y - iYTilda, yTilda);
        auto xDotSlice = math::integer_divide_ceil(x - iXTilda, xTilda);
        // gemmK must > 0, otherwise not need to run
        if (yDotSlice * xDotSlice > 0) {
          gemmIds.push_back(gemmId);
        }
      }
      assert(gemmIds.size() > static_cast<size_t>(kernelId));
      return gemmIds[kernelId];
    };
    auto gemmId = getGemmId(gemmIdAttr.getInt());
    auto iYTilda = gemmId / xTilda;
    auto iXTilda = gemmId % xTilda;
    auto yDotSlice = math::integer_divide_ceil(y - iYTilda, yTilda);
    auto xDotSlice = math::integer_divide_ceil(x - iXTilda, xTilda);
    // Transform filter tensor.

    // set layout attribute.
    // Weight tensor transformation for Conv2DOp
    auto getGemmA = [&]() -> Value {
      // key to dim
      std::map<StringRef, int> filterKeyToDim;
      for (unsigned i = 0; i < filterLayoutAttr.size(); ++i) {
        if (auto strAttr =
                filterLayoutAttr.getValue()[i].template cast<StringAttr>()) {
          filterKeyToDim[strAttr.getValue()] = i;
        }
      }

      // wei_g_k_c_ydot_ytilda_xdot_xtilda
      llvm::SmallVector<StringAttr, 7> firtFilterDimName;
      auto getWeiGKCYDotYTildaXDotXTilda = [&]() {
        decltype(firtFilterDimName) &curOutputDimName = firtFilterDimName;
        llvm::SmallVector<int64_t, 6> transformedFilterShape;
        llvm::SmallVector<NamedAttribute, 3> transformedFilterAttrs;
        // g
        curOutputDimName.push_back(b.getStringAttr("g"));
        transformedFilterShape.push_back(g);
        llvm::SmallVector<NamedAttribute, 5> gDimAttr{
            b.getNamedAttr("upper_layer_dimensions",
                           b.getArrayAttr({b.getI32IntegerAttr(0)})),
            b.getNamedAttr("upper_layer_names",
                           b.getArrayAttr({curOutputDimName[0]})),
            b.getNamedAttr("transformation", b.getStringAttr("PassThrough")),
            b.getNamedAttr(
                "lower_layer_dimensions",
                b.getArrayAttr({b.getI32IntegerAttr(filterKeyToDim["g"])})),
            b.getNamedAttr("lower_layer_names",
                           b.getArrayAttr({b.getStringAttr("g")}))};

        // k
        curOutputDimName.push_back(b.getStringAttr("k"));
        transformedFilterShape.push_back(k);
        llvm::SmallVector<NamedAttribute, 5> kDimAttr{
            b.getNamedAttr("upper_layer_dimensions",
                           b.getArrayAttr({b.getI32IntegerAttr(1)})),
            b.getNamedAttr("upper_layer_names",
                           b.getArrayAttr({curOutputDimName[1]})),
            b.getNamedAttr("transformation", b.getStringAttr("PassThrough")),
            b.getNamedAttr(
                "lower_layer_dimensions",
                b.getArrayAttr({b.getI32IntegerAttr(filterKeyToDim["k"])})),
            b.getNamedAttr("lower_layer_names",
                           b.getArrayAttr({b.getStringAttr("k")}))};

        // c
        curOutputDimName.push_back(b.getStringAttr("c"));
        transformedFilterShape.push_back(c);
        llvm::SmallVector<NamedAttribute, 5> cDimAttr{
            b.getNamedAttr("upper_layer_dimensions",
                           b.getArrayAttr({b.getI32IntegerAttr(2)})),
            b.getNamedAttr("upper_layer_names",
                           b.getArrayAttr({curOutputDimName[2]})),
            b.getNamedAttr("transformation", b.getStringAttr("PassThrough")),
            b.getNamedAttr(
                "lower_layer_dimensions",
                b.getArrayAttr({b.getI32IntegerAttr(filterKeyToDim["c"])})),
            b.getNamedAttr("lower_layer_names",
                           b.getArrayAttr({b.getStringAttr("c")}))};

        // y
        curOutputDimName.push_back(b.getStringAttr("ydot"));
        curOutputDimName.push_back(b.getStringAttr("ytilda"));
        transformedFilterShape.push_back(yDot);
        transformedFilterShape.push_back(yTilda);
        llvm::SmallVector<NamedAttribute, 6> yDimAttr{
            b.getNamedAttr("upper_layer_dimensions",
                           b.getArrayAttr({b.getI32IntegerAttr(3),
                                           b.getI32IntegerAttr(4)})),
            b.getNamedAttr(
                "upper_layer_names",
                b.getArrayAttr({curOutputDimName[3], curOutputDimName[4]})),
            b.getNamedAttr("transformation", b.getStringAttr("Embed")),
            b.getNamedAttr("parameters", b.getArrayAttr({
                                             b.getI32IntegerAttr(
                                                 strideH / gcdStrideDilationH),
                                             b.getI32IntegerAttr(1),
                                         })),
            b.getNamedAttr(
                "lower_layer_dimensions",
                b.getArrayAttr({b.getI32IntegerAttr(filterKeyToDim["y"])})),
            b.getNamedAttr("lower_layer_names",
                           b.getArrayAttr({b.getStringAttr("y")}))};

        // x
        curOutputDimName.push_back(b.getStringAttr("xdot"));
        curOutputDimName.push_back(b.getStringAttr("xtilda"));
        transformedFilterShape.push_back(xDot);
        transformedFilterShape.push_back(xTilda);
        llvm::SmallVector<NamedAttribute, 6> xDimAttr{
            b.getNamedAttr("upper_layer_dimensions",
                           b.getArrayAttr({b.getI32IntegerAttr(5),
                                           b.getI32IntegerAttr(6)})),
            b.getNamedAttr(
                "upper_layer_names",
                b.getArrayAttr({curOutputDimName[5], curOutputDimName[6]})),
            b.getNamedAttr("transformation", b.getStringAttr("Embed")),
            b.getNamedAttr("parameters", b.getArrayAttr({
                                             b.getI32IntegerAttr(
                                                 strideW / gcdStrideDilationW),
                                             b.getI32IntegerAttr(1),
                                         })),
            b.getNamedAttr(
                "lower_layer_dimensions",
                b.getArrayAttr({b.getI32IntegerAttr(filterKeyToDim["x"])})),
            b.getNamedAttr("lower_layer_names",
                           b.getArrayAttr({b.getStringAttr("x")}))};

        transformedFilterAttrs.push_back(b.getNamedAttr(
            "layout",
            b.getArrayAttr(
                {b.getDictionaryAttr(gDimAttr), b.getDictionaryAttr(kDimAttr),
                 b.getDictionaryAttr(cDimAttr), b.getDictionaryAttr(yDimAttr),
                 b.getDictionaryAttr(xDimAttr)})));
        transformedFilterAttrs.push_back(b.getNamedAttr(
            "upper_layer_layout",
            b.getArrayAttr(ArrayRef<Attribute>(curOutputDimName.begin(),
                                               curOutputDimName.end()))));

        transformedFilterAttrs.push_back(
            b.getNamedAttr("lower_layer_layout", filterLayoutAttr));

        auto transformedFilterMemRefType =
            MemRefType::get(transformedFilterShape, filterElementType);
        // set lowest_layer attribute.
        transformedFilterAttrs.push_back(
            b.getNamedAttr("lowest_layer", b.getBoolAttr(true)));
        auto gemm = b.create<miopen::TransformOp>(
            loc, transformedFilterMemRefType, op.filter(),
            transformedFilterAttrs, /*populateBounds=*/true);
        return gemm;
      };

      auto weiGKCYDotYTildaXDotXTilda = getWeiGKCYDotYTildaXDotXTilda();
      // from wei_g_k_c_ydot_ytilda_xdot_xtilda to
      // wei_g_k_c_ydotslice_ytidaslice_xdotslice_xtildaslice
      llvm::SmallVector<StringAttr, 7> secondFilterDimName;
      auto getWeiGKCYDotSliceYTidaSliceXDotSliceXTildaSlice =
          [&](decltype(firtFilterDimName) &preOutputDimName,
              llvm::SmallVector<StringAttr, 7> &curOutputDimName) {
            llvm::SmallVector<int64_t, 6> transformedFilterShape;
            // g
            curOutputDimName.push_back(b.getStringAttr("g"));
            transformedFilterShape.push_back(g);
            llvm::SmallVector<NamedAttribute, 5> gDimAttr{
                b.getNamedAttr("upper_layer_dimensions",
                               b.getArrayAttr({b.getI32IntegerAttr(0)})),
                b.getNamedAttr("upper_layer_names",
                               b.getArrayAttr({curOutputDimName[0]})),
                b.getNamedAttr("transformation",
                               b.getStringAttr("PassThrough")),
                b.getNamedAttr("lower_layer_dimensions",
                               b.getArrayAttr({b.getI32IntegerAttr(0)})),
                b.getNamedAttr("lower_layer_names",
                               b.getArrayAttr({preOutputDimName[0]}))};

            // k
            curOutputDimName.push_back(b.getStringAttr("k"));
            transformedFilterShape.push_back(k);
            llvm::SmallVector<NamedAttribute, 5> kDimAttr{
                b.getNamedAttr("upper_layer_dimensions",
                               b.getArrayAttr({b.getI32IntegerAttr(1)})),
                b.getNamedAttr("upper_layer_names",
                               b.getArrayAttr({curOutputDimName[1]})),
                b.getNamedAttr("transformation",
                               b.getStringAttr("PassThrough")),
                b.getNamedAttr("lower_layer_dimensions",
                               b.getArrayAttr({b.getI32IntegerAttr(1)})),
                b.getNamedAttr("lower_layer_names",
                               b.getArrayAttr({preOutputDimName[1]}))};

            // c
            curOutputDimName.push_back(b.getStringAttr("c"));
            transformedFilterShape.push_back(c);
            llvm::SmallVector<NamedAttribute, 5> cDimAttr{
                b.getNamedAttr("upper_layer_dimensions",
                               b.getArrayAttr({b.getI32IntegerAttr(2)})),
                b.getNamedAttr("upper_layer_names",
                               b.getArrayAttr({curOutputDimName[2]})),
                b.getNamedAttr("transformation",
                               b.getStringAttr("PassThrough")),
                b.getNamedAttr("lower_layer_dimensions",
                               b.getArrayAttr({b.getI32IntegerAttr(2)})),
                b.getNamedAttr("lower_layer_names",
                               b.getArrayAttr({preOutputDimName[2]}))};

            // slice ydot xdot
            curOutputDimName.push_back(b.getStringAttr("ydotslice"));
            curOutputDimName.push_back(b.getStringAttr("ytildaslice"));
            curOutputDimName.push_back(b.getStringAttr("xdotslice"));
            curOutputDimName.push_back(b.getStringAttr("xtildaslice"));

            transformedFilterShape.push_back(yDotSlice);
            transformedFilterShape.push_back(1);
            transformedFilterShape.push_back(xDotSlice);
            transformedFilterShape.push_back(1);

            llvm::SmallVector<NamedAttribute, 6> yxDotSliceDimAttr{
                b.getNamedAttr("upper_layer_dimensions",
                               b.getArrayAttr({b.getI32IntegerAttr(3),
                                               b.getI32IntegerAttr(5)})),
                b.getNamedAttr(
                    "upper_layer_names",
                    b.getArrayAttr({curOutputDimName[3], curOutputDimName[5]})),
                b.getNamedAttr("transformation", b.getStringAttr("Slice")),
                b.getNamedAttr("begins", b.getArrayAttr({
                                             b.getI32IntegerAttr(0),
                                             b.getI32IntegerAttr(0),
                                         })),
                b.getNamedAttr("ends", b.getArrayAttr({
                                           b.getI32IntegerAttr(yDotSlice),
                                           b.getI32IntegerAttr(xDotSlice),
                                       })),
                b.getNamedAttr("lower_layer_dimensions",
                               b.getArrayAttr({b.getI32IntegerAttr(3),
                                               b.getI32IntegerAttr(5)})),
                b.getNamedAttr("lower_layer_names",
                               b.getArrayAttr({preOutputDimName[3],
                                               preOutputDimName[5]}))};

            // xy tilda slice
            llvm::SmallVector<NamedAttribute, 6> yxTildaSliceDimAttr{
                b.getNamedAttr("upper_layer_dimensions",
                               b.getArrayAttr({b.getI32IntegerAttr(4),
                                               b.getI32IntegerAttr(6)})),
                b.getNamedAttr(
                    "upper_layer_names",
                    b.getArrayAttr({curOutputDimName[4], curOutputDimName[6]})),
                b.getNamedAttr("transformation", b.getStringAttr("Slice")),
                b.getNamedAttr("begins", b.getArrayAttr({
                                             b.getI32IntegerAttr(iYTilda),
                                             b.getI32IntegerAttr(iXTilda),
                                         })),
                b.getNamedAttr("ends", b.getArrayAttr({
                                           b.getI32IntegerAttr(iYTilda + 1),
                                           b.getI32IntegerAttr(iXTilda + 1),
                                       })),
                b.getNamedAttr("lower_layer_dimensions",
                               b.getArrayAttr({b.getI32IntegerAttr(4),
                                               b.getI32IntegerAttr(6)})),
                b.getNamedAttr("lower_layer_names",
                               b.getArrayAttr({preOutputDimName[4],
                                               preOutputDimName[6]}))};

            llvm::SmallVector<NamedAttribute, 3> transformedFilterAttrs;
            transformedFilterAttrs.push_back(b.getNamedAttr(
                "layout",
                b.getArrayAttr({b.getDictionaryAttr(gDimAttr),
                                b.getDictionaryAttr(kDimAttr),
                                b.getDictionaryAttr(cDimAttr),
                                b.getDictionaryAttr(yxDotSliceDimAttr),
                                b.getDictionaryAttr(yxTildaSliceDimAttr)})));
            transformedFilterAttrs.push_back(b.getNamedAttr(
                "upper_layer_layout",
                b.getArrayAttr(ArrayRef<Attribute>(curOutputDimName.begin(),
                                                   curOutputDimName.end()))));

            transformedFilterAttrs.push_back(b.getNamedAttr(
                "lower_layer_layout",
                b.getArrayAttr(ArrayRef<Attribute>(preOutputDimName.begin(),
                                                   preOutputDimName.end()))));

            auto transformedFilterMemRefType =
                MemRefType::get(transformedFilterShape, filterElementType);
            auto gemm = b.create<miopen::TransformOp>(
                loc, transformedFilterMemRefType, weiGKCYDotYTildaXDotXTilda,
                transformedFilterAttrs, /*populateBounds=*/true);
            return gemm;
          };
      auto weiGKCYDotSliceYTidaSliceXDotSliceXTildaSlice =
          getWeiGKCYDotSliceYTidaSliceXDotSliceXTildaSlice(firtFilterDimName,
                                                           secondFilterDimName);

      auto getWeiGemmGGemmKGemmM = [&](decltype(
                                       secondFilterDimName) &preOutputDimName) {
        llvm::SmallVector<StringAttr, 7> curOutputDimName;
        llvm::SmallVector<int64_t, 7> transformedFilterShape;
        // gemmG
        curOutputDimName.push_back(b.getStringAttr("gemmG"));
        transformedFilterShape.push_back(g);
        llvm::SmallVector<NamedAttribute, 5> gemmGDimAttr{
            b.getNamedAttr("upper_layer_dimensions",
                           b.getArrayAttr({b.getI32IntegerAttr(0)})),
            b.getNamedAttr("upper_layer_names",
                           b.getArrayAttr({curOutputDimName[0]})),
            b.getNamedAttr("transformation", b.getStringAttr("PassThrough")),
            b.getNamedAttr("lower_layer_dimensions",
                           b.getArrayAttr({b.getI32IntegerAttr(0)})),
            b.getNamedAttr("lower_layer_names",
                           b.getArrayAttr({preOutputDimName[0]}))};

        // gemmK
        curOutputDimName.push_back(b.getStringAttr("gemmK"));
        transformedFilterShape.push_back(k * yDotSlice * xDotSlice);
        llvm::SmallVector<NamedAttribute, 5> gemmKDimAttr{
            b.getNamedAttr("upper_layer_dimensions",
                           b.getArrayAttr({b.getI32IntegerAttr(1)})),
            b.getNamedAttr("upper_layer_names",
                           b.getArrayAttr({curOutputDimName[1]})),
            b.getNamedAttr("transformation", b.getStringAttr("Merge")),
            b.getNamedAttr(
                "lower_layer_dimensions",
                b.getArrayAttr({b.getI32IntegerAttr(1), b.getI32IntegerAttr(3),
                                b.getI32IntegerAttr(5)})),
            b.getNamedAttr(
                "lower_layer_names",
                b.getArrayAttr({preOutputDimName[1], preOutputDimName[3],
                                preOutputDimName[5]}))};

        // gemmM
        curOutputDimName.push_back(b.getStringAttr("gemmM"));
        transformedFilterShape.push_back(c);
        llvm::SmallVector<NamedAttribute, 5> gemmMDimAttr{
            b.getNamedAttr("upper_layer_dimensions",
                           b.getArrayAttr({b.getI32IntegerAttr(2)})),
            b.getNamedAttr("upper_layer_names",
                           b.getArrayAttr({curOutputDimName[2]})),
            b.getNamedAttr("transformation", b.getStringAttr("Merge")),
            b.getNamedAttr(
                "lower_layer_dimensions",
                b.getArrayAttr({b.getI32IntegerAttr(2), b.getI32IntegerAttr(4),
                                b.getI32IntegerAttr(6)})),
            b.getNamedAttr(
                "lower_layer_names",
                b.getArrayAttr({preOutputDimName[2], preOutputDimName[4],
                                preOutputDimName[6]}))};

        llvm::SmallVector<NamedAttribute, 3> transformedFilterAttrs;
        transformedFilterAttrs.push_back(b.getNamedAttr(
            "layout", b.getArrayAttr({b.getDictionaryAttr(gemmGDimAttr),
                                      b.getDictionaryAttr(gemmKDimAttr),
                                      b.getDictionaryAttr(gemmMDimAttr)})));
        transformedFilterAttrs.push_back(b.getNamedAttr(
            "upper_layer_layout",
            b.getArrayAttr(ArrayRef<Attribute>(curOutputDimName.begin(),
                                               curOutputDimName.end()))));

        transformedFilterAttrs.push_back(b.getNamedAttr(
            "lower_layer_layout",
            b.getArrayAttr(ArrayRef<Attribute>(preOutputDimName.begin(),
                                               preOutputDimName.end()))));

        transformedFilterAttrs.push_back(b.getNamedAttr(
            "gridwise_gemm_argument_position", b.getI32IntegerAttr(0)));

        auto transformedFilterMemRefType =
            MemRefType::get(transformedFilterShape, filterElementType);
        auto gemm = b.create<miopen::TransformOp>(
            loc, transformedFilterMemRefType,
            weiGKCYDotSliceYTidaSliceXDotSliceXTildaSlice,
            transformedFilterAttrs, /*populateBounds=*/true);
        return gemm;
      };
      auto weiGemmGGemmKGemmM = getWeiGemmGGemmKGemmM(secondFilterDimName);

      return weiGemmGGemmKGemmM;
    };

    auto getGemmB = [&]() -> Value {
      // dim of oob check
      llvm::DenseSet<int> inputOobCheckDims;
      // key to dim
      std::map<StringRef, int> currentKeyToDim;
      for (unsigned i = 0; i < inputLayoutAttr.size(); ++i) {
        if (auto strAttr =
                inputLayoutAttr.getValue()[i].template cast<StringAttr>()) {
          currentKeyToDim[strAttr.getValue()] = i;
        }
      }

      llvm::SmallVector<StringAttr, 5> firstOutputDimName;
      auto getInGNCHipWip = [&]() {
        decltype(firstOutputDimName) &curOutputDimName = firstOutputDimName;
        llvm::SmallVector<int64_t, 7> transformedShape;
        llvm::SmallVector<NamedAttribute, 3> transformedAttrs;
        // gi
        curOutputDimName.push_back(b.getStringAttr("gi"));
        transformedShape.push_back(g);
        llvm::SmallVector<NamedAttribute, 5> gDimAttr{
            b.getNamedAttr("upper_layer_dimensions",
                           b.getArrayAttr({b.getI32IntegerAttr(0)})),
            b.getNamedAttr("upper_layer_names",
                           b.getArrayAttr({curOutputDimName[0]})),
            b.getNamedAttr("transformation", b.getStringAttr("PassThrough")),
            b.getNamedAttr(
                "lower_layer_dimensions",
                b.getArrayAttr({b.getI32IntegerAttr(currentKeyToDim["gi"])})),
            b.getNamedAttr("lower_layer_names",
                           b.getArrayAttr({b.getStringAttr("gi")}))};
        // ni
        curOutputDimName.push_back(b.getStringAttr("ni"));
        transformedShape.push_back(n);
        llvm::SmallVector<NamedAttribute, 5> nDimAttr{
            b.getNamedAttr("upper_layer_dimensions",
                           b.getArrayAttr({b.getI32IntegerAttr(1)})),
            b.getNamedAttr("upper_layer_names",
                           b.getArrayAttr({curOutputDimName[1]})),
            b.getNamedAttr("transformation", b.getStringAttr("PassThrough")),
            b.getNamedAttr(
                "lower_layer_dimensions",
                b.getArrayAttr({b.getI32IntegerAttr(currentKeyToDim["ni"])})),
            b.getNamedAttr("lower_layer_names",
                           b.getArrayAttr({b.getStringAttr("ni")}))};
        // ci
        curOutputDimName.push_back(b.getStringAttr("ci"));
        transformedShape.push_back(c);
        llvm::SmallVector<NamedAttribute, 5> cDimAttr{
            b.getNamedAttr("upper_layer_dimensions",
                           b.getArrayAttr({b.getI32IntegerAttr(2)})),
            b.getNamedAttr("upper_layer_names",
                           b.getArrayAttr({curOutputDimName[2]})),
            b.getNamedAttr("transformation", b.getStringAttr("PassThrough")),
            b.getNamedAttr(
                "lower_layer_dimensions",
                b.getArrayAttr({b.getI32IntegerAttr(currentKeyToDim["ci"])})),
            b.getNamedAttr("lower_layer_names",
                           b.getArrayAttr({b.getStringAttr("ci")}))};

        // hip wip
        curOutputDimName.push_back(b.getStringAttr("hipad"));
        curOutputDimName.push_back(b.getStringAttr("wipad"));
        transformedShape.push_back(hiPadded);
        transformedShape.push_back(wiPadded);
        llvm::SmallVector<NamedAttribute, 6> hwpadDimAttr{
            b.getNamedAttr("upper_layer_dimensions",
                           b.getArrayAttr({b.getI32IntegerAttr(3),
                                           b.getI32IntegerAttr(4)})),
            b.getNamedAttr(
                "upper_layer_names",
                b.getArrayAttr({curOutputDimName[3], curOutputDimName[4]})),
            b.getNamedAttr("transformation", b.getStringAttr("Pad")),
            b.getNamedAttr("parameters", b.getArrayAttr({
                                             b.getI32IntegerAttr(leftPadH),
                                             b.getI32IntegerAttr(rightPadH),
                                             b.getI32IntegerAttr(leftPadW),
                                             b.getI32IntegerAttr(rightPadW),
                                         })),
            b.getNamedAttr(
                "lower_layer_dimensions",
                b.getArrayAttr({b.getI32IntegerAttr(currentKeyToDim["hi"]),
                                b.getI32IntegerAttr(currentKeyToDim["wi"])})),
            b.getNamedAttr("lower_layer_names",
                           b.getArrayAttr({b.getStringAttr("hi"),
                                           b.getStringAttr("wi")}))};
        auto isInputHipBoundCheck = [&]() {
          // if pad = 0 , not need oob check
          if (leftPadH == 0 && rightPadH == 0 && leftPadW == 0 &&
              rightPadW == 0)
            return false;
          // if stride = 1, slice will make it not out range
          if (strideH == 1 && strideW == 1) {
            return false;
          }
          return true;
        };
        if (isInputHipBoundCheck()) {
          llvm::SmallVector<IntegerAttr, 2> padDim;
          if (leftPadH || rightPadH) {
            inputOobCheckDims.insert(currentKeyToDim["hi"]);
          }
          if (leftPadW || rightPadW) {
            inputOobCheckDims.insert(currentKeyToDim["wi"]);
          }
        }

        transformedAttrs.push_back(b.getNamedAttr(
            "layout", b.getArrayAttr({b.getDictionaryAttr(gDimAttr),
                                      b.getDictionaryAttr(nDimAttr),
                                      b.getDictionaryAttr(cDimAttr),
                                      b.getDictionaryAttr(hwpadDimAttr)})));
        transformedAttrs.push_back(b.getNamedAttr(
            "upper_layer_layout",
            b.getArrayAttr(ArrayRef<Attribute>(curOutputDimName.begin(),
                                               curOutputDimName.end()))));

        transformedAttrs.push_back(
            b.getNamedAttr("lower_layer_layout", inputLayoutAttr));

        auto transformedMemRefType =
            MemRefType::get(transformedShape, inputElementType);
        // set lowest_layer attribute.
        transformedAttrs.push_back(
            b.getNamedAttr("lowest_layer", b.getBoolAttr(true)));
        auto gemm = b.create<miopen::TransformOp>(loc, transformedMemRefType,
                                                  op.input(), transformedAttrs,
                                                  /*populateBounds=*/true);
        return gemm;
      };
      auto inGNCHipWip = getInGNCHipWip();

      llvm::SmallVector<StringAttr, 7> secondOutputDimName;
      auto getInGNCYTildaHTildaXTildaWTilda =
          [&](decltype(firstOutputDimName) &preOutputDimName,
              decltype(secondOutputDimName) &curOutputDimName) {
            llvm::SmallVector<int64_t, 7> transformedShape;
            llvm::SmallVector<NamedAttribute, 3> transformedAttrs;
            // g
            curOutputDimName.push_back(b.getStringAttr("gi"));
            transformedShape.push_back(g);
            llvm::SmallVector<NamedAttribute, 5> gDimAttr{
                b.getNamedAttr("upper_layer_dimensions",
                               b.getArrayAttr({b.getI32IntegerAttr(0)})),
                b.getNamedAttr("upper_layer_names",
                               b.getArrayAttr({curOutputDimName[0]})),
                b.getNamedAttr("transformation",
                               b.getStringAttr("PassThrough")),
                b.getNamedAttr("lower_layer_dimensions",
                               b.getArrayAttr({b.getI32IntegerAttr(0)})),
                b.getNamedAttr("lower_layer_names",
                               b.getArrayAttr({preOutputDimName[0]}))};
            // n
            curOutputDimName.push_back(b.getStringAttr("ni"));
            transformedShape.push_back(n);
            llvm::SmallVector<NamedAttribute, 5> nDimAttr{
                b.getNamedAttr("upper_layer_dimensions",
                               b.getArrayAttr({b.getI32IntegerAttr(1)})),
                b.getNamedAttr("upper_layer_names",
                               b.getArrayAttr({curOutputDimName[1]})),
                b.getNamedAttr("transformation",
                               b.getStringAttr("PassThrough")),
                b.getNamedAttr("lower_layer_dimensions",
                               b.getArrayAttr({b.getI32IntegerAttr(1)})),
                b.getNamedAttr("lower_layer_names",
                               b.getArrayAttr({preOutputDimName[1]}))};
            // c
            curOutputDimName.push_back(b.getStringAttr("ci"));
            transformedShape.push_back(c);
            llvm::SmallVector<NamedAttribute, 5> cDimAttr{
                b.getNamedAttr("upper_layer_dimensions",
                               b.getArrayAttr({b.getI32IntegerAttr(2)})),
                b.getNamedAttr("upper_layer_names",
                               b.getArrayAttr({curOutputDimName[2]})),
                b.getNamedAttr("transformation",
                               b.getStringAttr("PassThrough")),
                b.getNamedAttr("lower_layer_dimensions",
                               b.getArrayAttr({b.getI32IntegerAttr(2)})),
                b.getNamedAttr("lower_layer_names",
                               b.getArrayAttr({preOutputDimName[2]}))};

            // hi
            curOutputDimName.push_back(b.getStringAttr("ytilda"));
            curOutputDimName.push_back(b.getStringAttr("htilda"));
            transformedShape.push_back(yTilda);
            transformedShape.push_back(hTilda);
            llvm::SmallVector<NamedAttribute, 6> hiDimAttr{
                b.getNamedAttr("upper_layer_dimensions",
                               b.getArrayAttr({b.getI32IntegerAttr(3),
                                               b.getI32IntegerAttr(4)})),
                b.getNamedAttr(
                    "upper_layer_names",
                    b.getArrayAttr({curOutputDimName[3], curOutputDimName[4]})),
                b.getNamedAttr("transformation", b.getStringAttr("Embed")),
                b.getNamedAttr("parameters", b.getArrayAttr({
                                                 b.getI32IntegerAttr(dilationH),
                                                 b.getI32IntegerAttr(strideH),
                                             })),
                b.getNamedAttr("lower_layer_dimensions",
                               b.getArrayAttr({b.getI32IntegerAttr(3)})),
                b.getNamedAttr("lower_layer_names",
                               b.getArrayAttr({preOutputDimName[3]}))};

            // wi
            curOutputDimName.push_back(b.getStringAttr("xtilda"));
            curOutputDimName.push_back(b.getStringAttr("wtilda"));
            transformedShape.push_back(xTilda);
            transformedShape.push_back(wTilda);
            llvm::SmallVector<NamedAttribute, 6> wiDimAttr{
                b.getNamedAttr("upper_layer_dimensions",
                               b.getArrayAttr({b.getI32IntegerAttr(5),
                                               b.getI32IntegerAttr(6)})),
                b.getNamedAttr(
                    "upper_layer_names",
                    b.getArrayAttr({curOutputDimName[5], curOutputDimName[6]})),
                b.getNamedAttr("transformation", b.getStringAttr("Embed")),
                b.getNamedAttr("parameters", b.getArrayAttr({
                                                 b.getI32IntegerAttr(dilationW),
                                                 b.getI32IntegerAttr(strideW),
                                             })),
                b.getNamedAttr("lower_layer_dimensions",
                               b.getArrayAttr({b.getI32IntegerAttr(4)})),
                b.getNamedAttr("lower_layer_names",
                               b.getArrayAttr({preOutputDimName[4]}))};

            transformedAttrs.push_back(b.getNamedAttr(
                "layout", b.getArrayAttr({b.getDictionaryAttr(gDimAttr),
                                          b.getDictionaryAttr(nDimAttr),
                                          b.getDictionaryAttr(cDimAttr),
                                          b.getDictionaryAttr(hiDimAttr),
                                          b.getDictionaryAttr(wiDimAttr)})));
            transformedAttrs.push_back(b.getNamedAttr(
                "upper_layer_layout",
                b.getArrayAttr(ArrayRef<Attribute>(curOutputDimName.begin(),
                                                   curOutputDimName.end()))));

            transformedAttrs.push_back(b.getNamedAttr(
                "lower_layer_layout",
                b.getArrayAttr(ArrayRef<Attribute>(preOutputDimName.begin(),
                                                   preOutputDimName.end()))));

            auto transformedFilterMemRefType =
                MemRefType::get(transformedShape, inputElementType);
            auto gemm = b.create<miopen::TransformOp>(
                loc, transformedFilterMemRefType, inGNCHipWip, transformedAttrs,
                /*populateBounds=*/true);
            return gemm;
          };

      auto inGNCYTildaHTildaXTildaWTilda = getInGNCYTildaHTildaXTildaWTilda(
          firstOutputDimName, secondOutputDimName);

      llvm::SmallVector<StringAttr, 7> thirdOutputDimName;
      auto getInGNCYTildaSliceHTidaSliceXTildaSliceWTildaSlice =
          [&](decltype(secondOutputDimName) &preOutputDimName,
              llvm::SmallVector<StringAttr, 7> &curOutputDimName) {
            llvm::SmallVector<int64_t, 6> transformedShape;
            // g
            curOutputDimName.push_back(b.getStringAttr("gi"));
            transformedShape.push_back(g);
            llvm::SmallVector<NamedAttribute, 5> gDimAttr{
                b.getNamedAttr("upper_layer_dimensions",
                               b.getArrayAttr({b.getI32IntegerAttr(0)})),
                b.getNamedAttr("upper_layer_names",
                               b.getArrayAttr({curOutputDimName[0]})),
                b.getNamedAttr("transformation",
                               b.getStringAttr("PassThrough")),
                b.getNamedAttr("lower_layer_dimensions",
                               b.getArrayAttr({b.getI32IntegerAttr(0)})),
                b.getNamedAttr("lower_layer_names",
                               b.getArrayAttr({preOutputDimName[0]}))};

            // n
            curOutputDimName.push_back(b.getStringAttr("ni"));
            transformedShape.push_back(n);
            llvm::SmallVector<NamedAttribute, 5> nDimAttr{
                b.getNamedAttr("upper_layer_dimensions",
                               b.getArrayAttr({b.getI32IntegerAttr(1)})),
                b.getNamedAttr("upper_layer_names",
                               b.getArrayAttr({curOutputDimName[1]})),
                b.getNamedAttr("transformation",
                               b.getStringAttr("PassThrough")),
                b.getNamedAttr("lower_layer_dimensions",
                               b.getArrayAttr({b.getI32IntegerAttr(1)})),
                b.getNamedAttr("lower_layer_names",
                               b.getArrayAttr({preOutputDimName[1]}))};

            // c
            curOutputDimName.push_back(b.getStringAttr("ci"));
            transformedShape.push_back(c);
            llvm::SmallVector<NamedAttribute, 5> cDimAttr{
                b.getNamedAttr("upper_layer_dimensions",
                               b.getArrayAttr({b.getI32IntegerAttr(2)})),
                b.getNamedAttr("upper_layer_names",
                               b.getArrayAttr({curOutputDimName[2]})),
                b.getNamedAttr("transformation",
                               b.getStringAttr("PassThrough")),
                b.getNamedAttr("lower_layer_dimensions",
                               b.getArrayAttr({b.getI32IntegerAttr(2)})),
                b.getNamedAttr("lower_layer_names",
                               b.getArrayAttr({preOutputDimName[2]}))};

            // slice ytilda xtilda
            curOutputDimName.push_back(b.getStringAttr("ytildaslice"));
            curOutputDimName.push_back(b.getStringAttr("htildaslice"));
            curOutputDimName.push_back(b.getStringAttr("xtildaslice"));
            curOutputDimName.push_back(b.getStringAttr("wtildaslice"));

            transformedShape.push_back(1);
            transformedShape.push_back(hTildaSlice);
            transformedShape.push_back(1);
            transformedShape.push_back(wTildaSlice);

            llvm::SmallVector<NamedAttribute, 6> yxTildaSliceDimAttr{
                b.getNamedAttr("upper_layer_dimensions",
                               b.getArrayAttr({b.getI32IntegerAttr(3),
                                               b.getI32IntegerAttr(5)})),
                b.getNamedAttr(
                    "upper_layer_names",
                    b.getArrayAttr({curOutputDimName[3], curOutputDimName[5]})),
                b.getNamedAttr("transformation", b.getStringAttr("Slice")),
                b.getNamedAttr("begins", b.getArrayAttr({
                                             b.getI32IntegerAttr(iYTilda),
                                             b.getI32IntegerAttr(iXTilda),
                                         })),
                b.getNamedAttr("ends", b.getArrayAttr({
                                           b.getI32IntegerAttr(iYTilda + 1),
                                           b.getI32IntegerAttr(iXTilda + 1),
                                       })),
                b.getNamedAttr("lower_layer_dimensions",
                               b.getArrayAttr({b.getI32IntegerAttr(3),
                                               b.getI32IntegerAttr(5)})),
                b.getNamedAttr("lower_layer_names",
                               b.getArrayAttr({preOutputDimName[3],
                                               preOutputDimName[5]}))};

            // hw tilda slice
            llvm::SmallVector<NamedAttribute, 6> hwTildaSliceDimAttr{
                b.getNamedAttr("upper_layer_dimensions",
                               b.getArrayAttr({b.getI32IntegerAttr(4),
                                               b.getI32IntegerAttr(6)})),
                b.getNamedAttr(
                    "upper_layer_names",
                    b.getArrayAttr({curOutputDimName[4], curOutputDimName[6]})),
                b.getNamedAttr("transformation", b.getStringAttr("Slice")),
                b.getNamedAttr("begins", b.getArrayAttr({
                                             b.getI32IntegerAttr(iHTildaLeft),
                                             b.getI32IntegerAttr(iWTildaLeft),
                                         })),
                b.getNamedAttr("ends", b.getArrayAttr({
                                           b.getI32IntegerAttr(iHTildaRight),
                                           b.getI32IntegerAttr(iWTildaRight),
                                       })),
                b.getNamedAttr("lower_layer_dimensions",
                               b.getArrayAttr({b.getI32IntegerAttr(4),
                                               b.getI32IntegerAttr(6)})),
                b.getNamedAttr("lower_layer_names",
                               b.getArrayAttr({preOutputDimName[4],
                                               preOutputDimName[6]}))};

            llvm::SmallVector<NamedAttribute, 3> transformedAttrs;
            transformedAttrs.push_back(b.getNamedAttr(
                "layout",
                b.getArrayAttr({b.getDictionaryAttr(gDimAttr),
                                b.getDictionaryAttr(nDimAttr),
                                b.getDictionaryAttr(cDimAttr),
                                b.getDictionaryAttr(yxTildaSliceDimAttr),
                                b.getDictionaryAttr(hwTildaSliceDimAttr)})));
            transformedAttrs.push_back(b.getNamedAttr(
                "upper_layer_layout",
                b.getArrayAttr(ArrayRef<Attribute>(curOutputDimName.begin(),
                                                   curOutputDimName.end()))));

            transformedAttrs.push_back(b.getNamedAttr(
                "lower_layer_layout",
                b.getArrayAttr(ArrayRef<Attribute>(preOutputDimName.begin(),
                                                   preOutputDimName.end()))));

            auto transformedMemRefType =
                MemRefType::get(transformedShape, inputElementType);
            auto gemm = b.create<miopen::TransformOp>(
                loc, transformedMemRefType, inGNCYTildaHTildaXTildaWTilda,
                transformedAttrs, /*populateBounds=*/true);
            return gemm;
          };
      auto inGNCYTildaSliceHTidaSliceXTildaSliceWTildaSlice =
          getInGNCYTildaSliceHTidaSliceXTildaSliceWTildaSlice(
              secondOutputDimName, thirdOutputDimName);

      auto getInGemmGGemmMGemmN = [&](decltype(
                                      thirdOutputDimName) &preOutputDimName) {
        llvm::SmallVector<StringAttr, 7> curOutputDimName;
        llvm::SmallVector<int64_t, 7> transformedShape;
        // gemmG
        curOutputDimName.push_back(b.getStringAttr("gemmG"));
        transformedShape.push_back(g);
        llvm::SmallVector<NamedAttribute, 5> gemmGDimAttr{
            b.getNamedAttr("upper_layer_dimensions",
                           b.getArrayAttr({b.getI32IntegerAttr(0)})),
            b.getNamedAttr("upper_layer_names",
                           b.getArrayAttr({curOutputDimName[0]})),
            b.getNamedAttr("transformation", b.getStringAttr("PassThrough")),
            b.getNamedAttr("lower_layer_dimensions",
                           b.getArrayAttr({b.getI32IntegerAttr(0)})),
            b.getNamedAttr("lower_layer_names",
                           b.getArrayAttr({preOutputDimName[0]}))};

        // gemmM
        curOutputDimName.push_back(b.getStringAttr("gemmM"));
        transformedShape.push_back(c * 1 * 1);
        llvm::SmallVector<NamedAttribute, 5> gemmMDimAttr{
            b.getNamedAttr("upper_layer_dimensions",
                           b.getArrayAttr({b.getI32IntegerAttr(1)})),
            b.getNamedAttr("upper_layer_names",
                           b.getArrayAttr({curOutputDimName[1]})),
            b.getNamedAttr("transformation", b.getStringAttr("Merge")),
            b.getNamedAttr(
                "lower_layer_dimensions",
                b.getArrayAttr({b.getI32IntegerAttr(2), b.getI32IntegerAttr(3),
                                b.getI32IntegerAttr(5)})),
            b.getNamedAttr(
                "lower_layer_names",
                b.getArrayAttr({preOutputDimName[2], preOutputDimName[3],
                                preOutputDimName[5]}))};

        // gemmN
        curOutputDimName.push_back(b.getStringAttr("gemmN"));
        transformedShape.push_back(n * hTildaSlice * wTildaSlice);
        llvm::SmallVector<NamedAttribute, 5> gemmNDimAttr{
            b.getNamedAttr("upper_layer_dimensions",
                           b.getArrayAttr({b.getI32IntegerAttr(2)})),
            b.getNamedAttr("upper_layer_names",
                           b.getArrayAttr({curOutputDimName[2]})),
            b.getNamedAttr("transformation", b.getStringAttr("Merge")),
            b.getNamedAttr(
                "lower_layer_dimensions",
                b.getArrayAttr({b.getI32IntegerAttr(1), b.getI32IntegerAttr(4),
                                b.getI32IntegerAttr(6)})),
            b.getNamedAttr(
                "lower_layer_names",
                b.getArrayAttr({preOutputDimName[1], preOutputDimName[4],
                                preOutputDimName[6]}))};

        llvm::SmallVector<NamedAttribute, 3> transformedAttrs;
        transformedAttrs.push_back(b.getNamedAttr(
            "layout", b.getArrayAttr({b.getDictionaryAttr(gemmGDimAttr),
                                      b.getDictionaryAttr(gemmMDimAttr),
                                      b.getDictionaryAttr(gemmNDimAttr)})));
        transformedAttrs.push_back(b.getNamedAttr(
            "upper_layer_layout",
            b.getArrayAttr(ArrayRef<Attribute>(curOutputDimName.begin(),
                                               curOutputDimName.end()))));

        transformedAttrs.push_back(b.getNamedAttr(
            "lower_layer_layout",
            b.getArrayAttr(ArrayRef<Attribute>(preOutputDimName.begin(),
                                               preOutputDimName.end()))));

        transformedAttrs.push_back(b.getNamedAttr(
            "gridwise_gemm_argument_position", b.getI32IntegerAttr(2)));

        if (inputOobCheckDims.size()) {
          llvm::SmallVector<IntegerAttr, 5> boundDims;
          for (size_t i = 0; i < inputShape.size(); i++) {
            if (inputOobCheckDims.find(i) != inputOobCheckDims.end())
              boundDims.push_back(b.getI32IntegerAttr(1));
            else
              boundDims.push_back(b.getI32IntegerAttr(0));
          }
          transformedAttrs.push_back(b.getNamedAttr(
              "bound_check",
              b.getArrayAttr({boundDims.begin(), boundDims.end()})));
        }

        auto transformedMemRefType =
            MemRefType::get(transformedShape, inputElementType);
        auto gemm = b.create<miopen::TransformOp>(
            loc, transformedMemRefType,
            inGNCYTildaSliceHTidaSliceXTildaSliceWTildaSlice, transformedAttrs,
            /*populateBounds=*/true);
        return gemm;
      };
      auto inGemmGGemmMGemmN = getInGemmGGemmMGemmN(thirdOutputDimName);

      return inGemmGGemmMGemmN;
    };

    auto getGemmC = [&]() -> Value {
      // dim of oob check
      llvm::DenseSet<int> outputOobCheckDims;
      // key to dim
      std::map<StringRef, int> currentKeyToDim;
      for (unsigned i = 0; i < outputLayoutAttr.size(); ++i) {
        if (auto strAttr =
                outputLayoutAttr.getValue()[i].template cast<StringAttr>()) {
          currentKeyToDim[strAttr.getValue()] = i;
        }
      }

      // wei_g_k_c_ydot_ytilda_xdot_xtilda
      llvm::SmallVector<StringAttr, 7> firstOutputDimName;
      auto getOutGNKYDotHTildaXDotWHilda = [&]() {
        decltype(firstOutputDimName) &curOutputDimName = firstOutputDimName;
        llvm::SmallVector<int64_t, 7> transformedShape;
        llvm::SmallVector<NamedAttribute, 3> transformedAttrs;
        // go
        curOutputDimName.push_back(b.getStringAttr("go"));
        transformedShape.push_back(g);
        llvm::SmallVector<NamedAttribute, 5> gDimAttr{
            b.getNamedAttr("upper_layer_dimensions",
                           b.getArrayAttr({b.getI32IntegerAttr(0)})),
            b.getNamedAttr("upper_layer_names",
                           b.getArrayAttr({curOutputDimName[0]})),
            b.getNamedAttr("transformation", b.getStringAttr("PassThrough")),
            b.getNamedAttr(
                "lower_layer_dimensions",
                b.getArrayAttr({b.getI32IntegerAttr(currentKeyToDim["go"])})),
            b.getNamedAttr("lower_layer_names",
                           b.getArrayAttr({b.getStringAttr("go")}))};
        // no
        curOutputDimName.push_back(b.getStringAttr("no"));
        transformedShape.push_back(n);
        llvm::SmallVector<NamedAttribute, 5> nDimAttr{
            b.getNamedAttr("upper_layer_dimensions",
                           b.getArrayAttr({b.getI32IntegerAttr(1)})),
            b.getNamedAttr("upper_layer_names",
                           b.getArrayAttr({curOutputDimName[1]})),
            b.getNamedAttr("transformation", b.getStringAttr("PassThrough")),
            b.getNamedAttr(
                "lower_layer_dimensions",
                b.getArrayAttr({b.getI32IntegerAttr(currentKeyToDim["no"])})),
            b.getNamedAttr("lower_layer_names",
                           b.getArrayAttr({b.getStringAttr("no")}))};
        // ko
        curOutputDimName.push_back(b.getStringAttr("ko"));
        transformedShape.push_back(k);
        llvm::SmallVector<NamedAttribute, 5> kDimAttr{
            b.getNamedAttr("upper_layer_dimensions",
                           b.getArrayAttr({b.getI32IntegerAttr(2)})),
            b.getNamedAttr("upper_layer_names",
                           b.getArrayAttr({curOutputDimName[2]})),
            b.getNamedAttr("transformation", b.getStringAttr("PassThrough")),
            b.getNamedAttr(
                "lower_layer_dimensions",
                b.getArrayAttr({b.getI32IntegerAttr(currentKeyToDim["ko"])})),
            b.getNamedAttr("lower_layer_names",
                           b.getArrayAttr({b.getStringAttr("ko")}))};

        // ho
        curOutputDimName.push_back(b.getStringAttr("ydot"));
        curOutputDimName.push_back(b.getStringAttr("htilda"));
        transformedShape.push_back(yDot);
        transformedShape.push_back(hTilda);
        llvm::SmallVector<NamedAttribute, 6> hoDimAttr{
            b.getNamedAttr("upper_layer_dimensions",
                           b.getArrayAttr({b.getI32IntegerAttr(3),
                                           b.getI32IntegerAttr(4)})),
            b.getNamedAttr(
                "upper_layer_names",
                b.getArrayAttr({curOutputDimName[3], curOutputDimName[4]})),
            b.getNamedAttr("transformation", b.getStringAttr("Embed")),
            b.getNamedAttr(
                "parameters",
                b.getArrayAttr({
                    b.getI32IntegerAttr((-dilationH) / gcdStrideDilationH),
                    b.getI32IntegerAttr(1),
                })),
            b.getNamedAttr(
                "lower_layer_dimensions",
                b.getArrayAttr({b.getI32IntegerAttr(currentKeyToDim["ho"])})),
            b.getNamedAttr("lower_layer_names",
                           b.getArrayAttr({b.getStringAttr("ho")}))};

        if (y > 1) {
          if (!((leftPadH == rightPadH) && (y - leftPadH == 1))) {
            outputOobCheckDims.insert(currentKeyToDim["ho"]);
          }
        }
        // wo
        curOutputDimName.push_back(b.getStringAttr("xdot"));
        curOutputDimName.push_back(b.getStringAttr("wtilda"));
        transformedShape.push_back(xDot);
        transformedShape.push_back(wTilda);
        llvm::SmallVector<NamedAttribute, 6> woDimAttr{
            b.getNamedAttr("upper_layer_dimensions",
                           b.getArrayAttr({b.getI32IntegerAttr(5),
                                           b.getI32IntegerAttr(6)})),
            b.getNamedAttr(
                "upper_layer_names",
                b.getArrayAttr({curOutputDimName[5], curOutputDimName[6]})),
            b.getNamedAttr("transformation", b.getStringAttr("Embed")),
            b.getNamedAttr(
                "parameters",
                b.getArrayAttr({
                    b.getI32IntegerAttr((-dilationW) / gcdStrideDilationW),
                    b.getI32IntegerAttr(1),
                })),
            b.getNamedAttr(
                "lower_layer_dimensions",
                b.getArrayAttr({b.getI32IntegerAttr(currentKeyToDim["wo"])})),
            b.getNamedAttr("lower_layer_names",
                           b.getArrayAttr({b.getStringAttr("wo")}))};

        if (x > 1) {
          if (!((leftPadW == rightPadW) && (x - leftPadW == 1))) {
            outputOobCheckDims.insert(currentKeyToDim["wo"]);
          }
        }
        transformedAttrs.push_back(b.getNamedAttr(
            "layout",
            b.getArrayAttr(
                {b.getDictionaryAttr(gDimAttr), b.getDictionaryAttr(nDimAttr),
                 b.getDictionaryAttr(kDimAttr), b.getDictionaryAttr(hoDimAttr),
                 b.getDictionaryAttr(woDimAttr)})));
        transformedAttrs.push_back(b.getNamedAttr(
            "upper_layer_layout",
            b.getArrayAttr(ArrayRef<Attribute>(curOutputDimName.begin(),
                                               curOutputDimName.end()))));

        transformedAttrs.push_back(
            b.getNamedAttr("lower_layer_layout", outputLayoutAttr));

        auto transformedFilterMemRefType =
            MemRefType::get(transformedShape, outputElementType);
        // set lowest_layer attribute.
        transformedAttrs.push_back(
            b.getNamedAttr("lowest_layer", b.getBoolAttr(true)));
        auto gemm = b.create<miopen::TransformOp>(
            loc, transformedFilterMemRefType, op.output(), transformedAttrs,
            /*populateBounds=*/true);
        return gemm;
      };

      auto outGNKYDotHTildaXDotWHilda = getOutGNKYDotHTildaXDotWHilda();

      llvm::SmallVector<StringAttr, 7> secondOutputDimName;
      auto getOutGNKYDotSliceHTidaSliceXDotSliceWTildaSlice =
          [&](decltype(firstOutputDimName) &preOutputDimName,
              llvm::SmallVector<StringAttr, 7> &curOutputDimName) {
            llvm::SmallVector<int64_t, 6> transformedShape;
            // go
            curOutputDimName.push_back(b.getStringAttr("go"));
            transformedShape.push_back(g);
            llvm::SmallVector<NamedAttribute, 5> gDimAttr{
                b.getNamedAttr("upper_layer_dimensions",
                               b.getArrayAttr({b.getI32IntegerAttr(0)})),
                b.getNamedAttr("upper_layer_names",
                               b.getArrayAttr({curOutputDimName[0]})),
                b.getNamedAttr("transformation",
                               b.getStringAttr("PassThrough")),
                b.getNamedAttr("lower_layer_dimensions",
                               b.getArrayAttr({b.getI32IntegerAttr(0)})),
                b.getNamedAttr("lower_layer_names",
                               b.getArrayAttr({preOutputDimName[0]}))};

            // no
            curOutputDimName.push_back(b.getStringAttr("no"));
            transformedShape.push_back(n);
            llvm::SmallVector<NamedAttribute, 5> nDimAttr{
                b.getNamedAttr("upper_layer_dimensions",
                               b.getArrayAttr({b.getI32IntegerAttr(1)})),
                b.getNamedAttr("upper_layer_names",
                               b.getArrayAttr({curOutputDimName[1]})),
                b.getNamedAttr("transformation",
                               b.getStringAttr("PassThrough")),
                b.getNamedAttr("lower_layer_dimensions",
                               b.getArrayAttr({b.getI32IntegerAttr(1)})),
                b.getNamedAttr("lower_layer_names",
                               b.getArrayAttr({preOutputDimName[1]}))};

            // ko
            curOutputDimName.push_back(b.getStringAttr("ko"));
            transformedShape.push_back(k);
            llvm::SmallVector<NamedAttribute, 5> kDimAttr{
                b.getNamedAttr("upper_layer_dimensions",
                               b.getArrayAttr({b.getI32IntegerAttr(2)})),
                b.getNamedAttr("upper_layer_names",
                               b.getArrayAttr({curOutputDimName[2]})),
                b.getNamedAttr("transformation",
                               b.getStringAttr("PassThrough")),
                b.getNamedAttr("lower_layer_dimensions",
                               b.getArrayAttr({b.getI32IntegerAttr(2)})),
                b.getNamedAttr("lower_layer_names",
                               b.getArrayAttr({preOutputDimName[2]}))};

            // slice ydot xdot
            curOutputDimName.push_back(b.getStringAttr("ydotslice"));
            curOutputDimName.push_back(b.getStringAttr("htildaslice"));
            curOutputDimName.push_back(b.getStringAttr("xdotslice"));
            curOutputDimName.push_back(b.getStringAttr("wtildaslice"));

            transformedShape.push_back(yDotSlice);
            transformedShape.push_back(hTildaSlice);
            transformedShape.push_back(xDotSlice);
            transformedShape.push_back(wTildaSlice);

            llvm::SmallVector<NamedAttribute, 6> yxDotSliceDimAttr{
                b.getNamedAttr("upper_layer_dimensions",
                               b.getArrayAttr({b.getI32IntegerAttr(3),
                                               b.getI32IntegerAttr(5)})),
                b.getNamedAttr(
                    "upper_layer_names",
                    b.getArrayAttr({curOutputDimName[3], curOutputDimName[5]})),
                b.getNamedAttr("transformation", b.getStringAttr("Slice")),
                b.getNamedAttr("begins", b.getArrayAttr({
                                             b.getI32IntegerAttr(0),
                                             b.getI32IntegerAttr(0),
                                         })),
                b.getNamedAttr("ends", b.getArrayAttr({
                                           b.getI32IntegerAttr(yDotSlice),
                                           b.getI32IntegerAttr(xDotSlice),
                                       })),
                b.getNamedAttr("lower_layer_dimensions",
                               b.getArrayAttr({b.getI32IntegerAttr(3),
                                               b.getI32IntegerAttr(5)})),
                b.getNamedAttr("lower_layer_names",
                               b.getArrayAttr({preOutputDimName[3],
                                               preOutputDimName[5]}))};

            // hw tilda slice
            llvm::SmallVector<NamedAttribute, 6> hwTildaSliceDimAttr{
                b.getNamedAttr("upper_layer_dimensions",
                               b.getArrayAttr({b.getI32IntegerAttr(4),
                                               b.getI32IntegerAttr(6)})),
                b.getNamedAttr(
                    "upper_layer_names",
                    b.getArrayAttr({curOutputDimName[4], curOutputDimName[6]})),
                b.getNamedAttr("transformation", b.getStringAttr("Slice")),
                b.getNamedAttr("begins", b.getArrayAttr({
                                             b.getI32IntegerAttr(iHTildaLeft),
                                             b.getI32IntegerAttr(iWTildaLeft),
                                         })),
                b.getNamedAttr("ends", b.getArrayAttr({
                                           b.getI32IntegerAttr(iHTildaRight),
                                           b.getI32IntegerAttr(iWTildaRight),
                                       })),
                b.getNamedAttr("lower_layer_dimensions",
                               b.getArrayAttr({b.getI32IntegerAttr(4),
                                               b.getI32IntegerAttr(6)})),
                b.getNamedAttr("lower_layer_names",
                               b.getArrayAttr({preOutputDimName[4],
                                               preOutputDimName[6]}))};

            llvm::SmallVector<NamedAttribute, 3> transformedAttrs;
            transformedAttrs.push_back(b.getNamedAttr(
                "layout",
                b.getArrayAttr({b.getDictionaryAttr(gDimAttr),
                                b.getDictionaryAttr(nDimAttr),
                                b.getDictionaryAttr(kDimAttr),
                                b.getDictionaryAttr(yxDotSliceDimAttr),
                                b.getDictionaryAttr(hwTildaSliceDimAttr)})));
            transformedAttrs.push_back(b.getNamedAttr(
                "upper_layer_layout",
                b.getArrayAttr(ArrayRef<Attribute>(curOutputDimName.begin(),
                                                   curOutputDimName.end()))));

            transformedAttrs.push_back(b.getNamedAttr(
                "lower_layer_layout",
                b.getArrayAttr(ArrayRef<Attribute>(preOutputDimName.begin(),
                                                   preOutputDimName.end()))));

            auto transformedMemRefType =
                MemRefType::get(transformedShape, outputElementType);
            auto gemm = b.create<miopen::TransformOp>(
                loc, transformedMemRefType, outGNKYDotHTildaXDotWHilda,
                transformedAttrs, /*populateBounds=*/true);
            return gemm;
          };
      auto outGNKYDotSliceHTidaSliceXDotSliceWTildaSlice =
          getOutGNKYDotSliceHTidaSliceXDotSliceWTildaSlice(firstOutputDimName,
                                                           secondOutputDimName);

      auto getOutGemmGGemmKGemmN = [&](decltype(
                                       secondOutputDimName) &preOutputDimName) {
        llvm::SmallVector<StringAttr, 7> curOutputDimName;
        llvm::SmallVector<int64_t, 7> transformedShape;
        // gemmG
        curOutputDimName.push_back(b.getStringAttr("gemmG"));
        transformedShape.push_back(g);
        llvm::SmallVector<NamedAttribute, 5> gemmGDimAttr{
            b.getNamedAttr("upper_layer_dimensions",
                           b.getArrayAttr({b.getI32IntegerAttr(0)})),
            b.getNamedAttr("upper_layer_names",
                           b.getArrayAttr({curOutputDimName[0]})),
            b.getNamedAttr("transformation", b.getStringAttr("PassThrough")),
            b.getNamedAttr("lower_layer_dimensions",
                           b.getArrayAttr({b.getI32IntegerAttr(0)})),
            b.getNamedAttr("lower_layer_names",
                           b.getArrayAttr({preOutputDimName[0]}))};

        // gemmK
        curOutputDimName.push_back(b.getStringAttr("gemmK"));
        transformedShape.push_back(k * yDotSlice * xDotSlice);
        llvm::SmallVector<NamedAttribute, 5> gemmKDimAttr{
            b.getNamedAttr("upper_layer_dimensions",
                           b.getArrayAttr({b.getI32IntegerAttr(1)})),
            b.getNamedAttr("upper_layer_names",
                           b.getArrayAttr({curOutputDimName[1]})),
            b.getNamedAttr("transformation", b.getStringAttr("Merge")),
            b.getNamedAttr(
                "lower_layer_dimensions",
                b.getArrayAttr({b.getI32IntegerAttr(2), b.getI32IntegerAttr(3),
                                b.getI32IntegerAttr(5)})),
            b.getNamedAttr(
                "lower_layer_names",
                b.getArrayAttr({preOutputDimName[2], preOutputDimName[3],
                                preOutputDimName[5]}))};

        // gemmN
        curOutputDimName.push_back(b.getStringAttr("gemmN"));
        transformedShape.push_back(n * hTildaSlice * wTildaSlice);
        llvm::SmallVector<NamedAttribute, 5> gemmNDimAttr{
            b.getNamedAttr("upper_layer_dimensions",
                           b.getArrayAttr({b.getI32IntegerAttr(2)})),
            b.getNamedAttr("upper_layer_names",
                           b.getArrayAttr({curOutputDimName[2]})),
            b.getNamedAttr("transformation", b.getStringAttr("Merge")),
            b.getNamedAttr(
                "lower_layer_dimensions",
                b.getArrayAttr({b.getI32IntegerAttr(1), b.getI32IntegerAttr(4),
                                b.getI32IntegerAttr(6)})),
            b.getNamedAttr(
                "lower_layer_names",
                b.getArrayAttr({preOutputDimName[1], preOutputDimName[4],
                                preOutputDimName[6]}))};

        llvm::SmallVector<NamedAttribute, 3> transformedAttrs;
        transformedAttrs.push_back(b.getNamedAttr(
            "layout", b.getArrayAttr({b.getDictionaryAttr(gemmGDimAttr),
                                      b.getDictionaryAttr(gemmKDimAttr),
                                      b.getDictionaryAttr(gemmNDimAttr)})));
        transformedAttrs.push_back(b.getNamedAttr(
            "upper_layer_layout",
            b.getArrayAttr(ArrayRef<Attribute>(curOutputDimName.begin(),
                                               curOutputDimName.end()))));

        transformedAttrs.push_back(b.getNamedAttr(
            "lower_layer_layout",
            b.getArrayAttr(ArrayRef<Attribute>(preOutputDimName.begin(),
                                               preOutputDimName.end()))));

        transformedAttrs.push_back(b.getNamedAttr(
            "gridwise_gemm_argument_position", b.getI32IntegerAttr(1)));

        if (outputOobCheckDims.size()) {
          llvm::SmallVector<IntegerAttr, 5> boundDims;
          for (size_t i = 0; i < outputShape.size(); i++) {
            if (outputOobCheckDims.find(i) != outputOobCheckDims.end())
              boundDims.push_back(b.getI32IntegerAttr(1));
            else
              boundDims.push_back(b.getI32IntegerAttr(0));
          }
          transformedAttrs.push_back(b.getNamedAttr(
              "bound_check",
              b.getArrayAttr({boundDims.begin(), boundDims.end()})));
        }
        auto transformedMemRefType =
            MemRefType::get(transformedShape, outputElementType);
        auto gemm = b.create<miopen::TransformOp>(
            loc, transformedMemRefType,
            outGNKYDotSliceHTidaSliceXDotSliceWTildaSlice, transformedAttrs,
            /*populateBounds=*/true);
        return gemm;
      };
      auto outGemmGGemmKGemmN = getOutGemmGGemmKGemmN(secondOutputDimName);

      return outGemmGGemmKGemmN;
    };
    Value gemmA = getGemmA();

    Value gemmB = getGemmB();

    Value gemmC = getGemmC();

    // Set attributes for gridwise_gemm op.
    llvm::SmallVector<NamedAttribute, 8> gridwiseGemmAttrs{
        b.getNamedAttr("gemm_id", gemmIdAttr),
        b.getNamedAttr("arch", archAttr),
        b.getNamedAttr("num_cu", numCuAttr),
        b.getNamedAttr("filter_layout", filterLayoutAttr),
        b.getNamedAttr("filter_dimension", b.getI64ArrayAttr(filterShape)),
        b.getNamedAttr("input_layout", inputLayoutAttr),
        b.getNamedAttr("input_dimension", b.getI64ArrayAttr(inputShape)),
        b.getNamedAttr("output_layout", outputLayoutAttr),
        b.getNamedAttr("output_dimension", b.getI64ArrayAttr(outputShape)),
        b.getNamedAttr("dilations", dilationsAttr),
        b.getNamedAttr("strides", stridesAttr),
        b.getNamedAttr("padding", paddingAttr),
    };

    // xdlopsV2.
    auto xdlopsV2Attr = op->template getAttrOfType<BoolAttr>("xdlopsV2");
    if (xdlopsV2Attr && xdlopsV2Attr.getValue() == true)
      gridwiseGemmAttrs.push_back(
          b.getNamedAttr("xdlopsV2", b.getBoolAttr(true)));

    gridwiseGemmAttrs.push_back(b.getNamedAttr(
        "kernel_algorithm", b.getStringAttr("backward_data_v4r1")));

    // Emit miopen.gridwise_gemm op.
    // Emit miopen.gridwise_gemm_v2 if xdlopsV2 attribute is true.
    auto arguments = SmallVector<Value, 3>{gemmA, gemmB, gemmC};

    if (xdlopsV2Attr && xdlopsV2Attr.getValue() == true) {
      b.create<miopen::GridwiseGemmV2Op>(
          loc, ArrayRef<Type>{},
          ValueRange{arguments[fields.gridwiseGemmArgumentPosition[0]],
                     arguments[fields.gridwiseGemmArgumentPosition[1]],
                     arguments[fields.gridwiseGemmArgumentPosition[2]]},
          gridwiseGemmAttrs);
    } else {
      b.create<miopen::GridwiseGemmOp>(
          loc, ArrayRef<Type>{},
          ValueRange{arguments[fields.gridwiseGemmArgumentPosition[0]],
                     arguments[fields.gridwiseGemmArgumentPosition[1]],
                     arguments[fields.gridwiseGemmArgumentPosition[2]]},
          gridwiseGemmAttrs);
    }
    // Finally, erase the original Conv2D op.
    op.erase();

    return success();
  }
};

//===----------------------------------------------------------------------===//
// Assigning attributes.
//===----------------------------------------------------------------------===//

static void affixThreadwiseCopyAttributes(miopen::ThreadwiseCopyOp top, miopen::GridwiseGemmOp gop, OpBuilder &b) {
  top->setAttr("dim_access_order", b.getArrayAttr({
                                       b.getI32IntegerAttr(0),
                                       b.getI32IntegerAttr(1),
                                       b.getI32IntegerAttr(2),
                                       b.getI32IntegerAttr(3),
                                       b.getI32IntegerAttr(4),
                                   }));
  top->setAttr("vector_read_write_dim",
               gop->getAttr("matrix_c_source_dest_vector_read_write_dim"));
  top->setAttr("source_data_per_read", b.getI32IntegerAttr(1));
  top->setAttr("dest_data_per_write",
               gop->getAttr("matrix_c_dest_data_per_write"));
}

static void affixThreadwiseCopyV2Attributes(miopen::ThreadwiseCopyV2Op top, miopen::GridwiseGemmV2Op gop, OpBuilder &b) {
  top->setAttr("dim_access_order", b.getArrayAttr({
                                       b.getI32IntegerAttr(0),
                                       b.getI32IntegerAttr(1),
                                       b.getI32IntegerAttr(2),
                                       b.getI32IntegerAttr(3),
                                       b.getI32IntegerAttr(4),
                                   }));
  top->setAttr("vector_read_write_dim",
               gop->getAttr("matrix_c_source_dest_vector_read_write_dim"));
  top->setAttr("source_data_per_read", b.getI32IntegerAttr(1));
  top->setAttr("dest_data_per_write",
               gop->getAttr("matrix_c_dest_data_per_write"));
}

// XXX: Figure out a way to do away with isThreadwiseLoad parameter.
template <typename T, typename U>
static void affixThreadwiseCopyAttributes(T &top, U &bop, OpBuilder &b,
                                          bool isThreadwiseLoad) {
  if (isThreadwiseLoad) {
    top->setAttr("dim_access_order", bop->getAttr("source_dim_access_order"));
    top->setAttr("vector_read_write_dim",
                 bop->getAttr("source_vector_read_dim"));
    top->setAttr("source_data_per_read", bop->getAttr("source_data_per_read"));
    top->setAttr("dest_data_per_write", bop->getAttr("dest_data_per_write"));
  } else {
    top->setAttr("dim_access_order", bop->getAttr("dest_dim_access_order"));
    top->setAttr("vector_read_write_dim",
                 bop->getAttr("dest_vector_write_dim"));
    top->setAttr("source_data_per_read", bop->getAttr("source_data_per_read"));
    top->setAttr("dest_data_per_write", bop->getAttr("dest_data_per_write"));
  }

  // set bound attribute.
  top->setAttr("bound", bop->getAttr("bound"));
}

// XXX: figure out a better way to get rid of isMatrixA parameter.
static void affixThreadwiseCopyAttributes(miopen::ThreadwiseCopyOp top,
                                          miopen::BlockwiseGemmOp bop,
                                          OpBuilder &b, bool isMatrixA) {
  if (isMatrixA) {
    top->setAttr("n_slice_row", bop->getAttr("k_per_thread"));
    top->setAttr("n_slice_col", bop->getAttr("m_per_thread"));
    // XXX: TBD review how vector load/store attributes are passed down.
    // top->setAttr("data_per_access", bop->getAttr("m_per_thread"));
    top->setAttr("data_per_access", b.getI32IntegerAttr(1));
  } else {
    top->setAttr("n_slice_row", bop->getAttr("k_per_thread"));
    top->setAttr("n_slice_col", bop->getAttr("n_per_thread"));
    // XXX: TBD review how vector load/store attributes are passed down.
    // top->setAttr("data_per_access", bop->getAttr("n_per_thread"));
    top->setAttr("data_per_access", b.getI32IntegerAttr(1));
  }
}

template <typename T, typename U>
void affixBlockwiseCopyAttributes(
    T &bop, U &gop, OpBuilder &b,
    const SmallVector<int64_t, 3> &blockwiseLoadBounds, int blockwiseLoadDim,
    int blockwiseLoadLength) {
  bop->setAttr("block_size", gop->getAttr("block_size"));

  bop->setAttr("source_dim_access_order", b.getArrayAttr({
                                              b.getI32IntegerAttr(0),
                                              b.getI32IntegerAttr(1),
                                              b.getI32IntegerAttr(2),
                                          }));
  bop->setAttr("dest_dim_access_order", b.getArrayAttr({
                                            b.getI32IntegerAttr(0),
                                            b.getI32IntegerAttr(1),
                                            b.getI32IntegerAttr(2),
                                        }));
  bop->setAttr("source_vector_read_dim", b.getI32IntegerAttr(blockwiseLoadDim));
  bop->setAttr("dest_vector_write_dim", b.getI32IntegerAttr(blockwiseLoadDim));
  bop->setAttr("source_data_per_read",
               b.getI32IntegerAttr(blockwiseLoadLength));
  bop->setAttr("dest_data_per_write", b.getI32IntegerAttr(blockwiseLoadLength));

  // set bound attribute.
  SmallVector<Attribute, 2> blockwiseLoadBoundsAttr;
  for (auto v : blockwiseLoadBounds) {
    blockwiseLoadBoundsAttr.push_back(b.getI32IntegerAttr(v));
  }
  bop->setAttr("bound", b.getArrayAttr(blockwiseLoadBoundsAttr));
}

//===----------------------------------------------------------------------===//
// GridwiseGemm lowering.
//===----------------------------------------------------------------------===//

struct GridwiseGemmRewritePattern : public OpRewritePattern<miopen::GridwiseGemmOp> {
  using OpRewritePattern<miopen::GridwiseGemmOp>::OpRewritePattern;

  void computeLDSBlockSizes(miopen::GridwiseGemmOp op, int64_t &a_block_space,
                            int64_t &b_block_space,
                            int64_t &block_space) const {
    int64_t ABlockCopyDstDataPerWrite_M =
        op->getAttr("matrix_a_dest_data_per_write_dim_m")
            .template cast<IntegerAttr>()
            .getInt();
    int64_t BBlockCopyDstDataPerWrite_N =
        op->getAttr("matrix_b_dest_data_per_write_dim_n")
            .template cast<IntegerAttr>()
            .getInt();
    int64_t ThreadGemmAThreadCopySrcDataPerRead_M =
        op->getAttr("m_per_thread").template cast<IntegerAttr>().getInt();
    int64_t ThreadGemmBThreadCopySrcDataPerRead_N =
        op->getAttr("n_per_thread").template cast<IntegerAttr>().getInt();

    int64_t max_lds_align =
        math::lcm(ABlockCopyDstDataPerWrite_M, BBlockCopyDstDataPerWrite_N,
                  ThreadGemmAThreadCopySrcDataPerRead_M,
                  ThreadGemmBThreadCopySrcDataPerRead_N);

    int64_t KPerBlock =
        op->getAttr("k_per_block").template cast<IntegerAttr>().getInt();
    int64_t MPerBlock =
        op->getAttr("m_per_block").template cast<IntegerAttr>().getInt();
    int64_t NPerBlock =
        op->getAttr("n_per_block").template cast<IntegerAttr>().getInt();

    int64_t AlignedNPerBlock =
        max_lds_align *
        math::integer_divide_ceil<int64_t>(NPerBlock, max_lds_align);

    // A matrix in LDS memory, dst of blockwise copy
    //   be careful of LDS alignment
    // Original C++ logic:
    // constexpr auto a_k_m_block_desc = make_native_tensor_descriptor_aligned(
    //    Sequence<KPerBlock, MPerBlock>{}, Number<max_lds_align>{});
    // constexpr index_t a_block_space =
    //    math::integer_least_multiple(a_k_m_block_desc.GetElementSpace(),
    //    max_lds_align);
    int64_t AlignedMPerBlock =
        max_lds_align *
        math::integer_divide_ceil<int64_t>(MPerBlock, max_lds_align);
    a_block_space = math::integer_least_multiple(KPerBlock * AlignedMPerBlock,
                                                 max_lds_align);

    // B matrix in LDS memory, dst of blockwise copy
    //   be careful of LDS alignment
    // Original C++ logic:
    // constexpr auto b_k_n_block_desc = make_native_tensor_descriptor_aligned(
    //    Sequence<KPerBlock, NPerBlock>{}, Number<max_lds_align>{});
    // constexpr index_t b_block_space =
    //    math::integer_least_multiple(b_k_n_block_desc.GetElementSpace(),
    //    max_lds_align);
    b_block_space = math::integer_least_multiple(KPerBlock * AlignedNPerBlock,
                                                 max_lds_align);

    block_space = a_block_space + b_block_space;

    // llvm::errs() << "a_block_space: " << a_block_space << "\n";
    // llvm::errs() << "b_block_space: " << b_block_space << "\n";
    // llvm::errs() << "double_block_space: " << double_block_space << "\n\n";
  }

  void affixBlockwiseGemmAttributes(miopen::BlockwiseGemmOp bop,
                                    miopen::GridwiseGemmOp gop,
                                    OpBuilder &b) const {
    bop->setAttr("block_size", gop->getAttr("block_size"));
    // Attributes used in non-xdlops lowering path.
    bop->setAttr("m_per_thread", gop->getAttr("m_per_thread"));
    bop->setAttr("n_per_thread", gop->getAttr("n_per_thread"));
    bop->setAttr("k_per_thread", gop->getAttr("k_per_thread"));
    bop->setAttr("m_level0_cluster", gop->getAttr("m_level0_cluster"));
    bop->setAttr("m_level1_cluster", gop->getAttr("m_level1_cluster"));
    bop->setAttr("n_level0_cluster", gop->getAttr("n_level0_cluster"));
    bop->setAttr("n_level1_cluster", gop->getAttr("n_level1_cluster"));
  }

  template <typename T>
  MemRefType computeSubviewResultType(T &op, MemRefType inputType,
                                      unsigned offset,
                                      ArrayRef<int64_t> outputShape,
                                      Type outputElementType) const {
    auto inputAffineMaps = inputType.getAffineMaps();

    auto outputRank = outputShape.size();

    auto expr = getAffineConstantExpr(offset, op.getContext());
    unsigned stride = 1;
    for (int i = outputRank - 1; i >= 0; --i) {
      expr = expr + getAffineDimExpr(i, op.getContext()) *
                        getAffineConstantExpr(stride, op.getContext());
      stride *= outputShape[i];
    }

    AffineMap transformAffineMap = AffineMap::get(
        outputRank, 0, ArrayRef<AffineExpr>{expr}, op.getContext());
    AffineMap outputAffineMap;
    if (inputAffineMaps.size() != 0) {
      auto inputAffineMap = inputAffineMaps[0];
      outputAffineMap = inputAffineMap.compose(transformAffineMap);
    } else {
      outputAffineMap = transformAffineMap;
    }
    auto transformedOutputType =
        MemRefType::get(outputShape, outputElementType, {outputAffineMap},
                        inputType.getMemorySpace());
    return transformedOutputType;
  }

  LogicalResult matchAndRewrite(miopen::GridwiseGemmOp op, PatternRewriter &b) const override {
    auto loc = op.getLoc();

    // Determine the type used in the filter/input/output tensors.
    auto elementType = op.output()
                           .getType()
                           .cast<MemRefType>()
                           .getElementType()
                           .template cast<Type>();

    // Determine the type used on VGPR to act as accumulator.
    // f32: f32.
    // f16: f32 to prevent overflow from happening.
    // i16(bf16) : i16.
    Type accumulatorType = elementType;
    if (elementType == b.getF16Type()) {
      accumulatorType = b.getF32Type();
    }

    // Prepare some useful constants.
    Value zeroConstantFloatOp =
        createZeroConstantFloatOp(b, loc, accumulatorType);
    auto zeroConstantI32Op =
        b.create<ConstantIntOp>(loc, 0, b.getIntegerType(32));
    auto oneConstantI32Op =
        b.create<ConstantIntOp>(loc, 1, b.getIntegerType(32));
    auto twoConstantI32Op =
        b.create<ConstantIntOp>(loc, 2, b.getIntegerType(32));

    auto zeroConstantOp = b.create<ConstantIndexOp>(loc, 0);
    auto oneConstantOp = b.create<ConstantIndexOp>(loc, 1);

    // Obtain critical matrix dimensions.
    int64_t G = op.filter().getType().template cast<MemRefType>().getShape()[0];
    int64_t K = op.filter().getType().template cast<MemRefType>().getShape()[1];
    int64_t M = op.filter().getType().template cast<MemRefType>().getShape()[2];
    int64_t N = op.input().getType().template cast<MemRefType>().getShape()[2];

    // Obtain critical tuning parameters.
    int64_t BlockSize =
        op->getAttr("block_size").template cast<IntegerAttr>().getInt();
    int64_t KPerBlock =
        op->getAttr("k_per_block").template cast<IntegerAttr>().getInt();
    int64_t MPerBlock =
        op->getAttr("m_per_block").template cast<IntegerAttr>().getInt();
    int64_t NPerBlock =
        op->getAttr("n_per_block").template cast<IntegerAttr>().getInt();
    int64_t MPerThread =
        op->getAttr("m_per_thread").template cast<IntegerAttr>().getInt();
    int64_t NPerThread =
        op->getAttr("n_per_thread").template cast<IntegerAttr>().getInt();
    auto MPerThreadConstantOp = b.create<ConstantIndexOp>(loc, MPerThread);
    auto NPerThreadConstantOp = b.create<ConstantIndexOp>(loc, NPerThread);

    int64_t MLevel0Cluster =
        op->getAttr("m_level0_cluster").template cast<IntegerAttr>().getInt();
    int64_t MLevel1Cluster =
        op->getAttr("m_level1_cluster").template cast<IntegerAttr>().getInt();
    int64_t NLevel0Cluster =
        op->getAttr("n_level0_cluster").template cast<IntegerAttr>().getInt();
    int64_t NLevel1Cluster =
        op->getAttr("n_level1_cluster").template cast<IntegerAttr>().getInt();
    auto NLevel0ClusterConstantOp =
        b.create<ConstantIndexOp>(loc, NLevel0Cluster);
    auto NLevel1ClusterConstantOp =
        b.create<ConstantIndexOp>(loc, NLevel1Cluster);

    int64_t matrix_a_source_data_per_read =
        op->getAttr("matrix_a_source_data_per_read")
            .template cast<IntegerAttr>()
            .getInt();
    int64_t matrix_b_source_data_per_read =
        op->getAttr("matrix_b_source_data_per_read")
            .template cast<IntegerAttr>()
            .getInt();
    int64_t matrix_a_source_vector_read_dim =
        op->getAttr("matrix_a_source_vector_read_dim")
            .template cast<IntegerAttr>()
            .getInt();
    int64_t matrix_b_source_vector_read_dim =
        op->getAttr("matrix_b_source_vector_read_dim")
            .template cast<IntegerAttr>()
            .getInt();

    // Get current workgroup ID.
    auto bid = b.create<miopen::WorkgroupIdOp>(loc, b.getIndexType());

    int64_t MBlockWork = M / MPerBlock;
    int64_t NBlockWork = N / NPerBlock;
    int64_t GStride = MBlockWork * NBlockWork;

    // llvm::errs() << "M: " << M << "\n";
    // llvm::errs() << "N: "  << N << "\n";
    // llvm::errs() << "K: "  << K << "\n";
    // llvm::errs() << "BlockSize: " << BlockSize << "\n";
    // llvm::errs() << "MPerBlock: " << MPerBlock << "\n";
    // llvm::errs() << "NPerBlock: " << NPerBlock << "\n";
    // llvm::errs() << "KPerBlock: " << KPerBlock << "\n";
    // llvm::errs() << "MPerThread: " << MPerThread << "\n";
    // llvm::errs() << "NPerThread: " << NPerThread << "\n";
    // llvm::errs() << "MBlockWork = M / MPerBlock: " << MBlockWork << "\n";
    // llvm::errs() << "NBlockWork = N / NPerBlock: " << NBlockWork << "\n";

    auto NBlockWorkConstantOp = b.create<ConstantIndexOp>(loc, NBlockWork);
    auto GStridOp = b.create<ConstantIndexOp>(loc, GStride);
    auto block_work_id_g =
        b.create<SignedDivIOp>(loc, bid, GStridOp); // id_g of coordinate
    auto block_work_rem = b.create<SignedRemIOp>(loc, bid, GStridOp);
    auto block_work_id_m =
        b.create<SignedDivIOp>(loc, block_work_rem, NBlockWorkConstantOp);
    auto block_work_id_n =
        b.create<SignedRemIOp>(loc, block_work_rem, NBlockWorkConstantOp);
    auto MPerBlockConstantOp = b.create<ConstantIndexOp>(loc, MPerBlock);
    auto NPerBlockConstantOp = b.create<ConstantIndexOp>(loc, NPerBlock);
    auto m_block_data_on_global =
        b.create<MulIOp>(loc, block_work_id_m, MPerBlockConstantOp);
    auto n_block_data_on_global =
        b.create<MulIOp>(loc, block_work_id_n, NPerBlockConstantOp);
    auto m_block_data_on_global_i32 = b.create<IndexCastOp>(
        loc, m_block_data_on_global, b.getIntegerType(32));
    auto n_block_data_on_global_i32 = b.create<IndexCastOp>(
        loc, n_block_data_on_global, b.getIntegerType(32));

    // llvm::errs() << "KPerBlock: " << KPerBlock << "\n";
    // llvm::errs() << "MPerBlock: " << MPerBlock << "\n";
    // llvm::errs() << "NPerBlock: " << NPerBlock << "\n";
    // llvm::errs() << "matrix_a_source_data_per_read: " << matrix_a_source_data_per_read << "\n";
    // llvm::errs() << "matrix_b_source_data_per_read: " << matrix_b_source_data_per_read << "\n";

    // Compute ThreadSliceLengths for Matrix A.
    int64_t GemmABlockCopyNumberDataPerThread =
        MPerBlock * KPerBlock / BlockSize;

    int64_t GemmABlockCopyThreadSliceLengths_GemmK;
    int64_t GemmABlockCopyThreadSliceLengths_GemmM;
    if (matrix_a_source_vector_read_dim == 0) {
      GemmABlockCopyThreadSliceLengths_GemmK = matrix_a_source_data_per_read;
      GemmABlockCopyThreadSliceLengths_GemmM =
          GemmABlockCopyNumberDataPerThread /
          GemmABlockCopyThreadSliceLengths_GemmK;
    } else {
      GemmABlockCopyThreadSliceLengths_GemmM = matrix_a_source_data_per_read;
      GemmABlockCopyThreadSliceLengths_GemmK =
          GemmABlockCopyNumberDataPerThread /
          GemmABlockCopyThreadSliceLengths_GemmM;
    }

    // llvm::errs() << "slice lengths for Matrix A\n";
    // llvm::errs() << GemmABlockCopyThreadSliceLengths_GemmK << " ";
    // llvm::errs() << GemmABlockCopyThreadSliceLengths_GemmM << "\n";

    // Compute ThreadClusterLengths for Matrix A.
    int64_t GemmABlockCopyClusterLengths_GemmK =
        KPerBlock / GemmABlockCopyThreadSliceLengths_GemmK;
    // int64_t GemmABlockCopyClusterLengths_GemmM =
    //    MPerBlock / GemmABlockCopyThreadSliceLengths_GemmM;

    // llvm::errs() << "thread cluster lengths for Matrix A\n";
    // llvm::errs() << GemmABlockCopyClusterLengths_GemmK << " ";
    // llvm::errs() << GemmABlockCopyClusterLengths_GemmM << "\n";

    // Compute ThreadSliceLengths for Matrix B.
    int64_t GemmBBlockCopyNumberDataPerThread =
        NPerBlock * KPerBlock / BlockSize;

    int64_t GemmBBlockCopyThreadSliceLengths_GemmK;
    int64_t GemmBBlockCopyThreadSliceLengths_GemmN;
    if (matrix_b_source_vector_read_dim == 0) {
      GemmBBlockCopyThreadSliceLengths_GemmK = matrix_b_source_data_per_read;
      GemmBBlockCopyThreadSliceLengths_GemmN =
          GemmBBlockCopyNumberDataPerThread /
          GemmBBlockCopyThreadSliceLengths_GemmK;
    } else {
      GemmBBlockCopyThreadSliceLengths_GemmN = matrix_b_source_data_per_read;
      GemmBBlockCopyThreadSliceLengths_GemmK =
          GemmBBlockCopyNumberDataPerThread /
          GemmBBlockCopyThreadSliceLengths_GemmN;
    }

    // llvm::errs() << "thread slice lengths for Matrix B\n";
    // llvm::errs() << GemmBBlockCopyThreadSliceLengths_GemmK << " ";
    // llvm::errs() << GemmBBlockCopyThreadSliceLengths_GemmN << "\n";

    // Compute ThreadClusterLengths for Matrix B.
    // int64_t GemmBBlockCopyClusterLengths_GemmK =
    //    KPerBlock / GemmBBlockCopyThreadSliceLengths_GemmK;
    int64_t GemmBBlockCopyClusterLengths_GemmN =
        NPerBlock / GemmBBlockCopyThreadSliceLengths_GemmN;

    // llvm::errs() << "thread cluster lengths for Matrix B\n";
    // llvm::errs() << GemmBBlockCopyClusterLengths_GemmK << " ";
    // llvm::errs() << GemmBBlockCopyClusterLengths_GemmN << "\n";

    // Get current workitem ID.

    auto tid = b.create<miopen::WorkitemIdOp>(loc, b.getIndexType());

    // Compute thread_data_id_begin for Matrix A.
    // ClusterArrangeOrder for Matrix A is <1, 0>.
    // So divide by GemmABlockCopyClusterLengths_GemmK.
    auto GemmABlockCopyClusterLengths_GemmKConstantOp =
        b.create<ConstantIndexOp>(loc, GemmABlockCopyClusterLengths_GemmK);
    auto GemmABlockCopyThreadSliceLengths_GemmKConstantOp =
        b.create<ConstantIndexOp>(loc, GemmABlockCopyThreadSliceLengths_GemmK);
    auto GemmABlockCopyThreadSliceLengths_GemmMConstantOp =
        b.create<ConstantIndexOp>(loc, GemmABlockCopyThreadSliceLengths_GemmM);

    auto GemmABlockCopyThreadClusterId_Y = b.create<SignedRemIOp>(
        loc, tid, GemmABlockCopyClusterLengths_GemmKConstantOp);
    auto GemmABlockCopyThreadClusterId_X = b.create<SignedDivIOp>(
        loc, tid, GemmABlockCopyClusterLengths_GemmKConstantOp);
    auto GemmAThreadDataIdBegin_Y =
        b.create<MulIOp>(loc, GemmABlockCopyThreadClusterId_Y,
                         GemmABlockCopyThreadSliceLengths_GemmKConstantOp);
    auto GemmAThreadDataIdBegin_X =
        b.create<MulIOp>(loc, GemmABlockCopyThreadClusterId_X,
                         GemmABlockCopyThreadSliceLengths_GemmMConstantOp);
    auto GemmAThreadDataIdBegin_Y_i32 = b.create<IndexCastOp>(
        loc, GemmAThreadDataIdBegin_Y, b.getIntegerType(32));
    auto GemmAThreadDataIdBegin_X_i32 = b.create<IndexCastOp>(
        loc, GemmAThreadDataIdBegin_X, b.getIntegerType(32));

    auto GemmABlockCopySourceCoord_Y_i32 =
        b.create<AddIOp>(loc, zeroConstantI32Op, GemmAThreadDataIdBegin_Y_i32);
    auto GemmABlockCopySourceCoord_X_i32 = b.create<AddIOp>(
        loc, m_block_data_on_global_i32, GemmAThreadDataIdBegin_X_i32);
    auto GemmABlockCopyDestCoord_Y_i32 =
        b.create<AddIOp>(loc, zeroConstantI32Op, GemmAThreadDataIdBegin_Y_i32);
    auto GemmABlockCopyDestCoord_X_i32 =
        b.create<AddIOp>(loc, zeroConstantI32Op, GemmAThreadDataIdBegin_X_i32);

    // Compute thread_data_id_begin for Matrix B.
    // ClusterArrangeOrder for Matrix B is <0, 1>
    // So divide by GemmBBlockCopyClusterLengths_GemmN.
    auto GemmBBlockCopyClusterLengths_GemmNConstantOp =
        b.create<ConstantIndexOp>(loc, GemmBBlockCopyClusterLengths_GemmN);
    auto GemmBBlockCopyThreadSliceLengths_GemmKConstantOp =
        b.create<ConstantIndexOp>(loc, GemmBBlockCopyThreadSliceLengths_GemmK);
    auto GemmBBlockCopyThreadSliceLengths_GemmNConstantOp =
        b.create<ConstantIndexOp>(loc, GemmBBlockCopyThreadSliceLengths_GemmN);

    auto GemmBBlockCopyThreadClusterId_Y = b.create<SignedDivIOp>(
        loc, tid, GemmBBlockCopyClusterLengths_GemmNConstantOp);
    auto GemmBBlockCopyThreadClusterId_X = b.create<SignedRemIOp>(
        loc, tid, GemmBBlockCopyClusterLengths_GemmNConstantOp);
    auto GemmBThreadDataIdBegin_Y =
        b.create<MulIOp>(loc, GemmBBlockCopyThreadClusterId_Y,
                         GemmBBlockCopyThreadSliceLengths_GemmKConstantOp);
    auto GemmBThreadDataIdBegin_X =
        b.create<MulIOp>(loc, GemmBBlockCopyThreadClusterId_X,
                         GemmBBlockCopyThreadSliceLengths_GemmNConstantOp);
    auto GemmBThreadDataIdBegin_Y_i32 = b.create<IndexCastOp>(
        loc, GemmBThreadDataIdBegin_Y, b.getIntegerType(32));
    auto GemmBThreadDataIdBegin_X_i32 = b.create<IndexCastOp>(
        loc, GemmBThreadDataIdBegin_X, b.getIntegerType(32));

    auto GemmBBlockCopySourceCoord_Y_i32 =
        b.create<AddIOp>(loc, zeroConstantI32Op, GemmBThreadDataIdBegin_Y_i32);
    auto GemmBBlockCopySourceCoord_X_i32 = b.create<AddIOp>(
        loc, n_block_data_on_global_i32, GemmBThreadDataIdBegin_X_i32);
    auto GemmBBlockCopyDestCoord_Y_i32 =
        b.create<AddIOp>(loc, zeroConstantI32Op, GemmBThreadDataIdBegin_Y_i32);
    auto GemmBBlockCopyDestCoord_X_i32 =
        b.create<AddIOp>(loc, zeroConstantI32Op, GemmBThreadDataIdBegin_X_i32);

    auto GemmDataIdBegin_G_i32 =
        b.create<IndexCastOp>(loc, block_work_id_g, b.getIntegerType(32));
    auto GemmBlockCoord_G_i32 =
        b.create<AddIOp>(loc, zeroConstantI32Op, GemmDataIdBegin_G_i32);
    auto GemmBlockCoord_Zero_i32 =
        b.create<AddIOp>(loc, zeroConstantI32Op, zeroConstantOp);
    // Compute required LDS sizes.
    int64_t ldsBlockASize, ldsBlockBSize, ldsBlockSize;
    computeLDSBlockSizes(op, ldsBlockASize, ldsBlockBSize, ldsBlockSize);

    // Allocate LDS.
    auto ldsMemRefType =
        MemRefType::get({ldsBlockSize}, elementType, {},
                        gpu::GPUDialect::getWorkgroupAddressSpace());
    auto ldsGpuAllocOp = b.create<miopen::GpuAllocOp>(loc, ldsMemRefType);

    // Subviews for Matrix A.
    auto ldsBlockAOffset = 0;
    auto ldsBlockAOffsetConstantOp =
        b.create<ConstantIndexOp>(loc, ldsBlockAOffset);
    auto ldsBlockAMemRefType = computeSubviewResultType(
        op, ldsMemRefType, ldsBlockAOffset, {ldsBlockASize}, elementType);
    auto ldsBlockASubviewOp = b.create<miopen::SubviewOp>(
        loc, ldsBlockAMemRefType, ldsGpuAllocOp, ldsBlockAOffsetConstantOp);

    // Get 2D subviews.
    // Compute matrix A dimension from attributes.
    auto lds2DMatrixAMemRefType = computeSubviewResultType(
        op, ldsBlockAMemRefType, 0, {1, KPerBlock, MPerBlock}, elementType);

    auto lds2DMatrixASubviewOp = b.create<miopen::SubviewOp>(
        loc, lds2DMatrixAMemRefType, ldsBlockASubviewOp, zeroConstantOp);

    // Subviews for Matrix B.
    auto ldsBlockBOffset = ldsBlockASize;

    auto ldsBlockBOffsetConstantOp =
        b.create<ConstantIndexOp>(loc, ldsBlockBOffset);
    auto ldsBlockBMemRefType = computeSubviewResultType(
        op, ldsMemRefType, ldsBlockBOffset, {ldsBlockBSize}, elementType);
    auto ldsBlockBSubviewOp = b.create<miopen::SubviewOp>(
        loc, ldsBlockBMemRefType, ldsGpuAllocOp, ldsBlockBOffsetConstantOp);

    // Get 2D subviews.
    // Compute matrix B dimension from attributes.
    auto lds2DMatrixBMemRefType = computeSubviewResultType(
        op, ldsBlockBMemRefType, 0, {1, KPerBlock, NPerBlock}, elementType);

    auto lds2DMatrixBSubviewOp = b.create<miopen::SubviewOp>(
        loc, lds2DMatrixBMemRefType, ldsBlockBSubviewOp, zeroConstantOp);

    // Alloc for Matrix C on registers.
    // Compute register size from attributes.
    int64_t GemmMRepeat = 0, GemmNRepeat = 0;

    // llvm::errs() << "MPerThread: " << MPerThread << "\n";
    // llvm::errs() << "NPerThread: " << NPerThread << "\n";

    GemmMRepeat = MPerBlock / (MPerThread * MLevel0Cluster * MLevel1Cluster);
    GemmNRepeat = NPerBlock / (NPerThread * NLevel0Cluster * NLevel1Cluster);

    // llvm::errs() << "GemmMRepeat: " << GemmMRepeat << "\n";
    // llvm::errs() << "GemmNRepeat: " << GemmNRepeat << "\n";

    auto threadCRegisterMemRefType = MemRefType::get(
        {1, GemmMRepeat * MPerThread, GemmNRepeat * NPerThread},
        accumulatorType, {}, gpu::GPUDialect::getPrivateAddressSpace());
    Value registerMatrixCAllocOp =
        b.create<miopen::GpuAllocOp>(loc, threadCRegisterMemRefType);

    // Determine vector / scalar load type for Matrix A / B.
    SmallVector<int64_t, 3> blockwiseLoadABounds = {
        1, GemmABlockCopyThreadSliceLengths_GemmK,
        GemmABlockCopyThreadSliceLengths_GemmM};
    Type blockwiseLoadAType;
    TupleType blockwiseLoadATupleType;
    int blockwiseLoadADim;
    int blockwiseLoadAVectorLength;

    llvm::errs() << "GemmABlockCopyThreadSliceLengths_GemmK: "
                 << GemmABlockCopyThreadSliceLengths_GemmK << "\n";
    llvm::errs() << "GemmABlockCopyThreadSliceLengths_GemmM: "
                 << GemmABlockCopyThreadSliceLengths_GemmM << "\n";
    llvm::errs() << "original blockwise load A bounds: ";
    for (auto v : blockwiseLoadABounds)
      llvm::errs() << v << " ";
    llvm::errs() << "\n";

    std::tie(blockwiseLoadAType, blockwiseLoadATupleType, blockwiseLoadADim,
             blockwiseLoadAVectorLength) =
        computeLoadTypeInfo(b, op, elementType, blockwiseLoadABounds, true);

    llvm::errs() << "vector load dim: " << blockwiseLoadADim << "\n";
    llvm::errs() << "vector load type: " << blockwiseLoadAType << "\n";
    llvm::errs() << "vector load size: " << blockwiseLoadAVectorLength << "\n";
    llvm::errs() << "modified blockwise load A bounds: ";
    for (auto v : blockwiseLoadABounds)
      llvm::errs() << v << " ";
    llvm::errs() << "\n";

    SmallVector<int64_t, 3> blockwiseLoadBBounds = {
        1, GemmBBlockCopyThreadSliceLengths_GemmK,
        GemmBBlockCopyThreadSliceLengths_GemmN};
    Type blockwiseLoadBType;
    TupleType blockwiseLoadBTupleType;
    int blockwiseLoadBDim;
    int blockwiseLoadBVectorLength;

    llvm::errs() << "GemmBBlockCopyThreadSliceLengths_GemmK: "
                 << GemmBBlockCopyThreadSliceLengths_GemmK << "\n";
    llvm::errs() << "GemmBBlockCopyThreadSliceLengths_GemmN: "
                 << GemmBBlockCopyThreadSliceLengths_GemmN << "\n";
    llvm::errs() << "original blockwise load B bounds: ";
    for (auto v : blockwiseLoadBBounds)
      llvm::errs() << v << " ";
    llvm::errs() << "\n";

    std::tie(blockwiseLoadBType, blockwiseLoadBTupleType, blockwiseLoadBDim,
             blockwiseLoadBVectorLength) =
        computeLoadTypeInfo(b, op, elementType, blockwiseLoadBBounds, false);

    llvm::errs() << "vector load dim: " << blockwiseLoadBDim << "\n";
    llvm::errs() << "vector load type: " << blockwiseLoadBType << "\n";
    llvm::errs() << "vector load size: " << blockwiseLoadBVectorLength << "\n";
    llvm::errs() << "modified blockwise load B bounds: ";
    for (auto v : blockwiseLoadBBounds)
      llvm::errs() << v << " ";
    llvm::errs() << "\n";

    // Zero init Matrix C on registers.
    b.create<miopen::FillOp>(loc, registerMatrixCAllocOp,
                             zeroConstantFloatOp);

    // Blockwise copies before the loop.
    // Blockwise copy from global (generic tensor) to LDS (naive tensor).

    // Compute source and destination coordinates for BlockwiseCopy ops.
    auto blockwiseCopyVectorCoordType =
        VectorType::get({3}, b.getIntegerType(32));

    // Matrix A: {0, 0, m_block_data_on_global}, {0, 0, 0}
    Value blockwiseCopyASrcVector =
        b.create<SplatOp>(loc, zeroConstantI32Op, blockwiseCopyVectorCoordType);
    blockwiseCopyASrcVector = b.create<vector::InsertElementOp>(
        loc, blockwiseCopyVectorCoordType, GemmBlockCoord_G_i32,
        blockwiseCopyASrcVector, zeroConstantI32Op);
    blockwiseCopyASrcVector = b.create<vector::InsertElementOp>(
        loc, blockwiseCopyVectorCoordType, GemmABlockCopySourceCoord_Y_i32,
        blockwiseCopyASrcVector, oneConstantI32Op);
    blockwiseCopyASrcVector = b.create<vector::InsertElementOp>(
        loc, blockwiseCopyVectorCoordType, GemmABlockCopySourceCoord_X_i32,
        blockwiseCopyASrcVector, twoConstantI32Op);

    Value blockwiseCopyADstVector =
        b.create<SplatOp>(loc, zeroConstantI32Op, blockwiseCopyVectorCoordType);
    blockwiseCopyADstVector = b.create<vector::InsertElementOp>(
        loc, blockwiseCopyVectorCoordType, GemmBlockCoord_Zero_i32,
        blockwiseCopyADstVector, zeroConstantI32Op);
    blockwiseCopyADstVector = b.create<vector::InsertElementOp>(
        loc, blockwiseCopyVectorCoordType, GemmABlockCopyDestCoord_Y_i32,
        blockwiseCopyADstVector, oneConstantI32Op);
    blockwiseCopyADstVector = b.create<vector::InsertElementOp>(
        loc, blockwiseCopyVectorCoordType, GemmABlockCopyDestCoord_X_i32,
        blockwiseCopyADstVector, twoConstantI32Op);

    // Matrix B: {0, 0, n_block_data_on_global}, {0, 0, 0}
    Value blockwiseCopyBSrcVector =
        b.create<SplatOp>(loc, zeroConstantI32Op, blockwiseCopyVectorCoordType);
    blockwiseCopyBSrcVector = b.create<vector::InsertElementOp>(
        loc, blockwiseCopyVectorCoordType, GemmBlockCoord_G_i32,
        blockwiseCopyBSrcVector, zeroConstantI32Op);
    blockwiseCopyBSrcVector = b.create<vector::InsertElementOp>(
        loc, blockwiseCopyVectorCoordType, GemmBBlockCopySourceCoord_Y_i32,
        blockwiseCopyBSrcVector, oneConstantI32Op);
    blockwiseCopyBSrcVector = b.create<vector::InsertElementOp>(
        loc, blockwiseCopyVectorCoordType, GemmBBlockCopySourceCoord_X_i32,
        blockwiseCopyBSrcVector, twoConstantI32Op);

    Value blockwiseCopyBDstVector =
        b.create<SplatOp>(loc, zeroConstantI32Op, blockwiseCopyVectorCoordType);
    blockwiseCopyBDstVector = b.create<vector::InsertElementOp>(
        loc, blockwiseCopyVectorCoordType, GemmBlockCoord_Zero_i32,
        blockwiseCopyBDstVector, zeroConstantI32Op);
    blockwiseCopyBDstVector = b.create<vector::InsertElementOp>(
        loc, blockwiseCopyVectorCoordType, GemmBBlockCopyDestCoord_Y_i32,
        blockwiseCopyBDstVector, oneConstantI32Op);
    blockwiseCopyBDstVector = b.create<vector::InsertElementOp>(
        loc, blockwiseCopyVectorCoordType, GemmBBlockCopyDestCoord_X_i32,
        blockwiseCopyBDstVector, twoConstantI32Op);

    Value mMyThreadOffsetA, mMyThreadOffsetB;
    Value c_thread_mtx_index_row, c_thread_mtx_index_col;
    Value c_thread_mtx_index_row_i32, c_thread_mtx_index_col_i32;
    Value m_thread_data_on_global_i32, n_thread_data_on_global_i32;

    // Compute c_thread_mtx_index for Matrix C.
    int64_t ThreadPerLevel0Cluster = MLevel0Cluster * NLevel0Cluster;
    auto ThreadPerLevel0ClusterConstantOp =
        b.create<ConstantIndexOp>(loc, ThreadPerLevel0Cluster);
    auto level1_id =
        b.create<SignedDivIOp>(loc, tid, ThreadPerLevel0ClusterConstantOp);
    auto level1_m_id =
        b.create<SignedDivIOp>(loc, level1_id, NLevel1ClusterConstantOp);
    auto level1_n_id =
        b.create<SignedRemIOp>(loc, level1_id, NLevel1ClusterConstantOp);

    auto level0_id =
        b.create<SignedRemIOp>(loc, tid, ThreadPerLevel0ClusterConstantOp);
    auto level0_m_id =
        b.create<SignedDivIOp>(loc, level0_id, NLevel0ClusterConstantOp);
    auto level0_n_id =
        b.create<SignedRemIOp>(loc, level0_id, NLevel0ClusterConstantOp);

    int64_t MPerLevel0Cluster = MPerThread * MLevel0Cluster;
    int64_t NPerLevel0Cluster = NPerThread * NLevel0Cluster;
    auto MPerLevel0ClusterConstantOp =
        b.create<ConstantIndexOp>(loc, MPerLevel0Cluster);
    auto NPerLevel0ClusterConstantOp =
        b.create<ConstantIndexOp>(loc, NPerLevel0Cluster);

    // mMyThreadOffsetA = BlockMatrixA::GetOffsetFromMultiIndex{0, c_thread_mtx_index.row} = c_thread_mtx_index_row
    c_thread_mtx_index_row = b.create<AddIOp>(
        loc,
        b.create<MulIOp>(loc, level1_m_id, MPerLevel0ClusterConstantOp),
        b.create<MulIOp>(loc, level0_m_id, MPerThreadConstantOp));
    mMyThreadOffsetA = c_thread_mtx_index_row;
    c_thread_mtx_index_row_i32 = b.create<IndexCastOp>(
        loc, c_thread_mtx_index_row, b.getIntegerType(32));

    // mMyThreadOffsetB = BlockMatrixB::GetOffsetFromMultiIndex{0, c_thread_mtx_index.col} = c_thread_mtx_index_col
    c_thread_mtx_index_col = b.create<AddIOp>(
        loc,
        b.create<MulIOp>(loc, level1_n_id, NPerLevel0ClusterConstantOp),
        b.create<MulIOp>(loc, level0_n_id, NPerThreadConstantOp));
    mMyThreadOffsetB = c_thread_mtx_index_col;
    c_thread_mtx_index_col_i32 = b.create<IndexCastOp>(
        loc, c_thread_mtx_index_col, b.getIntegerType(32));

    m_thread_data_on_global_i32 = b.create<AddIOp>(
        loc, m_block_data_on_global_i32, c_thread_mtx_index_row_i32);
    n_thread_data_on_global_i32 = b.create<AddIOp>(
        loc, n_block_data_on_global_i32, c_thread_mtx_index_col_i32);

    // Emit blockwise_load for matrix A.
    auto blockwiseLoadA = b.create<miopen::BlockwiseLoadOp>(
        loc, blockwiseLoadATupleType, op.filter(), blockwiseCopyASrcVector);
    affixBlockwiseCopyAttributes(
        blockwiseLoadA, op, b, /*blockwiseCopyBounds=*/blockwiseLoadABounds,
        /*blockwiseLoadDim=*/blockwiseLoadADim,
        /*blockwiseLoadLength=*/blockwiseLoadAVectorLength);
    // Emit blockwise_store for matrix A.
    auto blockwiseStoreA = b.create<miopen::BlockwiseStoreOp>(
        loc, blockwiseLoadA.getResult(), lds2DMatrixASubviewOp,
        blockwiseCopyADstVector);
    affixBlockwiseCopyAttributes(
        blockwiseStoreA, op, b, /*blockwiseCopyBounds=*/blockwiseLoadABounds,
        /*blockwiseLoadDim=*/blockwiseLoadADim,
        /*blockwiseLoadLength=*/blockwiseLoadAVectorLength);

    // Emit blockwise_load for matrix B.
    auto blockwiseLoadB = b.create<miopen::BlockwiseLoadOp>(
        loc, blockwiseLoadBTupleType, op.input(), blockwiseCopyBSrcVector);
    affixBlockwiseCopyAttributes(
        blockwiseLoadB, op, b,
        /*blockwiseCopyBounds=*/blockwiseLoadBBounds,
        /*blockwiseLoadDim=*/blockwiseLoadBDim,
        /*blockwiseLoadLength=*/blockwiseLoadBVectorLength);
    // Emit blockwise_store for matrix B.
    auto blockwiseStoreB = b.create<miopen::BlockwiseStoreOp>(
        loc, blockwiseLoadB.getResult(), lds2DMatrixBSubviewOp,
        blockwiseCopyBDstVector);
    affixBlockwiseCopyAttributes(
        blockwiseStoreB, op, b,
        /*blockwiseCopyBounds=*/blockwiseLoadBBounds,
        /*blockwiseLoadDim=*/blockwiseLoadBDim,
        /*blockwiseLoadLength=*/blockwiseLoadBVectorLength);

    // Emit loop.
    // Compute loop iterations from attributes.

    auto KPerBlockConstantI32Op =
        b.create<ConstantIntOp>(loc, KPerBlock, b.getIntegerType(32));

    int64_t loopIteration = (K - KPerBlock) / KPerBlock;
    auto loopIterationConstantOp =
        b.create<ConstantIndexOp>(loc, loopIteration);

    // Assign iter args.
    // 0: blockwise copy A src.
    // 1: blockwise copy A dst.
    // 2: blockwise copy B src.
    // 3: blockwise copy B dst.
    SmallVector<Value, 4> iterArgs;
    iterArgs.push_back(blockwiseCopyASrcVector);
    iterArgs.push_back(blockwiseCopyADstVector);
    iterArgs.push_back(blockwiseCopyBSrcVector);
    iterArgs.push_back(blockwiseCopyBDstVector);

    auto loopOp = b.create<scf::ForOp>(
        loc, zeroConstantOp, loopIterationConstantOp, oneConstantOp, iterArgs);

    // inside the loop.
    auto lb = OpBuilder::atBlockBegin(loopOp.getBody());

    // LDS barrier.
    lb.create<miopen::LDSBarrierOp>(loc);

    // Emit blockwise GEMM.
    auto blockwiseGemmOp = lb.create<miopen::BlockwiseGemmOp>(
        loc, lds2DMatrixASubviewOp, lds2DMatrixBSubviewOp,
        registerMatrixCAllocOp, mMyThreadOffsetA, mMyThreadOffsetB);
    affixBlockwiseGemmAttributes(blockwiseGemmOp, op, b);

    // LDS barrier.
    // This barrier prevents halo part of outputs having weird values.
    lb.create<miopen::LDSBarrierOp>(loc);

    // Blockwise copy from global (generic tensor) to register (naive tensor).
    Value blockwiseCopyASrcVectorUpdated = lb.create<miopen::MovePosV2Op>(
        loc, blockwiseCopyVectorCoordType, loopOp.getRegionIterArgs()[0],
        ValueRange{zeroConstantI32Op, KPerBlockConstantI32Op,
                   zeroConstantI32Op});
    // Emit blockwise_load for matrix A.
    auto blockwiseLoadATop = lb.create<miopen::BlockwiseLoadOp>(
        loc, blockwiseLoadATupleType, op.filter(),
        blockwiseCopyASrcVectorUpdated);
    affixBlockwiseCopyAttributes(
        blockwiseLoadATop, op, b, /*blockwiseCopyBounds=*/blockwiseLoadABounds,
        /*blockwiseLoadDim=*/blockwiseLoadADim,
        /*blockwiseLoadLength=*/blockwiseLoadAVectorLength);
    Value blockwiseCopyBSrcVectorUpdated = lb.create<miopen::MovePosV2Op>(
        loc, blockwiseCopyVectorCoordType, loopOp.getRegionIterArgs()[2],
        ValueRange{zeroConstantI32Op, KPerBlockConstantI32Op,
                   zeroConstantI32Op});
    // Emit blockwise_load for matrix B.
    auto blockwiseLoadBTop = lb.create<miopen::BlockwiseLoadOp>(
        loc, blockwiseLoadBTupleType, op.input(),
        blockwiseCopyBSrcVectorUpdated);
    affixBlockwiseCopyAttributes(
        blockwiseLoadBTop, op, b, /*blockwiseCopyBounds=*/blockwiseLoadBBounds,
        /*blockwiseLoadDim=*/blockwiseLoadBDim,
        /*blockwiseLoadLength=*/blockwiseLoadBVectorLength);

    // Blockwise copy from register (naive tensor) to LDS (naive tensor).
    // Emit blockwise_store for matrix A.
    auto blockwiseStoreABottom = lb.create<miopen::BlockwiseStoreOp>(
        loc, blockwiseLoadATop.getResult(), lds2DMatrixASubviewOp,
        loopOp.getRegionIterArgs()[1]);
    affixBlockwiseCopyAttributes(
        blockwiseStoreABottom, op, b,
        /*blockwiseCopyBounds=*/blockwiseLoadABounds,
        /*blockwiseLoadDim=*/blockwiseLoadADim,
        /*blockwiseLoadLength=*/blockwiseLoadAVectorLength);
    // Emit blockwise_store for matrix B.
    auto blockwiseStoreBBottom = lb.create<miopen::BlockwiseStoreOp>(
        loc, blockwiseLoadBTop.getResult(), lds2DMatrixBSubviewOp,
        loopOp.getRegionIterArgs()[3]);
    affixBlockwiseCopyAttributes(
        blockwiseStoreBBottom, op, b,
        /*blockwiseCopyBounds=*/blockwiseLoadBBounds,
        /*blockwiseLoadDim=*/blockwiseLoadBDim,
        /*blockwiseLoadLength=*/blockwiseLoadBVectorLength);

    // update iter args.
    // blockwiseCopyASrcVector and blockwiseCopyBSrcVector are updated.
    iterArgs[0] = blockwiseCopyASrcVectorUpdated;
    iterArgs[2] = blockwiseCopyBSrcVectorUpdated;
    // emit loop yield so iter args can be passed to the next iteration.
    lb.create<scf::YieldOp>(loc, iterArgs);

    // outside the loop.

    // LDS barrier.
    b.create<miopen::LDSBarrierOp>(loc);

    // Emit blockwise GEMM for the loop tail.
    auto blockwiseGemmTailOp = b.create<miopen::BlockwiseGemmOp>(
        loc, lds2DMatrixASubviewOp, lds2DMatrixBSubviewOp,
        registerMatrixCAllocOp, mMyThreadOffsetA, mMyThreadOffsetB);
    affixBlockwiseGemmAttributes(blockwiseGemmTailOp, op, b);

    // Threadwise copy from register (naive tensor) to global (generic tensor).
    int64_t M1 = MPerThread * MLevel0Cluster * MLevel1Cluster;
    int64_t M0 = M / M1;
    int64_t N1 = NPerThread * NLevel0Cluster * NLevel1Cluster;
    int64_t N0 = N / N1;

    auto M1ConstantI32Op =
        b.create<ConstantIntOp>(loc, M1, b.getIntegerType(32));
    auto N1ConstantI32Op =
        b.create<ConstantIntOp>(loc, N1, b.getIntegerType(32));

    // build affine expression: d0 = g
    // (d0, d1, d2, d3, d4) -> (d0, d1 * M1 + d2, d3 * N1 + d4)
    auto affineMap5to3 =
        AffineMap::get(5, 0,
                       {getAffineDimExpr(0, op.getContext()),
                        getAffineDimExpr(2, op.getContext()) +
                            getAffineDimExpr(1, op.getContext()) *
                                getAffineConstantExpr(M1, op.getContext()),
                        getAffineDimExpr(4, op.getContext()) +
                            getAffineDimExpr(3, op.getContext()) *
                                getAffineConstantExpr(N1, op.getContext())},
                       op.getContext());

    // compose with output tensor affine map.
    auto outputType = op.output().getType().template cast<MemRefType>();
    auto outputAffineMaps = outputType.getAffineMaps();
    SmallVector<AffineMap> newOutputAffineMaps;
    newOutputAffineMaps.assign(outputAffineMaps.begin(),
                               outputAffineMaps.end());
    newOutputAffineMaps.insert(newOutputAffineMaps.begin(), affineMap5to3);

    // emit TransformOp for output tensor.
    llvm::SmallVector<NamedAttribute, 3> transformedNewOutputAttrs;
    // set map attribute.
    transformedNewOutputAttrs.push_back(
        b.getNamedAttr("map", b.getAffineMapArrayAttr({affineMap5to3})));
    // set layout attribute.
    transformedNewOutputAttrs.push_back(b.getNamedAttr(
        "layout",
        b.getArrayAttr(
            {b.getDictionaryAttr(
                 {b.getNamedAttr("upper_layer_dimensions",
                                 b.getArrayAttr({b.getI32IntegerAttr(0)})),
                  b.getNamedAttr("upper_layer_names",
                                 b.getArrayAttr({b.getStringAttr("g")})),
                  b.getNamedAttr("lower_layer_dimensions",
                                 b.getArrayAttr({b.getI32IntegerAttr(0)})),
                  b.getNamedAttr("lower_layer_names",
                                 b.getArrayAttr({b.getStringAttr("gemmG")})),
                  b.getNamedAttr("transformation",
                                 b.getStringAttr("PassThrough"))}),
             b.getDictionaryAttr({
                 b.getNamedAttr("upper_layer_dimensions",
                                b.getArrayAttr({b.getI32IntegerAttr(1),
                                                b.getI32IntegerAttr(2)})),
                 b.getNamedAttr("upper_layer_names",
                                b.getArrayAttr({b.getStringAttr("m0"),
                                                b.getStringAttr("m1")})),
                 b.getNamedAttr("lower_layer_dimensions",
                                b.getArrayAttr({b.getI32IntegerAttr(1)})),
                 b.getNamedAttr("lower_layer_names",
                                b.getArrayAttr({b.getStringAttr("gemmM")})),
                 b.getNamedAttr("transformation", b.getStringAttr("UnMerge")),
                 b.getNamedAttr("parameters",
                                b.getArrayAttr({b.getI32IntegerAttr(M1),
                                                b.getI32IntegerAttr(1)})),
             }),
             b.getDictionaryAttr({
                 b.getNamedAttr("upper_layer_dimensions",
                                b.getArrayAttr({b.getI32IntegerAttr(3),
                                                b.getI32IntegerAttr(4)})),
                 b.getNamedAttr("upper_layer_names",
                                b.getArrayAttr({b.getStringAttr("n0"),
                                                b.getStringAttr("n1")})),
                 b.getNamedAttr("lower_layer_dimensions",
                                b.getArrayAttr({b.getI32IntegerAttr(2)})),
                 b.getNamedAttr("lower_layer_names",
                                b.getArrayAttr({b.getStringAttr("gemmN")})),
                 b.getNamedAttr("transformation", b.getStringAttr("UnMerge")),
                 b.getNamedAttr("parameters",
                                b.getArrayAttr({b.getI32IntegerAttr(N1),
                                                b.getI32IntegerAttr(1)})),
             })})));
    // set lower_layer_layout attribute.
    transformedNewOutputAttrs.push_back(b.getNamedAttr(
        "lower_layer_layout",
        b.getArrayAttr({b.getStringAttr("gemmG"), b.getStringAttr("gemmM"),
                        b.getStringAttr("gemmN")})));
    // set upper_layer_layout attribute.
    transformedNewOutputAttrs.push_back(b.getNamedAttr(
        "upper_layer_layout",
        b.getArrayAttr({b.getStringAttr("g"), b.getStringAttr("m0"),
                        b.getStringAttr("m1"), b.getStringAttr("n0"),
                        b.getStringAttr("n1")})));
    auto newOutputType = MemRefType::get(
        {G, M0, M1, N0, N1}, outputType.getElementType(), newOutputAffineMaps);
    auto newOutputTransformOp = b.create<miopen::TransformOp>(
        loc, newOutputType, op.output(), transformedNewOutputAttrs,
        /*populateBounds=*/true);

    // build affine expression: d0 = g
    // (d0, d1, d2, d3, d4) -> (d0, d1 * MPerThread + d2, d3 * NPerThread + d4)
    auto matrixCAffineMap5to3 = AffineMap::get(
        5, 0,
        {getAffineDimExpr(0, op.getContext()),
         getAffineDimExpr(2, op.getContext()) +
             getAffineDimExpr(1, op.getContext()) *
                 getAffineConstantExpr(MPerThread, op.getContext()),
         getAffineDimExpr(4, op.getContext()) +
             getAffineDimExpr(3, op.getContext()) *
                 getAffineConstantExpr(NPerThread, op.getContext())},
        op.getContext());

    // emit TransformOp for Matrix C on VGPR.
    llvm::SmallVector<NamedAttribute, 3> transformedMatrixCAttrs;
    // set map attribute.
    transformedMatrixCAttrs.push_back(
        b.getNamedAttr("map", b.getAffineMapArrayAttr({matrixCAffineMap5to3})));
    // set layout attribute.
    transformedMatrixCAttrs.push_back(b.getNamedAttr(
        "layout",
        b.getArrayAttr(
            {b.getDictionaryAttr(
                 {b.getNamedAttr("upper_layer_dimensions",
                                 b.getArrayAttr({b.getI32IntegerAttr(0)})),
                  b.getNamedAttr("upper_layer_names",
                                 b.getArrayAttr({b.getStringAttr("g")})),
                  b.getNamedAttr("lower_layer_dimensions",
                                 b.getArrayAttr({b.getI32IntegerAttr(0)})),
                  b.getNamedAttr("lower_layer_names",
                                 b.getArrayAttr({b.getStringAttr("gemmG")})),
                  b.getNamedAttr("transformation",
                                 b.getStringAttr("PassThrough"))}),
             b.getDictionaryAttr({
                 b.getNamedAttr("upper_layer_dimensions",
                                b.getArrayAttr({b.getI32IntegerAttr(1),
                                                b.getI32IntegerAttr(2)})),
                 b.getNamedAttr(
                     "upper_layer_names",
                     b.getArrayAttr({b.getStringAttr("gemmMRepeat"),
                                     b.getStringAttr("mPerThread")})),
                 b.getNamedAttr("lower_layer_dimensions",
                                b.getArrayAttr({b.getI32IntegerAttr(1)})),
                 b.getNamedAttr("lower_layer_names",
                                b.getArrayAttr({b.getStringAttr("gemmM")})),
                 b.getNamedAttr("transformation", b.getStringAttr("UnMerge")),
                 b.getNamedAttr("parameters",
                                b.getArrayAttr({b.getI32IntegerAttr(MPerThread),
                                                b.getI32IntegerAttr(1)})),
             }),
             b.getDictionaryAttr({
                 b.getNamedAttr("upper_layer_dimensions",
                                b.getArrayAttr({b.getI32IntegerAttr(3),
                                                b.getI32IntegerAttr(4)})),
                 b.getNamedAttr(
                     "upper_layer_names",
                     b.getArrayAttr({b.getStringAttr("gemmNRepeat"),
                                     b.getStringAttr("nPerThread")})),
                 b.getNamedAttr("lower_layer_dimensions",
                                b.getArrayAttr({b.getI32IntegerAttr(2)})),
                 b.getNamedAttr("lower_layer_names",
                                b.getArrayAttr({b.getStringAttr("gemmN")})),
                 b.getNamedAttr("transformation", b.getStringAttr("UnMerge")),
                 b.getNamedAttr("parameters",
                                b.getArrayAttr({b.getI32IntegerAttr(NPerThread),
                                                b.getI32IntegerAttr(1)})),
             })})));
    // set lower_layer_layout attribute.
    transformedMatrixCAttrs.push_back(b.getNamedAttr(
        "lower_layer_layout",
        b.getArrayAttr({b.getStringAttr("gemmG"), b.getStringAttr("gemmM"),
                        b.getStringAttr("gemmN")})));
    // set upper_layer_layout attribute.
    transformedMatrixCAttrs.push_back(b.getNamedAttr(
        "upper_layer_layout",
        b.getArrayAttr({b.getStringAttr("g"), b.getStringAttr("gemmMRepeat"),
                        b.getStringAttr("mPerThread"),
                        b.getStringAttr("gemmNRepeat"),
                        b.getStringAttr("nPerThread")})));
    auto register5DMatrixCType = MemRefType::get(
        {1, GemmMRepeat, MPerThread, GemmNRepeat, NPerThread}, elementType,
        {matrixCAffineMap5to3}, gpu::GPUDialect::getPrivateAddressSpace());
    auto matrixCTransformOp = b.create<miopen::TransformOp>(
        loc, register5DMatrixCType, registerMatrixCAllocOp,
        transformedMatrixCAttrs, /*populateBounds=*/true);

    SmallVector<Value, 10> matrixCThreadwiseCopySourceAndDestCoords;
    matrixCThreadwiseCopySourceAndDestCoords.push_back(zeroConstantI32Op);
    matrixCThreadwiseCopySourceAndDestCoords.push_back(zeroConstantI32Op);
    matrixCThreadwiseCopySourceAndDestCoords.push_back(zeroConstantI32Op);
    matrixCThreadwiseCopySourceAndDestCoords.push_back(zeroConstantI32Op);
    matrixCThreadwiseCopySourceAndDestCoords.push_back(zeroConstantI32Op);

    // g index
    matrixCThreadwiseCopySourceAndDestCoords.push_back(GemmDataIdBegin_G_i32);
    matrixCThreadwiseCopySourceAndDestCoords.push_back(b.create<SignedDivIOp>(
        loc, m_thread_data_on_global_i32, M1ConstantI32Op));
    matrixCThreadwiseCopySourceAndDestCoords.push_back(b.create<SignedRemIOp>(
        loc, m_thread_data_on_global_i32, M1ConstantI32Op));
    matrixCThreadwiseCopySourceAndDestCoords.push_back(b.create<SignedDivIOp>(
        loc, n_thread_data_on_global_i32, N1ConstantI32Op));
    matrixCThreadwiseCopySourceAndDestCoords.push_back(b.create<SignedRemIOp>(
        loc, n_thread_data_on_global_i32, N1ConstantI32Op));

    auto threadwiseCopyCMatrixOp = b.create<miopen::ThreadwiseCopyOp>(
        loc, matrixCTransformOp, newOutputTransformOp,
        matrixCThreadwiseCopySourceAndDestCoords);
    affixThreadwiseCopyAttributes(threadwiseCopyCMatrixOp, op, b);

    op.erase();

    return success();
  }
};

//===----------------------------------------------------------------------===//
// GridwiseGemmV2 lowering.
//===----------------------------------------------------------------------===//

struct GridwiseGemmV2RewritePattern : public OpRewritePattern<miopen::GridwiseGemmV2Op> {
  using OpRewritePattern<miopen::GridwiseGemmV2Op>::OpRewritePattern;

  void computeLDSBlockSizes(miopen::GridwiseGemmV2Op op, int64_t &a_block_space, int64_t &b_block_space, int64_t &total_block_space) const {
    int64_t ABlockCopyDstDataPerWrite_M =
        op->getAttr("matrix_a_dest_data_per_write_dim_m")
            .template cast<IntegerAttr>()
            .getInt();
    int64_t BBlockCopyDstDataPerWrite_N =
        op->getAttr("matrix_b_dest_data_per_write_dim_n")
            .template cast<IntegerAttr>()
            .getInt();

    int64_t max_lds_align =
        math::lcm(ABlockCopyDstDataPerWrite_M, BBlockCopyDstDataPerWrite_N);

    int64_t KPerBlock =
        op->getAttr("k_per_block").template cast<IntegerAttr>().getInt();
    int64_t MPerBlock =
        op->getAttr("m_per_block").template cast<IntegerAttr>().getInt();
    int64_t NPerBlock =
        op->getAttr("n_per_block").template cast<IntegerAttr>().getInt();

    int64_t AlignedNPerBlock =
        max_lds_align *
        math::integer_divide_ceil<int64_t>(NPerBlock, max_lds_align);

    // A matrix in LDS memory, dst of blockwise copy
    int64_t AlignedMPerBlock =
        max_lds_align *
        math::integer_divide_ceil<int64_t>(MPerBlock, max_lds_align);

    // llvm::errs() << "MPerBlock : " << MPerBlock << "\n";
    // llvm::errs() << "NPerBlock : " << NPerBlock << "\n";
    // llvm::errs() << "max_lds_align : " << max_lds_align << "\n";
    // llvm::errs() << "AlignedMPerBlock : " << AlignedMPerBlock << "\n";
    // llvm::errs() << "AlignedNPerBlock : " << AlignedNPerBlock << "\n";

    a_block_space = math::integer_least_multiple(KPerBlock * AlignedMPerBlock,
                                                 max_lds_align);

    // B matrix in LDS memory, dst of blockwise copy
    b_block_space = math::integer_least_multiple(KPerBlock * AlignedNPerBlock,
                                                 max_lds_align);

    total_block_space = a_block_space + b_block_space;

    // llvm::errs() << "a_block_space: " << a_block_space << "\n";
    // llvm::errs() << "b_block_space: " << b_block_space << "\n";
    // llvm::errs() << "total_block_space: " << total_block_space << "\n\n";
  }

  void affixXdlopsGemmV2Attributes(miopen::XdlopsGemmV2Op xop,
                                   miopen::GridwiseGemmV2Op gop,
                                   OpBuilder &b) const {
    xop->setAttr("block_size", gop->getAttr("block_size"));
    // xdlopsV2.
    auto xdlopsV2Attr = gop->template getAttrOfType<BoolAttr>("xdlopsV2");
    if (xdlopsV2Attr && xdlopsV2Attr.getValue() == true) {
      int64_t MPerBlock =
          gop->getAttr("m_per_block").template cast<IntegerAttr>().getInt();
      int64_t NPerBlock =
          gop->getAttr("n_per_block").template cast<IntegerAttr>().getInt();
      int64_t MPerWave =
          gop->getAttr("m_per_wave").template cast<IntegerAttr>().getInt();
      int64_t NPerWave =
          gop->getAttr("n_per_wave").template cast<IntegerAttr>().getInt();
      int64_t MWaves = MPerBlock / MPerWave;
      int64_t NWaves = NPerBlock / NPerWave;

      xop->setAttr("m_per_wave", gop->getAttr("m_per_wave"));
      xop->setAttr("n_per_wave", gop->getAttr("n_per_wave"));
      xop->setAttr("m_waves", b.getI32IntegerAttr(MWaves));
      xop->setAttr("n_waves", b.getI32IntegerAttr(NWaves));

      xop->setAttr("xdlopsV2", b.getBoolAttr(true));
    }
  }

  void affixBlockwiseGemmV2Attributes(miopen::BlockwiseGemmV2Op bop,
                                      miopen::GridwiseGemmV2Op gop,
                                      OpBuilder &b) const {
    bop->setAttr("block_size", gop->getAttr("block_size"));

    int64_t MPerBlock =
        gop->getAttr("m_per_block").template cast<IntegerAttr>().getInt();
    int64_t NPerBlock =
        gop->getAttr("n_per_block").template cast<IntegerAttr>().getInt();
    int64_t MPerWave =
        gop->getAttr("m_per_wave").template cast<IntegerAttr>().getInt();
    int64_t NPerWave =
        gop->getAttr("n_per_wave").template cast<IntegerAttr>().getInt();
    int64_t MWaves = MPerBlock / MPerWave;
    int64_t NWaves = NPerBlock / NPerWave;

    bop->setAttr("m_per_wave", gop->getAttr("m_per_wave"));
    bop->setAttr("n_per_wave", gop->getAttr("n_per_wave"));
    bop->setAttr("m_waves", b.getI32IntegerAttr(MWaves));
    bop->setAttr("n_waves", b.getI32IntegerAttr(NWaves));

    int64_t M =
        bop.matrixA().getType().template cast<MemRefType>().getShape()[2];
    int64_t N =
        bop.matrixB().getType().template cast<MemRefType>().getShape()[2];
    int64_t K =
        bop.matrixA().getType().template cast<MemRefType>().getShape()[1];

    bop->setAttr("m", b.getI32IntegerAttr(M));
    bop->setAttr("n", b.getI32IntegerAttr(N));
    bop->setAttr("k", b.getI32IntegerAttr(K));

    bop->setAttr("coord_transforms", b.getArrayAttr({}));
  }

  template <typename T>
  MemRefType computeSubviewResultType(T &op, MemRefType inputType,
                                      unsigned offset,
                                      ArrayRef<int64_t> outputShape,
                                      Type outputElementType) const {
    auto inputAffineMaps = inputType.getAffineMaps();

    auto outputRank = outputShape.size();

    auto expr = getAffineConstantExpr(offset, op.getContext());
    unsigned stride = 1;
    for (int i = outputRank - 1; i >= 0; --i) {
      expr = expr + getAffineDimExpr(i, op.getContext()) *
                        getAffineConstantExpr(stride, op.getContext());
      stride *= outputShape[i];
    }

    AffineMap transformAffineMap = AffineMap::get(
        outputRank, 0, ArrayRef<AffineExpr>{expr}, op.getContext());
    AffineMap outputAffineMap;
    if (inputAffineMaps.size() != 0) {
      auto inputAffineMap = inputAffineMaps[0];
      outputAffineMap = inputAffineMap.compose(transformAffineMap);
    } else {
      outputAffineMap = transformAffineMap;
    }
    auto transformedOutputType =
        MemRefType::get(outputShape, outputElementType, {outputAffineMap},
                        inputType.getMemorySpace());
    return transformedOutputType;
  }

  LogicalResult matchAndRewrite(miopen::GridwiseGemmV2Op op, PatternRewriter &b) const override {
    auto loc = op.getLoc();

    // Obtain data type.
    auto elementType = op.output().getType().cast<MemRefType>().getElementType();

    // Prepare some useful constants.
    auto zeroConstantFloatOp =
        b.create<ConstantFloatOp>(loc, APFloat(0.0f), b.getF32Type());
    auto zeroConstantI32Op =
        b.create<ConstantIntOp>(loc, 0, b.getIntegerType(32));
    auto oneConstantI32Op =
        b.create<ConstantIntOp>(loc, 1, b.getIntegerType(32));
    auto twoConstantI32Op =
        b.create<ConstantIntOp>(loc, 2, b.getIntegerType(32));

    auto zeroConstantOp = b.create<ConstantIndexOp>(loc, 0);
    auto oneConstantOp = b.create<ConstantIndexOp>(loc, 1);

    // Obtain critical matrix dimensions.
    int64_t G = op.filter().getType().template cast<MemRefType>().getShape()[0];
    int64_t K = op.filter().getType().template cast<MemRefType>().getShape()[1];
    int64_t M = op.filter().getType().template cast<MemRefType>().getShape()[2];
    int64_t N = op.input().getType().template cast<MemRefType>().getShape()[2];

    // Obtain critical tuning parameters.
    int64_t BlockSize =
        op->getAttr("block_size").template cast<IntegerAttr>().getInt();
    int64_t KPerBlock =
        op->getAttr("k_per_block").template cast<IntegerAttr>().getInt();
    int64_t MPerBlock =
        op->getAttr("m_per_block").template cast<IntegerAttr>().getInt();
    int64_t NPerBlock =
        op->getAttr("n_per_block").template cast<IntegerAttr>().getInt();

    int64_t matrix_a_source_data_per_read =
        op->getAttr("matrix_a_source_data_per_read")
            .template cast<IntegerAttr>()
            .getInt();
    int64_t matrix_b_source_data_per_read =
        op->getAttr("matrix_b_source_data_per_read")
            .template cast<IntegerAttr>()
            .getInt();
    int64_t matrix_a_source_vector_read_dim =
        op->getAttr("matrix_a_source_vector_read_dim")
            .template cast<IntegerAttr>()
            .getInt();
    int64_t matrix_b_source_vector_read_dim =
        op->getAttr("matrix_b_source_vector_read_dim")
            .template cast<IntegerAttr>()
            .getInt();

    // Obtain XDLOPS-related attributes.
    int64_t MPerWave =
        op->getAttr("m_per_wave").template cast<IntegerAttr>().getInt();
    int64_t NPerWave =
        op->getAttr("n_per_wave").template cast<IntegerAttr>().getInt();
    // int64_t MWaves = MPerBlock / MPerWave;
    int64_t NWaves = NPerBlock / NPerWave;
    auto dataType =
        op.input().getType().template cast<MemRefType>().getElementType();

    auto MPerWaveConstantOp = b.create<ConstantIndexOp>(loc, MPerWave);
    auto NPerWaveConstantOp = b.create<ConstantIndexOp>(loc, NPerWave);
    auto NWavesConstantOp = b.create<ConstantIndexOp>(loc, NWaves);

    int64_t WaveSize = 64;
    auto waveSizeConstantOp = b.create<ConstantIndexOp>(loc, WaveSize);

    // Get current workgroup ID.
    auto bid = b.create<miopen::WorkgroupIdOp>(loc, b.getIndexType());

    // Get current workitem ID.
    auto tid = b.create<miopen::WorkitemIdOp>(loc, b.getIndexType());

    int64_t MBlockWork = M / MPerBlock;
    int64_t NBlockWork = N / NPerBlock;
    int64_t GStride = MBlockWork * NBlockWork;

    // int64_t MWavePerBlock = MPerBlock / MPerWave;
    // int64_t NWavePerBlock = NPerBlock / NPerWave;

    // llvm::errs() << "M: " << M << "\n";
    // llvm::errs() << "N: " << N << "\n";
    // llvm::errs() << "K: " << K << "\n";
    // llvm::errs() << "MPerBlock: " << MPerBlock << "\n";
    // llvm::errs() << "NPerBlock: " << NPerBlock << "\n";
    // llvm::errs() << "KPerBlock: " << KPerBlock << "\n";
    // llvm::errs() << "MBlockWork = M / MPerBlock: " << MBlockWork << "\n";
    // llvm::errs() << "NBlockWork = N / NPerBlock: " << NBlockWork << "\n";
    // llvm::errs() << "MPerWave: " << MPerWave << "\n";
    // llvm::errs() << "NPerWave: " << NPerWave << "\n";
    // llvm::errs() << "MWaves = MPerBlock / MPerWave: " << MWaves << "\n";
    // llvm::errs() << "NWaves = NPerBlock / NPerWave: " << NWaves << "\n";
    // llvm::errs() << "MWavesPerBlock = MPerBlock / MPerWave: " <<
    // MWavePerBlock
    //              << "\n";
    // llvm::errs() << "NWavesPerBlock = NPerBlock / NPerWave: " <<
    // NWavePerBlock
    //              << "\n";

    // llvm::errs() << "matrix_a_source_data_per_read: "
    //              << matrix_a_source_data_per_read << "\n";
    // llvm::errs() << "matrix_b_source_data_per_read: "
    //              << matrix_b_source_data_per_read << "\n";
    // llvm::errs() << "matrix_a_source_vector_read_dim: "
    //              << matrix_a_source_vector_read_dim << "\n";
    // llvm::errs() << "matrix_b_source_vector_read_dim: "
    //              << matrix_b_source_vector_read_dim << "\n";

    auto MPerBlockConstantOp = b.create<ConstantIndexOp>(loc, MPerBlock);
    auto NPerBlockConstantOp = b.create<ConstantIndexOp>(loc, NPerBlock);
    auto KPerBlockConstantI32Op = b.create<ConstantIntOp>(loc, KPerBlock, b.getIntegerType(32));
    auto MBlockWorkConstantOp = b.create<ConstantIndexOp>(loc, MBlockWork);
    auto GStridOp = b.create<ConstantIndexOp>(loc, GStride);
    // -----

    // Compute the coordinate for the current workgroup on global memory.

    // Original C++ logic:
    // constexpr auto wkgrp_schd_order = NBlock1MBlock0;
    // constexpr auto block_work_sequence =
    //     make_batch_block_work_sequence<G, MBlockWork, NBlockWork, WorkgroupSchdOrder>{}.get();
    // constexpr auto block_work_desc = make_cluster_descriptor(block_work_sequence);
    // const auto block_work_id = block_work_desc.CalculateClusterIndex(get_block_1d_id());

    // Result block_work_desc is <NBlockWorkd, MBlockWork>

    auto block_work_id_g = b.create<SignedDivIOp>(loc, bid, GStridOp);
    auto block_work_rem = b.create<SignedRemIOp>(loc, bid, GStridOp);
    auto block_work_id_m =
        b.create<SignedRemIOp>(loc, block_work_rem, MBlockWorkConstantOp);
    auto block_work_id_n =
        b.create<SignedDivIOp>(loc, block_work_rem, MBlockWorkConstantOp);

    auto m_block_data_on_global = b.create<MulIOp>(loc, block_work_id_m, MPerBlockConstantOp);
    auto n_block_data_on_global = b.create<MulIOp>(loc, block_work_id_n, NPerBlockConstantOp);

    auto m_block_data_on_global_i32 = b.create<IndexCastOp>(loc, m_block_data_on_global, b.getIntegerType(32));
    auto n_block_data_on_global_i32 = b.create<IndexCastOp>(loc, n_block_data_on_global, b.getIntegerType(32));

    // -----

    // Logic to prepare parameters for blockwise_copy.

    // Compute ThreadSliceLengths for Matrix A.
    int64_t GemmABlockCopyNumberDataPerThread =
        MPerBlock * KPerBlock / BlockSize;

    int64_t GemmABlockCopyThreadSliceLengths_GemmK;
    int64_t GemmABlockCopyThreadSliceLengths_GemmM;
    if (matrix_a_source_vector_read_dim == 0) {
      GemmABlockCopyThreadSliceLengths_GemmK = matrix_a_source_data_per_read;
      GemmABlockCopyThreadSliceLengths_GemmM =
          GemmABlockCopyNumberDataPerThread /
          GemmABlockCopyThreadSliceLengths_GemmK;
    } else {
      GemmABlockCopyThreadSliceLengths_GemmM = matrix_a_source_data_per_read;
      GemmABlockCopyThreadSliceLengths_GemmK =
          GemmABlockCopyNumberDataPerThread /
          GemmABlockCopyThreadSliceLengths_GemmM;
    }

    // llvm::errs() << "slice lengths for Matrix A\n";
    // llvm::errs() << GemmABlockCopyThreadSliceLengths_GemmK << " ";
    // llvm::errs() << GemmABlockCopyThreadSliceLengths_GemmM << "\n";

    // Compute ThreadClusterLengths for Matrix A.
    int64_t GemmABlockCopyClusterLengths_GemmK =
        KPerBlock / GemmABlockCopyThreadSliceLengths_GemmK;
    // int64_t GemmABlockCopyClusterLengths_GemmM =
    //    MPerBlock / GemmABlockCopyThreadSliceLengths_GemmM;

    // llvm::errs() << "thread cluster lengths for Matrix A\n";
    // llvm::errs() << GemmABlockCopyClusterLengths_GemmK << " ";
    // llvm::errs() << GemmABlockCopyClusterLengths_GemmM << "\n";

    // Compute ThreadSliceLengths for Matrix B.
    int64_t GemmBBlockCopyNumberDataPerThread =
        NPerBlock * KPerBlock / BlockSize;

    int64_t GemmBBlockCopyThreadSliceLengths_GemmK;
    int64_t GemmBBlockCopyThreadSliceLengths_GemmN;
    if (matrix_b_source_vector_read_dim == 0) {
      GemmBBlockCopyThreadSliceLengths_GemmK = matrix_b_source_data_per_read;
      GemmBBlockCopyThreadSliceLengths_GemmN =
          GemmBBlockCopyNumberDataPerThread /
          GemmBBlockCopyThreadSliceLengths_GemmK;
    } else {
      GemmBBlockCopyThreadSliceLengths_GemmN = matrix_b_source_data_per_read;
      GemmBBlockCopyThreadSliceLengths_GemmK =
          GemmBBlockCopyNumberDataPerThread /
          GemmBBlockCopyThreadSliceLengths_GemmN;
    }

    // llvm::errs() << "thread slice lengths for Matrix B\n";
    // llvm::errs() << GemmBBlockCopyThreadSliceLengths_GemmK << " ";
    // llvm::errs() << GemmBBlockCopyThreadSliceLengths_GemmN << "\n";

    // Compute ThreadClusterLengths for Matrix B.
    // int64_t GemmBBlockCopyClusterLengths_GemmK =
    //    KPerBlock / GemmBBlockCopyThreadSliceLengths_GemmK;
    int64_t GemmBBlockCopyClusterLengths_GemmN =
        NPerBlock / GemmBBlockCopyThreadSliceLengths_GemmN;

    // llvm::errs() << "thread cluster lengths for Matrix B\n";
    // llvm::errs() << GemmBBlockCopyClusterLengths_GemmK << " ";
    // llvm::errs() << GemmBBlockCopyClusterLengths_GemmN << "\n";

    // Compute thread_data_id_begin for Matrix A.
    // ClusterArrangeOrder for Matrix A is <1, 0>.
    // So divide by GemmABlockCopyClusterLengths_GemmK.
    auto GemmABlockCopyClusterLengths_GemmKConstantOp =
        b.create<ConstantIndexOp>(loc, GemmABlockCopyClusterLengths_GemmK);
    auto GemmABlockCopyThreadSliceLengths_GemmKConstantOp =
        b.create<ConstantIndexOp>(loc, GemmABlockCopyThreadSliceLengths_GemmK);
    auto GemmABlockCopyThreadSliceLengths_GemmMConstantOp =
        b.create<ConstantIndexOp>(loc, GemmABlockCopyThreadSliceLengths_GemmM);

    auto GemmABlockCopyThreadClusterId_Y = b.create<SignedRemIOp>(
        loc, tid, GemmABlockCopyClusterLengths_GemmKConstantOp);
    auto GemmABlockCopyThreadClusterId_X = b.create<SignedDivIOp>(
        loc, tid, GemmABlockCopyClusterLengths_GemmKConstantOp);
    auto GemmAThreadDataIdBegin_Y =
        b.create<MulIOp>(loc, GemmABlockCopyThreadClusterId_Y,
                         GemmABlockCopyThreadSliceLengths_GemmKConstantOp);
    auto GemmAThreadDataIdBegin_X =
        b.create<MulIOp>(loc, GemmABlockCopyThreadClusterId_X,
                         GemmABlockCopyThreadSliceLengths_GemmMConstantOp);
    auto GemmAThreadDataIdBegin_Y_i32 = b.create<IndexCastOp>(
        loc, GemmAThreadDataIdBegin_Y, b.getIntegerType(32));
    auto GemmAThreadDataIdBegin_X_i32 = b.create<IndexCastOp>(
        loc, GemmAThreadDataIdBegin_X, b.getIntegerType(32));

    auto GemmABlockCopySourceCoord_Y_i32 =
        b.create<AddIOp>(loc, zeroConstantI32Op, GemmAThreadDataIdBegin_Y_i32);
    auto GemmABlockCopySourceCoord_X_i32 = b.create<AddIOp>(
        loc, m_block_data_on_global_i32, GemmAThreadDataIdBegin_X_i32);
    auto GemmABlockCopyDestCoord_Y_i32 =
        b.create<AddIOp>(loc, zeroConstantI32Op, GemmAThreadDataIdBegin_Y_i32);
    auto GemmABlockCopyDestCoord_X_i32 =
        b.create<AddIOp>(loc, zeroConstantI32Op, GemmAThreadDataIdBegin_X_i32);

    // Compute thread_data_id_begin for Matrix B.
    // ClusterArrangeOrder for Matrix B is <0, 1>
    // So divide by GemmBBlockCopyClusterLengths_GemmN.
    auto GemmBBlockCopyClusterLengths_GemmNConstantOp =
        b.create<ConstantIndexOp>(loc, GemmBBlockCopyClusterLengths_GemmN);
    auto GemmBBlockCopyThreadSliceLengths_GemmKConstantOp =
        b.create<ConstantIndexOp>(loc, GemmBBlockCopyThreadSliceLengths_GemmK);
    auto GemmBBlockCopyThreadSliceLengths_GemmNConstantOp =
        b.create<ConstantIndexOp>(loc, GemmBBlockCopyThreadSliceLengths_GemmN);

    auto GemmBBlockCopyThreadClusterId_Y = b.create<SignedDivIOp>(
        loc, tid, GemmBBlockCopyClusterLengths_GemmNConstantOp);
    auto GemmBBlockCopyThreadClusterId_X = b.create<SignedRemIOp>(
        loc, tid, GemmBBlockCopyClusterLengths_GemmNConstantOp);
    auto GemmBThreadDataIdBegin_Y =
        b.create<MulIOp>(loc, GemmBBlockCopyThreadClusterId_Y,
                         GemmBBlockCopyThreadSliceLengths_GemmKConstantOp);
    auto GemmBThreadDataIdBegin_X =
        b.create<MulIOp>(loc, GemmBBlockCopyThreadClusterId_X,
                         GemmBBlockCopyThreadSliceLengths_GemmNConstantOp);
    auto GemmBThreadDataIdBegin_Y_i32 = b.create<IndexCastOp>(
        loc, GemmBThreadDataIdBegin_Y, b.getIntegerType(32));
    auto GemmBThreadDataIdBegin_X_i32 = b.create<IndexCastOp>(
        loc, GemmBThreadDataIdBegin_X, b.getIntegerType(32));

    auto GemmBBlockCopySourceCoord_Y_i32 =
        b.create<AddIOp>(loc, zeroConstantI32Op, GemmBThreadDataIdBegin_Y_i32);
    auto GemmBBlockCopySourceCoord_X_i32 = b.create<AddIOp>(
        loc, n_block_data_on_global_i32, GemmBThreadDataIdBegin_X_i32);
    auto GemmBBlockCopyDestCoord_Y_i32 =
        b.create<AddIOp>(loc, zeroConstantI32Op, GemmBThreadDataIdBegin_Y_i32);
    auto GemmBBlockCopyDestCoord_X_i32 =
        b.create<AddIOp>(loc, zeroConstantI32Op, GemmBThreadDataIdBegin_X_i32);

    auto GemmDataIdBegin_G_i32 =
        b.create<IndexCastOp>(loc, block_work_id_g, b.getIntegerType(32));
    auto GemmBlockCoord_G_i32 =
        b.create<AddIOp>(loc, zeroConstantI32Op, GemmDataIdBegin_G_i32);
    auto GemmBlockCoord_Zero_i32 =
        b.create<AddIOp>(loc, zeroConstantI32Op, zeroConstantOp);
    // -----

    // Alocate LDS and create subviews.

    // Compute required LDS sizes.
    int64_t ldsBlockASize, ldsBlockBSize, ldsBlockSize;
    computeLDSBlockSizes(op, ldsBlockASize, ldsBlockBSize, ldsBlockSize);

    // Allocate LDS.
    auto ldsMemRefType =
        MemRefType::get({ldsBlockSize}, elementType, {},
                        gpu::GPUDialect::getWorkgroupAddressSpace());
    auto ldsGpuAllocOp = b.create<miopen::GpuAllocOp>(loc, ldsMemRefType);

    // Subviews for Matrix A.
    auto ldsBlockAOffset = 0;

    auto ldsBlockAOffsetConstantOp =
        b.create<ConstantIndexOp>(loc, ldsBlockAOffset);
    auto ldsBlockAMemRefType =
        computeSubviewResultType(op, ldsMemRefType, ldsBlockAOffset,
                                 {ldsBlockASize}, elementType);
    auto ldsBlockASubviewOp = b.create<miopen::SubviewOp>(
        loc, ldsBlockAMemRefType, ldsGpuAllocOp,
        ldsBlockAOffsetConstantOp);

    // Get 2D subviews.
    // Compute matrix A dimension from attributes.
    auto lds2DMatrixAMemRefType = computeSubviewResultType(
        op, ldsBlockAMemRefType, 0, {1, KPerBlock, MPerBlock}, elementType);
    auto lds2DMatrixASubviewOp = b.create<miopen::SubviewOp>(
        loc, lds2DMatrixAMemRefType, ldsBlockASubviewOp,
        zeroConstantOp);

    // Subviews for Matrix B.
    auto ldsBlockBOffset = ldsBlockASize;

    auto ldsBlockBOffsetConstantOp =
        b.create<ConstantIndexOp>(loc, ldsBlockBOffset);
    auto ldsBlockBMemRefType =
        computeSubviewResultType(op, ldsMemRefType, ldsBlockBOffset,
                                 {ldsBlockBSize}, elementType);
    auto ldsBlockBSubviewOp = b.create<miopen::SubviewOp>(
        loc, ldsBlockBMemRefType, ldsGpuAllocOp,
        ldsBlockBOffsetConstantOp);

    // Get 2D subviews.
    // Compute matrix B dimension from attributes.
    auto lds2DMatrixBMemRefType = computeSubviewResultType(
        op, ldsBlockBMemRefType, 0, {1, KPerBlock, NPerBlock}, elementType);
    auto lds2DMatrixBSubviewOp = b.create<miopen::SubviewOp>(
        loc, lds2DMatrixBMemRefType, ldsBlockBSubviewOp,
        zeroConstantOp);

    // -----

    // Determine vector / scalar load type for Matrix A / B.
    SmallVector<int64_t, 3> blockwiseLoadABounds = {
        1, GemmABlockCopyThreadSliceLengths_GemmK,
        GemmABlockCopyThreadSliceLengths_GemmM};
    Type blockwiseLoadAType;
    TupleType blockwiseLoadATupleType;
    int blockwiseLoadADim;
    int blockwiseLoadAVectorLength;
    std::tie(blockwiseLoadAType, blockwiseLoadATupleType, blockwiseLoadADim,
             blockwiseLoadAVectorLength) =
        computeLoadTypeInfo(b, op, elementType, blockwiseLoadABounds, true);

    SmallVector<int64_t, 3> blockwiseLoadBBounds = {
        1, GemmBBlockCopyThreadSliceLengths_GemmK,
        GemmBBlockCopyThreadSliceLengths_GemmN};
    Type blockwiseLoadBType;
    TupleType blockwiseLoadBTupleType;
    int blockwiseLoadBDim;
    int blockwiseLoadBVectorLength;
    std::tie(blockwiseLoadBType, blockwiseLoadBTupleType, blockwiseLoadBDim,
             blockwiseLoadBVectorLength) =
        computeLoadTypeInfo(b, op, elementType, blockwiseLoadBBounds, false);

    // -----

    // Compute source and destination coordinates for BlockwiseCopy ops.

    auto blockwiseCopyVectorCoordType =
        VectorType::get({3}, b.getIntegerType(32));

    // Matrix A: {0, 0, m_block_data_on_global}, {0, 0, 0}
    Value blockwiseCopyASrcVector =
        b.create<SplatOp>(loc, zeroConstantI32Op, blockwiseCopyVectorCoordType);
    blockwiseCopyASrcVector = b.create<vector::InsertElementOp>(
        loc, blockwiseCopyVectorCoordType, GemmBlockCoord_G_i32,
        blockwiseCopyASrcVector, zeroConstantI32Op);
    blockwiseCopyASrcVector = b.create<vector::InsertElementOp>(
        loc, blockwiseCopyVectorCoordType, GemmABlockCopySourceCoord_Y_i32,
        blockwiseCopyASrcVector, oneConstantI32Op);
    blockwiseCopyASrcVector = b.create<vector::InsertElementOp>(
        loc, blockwiseCopyVectorCoordType, GemmABlockCopySourceCoord_X_i32,
        blockwiseCopyASrcVector, twoConstantI32Op);

    Value blockwiseCopyADstVector =
        b.create<SplatOp>(loc, zeroConstantI32Op, blockwiseCopyVectorCoordType);
    blockwiseCopyADstVector = b.create<vector::InsertElementOp>(
        loc, blockwiseCopyVectorCoordType, GemmBlockCoord_Zero_i32,
        blockwiseCopyADstVector, zeroConstantI32Op);
    blockwiseCopyADstVector = b.create<vector::InsertElementOp>(
        loc, blockwiseCopyVectorCoordType, GemmABlockCopyDestCoord_Y_i32,
        blockwiseCopyADstVector, oneConstantI32Op);
    blockwiseCopyADstVector = b.create<vector::InsertElementOp>(
        loc, blockwiseCopyVectorCoordType, GemmABlockCopyDestCoord_X_i32,
        blockwiseCopyADstVector, twoConstantI32Op);

    // Matrix B: {0, 0, n_block_data_on_global}, {0, 0, 0}
    Value blockwiseCopyBSrcVector =
        b.create<SplatOp>(loc, zeroConstantI32Op, blockwiseCopyVectorCoordType);
    blockwiseCopyBSrcVector = b.create<vector::InsertElementOp>(
        loc, blockwiseCopyVectorCoordType, GemmBlockCoord_G_i32,
        blockwiseCopyBSrcVector, zeroConstantI32Op);
    blockwiseCopyBSrcVector = b.create<vector::InsertElementOp>(
        loc, blockwiseCopyVectorCoordType, GemmBBlockCopySourceCoord_Y_i32,
        blockwiseCopyBSrcVector, oneConstantI32Op);
    blockwiseCopyBSrcVector = b.create<vector::InsertElementOp>(
        loc, blockwiseCopyVectorCoordType, GemmBBlockCopySourceCoord_X_i32,
        blockwiseCopyBSrcVector, twoConstantI32Op);

    Value blockwiseCopyBDstVector =
        b.create<SplatOp>(loc, zeroConstantI32Op, blockwiseCopyVectorCoordType);
    blockwiseCopyBDstVector = b.create<vector::InsertElementOp>(
        loc, blockwiseCopyVectorCoordType, GemmBlockCoord_Zero_i32,
        blockwiseCopyBDstVector, zeroConstantI32Op);
    blockwiseCopyBDstVector = b.create<vector::InsertElementOp>(
        loc, blockwiseCopyVectorCoordType, GemmBBlockCopyDestCoord_Y_i32,
        blockwiseCopyBDstVector, oneConstantI32Op);
    blockwiseCopyBDstVector = b.create<vector::InsertElementOp>(
        loc, blockwiseCopyVectorCoordType, GemmBBlockCopyDestCoord_X_i32,
        blockwiseCopyBDstVector, twoConstantI32Op);

    // -----

    // Blockwise copies before the loop.
    // Blockwise copy from global (generic tensor) to LDS (naive tensor).

    // Emit blockwise_load for matrix A.
    auto blockwiseLoadA = b.create<miopen::BlockwiseLoadOp>(
        loc, blockwiseLoadATupleType, op.filter(), blockwiseCopyASrcVector);
    affixBlockwiseCopyAttributes(
        blockwiseLoadA, op, b, /*blockwiseCopyBounds=*/blockwiseLoadABounds,
        /*blockwiseLoadDim=*/blockwiseLoadADim,
        /*blockwiseLoadLength=*/blockwiseLoadAVectorLength);
    // Emit blockwise_store for matrix A.
    auto blockwiseStoreA = b.create<miopen::BlockwiseStoreOp>(
        loc, blockwiseLoadA.getResult(), lds2DMatrixASubviewOp,
        blockwiseCopyADstVector);
    affixBlockwiseCopyAttributes(
        blockwiseStoreA, op, b, /*blockwiseCopyBounds=*/blockwiseLoadABounds,
        /*blockwiseLoadDim=*/blockwiseLoadADim,
        /*blockwiseLoadLength=*/blockwiseLoadAVectorLength);

    // Emit blockwise_load for matrix B.
    auto blockwiseLoadB = b.create<miopen::BlockwiseLoadOp>(
        loc, blockwiseLoadBTupleType, op.input(), blockwiseCopyBSrcVector);
    affixBlockwiseCopyAttributes(
        blockwiseLoadB, op, b, /*blockwiseCopyBounds=*/blockwiseLoadBBounds,
        /*blockwiseLoadDim=*/blockwiseLoadBDim,
        /*blockwiseLoadLength=*/blockwiseLoadBVectorLength);
    // Emit blockwise_store for matrix B.
    auto blockwiseStoreB = b.create<miopen::BlockwiseStoreOp>(
        loc, blockwiseLoadB.getResult(), lds2DMatrixBSubviewOp,
        blockwiseCopyBDstVector);
    affixBlockwiseCopyAttributes(
        blockwiseStoreB, op, b, /*blockwiseCopyBounds=*/blockwiseLoadBBounds,
        /*blockwiseLoadDim=*/blockwiseLoadBDim,
        /*blockwiseLoadLength=*/blockwiseLoadBVectorLength);

    // -----

    // Logic to do XDLOPS code selection.
    // llvm::errs() << "Invoke XDLOPS code selection logic:\n";
    // llvm::errs() << "dataType: "; dataType.dump(); llvm::errs() << "\n";
    // llvm::errs() << "MPerWave: " << MPerWave << "\n";
    // llvm::errs() << "NPerWave: " << NPerWave << "\n";

    XdlopsCodeSelection xcs = XdlopsCodeSelection::get(dataType, MPerWave, NPerWave, b);

    // Extract values from XdlopsCodeSelection.
    int64_t MPerXdlops = xcs.MPerXdlops;
    int64_t NPerXdlops = xcs.NPerXdlops;
    int64_t MRepeats = xcs.MRepeats;
    int64_t NRepeats = xcs.NRepeats;
    VectorType vectorType = xcs.vectorType;
    int64_t vectorNumber = xcs.vectorNumber;
    SmallVector<SmallVector<unsigned, 3>, 2> imms = xcs.imms;

    int64_t group_size = xcs.group_size;
    int64_t num_groups_blk = xcs.num_groups_blk;
    int64_t num_threads_blk = xcs.num_threads_blk;
    int64_t wave_size = xcs.wave_size;
    int64_t num_input_blks = xcs.num_input_blks;
    int64_t num_output_blks = xcs.num_output_blks;
    int64_t m = xcs.m;
    int64_t n = xcs.n;
 
    // -----

    // Logic to setup blockwise_gemm_v2 parameters.
    //
    // Original C++ logic:
    // index_t mMyWaveOffsetA;
    // index_t mMyWaveOffsetB;
    // const index_t waveId   = get_thread_local_1d_id() / WaveSize;
    // const index_t waveId_m = waveId / GemmNWaves;
    // const index_t waveId_n = waveId % GemmNWaves;
    // mMyWaveOffsetA = waveId_m * GemmMPerWave;
    // mMyWaveOffsetB = waveId_n * GemmNPerWave;
    auto waveId = b.create<SignedDivIOp>(loc, tid, waveSizeConstantOp);
    auto waveId_m = b.create<SignedDivIOp>(loc, waveId, NWavesConstantOp);
    auto waveId_n = b.create<SignedRemIOp>(loc, waveId, NWavesConstantOp);

    Value mMyWaveOffsetA, mMyWaveOffsetB;
    mMyWaveOffsetA = b.create<MulIOp>(loc, waveId_m, MPerWaveConstantOp);
    mMyWaveOffsetB = b.create<MulIOp>(loc, waveId_n, NPerWaveConstantOp);

    // Logic to setup buffers for blockwise_gemm_v2.

    bool IsKReduction = (num_output_blks == 1) && (num_input_blks > 1);
    int64_t arrayASize = (!IsKReduction)
                             ? (KPerBlock * MRepeats)
                             : (KPerBlock / num_input_blks * MRepeats);
    int64_t arrayBSize = (!IsKReduction)
                             ? (KPerBlock * NRepeats)
                             : (KPerBlock / num_input_blks * NRepeats);
    // TBD. Determine registerFloatABType.
    // Refer to commit 7bc1fcd1f8fd9ba39b12f8ec9deec3c0e3ed085b .
    auto arrayAType = MemRefType::get(
        {arrayASize}, dataType, {}, gpu::GPUDialect::getPrivateAddressSpace());
    auto arrayA = b.create<miopen::GpuAllocOp>(loc, arrayAType);
    auto arrayBType = MemRefType::get(
        {arrayBSize}, dataType, {}, gpu::GPUDialect::getPrivateAddressSpace());
    auto arrayB = b.create<miopen::GpuAllocOp>(loc, arrayBType);

    // -----

    // Logic to allocate 0-initialized vectors for C.
    SmallVector<Value, 4> vectorCs;
    SmallVector<Type, 4> vectorCTypes;
    for (int64_t iter = 0; iter < vectorNumber; ++iter) {
      auto vectorC = b.create<SplatOp>(loc, zeroConstantFloatOp, vectorType);
      vectorCs.push_back(vectorC);
      vectorCTypes.push_back(vectorType);
    }
 
    // -----

    // Emit loop.

    int64_t loopIteration = (K - KPerBlock) / KPerBlock;
    auto loopIterationConstantOp =
        b.create<ConstantIndexOp>(loc, loopIteration);

    // Assign iter args.
    // 0: blockwise copy A src.
    // 1: blockwise copy A dst.
    // 2: blockwise copy B src.
    // 3: blockwise copy B dst.
    // 4-x : vectorCs.
    SmallVector<Value, 8> iterArgs;
    iterArgs.push_back(blockwiseCopyASrcVector);
    iterArgs.push_back(blockwiseCopyADstVector);
    iterArgs.push_back(blockwiseCopyBSrcVector);
    iterArgs.push_back(blockwiseCopyBDstVector);
    for (int64_t iter = 0; iter < vectorNumber; ++iter)
      iterArgs.push_back(vectorCs[iter]);

    auto mfmaLoopOp = b.create<scf::ForOp>(
        loc, zeroConstantOp, loopIterationConstantOp, oneConstantOp, iterArgs);

    // inside the loop.
    auto mfmalb = OpBuilder::atBlockBegin(mfmaLoopOp.getBody());

    // get vectorCs for this iteration.
    for (int64_t iter = 0; iter < vectorNumber; ++iter)
      vectorCs[iter] = mfmaLoopOp.getRegionIterArgs()[4 + iter];

    // Blockwise copy from global (generic tensor) to register (naive tensor).
    Value blockwiseCopyASrcVectorUpdated = mfmalb.create<miopen::MovePosV2Op>(
        loc, blockwiseCopyVectorCoordType, mfmaLoopOp.getRegionIterArgs()[0],
        ValueRange{zeroConstantI32Op, KPerBlockConstantI32Op,
                   zeroConstantI32Op});
    // Emit blockwise_load for matrix A.
    auto blockwiseLoadATop = mfmalb.create<miopen::BlockwiseLoadOp>(
        loc, blockwiseLoadATupleType, op.filter(),
        blockwiseCopyASrcVectorUpdated);
    affixBlockwiseCopyAttributes(
        blockwiseLoadATop, op, b, /*blockwiseCopyBounds=*/blockwiseLoadABounds,
        /*blockwiseLoadDim=*/blockwiseLoadADim,
        /*blockwiseLoadLength=*/blockwiseLoadAVectorLength);
    Value blockwiseCopyBSrcVectorUpdated = mfmalb.create<miopen::MovePosV2Op>(
        loc, blockwiseCopyVectorCoordType, mfmaLoopOp.getRegionIterArgs()[2],
        ValueRange{zeroConstantI32Op, KPerBlockConstantI32Op,
                   zeroConstantI32Op});
    // Emit blockwise_load for matrix B.
    auto blockwiseLoadBTop = mfmalb.create<miopen::BlockwiseLoadOp>(
        loc, blockwiseLoadBTupleType, op.input(),
        blockwiseCopyBSrcVectorUpdated);
    affixBlockwiseCopyAttributes(
        blockwiseLoadBTop, op, b, /*blockwiseCopyBounds=*/blockwiseLoadBBounds,
        /*blockwiseLoadDim=*/blockwiseLoadBDim,
        /*blockwiseLoadLength=*/blockwiseLoadBVectorLength);

    // LDS barrier.
    mfmalb.create<miopen::LDSBarrierOp>(loc);

    // Emit blockwise V2 GEMM.
    auto blockwiseGemmV2Op = mfmalb.create<miopen::BlockwiseGemmV2Op>(
        loc, vectorCTypes, lds2DMatrixASubviewOp, lds2DMatrixBSubviewOp,
        mMyWaveOffsetA, mMyWaveOffsetB, arrayA, arrayB, vectorCs);
    affixBlockwiseGemmV2Attributes(blockwiseGemmV2Op, op, b);

    // Blockwise copy from register (naive tensor) to LDS (naive tensor).
    // Emit blockwise_store for matrix A.
    auto blockwiseStoreABottom = mfmalb.create<miopen::BlockwiseStoreOp>(
        loc, blockwiseLoadATop.getResult(), lds2DMatrixASubviewOp,
        mfmaLoopOp.getRegionIterArgs()[1]);
    affixBlockwiseCopyAttributes(
        blockwiseStoreABottom, op, b,
        /*blockwiseCopyBounds=*/blockwiseLoadABounds,
        /*blockwiseLoadDim=*/blockwiseLoadADim,
        /*blockwiseLoadLength=*/blockwiseLoadAVectorLength);
    // Emit blockwise_store for matrix B.
    auto blockwiseStoreBBottom = mfmalb.create<miopen::BlockwiseStoreOp>(
        loc, blockwiseLoadBTop.getResult(), lds2DMatrixBSubviewOp,
        mfmaLoopOp.getRegionIterArgs()[3]);
    affixBlockwiseCopyAttributes(
        blockwiseStoreBBottom, op, b,
        /*blockwiseCopyBounds=*/blockwiseLoadBBounds,
        /*blockwiseLoadDim=*/blockwiseLoadBDim,
        /*blockwiseLoadLength=*/blockwiseLoadBVectorLength);

    // Update iter args.
    // blockwiseCopyASrcVector and blockwiseCopyBSrcVector are updated.
    iterArgs[0] = blockwiseCopyASrcVectorUpdated;
    iterArgs[2] = blockwiseCopyBSrcVectorUpdated;
    // blockwise_gemm_v2 updates iter args[4-].
    for (int64_t iter = 0; iter < vectorNumber; ++iter)
      iterArgs[4 + iter] = blockwiseGemmV2Op.getResults()[iter];

    // emit loop yield so iter args can be passed to the next iteration.
    mfmalb.create<scf::YieldOp>(loc, iterArgs);
    // outside the loop.

    // Emit loop tail.

    // LDS barrier.
    b.create<miopen::LDSBarrierOp>(loc);

    // get vectorCs for loop tail.
    for (int64_t iter = 0; iter < vectorNumber; ++iter)
      vectorCs[iter] = mfmaLoopOp.getResults()[4 + iter];

    // Emit blockwise GEMM for the loop tail.
    auto blockwiseGemmV2TailOp = b.create<miopen::BlockwiseGemmV2Op>(
        loc, vectorCTypes, lds2DMatrixASubviewOp, lds2DMatrixBSubviewOp,
        mMyWaveOffsetA, mMyWaveOffsetB, arrayA, arrayB, vectorCs);
    affixBlockwiseGemmV2Attributes(blockwiseGemmV2TailOp, op, b);

    // -----

    // Matrix C write out logic.

    // Original C++ logic.
    // __device__ static constexpr index_t GetNumBlksPerXdlops() {
    //     return (MPerXdlops * NPerXdlops) / (mfma_type.m * mfma_type.n);
    // }
    //
    // struct OutputLayout {
    //     __device__ static constexpr index_t GetBlkSize() { return mfma_type.num_regs_blk; }
    //     __device__ static constexpr index_t GetNumBlks() {
    //         return GetNumBlksPerXdlops() * MRepeats * NRepeats;
    //     }
    // };
    // using CThreadCopySliceLengths = Sequence<M0, 1, M2, 1>;
    // constexpr index_t BlkSize = blockwise_gemm.GetBlkSize();
    // constexpr index_t NumBlks = blockwise_gemm.GetNumBlks();

    // int64_t BlkSize = xcs.num_regs_blk;
    int64_t NumBlksPerXdlops = (MPerXdlops * NPerXdlops) / (m * n);
    int64_t NumBlks = NumBlksPerXdlops * MRepeats * NRepeats;

    int64_t iterationsPerVectorC = NumBlks / vectorNumber;
    int64_t vectorCoffset = vectorType.getShape()[0] / iterationsPerVectorC;

    // llvm::errs() << "MPerXlops: " << MPerXdlops << "\n";
    // llvm::errs() << "NPerXlops: " << NPerXdlops << "\n";
    // llvm::errs() << "m: " << m << "\n";
    // llvm::errs() << "n: " << n << "\n";
    // llvm::errs() << "MRepeat: " << MRepeats << "\n";
    // llvm::errs() << "NRepeat: " << NRepeats << "\n\n";

    // llvm::errs() << "BlkSize: " << BlkSize << "\n";
    // llvm::errs() << "NumBlksPerXdlops: " << NumBlksPerXdlops << "\n";
    // llvm::errs() << "NumBlks: " << NumBlks << "\n\n";

    // llvm::errs() << "iterationsPerVectorC: " << iterationsPerVectorC << "\n";
    // llvm::errs() << "vectorCoffset: " << vectorCoffset << "\n";

    auto MPerXdlopsConstantOp = b.create<ConstantIndexOp>(loc, MPerXdlops);
    auto NPerXdlopsConstantOp = b.create<ConstantIndexOp>(loc, NPerXdlops);
    auto NRepeatsConstantOp = b.create<ConstantIndexOp>(loc, NRepeats);

    auto group_size_ConstantOp = b.create<ConstantIndexOp>(loc, group_size);
    auto wave_size_ConstantOp = b.create<ConstantIndexOp>(loc, wave_size);
    auto num_threads_blk_ConstantOp = b.create<ConstantIndexOp>(loc, num_threads_blk);
    auto num_output_blks_ConstantOp = b.create<ConstantIndexOp>(loc, num_output_blks);
    auto m_ConstantOp = b.create<ConstantIndexOp>(loc, m);
    auto n_ConstantOp = b.create<ConstantIndexOp>(loc, n);
 
    auto NumBlksPerXdlopsConstantOp = b.create<ConstantIndexOp>(loc, NumBlksPerXdlops);
    auto NumBlksConstantOp = b.create<ConstantIndexOp>(loc, NumBlks);

    // Threadwise copy from register (naive tensor) to global (generic tensor).

    int64_t M3 = num_groups_blk;
    int64_t M1 = num_input_blks;
    int64_t M2 = group_size;
    int64_t M0 = M / (M1 * M2);

    // llvm::errs() << "M0: " << M0 << "\n";
    // llvm::errs() << "M1: num_input_blks: " << M1 << "\n";
    // llvm::errs() << "M2: group_size: " << M2 << "\n";
    // llvm::errs() << "M3: num_groups_blk: " << M3 << "\n\n";

    auto M1ConstantI32Op =
        b.create<ConstantIntOp>(loc, M1, b.getIntegerType(32));
    auto M2ConstantI32Op =
        b.create<ConstantIntOp>(loc, M2, b.getIntegerType(32));

    auto M2TimesM1I32Op = b.create<MulIOp>(loc, M2ConstantI32Op, M1ConstantI32Op);

    // build affine expression: d0 = g
    // (d0, d1, d2, d3, d4) -> (d0, d1 * M1 * M2 + d2 * M2 + d3, d4)
    auto affineMap5to3 =
        AffineMap::get(5, 0,
                       {getAffineDimExpr(0, op.getContext()),
                        getAffineDimExpr(1, op.getContext()) *
                                getAffineConstantExpr(M1, op.getContext()) *
                                getAffineConstantExpr(M2, op.getContext()) +
                            getAffineDimExpr(2, op.getContext()) *
                                getAffineConstantExpr(M2, op.getContext()) +
                            getAffineDimExpr(3, op.getContext()),
                        getAffineDimExpr(4, op.getContext())},
                       op.getContext());

    // compose with output tensor affine map.
    auto outputType = op.output().getType().template cast<MemRefType>();
    auto outputAffineMaps = outputType.getAffineMaps();
    SmallVector<AffineMap> newOutputAffineMaps;
    newOutputAffineMaps.assign(outputAffineMaps.begin(),
                               outputAffineMaps.end());
    newOutputAffineMaps.insert(newOutputAffineMaps.begin(), affineMap5to3);

    // emit TransformOp for output tensor.
    llvm::SmallVector<NamedAttribute, 3> transformedNewOutputAttrs;
    // set map attribute.
    transformedNewOutputAttrs.push_back(
        b.getNamedAttr("map", b.getAffineMapArrayAttr({affineMap5to3})));
    // set layout attribute.
    transformedNewOutputAttrs.push_back(b.getNamedAttr(
        "layout",
        b.getArrayAttr(
            {b.getDictionaryAttr(
                 {b.getNamedAttr("upper_layer_dimensions",
                                 b.getArrayAttr({b.getI32IntegerAttr(0)})),
                  b.getNamedAttr("upper_layer_names",
                                 b.getArrayAttr({b.getStringAttr("g")})),
                  b.getNamedAttr("lower_layer_dimensions",
                                 b.getArrayAttr({b.getI32IntegerAttr(0)})),
                  b.getNamedAttr("lower_layer_names",
                                 b.getArrayAttr({b.getStringAttr("gemmG")})),
                  b.getNamedAttr("transformation",
                                 b.getStringAttr("PassThrough"))}),
             b.getDictionaryAttr({
                 b.getNamedAttr("upper_layer_dimensions",
                                b.getArrayAttr({b.getI32IntegerAttr(1),
                                                b.getI32IntegerAttr(2),
                                                b.getI32IntegerAttr(3)})),
                 b.getNamedAttr("upper_layer_names",
                                b.getArrayAttr({b.getStringAttr("m0"),
                                                b.getStringAttr("m1"),
                                                b.getStringAttr("m2")})),
                 b.getNamedAttr("lower_layer_dimensions",
                                b.getArrayAttr({b.getI32IntegerAttr(1)})),
                 b.getNamedAttr("lower_layer_names",
                                b.getArrayAttr({b.getStringAttr("gemmM")})),
                 b.getNamedAttr("transformation", b.getStringAttr("UnMerge")),
                 b.getNamedAttr("parameters",
                                b.getArrayAttr({b.getI32IntegerAttr(M1 * M2),
                                                b.getI32IntegerAttr(M2),
                                                b.getI32IntegerAttr(1)})),
             }),
             b.getDictionaryAttr(
                 {b.getNamedAttr("upper_layer_dimensions",
                                 b.getArrayAttr({b.getI32IntegerAttr(4)})),
                  b.getNamedAttr("upper_layer_names",
                                 b.getArrayAttr({b.getStringAttr("n")})),
                  b.getNamedAttr("lower_layer_dimensions",
                                 b.getArrayAttr({b.getI32IntegerAttr(2)})),
                  b.getNamedAttr("lower_layer_names",
                                 b.getArrayAttr({b.getStringAttr("gemmN")})),
                  b.getNamedAttr("transformation",
                                 b.getStringAttr("PassThrough"))})})));
    // set lower_layer_layout attribute.
    transformedNewOutputAttrs.push_back(b.getNamedAttr(
        "lower_layer_layout",
        b.getArrayAttr({b.getStringAttr("gemmG"), b.getStringAttr("gemmM"),
                        b.getStringAttr("gemmN")})));
    // set upper_layer_layout attribute.
    transformedNewOutputAttrs.push_back(b.getNamedAttr(
        "upper_layer_layout",
        b.getArrayAttr({b.getStringAttr("g"), b.getStringAttr("m0"),
                        b.getStringAttr("m1"), b.getStringAttr("m2"),
                        b.getStringAttr("n")})));
    auto newOutputType = MemRefType::get(
        {G, M0, M1, M2, N}, outputType.getElementType(), newOutputAffineMaps);
    auto newOutputTransformOp = b.create<miopen::TransformOp>(
        loc, newOutputType, op.output(), transformedNewOutputAttrs,
        /*populateBounds=*/true);

    // Build affine expression for Sequence<1, M0, 1, M2, 1>
    // (d0, d1, d2, d3, d4) -> (d1 * M2 + d3)
    auto matrixCAffineMap5to1 =
        AffineMap::get(5, 0,
                       {getAffineDimExpr(1, op.getContext()) *
                            getAffineConstantExpr(M2, op.getContext()) +
                        getAffineDimExpr(3, op.getContext())},
                       op.getContext());

    Value c_thread_mtx_index_row, c_thread_mtx_index_col;
    Value c_thread_mtx_index_row_i32, c_thread_mtx_index_col_i32;
    Value m_thread_data_on_global_i32, n_thread_data_on_global_i32;

    // emit unrolled loop.
    for (int64_t iter = 0; iter < NumBlks; ++iter) {
      auto iv = b.create<ConstantIndexOp>(loc, iter);

      // In gridwise_gemm_xdlops.hpp:
      //
      // Original C++ logic:
      // const auto c_thread_mtx_on_block = blockwise_gemm.GetBeginOfThreadMatrixC(i);
      // const index_t m_thread_data_on_global =
      //     m_block_data_on_global + c_thread_mtx_on_block.row;
      // const index_t n_thread_data_on_global =
      //     n_block_data_on_global + c_thread_mtx_on_block.col;

      // compute thread_mtx_on_blk_row and thread_mtx_on_blk_col.

      // Original C++ logic.
      //
      // In xdlops_gemm.hpp:
      //
      // static constexpr bool IsABroadcast() { return NPerXdlops >= MPerXdlops; }
      // __device__ static MatrixIndex GetBeginOfThreadBlk(index_t i) {
      //     const index_t xdlops_i = i / GetNumBlksPerXdlops();
      //     const index_t j        = i % GetNumBlksPerXdlops();
      //     const index_t m_i = xdlops_i / NRepeats;
      //     const index_t n_i = xdlops_i % NRepeats;
      //     const index_t laneId = get_thread_local_1d_id() % mfma_type.wave_size;
      //     const index_t blk_id = laneId / mfma_type.num_threads_blk;
      //     const index_t blk_td = laneId % mfma_type.num_threads_blk;
      //     index_t col_blk = j % mfma_type.num_output_blks;
      //     index_t row_blk = j / mfma_type.num_output_blks;
      //     static_if<!IsABroadcast>{}([&](auto) {
      //         col_blk = j / mfma_type.num_output_blks;
      //         row_blk = j % mfma_type.num_output_blks;
      //     });
      //     index_t col = col_blk * mfma_type.n + blk_td + n_i * NPerXdlops;
      //     index_t row = row_blk * mfma_type.m + blk_id * mfma_type.group_size + m_i * MPerXdlops;
      //     return MatrixIndex{row, col};
      // }
      //
      auto xdlops_i_xdlops_gemm = b.create<SignedDivIOp>(loc, iv, NumBlksPerXdlopsConstantOp);
      auto j_xdlops_gemm = b.create<SignedRemIOp>(loc, iv, NumBlksPerXdlopsConstantOp);
      auto m_i_xdlops_gemm = b.create<SignedDivIOp>(loc, xdlops_i_xdlops_gemm, NRepeatsConstantOp);
      auto n_i_xdlops_gemm = b.create<SignedRemIOp>(loc, xdlops_i_xdlops_gemm, NRepeatsConstantOp);

      auto laneId_xdlops_gemm = b.create<SignedRemIOp>(loc, tid, wave_size_ConstantOp);
      auto blk_id_xdlops_gemm = b.create<SignedDivIOp>(loc, laneId_xdlops_gemm, num_threads_blk_ConstantOp);
      auto blk_td_xdlops_gemm = b.create<SignedRemIOp>(loc, laneId_xdlops_gemm, num_threads_blk_ConstantOp);
      Value col_blk_xdlops_gemm, row_blk_xdlops_gemm;
      bool IsABroadcast = (NPerXdlops >= MPerXdlops);
      if (IsABroadcast) {
        // IsABroadcast
        col_blk_xdlops_gemm= b.create<SignedRemIOp>(loc, j_xdlops_gemm, num_output_blks_ConstantOp);
        row_blk_xdlops_gemm = b.create<SignedDivIOp>(loc, j_xdlops_gemm, num_output_blks_ConstantOp);
      } else {
        // !IsABroadcast
        col_blk_xdlops_gemm = b.create<SignedDivIOp>(loc, j_xdlops_gemm, num_output_blks_ConstantOp);
        row_blk_xdlops_gemm = b.create<SignedRemIOp>(loc, j_xdlops_gemm, num_output_blks_ConstantOp);
      }

      // Original C++ logic.
      //     index_t col = col_blk * mfma_type.n + blk_td + n_i * NPerXdlops;
      auto thread_mtx_on_blk_col = b.create<AddIOp>(loc,
        b.create<AddIOp>(loc,                     
          b.create<MulIOp>(loc, col_blk_xdlops_gemm, n_ConstantOp),
          blk_td_xdlops_gemm),
        b.create<MulIOp>(loc, n_i_xdlops_gemm, NPerXdlopsConstantOp));
      // Original C++ logic.
      //     index_t row = row_blk * mfma_type.m + blk_id * mfma_type.group_size + m_i * MPerXdlops;
      auto thread_mtx_on_blk_row = b.create<AddIOp>(loc,
        b.create<AddIOp>(loc,
          b.create<MulIOp>(loc, row_blk_xdlops_gemm, m_ConstantOp),
          b.create<MulIOp>(loc, blk_id_xdlops_gemm, group_size_ConstantOp)),
        b.create<MulIOp>(loc, m_i_xdlops_gemm, MPerXdlopsConstantOp));

      // compute c_thread_mtx_index_row, c_thread_mtx_index_col.
      // compute c_thread_mtx_index_row_i32, c_thread_mtx_index_col_i32.

      // In blockwise_gemm_xdlops.hpp:
      //
      // Original C++ logic:
      //  __device__ static constexpr index_t GetNumBlks()
      //      return GetNumBlksPerXdlops() * MRepeats * NRepeats;
      //
      // __device__ static MatrixIndex GetBeginOfThreadMatrixC(index_t i) {
      //     const index_t waveId = get_thread_local_1d_id() / WaveSize;
      //     const index_t xdlops_i = i / XdlopsGemm.GetOutputLayout().GetNumBlks();
      //     const index_t j        = i % XdlopsGemm.GetOutputLayout().GetNumBlks();
      //     const index_t m = xdlops_i / NRepeats;
      //     const index_t n = xdlops_i % NRepeats;
      //     const auto thread_mtx_on_blk = XdlopsGemm.GetBeginOfThreadBlk(j);
      //     const index_t col =
      //         (waveId % GemmNWaves) * GemmNPerWave + n * NPerXdlops + thread_mtx_on_blk.col;
      //     const index_t row =
      //         (waveId / GemmNWaves) * GemmMPerWave + m * MPerXdlops + thread_mtx_on_blk.row;
      //     return MatrixIndex{row, col};
      // }
 
      auto xdlops_i_blockwise_gemm = b.create<SignedDivIOp>(loc, iv, NumBlksConstantOp);
      auto m_blockwise_gemm = b.create<SignedDivIOp>(loc, xdlops_i_blockwise_gemm, NRepeatsConstantOp);
      auto n_blockwise_gemm = b.create<SignedRemIOp>(loc, xdlops_i_blockwise_gemm, NRepeatsConstantOp);

      // Original C++ logic.
      // const index_t col = (waveId % GemmNWaves) * GemmNPerWave + n * NPerXdlops + thread_mtx_on_blk.col;
      c_thread_mtx_index_col = b.create<AddIOp>(loc,
        b.create<AddIOp>(loc,
          b.create<MulIOp>(loc,
            b.create<SignedRemIOp>(loc, waveId, NWavesConstantOp),
            NPerWaveConstantOp),
          b.create<MulIOp>(loc,
            n_blockwise_gemm, NPerXdlopsConstantOp)),
        thread_mtx_on_blk_col);
      c_thread_mtx_index_col_i32 = b.create<IndexCastOp>(loc, c_thread_mtx_index_col, b.getIntegerType(32));

      // Original C++ logic.
      // const index_t row = (waveId / GemmNWaves) * GemmMPerWave + m * MPerXdlops + thread_mtx_on_blk.row;
      c_thread_mtx_index_row = b.create<AddIOp>(loc,
        b.create<AddIOp>(loc,
          b.create<MulIOp>(loc,
            b.create<SignedDivIOp>(loc, waveId, NWavesConstantOp),
            MPerWaveConstantOp),
          b.create<MulIOp>(loc,
            m_blockwise_gemm, MPerXdlopsConstantOp)),
        thread_mtx_on_blk_row); 
      c_thread_mtx_index_row_i32 = b.create<IndexCastOp>(loc, c_thread_mtx_index_row, b.getIntegerType(32));

      // In gridwise_gemm_xdlops.hpp:
      //
      // const auto c_thread_mtx_on_block = blockwise_gemm.GetBeginOfThreadMatrixC(i);
      // const index_t m_thread_data_on_global =
      //     m_block_data_on_global + c_thread_mtx_on_block.row;
      // const index_t n_thread_data_on_global =
      //     n_block_data_on_global + c_thread_mtx_on_block.col;

      m_thread_data_on_global_i32 = b.create<AddIOp>(
          loc, m_block_data_on_global_i32, c_thread_mtx_index_row_i32);
      n_thread_data_on_global_i32 = b.create<AddIOp>(
          loc, n_block_data_on_global_i32, c_thread_mtx_index_col_i32);

      SmallVector<Value, 10> matrixCThreadwiseCopySourceAndDestCoords;
      matrixCThreadwiseCopySourceAndDestCoords.push_back(zeroConstantI32Op);
      matrixCThreadwiseCopySourceAndDestCoords.push_back(zeroConstantI32Op);
      matrixCThreadwiseCopySourceAndDestCoords.push_back(zeroConstantI32Op);
      matrixCThreadwiseCopySourceAndDestCoords.push_back(zeroConstantI32Op);
      matrixCThreadwiseCopySourceAndDestCoords.push_back(zeroConstantI32Op);

      // g
      matrixCThreadwiseCopySourceAndDestCoords.push_back(GemmDataIdBegin_G_i32);
      // m_thread_data_on_global / (M2 * M1)
      matrixCThreadwiseCopySourceAndDestCoords.push_back(b.create<SignedDivIOp>(
          loc, m_thread_data_on_global_i32, M2TimesM1I32Op));

      // m_thread_data_on_global % (M2 * M1) / M2
      matrixCThreadwiseCopySourceAndDestCoords.push_back(b.create<SignedDivIOp>(
          loc, b.create<SignedRemIOp>(loc, m_thread_data_on_global_i32, M2TimesM1I32Op),
               M2ConstantI32Op));

      // m_thread_data_on_global % M2
      matrixCThreadwiseCopySourceAndDestCoords.push_back(b.create<SignedRemIOp>(
          loc, m_thread_data_on_global_i32, M2ConstantI32Op));

      // n_thread_data_on_global
      matrixCThreadwiseCopySourceAndDestCoords.push_back(n_thread_data_on_global_i32);

      // Select which vector C to use, and offset.
      int64_t vectorCIndex = iter / iterationsPerVectorC;
      int64_t vectorCOffset = vectorCoffset * (iter % iterationsPerVectorC);
      auto vectorCOffsetConstantOp = b.create<ConstantIntOp>(loc, vectorCOffset, b.getIntegerType(32));

      // Emit threadwise_copy_v2.
      auto threadwiseCopyV2CMatrixOp = b.create<miopen::ThreadwiseCopyV2Op>(
          loc, blockwiseGemmV2TailOp.getResults()[vectorCIndex], newOutputTransformOp,
          vectorCOffsetConstantOp,
          matrixCThreadwiseCopySourceAndDestCoords);
      affixThreadwiseCopyV2Attributes(threadwiseCopyV2CMatrixOp, op, b);

      // affix coord_transforms attributes.
      threadwiseCopyV2CMatrixOp->setAttr(
          "coord_transforms",
          b.getArrayAttr({b.getDictionaryAttr({
              b.getNamedAttr("operand", b.getI32IntegerAttr(0)),
              b.getNamedAttr("transforms",
                             b.getAffineMapArrayAttr(matrixCAffineMap5to1)),
              b.getNamedAttr(
                  "metadata",
                  b.getArrayAttr({
                      b.getDictionaryAttr(
                          {b.getNamedAttr("map", b.getAffineMapArrayAttr(
                                                     {matrixCAffineMap5to1})),
                           b.getNamedAttr(
                               "layout",
                               b.getArrayAttr({
                                   b.getDictionaryAttr(
                                       {b.getNamedAttr(
                                            "lower_layer_dimensions",
                                            b.getArrayAttr(
                                                {b.getI32IntegerAttr(0)})),
                                        b.getNamedAttr(
                                            "lower_layer_names",
                                            b.getArrayAttr(
                                                {b.getStringAttr("raw")})),
                                        b.getNamedAttr(
                                            "transformation",
                                            b.getStringAttr("UnMerge")),
                                        b.getNamedAttr(
                                            "upper_layer_dimensions",
                                            b.getArrayAttr(
                                                {b.getI32IntegerAttr(0),
                                                 b.getI32IntegerAttr(1),
                                                 b.getI32IntegerAttr(2),
                                                 b.getI32IntegerAttr(3),
                                                 b.getI32IntegerAttr(4)})),
                                        b.getNamedAttr(
                                            "parameters",
                                            b.getArrayAttr(
                                                {b.getI32IntegerAttr(M3 * M2),
                                                 b.getI32IntegerAttr(M2),
                                                 b.getI32IntegerAttr(M2),
                                                 b.getI32IntegerAttr(1),
                                                 b.getI32IntegerAttr(1)})),
                                        b.getNamedAttr(
                                            "upper_layer_names",
                                            b.getArrayAttr(
                                                {b.getStringAttr("dim0"),
                                                 b.getStringAttr("m3"),
                                                 b.getStringAttr("dim2"),
                                                 b.getStringAttr("m2"),
                                                 b.getStringAttr(
                                                     "dim4")}))}) // dicitionary
                                                                  // attr inside
                                                                  // layout
                               })),                               // layout
                           b.getNamedAttr("lower_layer_bounds",
                                          b.getArrayAttr({b.getI32IntegerAttr(
                                              1 * M3 * 1 * M2 * 1)})),
                           b.getNamedAttr(
                               "lower_layer_layout",
                               b.getArrayAttr({b.getStringAttr("raw")})),
                           b.getNamedAttr(
                               "upper_layer_bounds",
                               b.getArrayAttr({b.getI32IntegerAttr(1),
                                               b.getI32IntegerAttr(M3),
                                               b.getI32IntegerAttr(1),
                                               b.getI32IntegerAttr(M2),
                                               b.getI32IntegerAttr(1)})),
                           b.getNamedAttr(
                               "upper_layer_layout",
                               b.getArrayAttr({b.getStringAttr("dim0"),
                                               b.getStringAttr("m3"),
                                               b.getStringAttr("dim2"),
                                               b.getStringAttr("m2"),
                                               b.getStringAttr(
                                                   "dim4")}))}) // metadata dict
                  }))                                           // metadata
          })}));

      // affix bound attributes.
      threadwiseCopyV2CMatrixOp->setAttr("bound", b.getArrayAttr({
                                                      b.getI32IntegerAttr(1),
                                                      b.getI32IntegerAttr(M3),
                                                      b.getI32IntegerAttr(1),
                                                      b.getI32IntegerAttr(M2),
                                                      b.getI32IntegerAttr(1),
                                                  }));
    }

    op.erase();

    return success();
  }
};

//===----------------------------------------------------------------------===//
// BlockwiseGemm lowering.
//===----------------------------------------------------------------------===//

struct BlockwiseGemmRewritePattern : public OpRewritePattern<miopen::BlockwiseGemmOp> {
  using OpRewritePattern<miopen::BlockwiseGemmOp>::OpRewritePattern;

  LogicalResult matchAndRewrite(miopen::BlockwiseGemmOp op,
                                PatternRewriter &b) const override {
    auto loc = op.getLoc();

    // Prepare some useful constants.
    auto zeroConstantI32Op =
        b.create<ConstantIntOp>(loc, 0, b.getIntegerType(32));
    auto zeroConstantOp = b.create<ConstantIndexOp>(loc, 0);
    auto oneConstantOp = b.create<ConstantIndexOp>(loc, 1);

    auto blockAType = op.matrixA().getType().cast<MemRefType>();

    auto elementType = op.matrixC().getType().cast<MemRefType>().getElementType();

    // Obtain critical matrix dimensions.
    int64_t K = blockAType.getShape()[1];

    // Non-xdlops path.
 
    // Obtain critical attributes.
    int64_t KPerThread =
        op->getAttr("k_per_thread").template cast<IntegerAttr>().getInt();
    int64_t MPerThread =
        op.matrixC().getType().template cast<MemRefType>().getShape()[1];
    int64_t NPerThread =
        op.matrixC().getType().template cast<MemRefType>().getShape()[2];
    int64_t MPerThreadSubC =
        op->getAttr("m_per_thread").template cast<IntegerAttr>().getInt();
    int64_t NPerThreadSubC =
        op->getAttr("n_per_thread").template cast<IntegerAttr>().getInt();

    // llvm::errs() << "MPerThread: " << MPerThread << "\n";
    // llvm::errs() << "MPerThreadSubC: " << MPerThreadSubC << "\n";
    // llvm::errs() << "NPerThread: " << NPerThread << "\n";
    // llvm::errs() << "NPerThreadSubC: " << NPerThreadSubC << "\n";

    auto MPerThreadSubCConstantI32Op =
        b.create<ConstantIntOp>(loc, MPerThreadSubC, b.getIntegerType(32));
    auto NPerThreadSubCConstantI32Op =
        b.create<ConstantIntOp>(loc, NPerThreadSubC, b.getIntegerType(32));

    int64_t MLevel0Cluster =
        op->getAttr("m_level0_cluster").template cast<IntegerAttr>().getInt();
    int64_t MLevel1Cluster =
        op->getAttr("m_level1_cluster").template cast<IntegerAttr>().getInt();
    int64_t NLevel0Cluster =
        op->getAttr("n_level0_cluster").template cast<IntegerAttr>().getInt();
    int64_t NLevel1Cluster =
        op->getAttr("n_level1_cluster").template cast<IntegerAttr>().getInt();

    int64_t MPerLevel1Cluster = MPerThreadSubC * MLevel0Cluster * MLevel1Cluster;
    int64_t NPerLevel1Cluster = NPerThreadSubC * NLevel0Cluster * NLevel1Cluster;
    auto MPerLevel1ClusterConstantI32Op =
        b.create<ConstantIntOp>(loc, MPerLevel1Cluster, b.getIntegerType(32));
    auto NPerLevel1ClusterConstantI32Op =
        b.create<ConstantIntOp>(loc, NPerLevel1Cluster, b.getIntegerType(32));

    int64_t MRepeat = MPerThread / MPerThreadSubC;
    int64_t NRepeat = NPerThread / NPerThreadSubC;

    // Alloc register for thread_a and thread_b.
    auto threadARegisterMemRefType =
        MemRefType::get({1, KPerThread, MPerThread}, elementType, {},
                        gpu::GPUDialect::getPrivateAddressSpace());
    auto threadAAllocOp =
        b.create<miopen::GpuAllocOp>(loc, threadARegisterMemRefType);

    auto threadBRegisterMemRefType =
        MemRefType::get({1, KPerThread, NPerThread}, elementType, {},
                        gpu::GPUDialect::getPrivateAddressSpace());
    auto threadBAllocOp =
        b.create<miopen::GpuAllocOp>(loc, threadBRegisterMemRefType);

    // Main loop.
    auto loopIteration = K / KPerThread;
    auto loopIterationConstantOp =
        b.create<ConstantIndexOp>(loc, loopIteration);
    auto loopOp =
        b.create<scf::ForOp>(loc, zeroConstantOp,
                             loopIterationConstantOp, oneConstantOp);

    // inside the main loop.
    auto lb = OpBuilder::atBlockTerminator(loopOp.getBody());

    auto iv = loopOp.getInductionVar();
    auto iv_i32 = lb.create<IndexCastOp>(loc, iv, lb.getIntegerType(32));

    // read matrix A loop.
    auto loopReadMatrixAIteration = MRepeat;
    auto loopReadMatrixAIterationConstantOp =
        lb.create<ConstantIndexOp>(loc, loopReadMatrixAIteration);
    auto loopReadMatrixAOp = lb.create<scf::ForOp>(
        loc, zeroConstantOp, loopReadMatrixAIterationConstantOp,
        oneConstantOp);

    // inside read matrix A loop.
    auto lab = OpBuilder::atBlockTerminator(loopReadMatrixAOp.getBody());

    auto iva = loopReadMatrixAOp.getInductionVar();
    auto iva_i32 = lab.create<IndexCastOp>(loc, iva, lab.getIntegerType(32));

    // Threadwise copy from LDS (naive tensor) to register (generic tensor).

    // Set copy sorce and dest coordinate acoording to original C++ logic:
    SmallVector<Value, 6> matrixAThreadwiseCopySourceAndDestCoords;
    matrixAThreadwiseCopySourceAndDestCoords.push_back(zeroConstantI32Op);
    matrixAThreadwiseCopySourceAndDestCoords.push_back(iv_i32);
    matrixAThreadwiseCopySourceAndDestCoords.push_back(lab.create<AddIOp>(
        loc, lab.create<MulIOp>(loc, iva_i32, MPerLevel1ClusterConstantI32Op),
        lab.create<IndexCastOp>(loc, op.threadOffsetA(),
                                lab.getIntegerType(32))));
    matrixAThreadwiseCopySourceAndDestCoords.push_back(zeroConstantI32Op);
    matrixAThreadwiseCopySourceAndDestCoords.push_back(zeroConstantI32Op);
    matrixAThreadwiseCopySourceAndDestCoords.push_back(
        lab.create<MulIOp>(loc, iva_i32, MPerThreadSubCConstantI32Op));

    // Emit threadwise_copy.
    auto threadwiseCopyAMatrixOp = lab.create<miopen::ThreadwiseCopyOp>(
        loc, op.matrixA(), threadAAllocOp,
        matrixAThreadwiseCopySourceAndDestCoords);
    affixThreadwiseCopyAttributes(threadwiseCopyAMatrixOp, op, b,
                                  /*isMatrixA=*/true);

    // read matrix B loop.
    auto loopReadMatrixBIteration = NRepeat;
    auto loopReadMatrixBIterationConstantOp =
        lb.create<ConstantIndexOp>(loc, loopReadMatrixBIteration);
    auto loopReadMatrixBOp = lb.create<scf::ForOp>(
        loc, zeroConstantOp, loopReadMatrixBIterationConstantOp,
        oneConstantOp);

    // inside read matrix B loop.
    auto lbb = OpBuilder::atBlockTerminator(loopReadMatrixBOp.getBody());

    auto ivb = loopReadMatrixBOp.getInductionVar();
    auto ivb_i32 = lbb.create<IndexCastOp>(loc, ivb, lbb.getIntegerType(32));

    // Threadwise copy from LDS (naive tensor) to register (generic tensor).

    // Set copy sorce and dest coordinate acoording to original C++ logic:
    SmallVector<Value, 6> matrixBThreadwiseCopySourceAndDestCoords;
    matrixBThreadwiseCopySourceAndDestCoords.push_back(zeroConstantI32Op);
    matrixBThreadwiseCopySourceAndDestCoords.push_back(iv_i32);
    matrixBThreadwiseCopySourceAndDestCoords.push_back(lbb.create<AddIOp>(
        loc, lbb.create<MulIOp>(loc, ivb_i32, NPerLevel1ClusterConstantI32Op),
        lbb.create<IndexCastOp>(loc, op.threadOffsetB(),
                                lbb.getIntegerType(32))));
    matrixBThreadwiseCopySourceAndDestCoords.push_back(zeroConstantI32Op);
    matrixBThreadwiseCopySourceAndDestCoords.push_back(zeroConstantI32Op);
    matrixBThreadwiseCopySourceAndDestCoords.push_back(
        lbb.create<MulIOp>(loc, ivb_i32, NPerThreadSubCConstantI32Op));

    // Emit threadwise_copy.
    auto threadwiseCopyBMatrixOp = lbb.create<miopen::ThreadwiseCopyOp>(
        loc, op.matrixB(), threadBAllocOp,
        matrixBThreadwiseCopySourceAndDestCoords);
    affixThreadwiseCopyAttributes(threadwiseCopyBMatrixOp, op, b,
                                  /*isMatrixA=*/false);

    lb.create<miopen::ThreadwiseGemmOp>(loc, threadAAllocOp, threadBAllocOp,
                                        op.matrixC());

    op.erase();
    return success();
  }
};

//===----------------------------------------------------------------------===//
// BlockwiseCopy lowering.
//===----------------------------------------------------------------------===//

struct BlockwiseCopyRewritePattern : public OpRewritePattern<miopen::BlockwiseCopyOp> {
  using OpRewritePattern<miopen::BlockwiseCopyOp>::OpRewritePattern;

  LogicalResult matchAndRewrite(miopen::BlockwiseCopyOp op, PatternRewriter &b) const override {
    bool rewritten = true;

    auto loc = op.getLoc();

    MemRefType sourceType = op.source().getType().cast<MemRefType>();
    MemRefType destType = op.dest().getType().cast<MemRefType>();
    MemRefType bufferType;
    if (op.buffer())
      bufferType = op.buffer().getType().cast<MemRefType>();

    auto sourceCoordVectorType =
        op.sourceCoordVector().getType().cast<VectorType>();
    auto destCoordVectorType =
        op.destCoordVector().getType().cast<VectorType>();

    // Prepare some useful constants.
    auto zeroConstantI32Op =
        b.create<ConstantIntOp>(loc, 0, b.getIntegerType(32));

    // Check the address spaces of source and destination values and determine
    // lowering logic.
    // - 0 (global) -> 3 (LDS) : load + store
    // - 0 (global) -> 5 (register) : load 
    // - 5 (register) -> 3 (LDS) : store
    if (sourceType.getMemorySpace() == 0 && destType.getMemorySpace() == 3) {
      // Threadwise copy from global (generic tensor) to register (naive
      // tensor).
      SmallVector<Value, 4> ThreadwiseCopySourceAndBufferCoords;
      for (unsigned i = 0; i < sourceType.getRank(); ++i) {
        auto iter = b.create<ConstantIntOp>(loc, i, b.getIntegerType(32));
        auto coord = b.create<vector::ExtractElementOp>(
            loc, sourceCoordVectorType.getElementType(), op.sourceCoordVector(),
            iter);
        ThreadwiseCopySourceAndBufferCoords.push_back(coord);
      }
      for (unsigned i = 0; i < bufferType.getRank(); ++i)
        ThreadwiseCopySourceAndBufferCoords.push_back(zeroConstantI32Op);

      auto threadwiseCopyLoadOp = b.create<miopen::ThreadwiseCopyOp>(
          loc, op.source(), op.buffer(), ThreadwiseCopySourceAndBufferCoords);
      affixThreadwiseCopyAttributes(threadwiseCopyLoadOp, op, b,
                                    /*isThreadwiseLoad=*/true);

      // Threadwise copy from register (naive tensor) to LDS (naive tensor).
      SmallVector<Value, 4> ThreadwiseCopyBufferAndDestCoords;
      for (unsigned i = 0; i < bufferType.getRank(); ++i)
        ThreadwiseCopyBufferAndDestCoords.push_back(zeroConstantI32Op);
      for (unsigned i = 0; i < destType.getRank(); ++i) {
        auto iter = b.create<ConstantIntOp>(loc, i, b.getIntegerType(32));
        auto coord = b.create<vector::ExtractElementOp>(
            loc, destCoordVectorType.getElementType(), op.destCoordVector(),
            iter);
        ThreadwiseCopyBufferAndDestCoords.push_back(coord);
      }

      auto threadwiseCopyStoreOp = b.create<miopen::ThreadwiseCopyOp>(
          loc, op.buffer(), op.dest(), ThreadwiseCopyBufferAndDestCoords);
      affixThreadwiseCopyAttributes(threadwiseCopyStoreOp, op, b,
                                    /*isThreadwiseLoad=*/false);
    } else if (sourceType.getMemorySpace() == 0 && destType.getMemorySpace() == 5) {
      // Threadwise copy from global (generic tensor) to register (naive
      // tensor).
      SmallVector<Value, 4> ThreadwiseCopySourceAndDestCoords;
      for (unsigned i = 0; i < sourceType.getRank(); ++i) {
        auto iter = b.create<ConstantIntOp>(loc, i, b.getIntegerType(32));
        auto coord = b.create<vector::ExtractElementOp>(
            loc, sourceCoordVectorType.getElementType(), op.sourceCoordVector(),
            iter);
        ThreadwiseCopySourceAndDestCoords.push_back(coord);
      }
      for (unsigned i = 0; i < destType.getRank(); ++i)
        ThreadwiseCopySourceAndDestCoords.push_back(zeroConstantI32Op);

      auto threadwiseCopyLoadOp = b.create<miopen::ThreadwiseCopyOp>(
          loc, op.source(), op.dest(), ThreadwiseCopySourceAndDestCoords);
      affixThreadwiseCopyAttributes(threadwiseCopyLoadOp, op, b,
                                    /*isThreadwiseLoad=*/true);
    } else if (sourceType.getMemorySpace() == 5 && destType.getMemorySpace() == 3) {
      // Threadwise copy from register (naive tensor) to LDS (naive tensor).
      SmallVector<Value, 4> ThreadwiseCopySourceAndDestCoords;
      for (unsigned i = 0; i < sourceType.getRank(); ++i)
        ThreadwiseCopySourceAndDestCoords.push_back(zeroConstantI32Op);
      for (unsigned i = 0; i < destType.getRank(); ++i) {
        auto iter = b.create<ConstantIntOp>(loc, i, b.getIntegerType(32));
        auto coord = b.create<vector::ExtractElementOp>(
            loc, destCoordVectorType.getElementType(), op.destCoordVector(),
            iter);
        ThreadwiseCopySourceAndDestCoords.push_back(coord);
      }

      auto threadwiseCopyStoreOp = b.create<miopen::ThreadwiseCopyOp>(
          loc, op.source(), op.dest(), ThreadwiseCopySourceAndDestCoords);
      affixThreadwiseCopyAttributes(threadwiseCopyStoreOp, op, b,
                                    /*isThreadwiseLoad=*/false);
    } else {
      llvm::errs() << "UNSUPPORTED ThreadwiseCopyOp\n";
      rewritten = false;
    }

    if (rewritten)
      op.erase();
    return success();
  }
};

//===----------------------------------------------------------------------===//
// BlockwiseLoad lowering.
//===----------------------------------------------------------------------===//

struct BlockwiseLoadRewritePattern
    : public OpRewritePattern<miopen::BlockwiseLoadOp> {
  using OpRewritePattern<miopen::BlockwiseLoadOp>::OpRewritePattern;

  LogicalResult matchAndRewrite(miopen::BlockwiseLoadOp op,
                                PatternRewriter &b) const override {
    auto loc = op.getLoc();
    Type resultType = op.result().getType();
    auto sourceCoordVectorType =
        op.sourceCoordVector().getType().cast<VectorType>();

    // BlockwiseLoad only accepts the following data movement:
    // - 0 (global) -> 5 (register) : load

    // Threadwise copy from global (generic tensor) to register (naive
    // tensor).
    SmallVector<Value, 3> ThreadwiseCopySourceCoords;
    for (unsigned i = 0; i < sourceCoordVectorType.getShape()[0]; ++i) {
      auto iter = b.create<ConstantIntOp>(loc, i, b.getIntegerType(32));
      auto coord = b.create<vector::ExtractElementOp>(
          loc, sourceCoordVectorType.getElementType(), op.sourceCoordVector(),
          iter);
      ThreadwiseCopySourceCoords.push_back(coord);
    }

    auto threadwiseLoadOp = b.create<miopen::ThreadwiseLoadOp>(
        loc, resultType, op.source(), ThreadwiseCopySourceCoords);
    affixThreadwiseCopyAttributes(threadwiseLoadOp, op, b,
                                  /*isThreadwiseLoad=*/true);

    op.replaceAllUsesWith(threadwiseLoadOp.getResult());
    op.erase();
    return success();
  }
};

//===----------------------------------------------------------------------===//
// BlockwiseStore lowering.
//===----------------------------------------------------------------------===//

struct BlockwiseStoreRewritePattern
    : public OpRewritePattern<miopen::BlockwiseStoreOp> {
  using OpRewritePattern<miopen::BlockwiseStoreOp>::OpRewritePattern;

  LogicalResult matchAndRewrite(miopen::BlockwiseStoreOp op,
                                PatternRewriter &b) const override {
    auto loc = op.getLoc();
    auto destCoordVectorType =
        op.destCoordVector().getType().cast<VectorType>();

    // BlockwiseLoad only accepts the following data movement:
    // - 5 (register) -> 3 (LDS) : store

    // Threadwise copy from register (naive tensor) to LDS (naive tensor).
    SmallVector<Value, 3> ThreadwiseCopyDestCoords;
    for (unsigned i = 0; i < destCoordVectorType.getShape()[0]; ++i) {
      auto iter = b.create<ConstantIntOp>(loc, i, b.getIntegerType(32));
      auto coord = b.create<vector::ExtractElementOp>(
          loc, destCoordVectorType.getElementType(), op.destCoordVector(),
          iter);
      ThreadwiseCopyDestCoords.push_back(coord);
    }

    auto threadwiseCopyStoreOp = b.create<miopen::ThreadwiseStoreOp>(
        loc, op.data(), op.dest(), ThreadwiseCopyDestCoords);
    affixThreadwiseCopyAttributes(threadwiseCopyStoreOp, op, b,
                                  /*isThreadwiseLoad=*/false);

    op.erase();
    return success();
  }
};

//===----------------------------------------------------------------------===//
// Fill lowering.
//===----------------------------------------------------------------------===//

struct FillRewritePattern : public OpRewritePattern<miopen::FillOp> {
  using OpRewritePattern<miopen::FillOp>::OpRewritePattern;

  LogicalResult matchAndRewrite(miopen::FillOp op, PatternRewriter &b) const override {
    auto loc = op.getLoc();
    auto inputType = op.input().getType().cast<MemRefType>();
    auto inputShape = inputType.getShape();

    auto zero = b.create<ConstantIndexOp>(loc, 0);
    auto one = b.create<ConstantIndexOp>(loc, 1);

    scf::ForOp currentLoop;
    OpBuilder currentScope = b;
    std::vector<mlir::Value> range;

    for (unsigned i = 0; i < inputShape.size(); ++i) {
      // Rank 1 loop.
      auto loopIterCount =
          currentScope.create<ConstantIndexOp>(loc, inputShape[i]);
      currentLoop =
          currentScope.create<scf::ForOp>(loc, zero, loopIterCount, one);

      // collect current loop induction var for store indexes
      range.push_back(currentLoop.getInductionVar());

      // inside loop.
      currentScope = OpBuilder::atBlockTerminator(currentLoop.getBody());
    }

    // Store fill value
    currentScope.create<StoreOp>(loc, op.value(), op.input(), range);

    op.erase();
    return success();
  }
};

//===----------------------------------------------------------------------===//
// MovePosV2 lowering.
//===----------------------------------------------------------------------===//

struct MovePosV2RewritePattern : public OpRewritePattern<miopen::MovePosV2Op> {
  using OpRewritePattern<miopen::MovePosV2Op>::OpRewritePattern;

  LogicalResult matchAndRewrite(miopen::MovePosV2Op op,
                                PatternRewriter &b) const override {
    auto loc = op.getLoc();
    auto vectorType = op.input().getType().cast<VectorType>();
    auto vector = op.input();
    for (unsigned i = 0; i < vectorType.getShape()[0]; ++i) {
      auto iter = b.create<ConstantIntOp>(loc, i, b.getIntegerType(32));
      // vector.extractelement
      auto element = b.create<vector::ExtractElementOp>(
          loc, vectorType.getElementType(), vector, iter);
      // add
      Value add;
      if (vectorType.getElementType().isa<IntegerType>()) {
        add = b.create<AddIOp>(loc, element, op.getOperand(1 + i));
      } else {
        add = b.create<AddFOp>(loc, element, op.getOperand(1 + i));
      }
      // vector.insertelement
      vector =
          b.create<vector::InsertElementOp>(loc, vectorType, add, vector, iter);
    }
    op.replaceAllUsesWith(vector);
    op.erase();
    return success();
  }
};

//===----------------------------------------------------------------------===//
// ThreadwiseGemm lowering.
//===----------------------------------------------------------------------===//

struct ThreadwiseGemmRewritePattern
    : public OpRewritePattern<miopen::ThreadwiseGemmOp> {
  using OpRewritePattern<miopen::ThreadwiseGemmOp>::OpRewritePattern;

  LogicalResult matchAndRewrite(miopen::ThreadwiseGemmOp op,
                                PatternRewriter &b) const override {
    auto loc = op.getLoc();

    auto gemmA = op.matrixA();
    auto gemmB = op.matrixB();
    auto gemmC = op.matrixC();
    auto dataType =
        gemmA.getType().template cast<MemRefType>().getElementType();

    ArrayRef<int64_t> gemmAShape =
        gemmA.getType().cast<MemRefType>().getShape();
    ArrayRef<int64_t> gemmBShape =
        gemmB.getType().cast<MemRefType>().getShape();

    auto loopG = b.create<AffineForOp>(loc, 0, gemmAShape[0], 1);
    auto lbG = loopG.getBody();
    b.setInsertionPointToStart(lbG);

    auto loopK = b.create<AffineForOp>(loc, 0, gemmAShape[1], 1);
    auto lbK = loopK.getBody();
    b.setInsertionPointToStart(lbK);

    auto loopM = b.create<AffineForOp>(loopK.getLoc(), 0, gemmAShape[2], 1);
    auto lbM = loopM.getBody();
    b.setInsertionPointToStart(lbM);

    auto loopN = b.create<AffineForOp>(loc, 0, gemmBShape[2], 1);
    auto lbN = loopN.getBody();
    b.setInsertionPointToStart(lbN);

    SmallVector<Value, 3> memIndicesKM;
    extractForInductionVars({loopG, loopK, loopM}, &memIndicesKM);
    auto gemmAKM = b.create<AffineLoadOp>(loc, gemmA, memIndicesKM);

    SmallVector<Value, 3> memIndicesKN;
    extractForInductionVars({loopG, loopK, loopN}, &memIndicesKN);
    auto gemmBKN = b.create<AffineLoadOp>(loc, gemmB, memIndicesKN);

    Value mul;
    if (dataType.isa<IntegerType>())
      mul = b.create<MulIOp>(loc, dataType, gemmAKM, gemmBKN);
    else
      mul = b.create<MulFOp>(loc, dataType, gemmAKM, gemmBKN);
    SmallVector<Value, 3> memIndicesMN;
    extractForInductionVars({loopG, loopM, loopN}, &memIndicesMN);
    auto gemmCMN = b.create<AffineLoadOp>(loc, gemmC, memIndicesMN);

    Value add;
    if (dataType.isa<IntegerType>())
      add = b.create<AddIOp>(loc, dataType, mul, gemmCMN);
    else
      add = b.create<AddFOp>(loc, dataType, mul, gemmCMN);
    b.create<AffineStoreOp>(loc, add, gemmC, memIndicesMN);

    op.erase();
    return success();
  }
};

//===----------------------------------------------------------------------===//
// ThreadwiseCopy lowering.
//===----------------------------------------------------------------------===//

struct ThreadwiseCopyRewritePattern
    : public OpRewritePattern<miopen::ThreadwiseCopyOp> {
  using OpRewritePattern<miopen::ThreadwiseCopyOp>::OpRewritePattern;

  LogicalResult matchAndRewrite(miopen::ThreadwiseCopyOp op,
                                PatternRewriter &b) const override {
    auto loc = op.getLoc();

    auto sourceElementType =
        op.source().getType().cast<MemRefType>().getElementType().cast<Type>();
    auto destElementType =
        op.dest().getType().cast<MemRefType>().getElementType().cast<Type>();

    auto sourceType = op.source().getType().cast<MemRefType>();
    auto destType = op.dest().getType().cast<MemRefType>();

    // Debug switches.
    // true : use the slow but proven affine map.
    // false : use the faster index diff map.
    auto legacyLoadAttr = op->getAttr("legacy_load");
    auto legacyStoreAttr = op->getAttr("legacy_store");
    bool legacyLoad =
        (legacyLoadAttr &&
         legacyLoadAttr.template cast<BoolAttr>().getValue() == true);
    bool legacyStore =
        (legacyStoreAttr &&
         legacyStoreAttr.template cast<BoolAttr>().getValue() == true);

    Optional<AffineMap> composedSourceTransform;
    Optional<AffineMap> composedDestTransform;
    SmallVector<AffineMap> layeredSourceTransform;
    SmallVector<AffineMap> layeredDestTransform;
    DictionaryAttr srcTransformSpec;
    DictionaryAttr destTransformSpec;
    ArrayAttr boundCheckSourceAttr;
    ArrayAttr boundCheckDestAttr;

    auto coordTransformsAttr =
        op->getAttr("coord_transforms").template cast<ArrayAttr>();

    // Obtain coordinate lengths, as well as information of affine
    // transformations.
    unsigned sourceCoordLength = obtainGenericTensorTransformationInfo(
        /*operandIndex=*/0, sourceType, coordTransformsAttr,
        composedSourceTransform, layeredSourceTransform, srcTransformSpec,
        boundCheckSourceAttr);
    unsigned destCoordLength = obtainGenericTensorTransformationInfo(
        /*operandIndex=*/1, destType, coordTransformsAttr,
        composedDestTransform, layeredDestTransform, destTransformSpec,
        boundCheckDestAttr);

    auto sourceAndDestCoord = op.sourceAndDestCoord();
    if (sourceCoordLength + destCoordLength != sourceAndDestCoord.size()) {
      llvm::errs() << "INCORRECT source and dest coordinates assigned!";
      return failure();
    }

    // FIXME. XXX.
    // Workaround to obtain gemmKExtra attribute.
    // And use it to override legacy load/store debug switch.
<<<<<<< HEAD
=======
    auto overrideLoadStoreHack =
        [](const DictionaryAttr &transformSpec) -> bool {
      if (transformSpec) {
        Attribute metadataAttr = transformSpec.get("metadata");
        if (metadataAttr) {
          ArrayAttr layeredTransformMetadata =
              metadataAttr.template cast<ArrayAttr>();
          for (unsigned iter = 0; iter < layeredTransformMetadata.size();
               ++iter) {
            DictionaryAttr dictAttr =
                layeredTransformMetadata[iter].template cast<DictionaryAttr>();
            // enable workaround when padding kernel,
            // if gemmKExtra || gemmMExtra || gemmNExtraAttr
            // use workaround to skip index map errors
            auto gemmKExtraAttr = dictAttr.get("gemmKExtra");
            auto gemmMExtraAttr = dictAttr.get("gemmMExtra");
            auto gemmNExtraAttr = dictAttr.get("gemmNExtra");
            if (gemmKExtraAttr) {
              auto gemmKExtra =
                  gemmKExtraAttr.template cast<IntegerAttr>().getInt();
              if (gemmKExtra > 0) {
                return true;
              }
            }

            if (gemmMExtraAttr) {
              auto gemmMExtra =
                  gemmMExtraAttr.template cast<IntegerAttr>().getInt();
              if (gemmMExtra > 0) {
                return true;
              }
            }

            if (gemmNExtraAttr) {
              auto gemmNExtra =
                  gemmNExtraAttr.template cast<IntegerAttr>().getInt();
              if (gemmNExtra > 0) {
                return true;
              }
            }
          }
        }
      }
      return false;
    };
>>>>>>> 22476dc9
    legacyLoad = overrideLoadStoreHack(srcTransformSpec);
    legacyStore = overrideLoadStoreHack(destTransformSpec);

    // Populate the vector to hold source and dest coordinate.
    SmallVector<Value, 8> sourceCoord;
    SmallVector<Value, 8> destCoord;
    for (unsigned i = 0; i < sourceCoordLength; ++i)
      sourceCoord.push_back(sourceAndDestCoord[i]);
    for (unsigned i = sourceCoordLength;
         i < sourceCoordLength + destCoordLength; ++i)
      destCoord.push_back(sourceAndDestCoord[i]);

    // Determine if we need to emit codes for out-of-bound check, and which
    // dimensions need to dconduct such check.
    SmallVector<unsigned, 8> oobLoadCheckDims;
    bool toEmitOOBLoadCheckLogic = obtainOOBCheckInfo(
        composedSourceTransform, boundCheckSourceAttr, oobLoadCheckDims);
    SmallVector<unsigned, 8> oobStoreCheckDims;
    bool toEmitOOBStoreCheckLogic = obtainOOBCheckInfo(
        composedDestTransform, boundCheckDestAttr, oobStoreCheckDims);

    // Distinguish between generic <-> naive v naive <-> naive tensors.
    auto NSliceRowAttr = op->getAttr("n_slice_row");
    auto NSliceColAttr = op->getAttr("n_slice_col");
    auto DataPerAccessAttr = op->getAttr("data_per_access");
    if (NSliceRowAttr && NSliceColAttr && DataPerAccessAttr) {
      // In cases where attributes n_slice_row/n_slice_col/data_per_access are
      // specified, source and dest memrefs are all on LDS or VGPR, use the
      // simpler algorithm because they are all naive tensors.
      int64_t NSliceRow = NSliceRowAttr.template cast<IntegerAttr>().getInt();
      int64_t NSliceCol = NSliceColAttr.template cast<IntegerAttr>().getInt();
      int64_t DataPerAccess =
          DataPerAccessAttr.template cast<IntegerAttr>().getInt();

      emitNaiveTensorCopyLogic(b, loc, NSliceRow, NSliceCol, DataPerAccess,
                               sourceCoord, destCoord, composedSourceTransform,
                               composedDestTransform, sourceElementType,
                               destElementType, op.source(), op.dest());
    } else {
      // Otherwise, employ the more elaborated algorithm.

      // llvm::errs() << "\nthreadwise_copy op:\n";
      // op.dump();
      // llvm::errs() << "\n";

      auto dimAccessOrder =
          op->getAttr("dim_access_order").template cast<ArrayAttr>();

      Optional<ArrayAttr> boundAttr;
      if (op->getAttr("bound"))
        boundAttr = op->getAttr("bound").template cast<ArrayAttr>();

<<<<<<< HEAD
=======
      // llvm::errs() << "vector_read_write_dim: " << vectorAccessDim << "\n";
      // llvm::errs() << "source_data_per_read: " << srcDataPerRead << "\n";
      // llvm::errs() << "dest_data_per_write: " << destDataPerWrite << "\n";
      // llvm::errs() << "longVectorSize: " << longVectorSize << "\n";

      Optional<ArrayAttr> boundAttr;
      if (op->getAttr("bound"))
        boundAttr = op->getAttr("bound").template cast<ArrayAttr>();

>>>>>>> 22476dc9
      // Figure out the bounds of load/store loops.
      SmallVector<int64_t, 2> sliceLengths;

      computeSliceLengths(sliceLengths, composedSourceTransform,
                          composedDestTransform, coordTransformsAttr, boundAttr,
                          sourceType, destType);

      // llvm::errs() << "slice lengths: ";
      // for (unsigned i = 0; i < sliceLengths.size(); ++i)
      //   llvm::errs() << sliceLengths[i] << " ";
      // llvm::errs() << "\n";

      SmallVector<Value, 8> srcUpperIndices;
      SmallVector<Value, 8> srcLowerIndices;
      SmallVector<Value, 8> destUpperIndices;
      SmallVector<Value, 8> destLowerIndices;
      // Coordinates across the layers of transformations.
      // If the vector is of size n, 0 is the top layer, and
      // n-1 is the bottom layer.
      SmallVector<SmallVector<Value, 8>, 2> layeredSourceIndices;
      SmallVector<SmallVector<Value, 8>, 2> layeredDestIndices;

      ArrayAttr layeredSourceTransformMetadata;
      ArrayAttr layeredDestTransformMetadata;

      // Obtain transform metadata and populate coordinates for all layers
      // wthe the metadata.
      // Only do such computation in the new approach where index diff maps
      // would be used.
      if (legacyLoad == false) {
        // Populate coorindates across the layers of transformations.
        if (srcTransformSpec) {
          Attribute metadataAttr = srcTransformSpec.get("metadata");
          if (metadataAttr)
            layeredSourceTransformMetadata =
                metadataAttr.template cast<ArrayAttr>();
          else
            populateTransformMetadataFromLowerType(
                b, sourceType, layeredSourceTransformMetadata);
        }

        // Compute high-level coordinate for source memref.
        for (unsigned i = 0; i < sourceCoordLength; ++i) {
          srcUpperIndices.push_back(b.create<IndexCastOp>(
              loc, sourceAndDestCoord[i], b.getIndexType()));
        }

        // Populate coorindates across the layers of transformations.
        populateLayeredIndicesWithTransformMetadata(
            b, loc, layeredSourceIndices, srcUpperIndices,
            layeredSourceTransformMetadata);

        // Fetch low-level coordinate.
        srcLowerIndices = layeredSourceIndices[layeredSourceIndices.size() - 1];
      }

      // Obtain transform metadata and populate coordinates for all layers
      // wthe the metadata.
      // Only do such computation in the new approach where index diff maps
      // would be used.
      if (legacyStore == false) {
        // Populate coorindates across the layers of transformations.
        if (destTransformSpec) {
          Attribute metadataAttr = destTransformSpec.get("metadata");
          if (metadataAttr)
            layeredDestTransformMetadata =
                metadataAttr.template cast<ArrayAttr>();
          else
            populateTransformMetadataFromLowerType(
                b, destType, layeredDestTransformMetadata);
        }

        // Compute high-level coordinate for dest memref.
        for (unsigned i = sourceCoordLength;
             i < sourceCoordLength + destCoordLength; ++i) {
          destUpperIndices.push_back(b.create<IndexCastOp>(
              loc, sourceAndDestCoord[i], b.getIndexType()));
        }

        // Populate coorindates across the layers of transformations.
        populateLayeredIndicesWithTransformMetadata(
            b, loc, layeredDestIndices, destUpperIndices,
            layeredDestTransformMetadata);

        // Fetch low-level coordinate.
        destLowerIndices = layeredDestIndices[layeredDestIndices.size() - 1];
      }

      // Emit fully unrolled loops for vector loads / stores.
      SmallVector<int64_t, 8> loopIVsPerAccessOrder;
      SmallVector<int64_t, 8> loopBoundsPerAccessOrder;
      for (unsigned iter = 0; iter < dimAccessOrder.size(); ++iter) {
        auto dim = dimAccessOrder[iter].template cast<IntegerAttr>().getInt();
        loopIVsPerAccessOrder.push_back(0);
        loopBoundsPerAccessOrder.push_back(sliceLengths[dim]);
      }

      // Main code emission loop.
      bool toExit = false;
      do {
        // Use the old logic in case "legacy_load" attribute is specified.
        if (legacyLoad == true) {
          computeTopAndBottomIndicesWithAffineMap(
              b, loc, srcUpperIndices, srcLowerIndices, sourceCoord,
              loopIVsPerAccessOrder, dimAccessOrder, layeredSourceTransform);
        } else {
          // New approach. Use index diff map.
          // Progressively use index diff map to compute the coordinate at the
          // bottom most layer.
          computeBottomIndicesWithIndexDiffMap(
              b, loc, loopIVsPerAccessOrder, layeredSourceTransformMetadata,
              layeredSourceTransform, layeredSourceIndices, srcLowerIndices);
        }

        // Load from source.
        Value scalarValue = emitLoadLogic(
            b, loc, sourceType, sourceElementType, toEmitOOBLoadCheckLogic,
            oobLoadCheckDims, op.source(), srcLowerIndices);

        // Convert from sourceElementType to destElementType if necessary.
        Value convertedScalarValue = createTypeConversionOp(
            b, loc, scalarValue, sourceElementType, destElementType);

        // Use the old logic in case "legacy_store" attribute is specified.
        if (legacyStore == true) {
          computeTopAndBottomIndicesWithAffineMap(
              b, loc, destUpperIndices, destLowerIndices, destCoord,
              loopIVsPerAccessOrder, dimAccessOrder, layeredDestTransform);
        } else {
          // New approach. Use index diff map.
          // Progressively use index diff map to compute the coordinate at the
          // bottom most layer.
          computeBottomIndicesWithIndexDiffMap(
              b, loc, loopIVsPerAccessOrder, layeredDestTransformMetadata,
              layeredDestTransform, layeredDestIndices, destLowerIndices);
        }

        // Store to dest.
        emitStoreLogic(b, loc, destType, destElementType,
                       toEmitOOBStoreCheckLogic, oobStoreCheckDims, op.dest(),
                       destLowerIndices, convertedScalarValue);

        // increase IVs
        bool toIncreaseNextDigit = true;
        int iter = loopIVsPerAccessOrder.size() - 1;
        for (; toIncreaseNextDigit && iter >= 0; --iter) {
          if (++loopIVsPerAccessOrder[iter] == loopBoundsPerAccessOrder[iter]) {
            loopIVsPerAccessOrder[iter] = 0;
            toIncreaseNextDigit = true;
          } else {
            toIncreaseNextDigit = false;
          }
        }

        // check if need to exit
        if (iter < 0 && toIncreaseNextDigit == true) {
          toExit = true;
        }
      } while (!toExit);
    }

    op.erase();
    return success();
  }
};

//===----------------------------------------------------------------------===//
// ThreadwiseLoad lowering.
//===----------------------------------------------------------------------===//

struct ThreadwiseLoadRewritePattern
    : public OpRewritePattern<miopen::ThreadwiseLoadOp> {
  using OpRewritePattern<miopen::ThreadwiseLoadOp>::OpRewritePattern;

  LogicalResult matchAndRewrite(miopen::ThreadwiseLoadOp op,
                                PatternRewriter &b) const override {
    auto loc = op.getLoc();

    // The types in elements of the TupleType are all the same.
    auto destElementType =
        op.result().getType().cast<TupleType>().getType(0).cast<Type>();

    auto sourceType = op.source().getType().cast<MemRefType>();
    auto destType = op.result().getType().cast<TupleType>();

    // Debug switches.
    // true : use the slow but proven affine map.
    // false : use the faster index diff map.
    auto legacyLoadAttr = op->getAttr("legacy_load");
    bool legacyLoad =
        (legacyLoadAttr &&
         legacyLoadAttr.template cast<BoolAttr>().getValue() == true);

    Optional<AffineMap> composedSourceTransform;
    SmallVector<AffineMap> layeredSourceTransform;
    DictionaryAttr srcTransformSpec;
    ArrayAttr boundCheckSourceAttr;

    auto coordTransformsAttr =
        op->getAttr("coord_transforms").template cast<ArrayAttr>();

    // Obtain coordinate lengths, as well as information of affine
    // transformations.
    unsigned sourceCoordLength = obtainGenericTensorTransformationInfo(
        /*operandIndex=*/0, sourceType, coordTransformsAttr,
        composedSourceTransform, layeredSourceTransform, srcTransformSpec,
        boundCheckSourceAttr);

    auto sourceCoord = op.sourceCoord();
    if (sourceCoordLength != sourceCoord.size()) {
      llvm::errs() << "INCORRECT source coordinates assigned!";
      return failure();
    }

    // FIXME. XXX.
    // Workaround to obtain gemmKExtra attribute.
    // And use it to override legacy load/store debug switch.
    legacyLoad = overrideLoadStoreHack(srcTransformSpec);

    // Determine if we need to emit codes for out-of-bound check, and which
    // dimensions need to dconduct such check.
    SmallVector<unsigned, 8> oobLoadCheckDims;
    bool toEmitOOBLoadCheckLogic = obtainOOBCheckInfo(
        composedSourceTransform, boundCheckSourceAttr, oobLoadCheckDims);

    llvm::errs() << "\nthreadwise_load op:\n";
    op.dump();
    llvm::errs() << "\n";

    // --------------------------------

    auto dimAccessOrder =
        op->getAttr("dim_access_order").template cast<ArrayAttr>();

    auto srcDataPerRead = op->getAttr("source_data_per_read")
                              .template cast<IntegerAttr>()
                              .getInt();

    Optional<ArrayAttr> boundAttr;
    if (op->getAttr("bound"))
      boundAttr = op->getAttr("bound").template cast<ArrayAttr>();

    // Figure out the bounds of load/store loops.
    SmallVector<int64_t, 2> sliceLengths;

    computeSliceLengths(sliceLengths, composedSourceTransform,
                        /*composedDestTransform=*/Optional<AffineMap>{},
                        coordTransformsAttr, boundAttr, sourceType, destType);

    llvm::errs() << "slice lengths: ";
    for (unsigned i = 0; i < sliceLengths.size(); ++i)
      llvm::errs() << sliceLengths[i] << " ";
    llvm::errs() << "\n";

    // --------------------------------

    SmallVector<Value, 8> srcUpperIndices;
    SmallVector<Value, 8> srcLowerIndices;
    // Coordinates across the layers of transformations.
    // If the vector is of size n, 0 is the top layer, and
    // n-1 is the bottom layer.
    SmallVector<SmallVector<Value, 8>, 2> layeredSourceIndices;

    ArrayAttr layeredSourceTransformMetadata;

    // Obtain transform metadata and populate coordinates for all layers
    // wthe the metadata.
    // Only do such computation in the new approach where index diff maps
    // would be used.
    if (legacyLoad == false) {
      // Populate coorindates across the layers of transformations.
      if (srcTransformSpec) {
        Attribute metadataAttr = srcTransformSpec.get("metadata");
        if (metadataAttr)
          layeredSourceTransformMetadata =
              metadataAttr.template cast<ArrayAttr>();
        else
          populateTransformMetadataFromLowerType(
              b, sourceType, layeredSourceTransformMetadata);
      }

      // Compute high-level coordinate for source memref.
      for (unsigned i = 0; i < sourceCoordLength; ++i) {
        srcUpperIndices.push_back(
            b.create<IndexCastOp>(loc, sourceCoord[i], b.getIndexType()));
      }

      // Populate coorindates across the layers of transformations.
      populateLayeredIndicesWithTransformMetadata(
          b, loc, layeredSourceIndices, srcUpperIndices,
          layeredSourceTransformMetadata);

      // Fetch low-level coordinate.
      srcLowerIndices = layeredSourceIndices[layeredSourceIndices.size() - 1];
    }

    // --------------------------------

    // Emit fully unrolled loops for vector loads / stores.
    SmallVector<int64_t, 8> loopIVsPerAccessOrder;
    SmallVector<int64_t, 8> loopBoundsPerAccessOrder;
    for (unsigned iter = 0; iter < dimAccessOrder.size(); ++iter) {
      auto dim = dimAccessOrder[iter].template cast<IntegerAttr>().getInt();
      loopIVsPerAccessOrder.push_back(0);
      loopBoundsPerAccessOrder.push_back(sliceLengths[dim]);
    }

    // --------------------------------

    // Main code emission loop.
    SmallVector<Value, 8> loadedValues;
    bool toExit = false;
    do {
      // Use the old logic in case "legacy_load" attribute is specified.
      if (legacyLoad == true) {
        computeTopAndBottomIndicesWithAffineMap(
            b, loc, srcUpperIndices, srcLowerIndices, sourceCoord,
            loopIVsPerAccessOrder, dimAccessOrder, layeredSourceTransform);
      } else {
        // New approach. Use index diff map.
        // Progressively use index diff map to compute the coordinate at the
        // bottom most layer.
        computeBottomIndicesWithIndexDiffMap(
            b, loc, loopIVsPerAccessOrder, layeredSourceTransformMetadata,
            layeredSourceTransform, layeredSourceIndices, srcLowerIndices);
      }

      // Load from source.
      Value loadedValue = emitLoadLogic(
          b, loc, sourceType, destElementType, toEmitOOBLoadCheckLogic,
          oobLoadCheckDims, op.source(), srcLowerIndices);
      loadedValues.push_back(loadedValue);

      // increase IVs
      bool toIncreaseNextDigit = true;
      int iter = loopIVsPerAccessOrder.size() - 1;
      int64_t nextDigitIncrement = srcDataPerRead;
      for (; toIncreaseNextDigit && iter >= 0; --iter) {
        loopIVsPerAccessOrder[iter] += nextDigitIncrement;
        if (loopIVsPerAccessOrder[iter] >= loopBoundsPerAccessOrder[iter]) {
          nextDigitIncrement =
              loopIVsPerAccessOrder[iter] / loopBoundsPerAccessOrder[iter];
          loopIVsPerAccessOrder[iter] %= loopBoundsPerAccessOrder[iter];
          toIncreaseNextDigit = true;
        } else {
          toIncreaseNextDigit = false;
        }
      }

      // check if need to exit
      if (iter < 0 && toIncreaseNextDigit == true) {
        toExit = true;
      }
    } while (!toExit);

    // --------------------------------

    // Convert the loaded values to a tuple.
    Value tuple = b.create<vector::TupleOp>(loc, destType, loadedValues);
    op.replaceAllUsesWith(tuple);
    op.erase();
    return success();
  }
};

//===----------------------------------------------------------------------===//
// ThreadwiseStore lowering.
//===----------------------------------------------------------------------===//

struct ThreadwiseStoreRewritePattern
    : public OpRewritePattern<miopen::ThreadwiseStoreOp> {
  using OpRewritePattern<miopen::ThreadwiseStoreOp>::OpRewritePattern;

  LogicalResult matchAndRewrite(miopen::ThreadwiseStoreOp op,
                                PatternRewriter &b) const override {
    auto loc = op.getLoc();

    // The types in elements of the TupleType are all the same.
    auto sourceElementType = op.data().getType().cast<TupleType>().getType(0);
    auto destElementType =
        op.dest().getType().cast<MemRefType>().getElementType().cast<Type>();

    auto sourceType = op.data().getType().cast<TupleType>();
    auto destType = op.dest().getType().cast<MemRefType>();

    // Debug switches.
    // true : use the slow but proven affine map.
    // false : use the faster index diff map.
    auto legacyStoreAttr = op->getAttr("legacy_store");
    bool legacyStore =
        (legacyStoreAttr &&
         legacyStoreAttr.template cast<BoolAttr>().getValue() == true);

    Optional<AffineMap> composedDestTransform;
    SmallVector<AffineMap> layeredDestTransform;
    DictionaryAttr destTransformSpec;
    ArrayAttr boundCheckDestAttr;

    auto coordTransformsAttr =
        op->getAttr("coord_transforms").template cast<ArrayAttr>();

    // Obtain coordinate lengths, as well as information of affine
    // transformations.
    unsigned destCoordLength = obtainGenericTensorTransformationInfo(
        /*operandIndex=*/1, destType, coordTransformsAttr,
        composedDestTransform, layeredDestTransform, destTransformSpec,
        boundCheckDestAttr);

    auto destCoord = op.destCoord();
    if (destCoordLength != destCoord.size()) {
      llvm::errs() << "INCORRECT dest coordinates assigned!";
      return failure();
    }

    // FIXME. XXX.
    // Workaround to obtain gemmKExtra attribute.
    // And use it to override legacy load/store debug switch.
    legacyStore = overrideLoadStoreHack(destTransformSpec);

    // Determine if we need to emit codes for out-of-bound check, and which
    // dimensions need to dconduct such check.
    SmallVector<unsigned, 8> oobStoreCheckDims;
    bool toEmitOOBStoreCheckLogic = obtainOOBCheckInfo(
        composedDestTransform, boundCheckDestAttr, oobStoreCheckDims);

    llvm::errs() << "\nthreadwise_store op:\n";
    op.dump();
    llvm::errs() << "\n";

    // --------------------------------

    auto dimAccessOrder =
        op->getAttr("dim_access_order").template cast<ArrayAttr>();

    auto destDataPerWrite = op->getAttr("dest_data_per_write")
                                .template cast<IntegerAttr>()
                                .getInt();

    Optional<ArrayAttr> boundAttr;
    if (op->getAttr("bound"))
      boundAttr = op->getAttr("bound").template cast<ArrayAttr>();

    // Figure out the bounds of load/store loops.
    SmallVector<int64_t, 2> sliceLengths;

    computeSliceLengths(sliceLengths,
                        /*composedSourceTransform=*/Optional<AffineMap>{},
                        composedDestTransform, coordTransformsAttr, boundAttr,
                        sourceType, destType);

    llvm::errs() << "slice lengths: ";
    for (unsigned i = 0; i < sliceLengths.size(); ++i)
      llvm::errs() << sliceLengths[i] << " ";
    llvm::errs() << "\n";

    // --------------------------------

    SmallVector<Value, 8> destUpperIndices;
    SmallVector<Value, 8> destLowerIndices;
    // Coordinates across the layers of transformations.
    // If the vector is of size n, 0 is the top layer, and
    // n-1 is the bottom layer.
    SmallVector<SmallVector<Value, 8>, 2> layeredDestIndices;

    ArrayAttr layeredDestTransformMetadata;

    // Obtain transform metadata and populate coordinates for all layers
    // wthe the metadata.
    // Only do such computation in the new approach where index diff maps
    // would be used.
    if (legacyStore == false) {
      // Populate coorindates across the layers of transformations.
      if (destTransformSpec) {
        Attribute metadataAttr = destTransformSpec.get("metadata");
        if (metadataAttr)
          layeredDestTransformMetadata =
              metadataAttr.template cast<ArrayAttr>();
        else
          populateTransformMetadataFromLowerType(b, destType,
                                                 layeredDestTransformMetadata);
      }

      // Compute high-level coordinate for dest memref.
      for (unsigned i = 0; i < destCoordLength; ++i) {
        destUpperIndices.push_back(
            b.create<IndexCastOp>(loc, destCoord[i], b.getIndexType()));
      }

      // Populate coorindates across the layers of transformations.
      populateLayeredIndicesWithTransformMetadata(b, loc, layeredDestIndices,
                                                  destUpperIndices,
                                                  layeredDestTransformMetadata);

      // Fetch low-level coordinate.
      destLowerIndices = layeredDestIndices[layeredDestIndices.size() - 1];
    }

    // --------------------------------

    // Emit fully unrolled loops for vector loads / stores.
    SmallVector<int64_t, 8> loopIVsPerAccessOrder;
    SmallVector<int64_t, 8> loopBoundsPerAccessOrder;
    for (unsigned iter = 0; iter < dimAccessOrder.size(); ++iter) {
      auto dim = dimAccessOrder[iter].template cast<IntegerAttr>().getInt();
      loopIVsPerAccessOrder.push_back(0);
      loopBoundsPerAccessOrder.push_back(sliceLengths[dim]);
    }

    // --------------------------------

    // Main code emission loop.
    int64_t counter = 0;
    bool toExit = false;
    do {
      // Use the old logic in case "legacy_store" attribute is specified.
      if (legacyStore == true) {
        computeTopAndBottomIndicesWithAffineMap(
            b, loc, destUpperIndices, destLowerIndices, destCoord,
            loopIVsPerAccessOrder, dimAccessOrder, layeredDestTransform);
      } else {
        // New approach. Use index diff map.
        // Progressively use index diff map to compute the coordinate at the
        // bottom most layer.
        computeBottomIndicesWithIndexDiffMap(
            b, loc, loopIVsPerAccessOrder, layeredDestTransformMetadata,
            layeredDestTransform, layeredDestIndices, destLowerIndices);
      }

      // Store to dest.
      auto element = b.create<vector::TupleGetOp>(
          loc, sourceElementType, op.data(), b.getI32IntegerAttr(counter++));
      emitStoreLogic(b, loc, destType, destElementType,
                     toEmitOOBStoreCheckLogic, oobStoreCheckDims, op.dest(),
                     destLowerIndices, element);

      // increase IVs
      bool toIncreaseNextDigit = true;
      int iter = loopIVsPerAccessOrder.size() - 1;
      int64_t nextDigitIncrement = destDataPerWrite;
      for (; toIncreaseNextDigit && iter >= 0; --iter) {
        loopIVsPerAccessOrder[iter] += nextDigitIncrement;
        if (loopIVsPerAccessOrder[iter] >= loopBoundsPerAccessOrder[iter]) {
          nextDigitIncrement =
              loopIVsPerAccessOrder[iter] / loopBoundsPerAccessOrder[iter];
          loopIVsPerAccessOrder[iter] %= loopBoundsPerAccessOrder[iter];
          toIncreaseNextDigit = true;
        } else {
          toIncreaseNextDigit = false;
        }
      }

      // check if need to exit
      if (iter < 0 && toIncreaseNextDigit == true) {
        toExit = true;
      }
    } while (!toExit);

    // --------------------------------

    op.erase();
    return success();
  }
};

//===----------------------------------------------------------------------===//
// ThreadwiseCopyV2 lowering.
//===----------------------------------------------------------------------===//

struct ThreadwiseCopyV2RewritePattern
    : public OpRewritePattern<miopen::ThreadwiseCopyV2Op> {
  using OpRewritePattern<miopen::ThreadwiseCopyV2Op>::OpRewritePattern;

  LogicalResult matchAndRewrite(miopen::ThreadwiseCopyV2Op op,
                                PatternRewriter &b) const override {
    auto loc = op.getLoc();

    auto sourceElementType =
        op.source().getType().cast<VectorType>().getElementType().cast<Type>();
    auto destElementType =
        op.dest().getType().cast<MemRefType>().getElementType().cast<Type>();

    auto sourceType = op.source().getType().cast<VectorType>();
    auto destType = op.dest().getType().cast<MemRefType>();

    // Get source offset, and dest coordinates.
    //
    // 1. For memrefs with no externally defined affine maps in coord_transforms
    //    attribute, or embedded affine maps. Use its rank.
    // 2. For memrefs with externally defined maps, use its input rank.
    // 3. For memrefs with embedded maps, use its input rank.
    Optional<AffineMap> composedSourceTransform;
    Optional<AffineMap> composedDestTransform;
    SmallVector<AffineMap> layeredSourceTransform;
    SmallVector<AffineMap> layeredDestTransform;
    DictionaryAttr srcTransformSpec;
    DictionaryAttr destTransformSpec;
    ArrayAttr boundCheckSourceAttr;
    ArrayAttr boundCheckDestAttr;

    auto coordTransformsAttr =
        op->getAttr("coord_transforms").template cast<ArrayAttr>();

    // Obtain coordinate lengths, as well as information of affine
    // transformations.
    unsigned sourceCoordLength = obtainGenericTensorTransformationInfo(
        /*operandIndex=*/0, sourceType, coordTransformsAttr,
        composedSourceTransform, layeredSourceTransform, srcTransformSpec,
        boundCheckSourceAttr);
    unsigned destCoordLength = obtainGenericTensorTransformationInfo(
        /*operandIndex=*/1, destType, coordTransformsAttr,
        composedDestTransform, layeredDestTransform, destTransformSpec,
        boundCheckDestAttr);

    auto sourceAndDestCoord = op.sourceAndDestCoord();
    if (sourceCoordLength + destCoordLength != sourceAndDestCoord.size()) {
      llvm::errs() << "INCORRECT source and dest coordinates assigned!";
      return failure();
    }

    // Determine if we need to emit codes for out-of-bound check, and which
    // dimensions need to dconduct such check.
    SmallVector<unsigned, 8> oobStoreCheckDims;
    bool toEmitOOBStoreCheckLogic = obtainOOBCheckInfo(
        composedDestTransform, boundCheckDestAttr, oobStoreCheckDims);

    // llvm::errs() << "\nthreadwise_copy_v2 op:\n";
    // op.dump();
    // llvm::errs() << "\n";

    auto dimAccessOrder =
        op->getAttr("dim_access_order").template cast<ArrayAttr>();

    Optional<ArrayAttr> boundAttr;
    if (op->getAttr("bound"))
      boundAttr = op->getAttr("bound").template cast<ArrayAttr>();

<<<<<<< HEAD
=======
    // llvm::errs() << "vector_read_write_dim: " << vectorAccessDim << "\n";
    // llvm::errs() << "source_data_per_read: " << srcDataPerRead << "\n";
    // llvm::errs() << "dest_data_per_write: " << destDataPerWrite << "\n";
    // llvm::errs() << "longVectorSize: " << longVectorSize << "\n";

    Optional<ArrayAttr> boundAttr;
    if (op->getAttr("bound"))
      boundAttr = op->getAttr("bound").template cast<ArrayAttr>();

>>>>>>> 22476dc9
    // Figure out the bounds of load/store loops.
    SmallVector<int64_t, 2> sliceLengths;

    computeSliceLengths(sliceLengths, composedSourceTransform,
                        composedDestTransform, coordTransformsAttr, boundAttr,
                        sourceType, destType);

    // llvm::errs() << "slice lengths: ";
    // for (unsigned i = 0; i < sliceLengths.size(); ++i)
    //   llvm::errs() << sliceLengths[i] << " ";
    // llvm::errs() << "\n";

    // Compute high-level coordinate for source memref.
    SmallVector<Value, 8> srcUpperIndices;
    for (unsigned i = 0; i < sourceCoordLength; ++i) {
      srcUpperIndices.push_back(
          b.create<IndexCastOp>(loc, sourceAndDestCoord[i], b.getIndexType()));
    }

    // Coordinates across the layers of transformations.
    // If the vector is of size n, 0 is the top layer, and
    // n-1 is the bottom layer.
    SmallVector<SmallVector<Value, 8>, 2> layeredSourceIndices;

    // Populate coorindates across the layers of transformations.
    ArrayAttr layeredSourceTransformMetadata =
        srcTransformSpec.get("metadata").template cast<ArrayAttr>();
    // Populate coorindates across the layers of transformations.
    populateLayeredIndicesWithTransformMetadata(b, loc, layeredSourceIndices,
                                                srcUpperIndices,
                                                layeredSourceTransformMetadata);

    // Fetch low-level coordinate.
    SmallVector<Value, 8> srcLowerIndices =
        layeredSourceIndices[layeredSourceIndices.size() - 1];

    // Compute high-level coordinate for dest memref.
    SmallVector<Value, 8> destUpperIndices;
    for (unsigned i = sourceCoordLength;
         i < sourceCoordLength + destCoordLength; ++i) {
      destUpperIndices.push_back(
          b.create<IndexCastOp>(loc, sourceAndDestCoord[i], b.getIndexType()));
    }

    // Coordinates across the layers of transformations.
    // If the vector is of size n, 0 is the top layer, and
    // n-1 is the bottom layer.
    SmallVector<SmallVector<Value, 8>, 2> layeredDestIndices;

    // Populate coorindates across the layers of transformations.
    ArrayAttr layeredDestTransformMetadata =
        destTransformSpec.get("metadata").template cast<ArrayAttr>();
    // Populate coorindates across the layers of transformations.
    populateLayeredIndicesWithTransformMetadata(b, loc, layeredDestIndices,
                                                destUpperIndices,
                                                layeredDestTransformMetadata);

    // Fetch low-level coordinate.
    SmallVector<Value, 8> destLowerIndices =
        layeredDestIndices[layeredDestIndices.size() - 1];

    // Emit fully unrolled loops for vector loads / stores.
    SmallVector<int64_t, 8> loopIVsPerAccessOrder;
    SmallVector<int64_t, 8> loopBoundsPerAccessOrder;
    for (unsigned iter = 0; iter < dimAccessOrder.size(); ++iter) {
      auto dim = dimAccessOrder[iter].template cast<IntegerAttr>().getInt();
      loopIVsPerAccessOrder.push_back(0);
      loopBoundsPerAccessOrder.push_back(sliceLengths[dim]);
    }

    bool toExit = false;
    do {
      // Load from source vector.

      // Progressively use index diff map to compute the coordinate at the
      // bottom most layer.
      computeBottomIndicesWithIndexDiffMap(
          b, loc, loopIVsPerAccessOrder, layeredSourceTransformMetadata,
          layeredSourceTransform, layeredSourceIndices, srcLowerIndices);

      // Add sourceOffset to derive the position in the vector.
      auto srcPosition = b.create<AddIOp>(
          loc,
          b.create<IndexCastOp>(loc, srcLowerIndices[0], b.getIntegerType(32)),
          op.sourceOffset());

      // Load from source.
      // Issue scalar load.
      Value scalarValue = b.create<vector::ExtractElementOp>(
          loc, sourceElementType, op.source(), srcPosition);

      // Convert from sourceElementType to destElementType if necessary.
      Value convertedScalarValue = createTypeConversionOp(
          b, loc, scalarValue, sourceElementType, destElementType);

      // Store to dest memref.

      // Progressively use index diff map to compute the coordinate at the
      // bottom most layer.
      computeBottomIndicesWithIndexDiffMap(
          b, loc, loopIVsPerAccessOrder, layeredDestTransformMetadata,
          layeredDestTransform, layeredDestIndices, destLowerIndices);

      // Store to dest.
      emitStoreLogic(b, loc, destType, destElementType,
                     toEmitOOBStoreCheckLogic, oobStoreCheckDims, op.dest(),
                     destLowerIndices, convertedScalarValue);

      // increase IVs
      bool toIncreaseNextDigit = true;
      int iter = loopIVsPerAccessOrder.size() - 1;
      for (; toIncreaseNextDigit && iter >= 0; --iter) {
        if (++loopIVsPerAccessOrder[iter] == loopBoundsPerAccessOrder[iter]) {
          loopIVsPerAccessOrder[iter] = 0;
          toIncreaseNextDigit = true;
        } else {
          toIncreaseNextDigit = false;
        }
      }

      // check if need to exit
      if (iter < 0 && toIncreaseNextDigit == true) {
        toExit = true;
      }
    } while (!toExit);

    op.erase();
    return success();
  }
};

//===----------------------------------------------------------------------===//
// Subview lowering.
//===----------------------------------------------------------------------===//

struct SubviewRewritePattern : public OpRewritePattern<miopen::SubviewOp> {
  using OpRewritePattern<miopen::SubviewOp>::OpRewritePattern;

  LogicalResult matchAndRewrite(miopen::SubviewOp op,
                                PatternRewriter &b) const override {
    auto inputType = op.input().getType().cast<MemRefType>();
    auto outputType = op.output().getType().cast<MemRefType>();

    // Pass the output affine map to users of this op.
    for (auto user : op.output().getUsers()) {
      unsigned userOperandIndex = 0;
      for (userOperandIndex = 0; userOperandIndex < user->getNumOperands(); ++userOperandIndex)
        if (user->getOperand(userOperandIndex) == op.output())
          break;

      auto coordTransformAttrs = user->getAttr("coord_transforms");
      if (!coordTransformAttrs) {
        SmallVector<Attribute, 4> upperLayerShape;
        SmallVector<Attribute, 4> upperLayerDims;
        SmallVector<Attribute, 4> upperLayerStrides;
        SmallVector<Attribute, 4> lowerLayerShape;
        SmallVector<Attribute, 4> lowerLayerDims;

        // Compute upper layer dimensions and bounds.
        for (unsigned iter = 0; iter < outputType.getShape().size(); ++iter) {
          upperLayerShape.push_back(
              b.getI32IntegerAttr(outputType.getShape()[iter]));
          upperLayerDims.push_back(b.getI32IntegerAttr(iter));
        }
        // Compute upper layer strides.
        int64_t stride = 1;
        upperLayerStrides.push_back(b.getI32IntegerAttr(stride));
        for (int64_t iter = outputType.getShape().size() - 1; iter > 0;
             --iter) {
          stride *= outputType.getShape()[iter];
          upperLayerStrides.insert(upperLayerStrides.begin(),
                                   b.getI32IntegerAttr(stride));
        }

        // Compute lower layer dimensions and bounds.
        for (unsigned iter = 0; iter < inputType.getShape().size(); ++iter) {
          lowerLayerShape.push_back(
              b.getI32IntegerAttr(inputType.getShape()[iter]));
          lowerLayerDims.push_back(b.getI32IntegerAttr(iter));
        }

        // Populate metadata attribute.
        DictionaryAttr metadata = b.getDictionaryAttr(
            {b.getNamedAttr(
                 "map", b.getAffineMapArrayAttr(outputType.getAffineMaps())),
             b.getNamedAttr(
                 "layout",
                 b.getArrayAttr({b.getDictionaryAttr(
                     {b.getNamedAttr("lower_layer_dimensions",
                                     b.getArrayAttr(lowerLayerDims)),
                      b.getNamedAttr("transformation",
                                     b.getStringAttr("UnMerge")),
                      b.getNamedAttr("parameters",
                                     b.getArrayAttr(upperLayerStrides)),
                      b.getNamedAttr("upper_layer_dimensions",
                                     b.getArrayAttr(upperLayerDims))})})),
             b.getNamedAttr("upper_layer_bounds",
                            b.getArrayAttr(upperLayerShape)),
             b.getNamedAttr("lower_layer_bounds",
                            b.getArrayAttr(lowerLayerShape))});

        user->setAttr(
            "coord_transforms",
            b.getArrayAttr({b.getDictionaryAttr(
                {b.getNamedAttr("operand",
                                b.getI32IntegerAttr(userOperandIndex)),
                 b.getNamedAttr("transforms", b.getAffineMapArrayAttr(
                                                  outputType.getAffineMaps())),
                 b.getNamedAttr("metadata", b.getArrayAttr({metadata}))})}));
      } else {
        // Only do this for miopen.xdlops_gemm_v2 operation.
        // Do not alter attributes if the user is miopen.threadwise_copy.
        if ((user->getName().getStringRef() == miopen::XdlopsGemmV2Op::getOperationName())) {

          // create a deep-copy of existing attributes, and amend the new one.
          // need to figure out if there's a better way than this.
          auto arrayAttr = coordTransformAttrs.cast<ArrayAttr>();
          llvm::SmallVector<Attribute, 2> augmentedArrayAttr;

          //llvm::errs() << "\nexisting transforms:\n";
          //coordTransformAttrs.dump();
          //llvm::errs() << "\ntransform to be added:\n";
          //llvm::errs() << "operand: " << userOperandIndex << "\n";
          //if (outputType.getAffineMaps().size() > 0) {
          //  llvm::errs() << "transforms: " << outputType.getAffineMaps()[0] << "\n";
          //}

          bool augmented = false;
          for (unsigned idx = 0; idx < arrayAttr.size(); ++idx) {
            auto dictAttr = arrayAttr.getValue()[idx].cast<DictionaryAttr>();
            auto operandIndex =
                dictAttr.get("operand").cast<IntegerAttr>().getInt();

            if (operandIndex != userOperandIndex) {
              augmentedArrayAttr.push_back(dictAttr);
            } else {
              //auto existingTransforms =
              //    dictAttr.get("transforms").cast<ArrayAttr>();
              llvm::SmallVector<Attribute, 4> augmentedTransforms;
              //augmentedTransforms.append(existingTransforms.begin(),
              //                           existingTransforms.end());
              if (outputType.getAffineMaps().size() > 0)
                augmentedTransforms.push_back(
                    AffineMapAttr::get(outputType.getAffineMaps()[0]));

              augmentedArrayAttr.push_back(b.getDictionaryAttr(
                  {b.getNamedAttr("operand",
                                  b.getI32IntegerAttr(userOperandIndex)),
                   b.getNamedAttr("transforms",
                                  b.getArrayAttr(augmentedTransforms))}));
              augmented = true;
            }
          }
          if (!augmented)
            augmentedArrayAttr.push_back(b.getDictionaryAttr(
                {b.getNamedAttr("operand",
                                b.getI32IntegerAttr(userOperandIndex)),
                 b.getNamedAttr("transforms", b.getAffineMapArrayAttr(
                                                  outputType.getAffineMaps()))}));

          //llvm::errs() << "\naugmented transforms:\n";
          //b.getArrayAttr(augmentedArrayAttr).dump();
          user->setAttr("coord_transforms", b.getArrayAttr(augmentedArrayAttr));
        }
      }
    }

    // Pass the input to uses of this op.
    op.replaceAllUsesWith(op.input());

    op.erase();
    return success();
  }
};

//===----------------------------------------------------------------------===//
// Transform lowering.
//===----------------------------------------------------------------------===//

struct TransformRewritePattern : public OpRewritePattern<miopen::TransformOp> {
  using OpRewritePattern<miopen::TransformOp>::OpRewritePattern;

  LogicalResult matchAndRewrite(miopen::TransformOp op,
                                PatternRewriter &b) const override {
    auto outputType = op.output().getType().cast<MemRefType>();
    auto outputShape = outputType.getShape();
    auto boundCheckAttr = op->template getAttrOfType<ArrayAttr>("bound_check");

    // determine output shape and track it in an attribute.
    llvm::SmallVector<Attribute, 4> shapeAttrVec;
    for (unsigned i = 0; i < outputShape.size(); ++i) {
      shapeAttrVec.push_back(b.getI32IntegerAttr(outputShape[i]));
    }

    // auto attr = b.getNamedAttr("domain",
    //               b.getArrayAttr(shapeAttrVec));
    // llvm::errs() << "\n\ndomain attr:\n";
    // attr.second.dump();
    // llvm::errs() << "\n";
    // llvm::errs() << "\n========\nTransformOp:\n";
    // op.dump();

    // Pass the output affine map to users of this op.
    if (outputType.getAffineMaps().size() > 0)
      for (auto user : op.output().getUsers()) {
        // llvm::errs() << "\n========\nTransformOp user:\n";
        // user->dump();

        // determine user domain

        unsigned userOperandIndex = 0;
        for (userOperandIndex = 0; userOperandIndex < user->getNumOperands();
             ++userOperandIndex)
          if (user->getOperand(userOperandIndex) == op.output())
            break;

        auto coordTransformAttrs = user->getAttr("coord_transforms");
        if (!coordTransformAttrs) {
          llvm::SmallVector<NamedAttribute, 5> arrayAttr{
              b.getNamedAttr("operand", b.getI32IntegerAttr(userOperandIndex)),
              b.getNamedAttr("transforms", b.getAffineMapArrayAttr(
                                               outputType.getAffineMaps())),
              b.getNamedAttr("domain", b.getArrayAttr(shapeAttrVec)),
              b.getNamedAttr("metadata", b.getArrayAttr({b.getDictionaryAttr(
                                             op.getAttrs())}))};

          if (boundCheckAttr)
            arrayAttr.push_back(b.getNamedAttr("bound_check", boundCheckAttr));

          user->setAttr("coord_transforms",
                        b.getArrayAttr({b.getDictionaryAttr(
                            {arrayAttr.begin(), arrayAttr.end()})}));
        } else {
          // create a deep-copy of existing attributes, and amend the new one.
          // need to figure out if there's a better way than this.
          auto arrayAttr = coordTransformAttrs.cast<ArrayAttr>();
          llvm::SmallVector<Attribute, 2> augmentedArrayAttr;

          bool augmented = false;
          for (unsigned idx = 0; idx < arrayAttr.size(); ++idx) {
            auto dictAttr = arrayAttr.getValue()[idx].cast<DictionaryAttr>();
            auto operandIndex =
                dictAttr.get("operand").cast<IntegerAttr>().getInt();

            if (operandIndex != userOperandIndex) {
              augmentedArrayAttr.push_back(dictAttr);
            } else {
              auto existingTransforms =
                  dictAttr.get("transforms").cast<ArrayAttr>();

              auto existingDomain = dictAttr.get("domain").cast<ArrayAttr>();
              auto existingMetadata =
                  dictAttr.get("metadata").cast<ArrayAttr>();
              llvm::SmallVector<Attribute, 5> augmentedMetadata;
              augmentedMetadata.append(existingMetadata.begin(),
                                       existingMetadata.end());
              augmentedMetadata.push_back(b.getDictionaryAttr(op.getAttrs()));

              llvm::SmallVector<NamedAttribute, 4> arrayAttr{
                  b.getNamedAttr("operand",
                                 b.getI32IntegerAttr(userOperandIndex)),
                  b.getNamedAttr("transforms", existingTransforms),
                  b.getNamedAttr("domain", existingDomain),
                  b.getNamedAttr("metadata",
                                 b.getArrayAttr(augmentedMetadata))};
              auto existingBoundCheck = dictAttr.get("bound_check");
              if (boundCheckAttr && !existingBoundCheck)
                arrayAttr.push_back(
                    b.getNamedAttr("bound_check", boundCheckAttr));
              else if (!boundCheckAttr && existingBoundCheck)
                arrayAttr.push_back(
                    b.getNamedAttr("bound_check", existingBoundCheck));
              else if (boundCheckAttr && existingBoundCheck) {
                llvm::SmallVector<Attribute, 5> boundVector;
                for (size_t j = 0; j < boundCheckAttr.size(); j++) {
                  auto value = boundCheckAttr[j].cast<IntegerAttr>().getInt();
                  if (value)
                    boundVector.push_back(boundCheckAttr[j]);
                  else
                    boundVector.push_back(
                        existingBoundCheck.cast<ArrayAttr>()[j]);
                }
                arrayAttr.push_back(b.getNamedAttr(
                    "bound_check",
                    b.getArrayAttr({boundVector.begin(), boundVector.end()})));
              }
              augmentedArrayAttr.push_back(
                  b.getDictionaryAttr({arrayAttr.begin(), arrayAttr.end()}));

              augmented = true;
            }
          }
          if (!augmented) {
            llvm::SmallVector<NamedAttribute, 4> arrayAttr{
                b.getNamedAttr("operand",
                               b.getI32IntegerAttr(userOperandIndex)),
                b.getNamedAttr("transforms", b.getAffineMapArrayAttr(
                                                 outputType.getAffineMaps())),
                b.getNamedAttr("domain", b.getArrayAttr(shapeAttrVec)),
                b.getNamedAttr("metadata", b.getArrayAttr({b.getDictionaryAttr(
                                               op.getAttrs())}))};

            if (boundCheckAttr)
              arrayAttr.push_back(
                  b.getNamedAttr("bound_check", boundCheckAttr));
            augmentedArrayAttr.push_back(
                b.getDictionaryAttr({arrayAttr.begin(), arrayAttr.end()}));
          }
          user->setAttr("coord_transforms", b.getArrayAttr(augmentedArrayAttr));
        }

        // llvm::errs() << "\n========\nTransformOp updated user:\n";
        // user->dump();
        // llvm::errs() << "\n";
      }

    // Pass the input to uses of this op.
    op.replaceAllUsesWith(op.input());

    op.erase();
    return success();
  }
};

//===----------------------------------------------------------------------===//
// XdlopsGemmV2 lowering.
//===----------------------------------------------------------------------===//

struct XdlopsGemmV2RewritePattern
    : public OpRewritePattern<miopen::XdlopsGemmV2Op> {
  using OpRewritePattern<miopen::XdlopsGemmV2Op>::OpRewritePattern;

  LogicalResult matchAndRewrite(miopen::XdlopsGemmV2Op op,
                                PatternRewriter &b) const override {
    auto loc = op.getLoc();

    // Obtain critical information.
    int64_t M = op->getAttr("m").template cast<IntegerAttr>().getInt();
    int64_t N = op->getAttr("n").template cast<IntegerAttr>().getInt();
    int64_t K = op->getAttr("k").template cast<IntegerAttr>().getInt();
    int64_t MPerWave =
        op->getAttr("m_per_wave").template cast<IntegerAttr>().getInt();
    int64_t NPerWave =
        op->getAttr("n_per_wave").template cast<IntegerAttr>().getInt();

    // Obtain coordinate transforms for Matrix A and B.
    auto coordTransformsAttr =
        op->getAttr("coord_transforms").template cast<ArrayAttr>();
    AffineMap transformMatrixA, transformMatrixB;
    for (auto transformAttr : coordTransformsAttr) {
      auto dictAttr = transformAttr.template cast<DictionaryAttr>();
      auto operandIndex =
          dictAttr.get("operand").template cast<IntegerAttr>().getInt();
      auto transforms = dictAttr.get("transforms").template cast<ArrayAttr>();
      if (transforms.size() > 0) {
        // Use the first affine map in the transforms array.
        auto affineMap = transforms[0].template cast<AffineMapAttr>();
        if (operandIndex == 0) {
          transformMatrixA = affineMap.getValue();
        } else if (operandIndex == 1) {
          transformMatrixB = affineMap.getValue();
        }
      }
    }

    auto dataType =
        op.matrixA().getType().template cast<MemRefType>().getElementType();

    auto MConstantOp = b.create<ConstantIndexOp>(loc, M);
    auto NConstantOp = b.create<ConstantIndexOp>(loc, N);
    auto KConstantOp = b.create<ConstantIndexOp>(loc, K);

    // Logic to do XDLOPS code selection.
    // llvm::errs() << "Invoke XDLOPS code selection logic:\n";
    // llvm::errs() << "dataType: "; dataType.dump(); llvm::errs() << "\n";
    // llvm::errs() << "MPerWave: " << MPerWave << "\n";
    // llvm::errs() << "NPerWave: " << NPerWave << "\n";

    XdlopsCodeSelection xcs = XdlopsCodeSelection::get(dataType, MPerWave, NPerWave, b);

    // Extract values from XdlopsCodeSelection.
    StringRef mfmaInstr = xcs.mfmaInstr;
    int64_t MPerXdlops = xcs.MPerXdlops;
    int64_t NPerXdlops = xcs.NPerXdlops;
    int64_t MRepeats = xcs.MRepeats;
    int64_t NRepeats = xcs.NRepeats;
    VectorType vectorType = xcs.vectorType;
    int64_t vectorNumber = xcs.vectorNumber;
    SmallVector<SmallVector<unsigned, 3>, 2> imms = xcs.imms;
    Type argType = xcs.argType;

    int64_t num_threads_blk = xcs.num_threads_blk;
    int64_t wave_size = xcs.wave_size;
    int64_t num_input_blks = xcs.num_input_blks;
    int64_t num_output_blks = xcs.num_output_blks;
    int64_t k_base = xcs.k_base;

    bool IsKReduction = (num_output_blks == 1) && (num_input_blks > 1);
    
    // Original C++ logic.
    // const index_t laneId = get_thread_local_1d_id() % mfma_type.wave_size;
    // FloatA a[K * MRepeats];
    // FloatB b[K * NRepeats];
    // constexpr index_t KRepeats = sizeof(FloatA) / (sizeof(data_type) * mfma_type.k_base);
    // auto pa = reinterpret_cast<const data_type*>(&a);
    // auto pb = reinterpret_cast<const data_type*>(&b);
    // constexpr index_t AStride = K * KRepeats;
    // constexpr index_t BStride = K * KRepeats;

    auto tid = b.create<miopen::WorkitemIdOp>(loc, b.getIndexType());
    auto laneId = b.create<SignedRemIOp>(
        loc, tid, b.create<ConstantIndexOp>(loc, wave_size));

    // TBD. FloatA / FloatB could be vectorized via KPack tuning parameter. Ignore this for now.
    // use arrayA as pa for now.
    // use arrayB as pb for now.

    // TBD. FloatA / FloatB could be vectorized via KPack tuning parameter. Ignore this for now.
    // This must be fixed when we test fp16 / bf16 data types.

    // TBD. Existing logic for fp16/bf16 may still NOT be 100% correct.
    int64_t KRepeats = 0;
    if (dataType == b.getF32Type()) {
      KRepeats = 1 / k_base;
    } else if (dataType == b.getF16Type() || dataType == b.getIntegerType(16)) {
      VectorType argVectorType = argType.template cast<VectorType>();
      KRepeats = argVectorType.getShape()[0] / k_base;
    }

    auto MPerXdlopsConstantOp = b.create<ConstantIndexOp>(loc, MPerXdlops);
    auto NPerXdlopsConstantOp = b.create<ConstantIndexOp>(loc, NPerXdlops);
    auto KBaseConstantOp = b.create<ConstantIndexOp>(loc, k_base);

    auto zeroConstantOp = b.create<ConstantIndexOp>(loc, 0);
    auto oneConstantOp = b.create<ConstantIndexOp>(loc, 1);
    auto MRepeatsConstantOp = b.create<ConstantIndexOp>(loc, MRepeats);
    auto NRepeatsConstantOp = b.create<ConstantIndexOp>(loc, NRepeats);
    auto KRepeatsConstantOp = b.create<ConstantIndexOp>(loc, KRepeats);

    if (!IsKReduction) {
      // store bufferA logic.

      // Original C++ logic.
      // static_if<!IsKReduction>{}([&](auto) {
      //     for(index_t m_i = 0; m_i < MRepeats; ++m_i)
      //         for(index_t k_i      = 0; k_i < K; ++k_i)
      //             a[k_i + m_i * K] = p_a_wave[k_i * M + laneId + MPerXdlops *
      //             m_i];
      // p_a_wave need to be offseted by waveOffsetA.

      auto outerLoopM = b.create<scf::ForOp>(loc, zeroConstantOp, MRepeatsConstantOp, oneConstantOp);
      auto olmb = OpBuilder::atBlockTerminator(outerLoopM.getBody());
      auto olmiv = outerLoopM.getInductionVar();
      auto innerLoopMK = olmb.create<scf::ForOp>(loc, zeroConstantOp, KConstantOp, oneConstantOp);
      auto ilmkb = OpBuilder::atBlockTerminator(innerLoopMK.getBody());
      auto ilmkiv = innerLoopMK.getInductionVar();

      //             a[k_i + m_i * K] = p_a_wave[k_i * M + laneId + MPerXdlops *
      //             m_i];
      // p_a_wave need to be offseted by waveOffsetA.
      Value sourceOffsetBeforeTransformA = ilmkb.create<AddIOp>(
          loc, op.waveOffsetA(),
          ilmkb.create<AddIOp>(
              loc,
              ilmkb.create<AddIOp>(
                  loc, ilmkb.create<MulIOp>(loc, ilmkiv, MConstantOp), laneId),
              ilmkb.create<MulIOp>(loc, MPerXdlopsConstantOp, olmiv)));

      // Apply coord_transform for matrix A if necessarily.
      SmallVector<Value, 8> sourceOffsetA;
      if (transformMatrixA)
        sourceOffsetA =
            expandAffineMap(ilmkb, loc, transformMatrixA,
                            ValueRange{sourceOffsetBeforeTransformA})
                .getValue();
      else
        sourceOffsetA.push_back(sourceOffsetBeforeTransformA);

      auto destOffsetA = ilmkb.create<AddIOp>(
          loc, ilmkiv, ilmkb.create<MulIOp>(loc, olmiv, KConstantOp));

      auto valueA =
          ilmkb.create<LoadOp>(loc, dataType, op.matrixA(), sourceOffsetA);
      ilmkb.create<StoreOp>(loc, valueA, op.bufferA(), ValueRange{destOffsetA});

      // store bufferB logic.

      // Original C++ logic.
      //     for(index_t n_i = 0; n_i < NRepeats; ++n_i)
      //         for(index_t k_i      = 0; k_i < K; ++k_i)
      //             b[k_i + n_i * K] = p_b_wave[k_i * N + laneId + NPerXdlops *
      //             n_i];
      // p_b_wave need to be offseted by waveOffsetB.

      auto outerLoopN = b.create<scf::ForOp>(loc, zeroConstantOp, NRepeatsConstantOp, oneConstantOp);
      auto olnb = OpBuilder::atBlockTerminator(outerLoopN.getBody());
      auto olniv = outerLoopN.getInductionVar();
      auto innerLoopNK = olnb.create<scf::ForOp>(loc, zeroConstantOp, KConstantOp, oneConstantOp);
      auto ilnkb = OpBuilder::atBlockTerminator(innerLoopNK.getBody());
      auto ilnkiv = innerLoopNK.getInductionVar();

      //             b[k_i + n_i * K] = p_b_wave[k_i * N + laneId + NPerXdlops *
      //             n_i];
      // p_b_wave need to be offseted by waveOffsetB.
      Value sourceOffsetBeforeTransformB = ilnkb.create<AddIOp>(
          loc, op.waveOffsetB(),
          ilnkb.create<AddIOp>(
              loc,
              ilnkb.create<AddIOp>(
                  loc, ilnkb.create<MulIOp>(loc, ilnkiv, NConstantOp), laneId),
              ilnkb.create<MulIOp>(loc, NPerXdlopsConstantOp, olniv)));

      // Apply coord_transform for matrix B if necessarily.
      SmallVector<Value, 8> sourceOffsetB;
      if (transformMatrixB)
        sourceOffsetB =
            expandAffineMap(ilnkb, loc, transformMatrixB,
                            ValueRange{sourceOffsetBeforeTransformB})
                .getValue();
      else
        sourceOffsetB.push_back(sourceOffsetBeforeTransformB);

      auto destOffsetB = ilnkb.create<AddIOp>(
          loc, ilnkiv, ilnkb.create<MulIOp>(loc, olniv, KConstantOp));

      auto valueB =
          ilnkb.create<LoadOp>(loc, dataType, op.matrixB(), sourceOffsetB);
      ilnkb.create<StoreOp>(loc, valueB, op.bufferB(), ValueRange{destOffsetB});

      // Original C++ logic.
      // for(index_t k_i = 0; k_i < K * KRepeats; ++k_i)
      // {
      //     p_c_thread = mfma_type.template run<MPerXdlops * MRepeats,
      //                                         NPerXdlops * NRepeats,
      //                                         AStride,
      //                                         BStride>(
      //         &pa[k_i * mfma_type.k_base], &pb[k_i * mfma_type.k_base], p_c_thread);
      // }

      // Instead of following C++ logic where the induction variable is
      // increased by one, increase by k_base. Mathmetically they are
      // equivalent.
      auto loopIterationConstantOp = b.create<ConstantIndexOp>(loc, K * KRepeats);
      auto loopK =
          b.create<scf::ForOp>(loc, zeroConstantOp, loopIterationConstantOp,
                               KBaseConstantOp, op.vectorCs());
      auto loopKb = OpBuilder::atBlockBegin(loopK.getBody());
      auto loopKiv = loopK.getInductionVar();

      Value argA, argB;
      if (dataType == b.getF32Type()) {
        argA = loopKb.create<LoadOp>(loc, dataType, op.bufferA(),
                                     ValueRange{loopKiv});
        argB = loopKb.create<LoadOp>(loc, dataType, op.bufferB(),
                                     ValueRange{loopKiv});
      } else if (dataType == b.getF16Type() ||
                 dataType == b.getIntegerType(16)) {
        argA = loopKb.create<vector::TransferReadOp>(
            loc, argType.template cast<VectorType>(), op.bufferA(),
            ValueRange{loopKiv});
        argB = loopKb.create<vector::TransferReadOp>(
            loc, argType.template cast<VectorType>(), op.bufferB(),
            ValueRange{loopKiv});
      }

      // FIXME: See if it's possible to get rid of the this barrier.
      // LDS barrier.
      loopKb.create<miopen::LDSBarrierOp>(loc);

      SmallVector<Value, 4> mfmas;
      for (int64_t i = 0; i < vectorNumber; ++i) {
        auto vectorC = loopK.getRegionIterArgs()[i];

        // issue MFMA logic.
        // TBD: need to consider the case to use argA[AStride] and argB[BStride]
        auto mfma = loopKb.create<miopen::MFMAV2Op>(loc, vectorType, argA, argB, vectorC);

        mfma->setAttr("instr", loopKb.getStringAttr(mfmaInstr));
        mfma->setAttr(
            "imm", loopKb.getArrayAttr({loopKb.getI32IntegerAttr(imms[i][0]),
                                        loopKb.getI32IntegerAttr(imms[i][1]),
                                        loopKb.getI32IntegerAttr(imms[i][2])}));
        mfmas.push_back(mfma);
      }
      loopKb.create<scf::YieldOp>(loc, mfmas);
      op.replaceAllUsesWith(loopK.results());
      op.erase();
    } else {
      // Original C++ logic.
      //     const index_t blk_id = laneId / mfma_type.num_threads_blk;
      //     const index_t blk_td = laneId % mfma_type.num_threads_blk;

      auto NumThreadsBlkConstantOp = b.create<ConstantIndexOp>(loc, num_threads_blk);
      auto blk_id = b.create<SignedDivIOp>(loc, laneId, NumThreadsBlkConstantOp);
      auto blk_td = b.create<SignedRemIOp>(loc, laneId, NumThreadsBlkConstantOp);

      // Original C++ logic.
      //     // load into registers
      //     for(index_t k_i = 0; k_i < K; k_i += mfma_type.num_input_blks) {
      //         a[k_i] = p_a_wave[(k_i + blk_id) * M + blk_td];
      //         b[k_i] = p_b_wave[(k_i + blk_id) * N + blk_td];
      //     }
      // p_a_wave need to be offseted by waveOffsetA.
      // p_b_wave need to be offseted by waveOffsetB.

      // Instead loop to K, change loop bound to K / num_input_blks.
      auto loopKLoadIteration =
          b.create<ConstantIndexOp>(loc, K / num_input_blks);
      auto loopKLoad = b.create<scf::ForOp>(loc, zeroConstantOp,
                                            loopKLoadIteration, oneConstantOp);

      auto NumInputBlksConstantOp = b.create<ConstantIndexOp>(loc, num_input_blks);

      auto lklb = OpBuilder::atBlockTerminator(loopKLoad.getBody());
      auto lkliv = loopKLoad.getInductionVar();

      //         a[k_i] = p_a_wave[(k_i + blk_id) * M + blk_td];
      //         b[k_i] = p_b_wave[(k_i + blk_id) * N + blk_td];
      // p_a_wave need to be offseted by waveOffsetA.
      // p_b_wave need to be offseted by waveOffsetB.

      // NOTICE: We times k_i by num_input_blks in MLIR path.
      Value sourceOffsetBeforeTransformA = lklb.create<AddIOp>(
          loc, op.waveOffsetA(),
          lklb.create<AddIOp>(
              loc,
              lklb.create<MulIOp>(
                  loc,
                  lklb.create<AddIOp>(
                      loc,
                      lklb.create<MulIOp>(loc, lkliv, NumInputBlksConstantOp),
                      blk_id),
                  MConstantOp),
              blk_td));

      // Apply coord_transform for matrix A if necessarily.
      SmallVector<Value, 8> sourceOffsetA;
      if (transformMatrixA)
        sourceOffsetA =
            expandAffineMap(lklb, loc, transformMatrixA,
                            ValueRange{sourceOffsetBeforeTransformA})
                .getValue();
      else
        sourceOffsetA.push_back(sourceOffsetBeforeTransformA);

      auto valueA = lklb.create<LoadOp>(loc, dataType, op.matrixA(),
                                        ValueRange{sourceOffsetA});
      lklb.create<StoreOp>(loc, valueA, op.bufferA(), ValueRange{lkliv});

      // NOTICE: We times k_i by num_input_blks in MLIR path.
      Value sourceOffsetBeforeTransformB = lklb.create<AddIOp>(
          loc, op.waveOffsetB(),
          lklb.create<AddIOp>(
              loc,
              lklb.create<MulIOp>(
                  loc,
                  lklb.create<AddIOp>(
                      loc,
                      lklb.create<MulIOp>(loc, lkliv, NumInputBlksConstantOp),
                      blk_id),
                  NConstantOp),
              blk_td));

      // Apply coord_transform for matrix B if necessarily.
      SmallVector<Value, 8> sourceOffsetB;
      if (transformMatrixB)
        sourceOffsetB =
            expandAffineMap(lklb, loc, transformMatrixB,
                            ValueRange{sourceOffsetBeforeTransformB})
                .getValue();
      else
        sourceOffsetB.push_back(sourceOffsetBeforeTransformB);

      auto valueB = lklb.create<LoadOp>(loc, dataType, op.matrixB(),
                                        ValueRange{sourceOffsetB});
      lklb.create<StoreOp>(loc, valueB, op.bufferB(), ValueRange{lkliv});

      // Original C++ logic.
      // for(index_t k_i = 0; k_i < K; k_i += mfma_type.num_input_blks)
      // {
      //     for(index_t i = 0; i < KRepeats; ++i)
      //         p_c_thread = mfma_type.template run<MPerXdlops, NPerXdlops, AStride, BStride>(
      //             &pa[(k_i * KRepeats + i) * mfma_type.k_base],
      //             &pb[(k_i * KRepeats + i) * mfma_type.k_base],
      //             p_c_thread);
      // }

      // Change loop bound to the same as loopKLoadIteration.
      // Instead of increasing num_input_blks, increase k_base.
      auto outerLoop =
          b.create<scf::ForOp>(loc, zeroConstantOp, loopKLoadIteration,
                               KBaseConstantOp, op.vectorCs());
      auto outerLoopb = OpBuilder::atBlockBegin(outerLoop.getBody());
      auto outerLoopiv = outerLoop.getInductionVar();

      auto innerLoop = outerLoopb.create<scf::ForOp>(
          loc, zeroConstantOp, KRepeatsConstantOp, oneConstantOp,
          outerLoop.getRegionIterArgs());
      auto innerLoopb = OpBuilder::atBlockBegin(innerLoop.getBody());
      auto innerLoopiv = innerLoop.getInductionVar();

      auto offset = innerLoopb.create<MulIOp>(
          loc,
          innerLoopb.create<AddIOp>(
              loc,
              innerLoopb.create<MulIOp>(loc, outerLoopiv, KRepeatsConstantOp),
              innerLoopiv),
          KBaseConstantOp);

      Value argA, argB;
      if (dataType == b.getF32Type()) {
        argA = innerLoopb.create<LoadOp>(loc, dataType, op.bufferA(), ValueRange{offset});
        argB = innerLoopb.create<LoadOp>(loc, dataType, op.bufferB(), ValueRange{offset});
      } else if (dataType == b.getF16Type() ||
                 dataType == b.getIntegerType(16)) {
        argA = innerLoopb.create<vector::TransferReadOp>(
            loc, argType.template cast<VectorType>(), op.bufferA(),
            ValueRange{offset});
        argB = innerLoopb.create<vector::TransferReadOp>(
            loc, argType.template cast<VectorType>(), op.bufferB(),
            ValueRange{offset});
      }

      SmallVector<Value, 4> mfmas;
      for (int64_t i = 0; i < vectorNumber; ++i) {
        auto vectorC = innerLoop.getRegionIterArgs()[i];
        auto mfma = innerLoopb.create<miopen::MFMAV2Op>(loc, vectorType, argA, argB, vectorC);

        mfma->setAttr("instr", innerLoopb.getStringAttr(mfmaInstr));
        mfma->setAttr("imm", innerLoopb.getArrayAttr(
                                 {innerLoopb.getI32IntegerAttr(imms[i][0]),
                                  innerLoopb.getI32IntegerAttr(imms[i][1]),
                                  innerLoopb.getI32IntegerAttr(imms[i][2])}));
        mfmas.push_back(mfma);
      }
      innerLoopb.create<scf::YieldOp>(loc, mfmas);

      outerLoopb.create<scf::YieldOp>(loc, innerLoop.results());

      op.replaceAllUsesWith(outerLoop.results());
      op.erase();
    }

    return success();
  }
};

//===----------------------------------------------------------------------===//
// BlockwiseGemmV2 lowering.
//===----------------------------------------------------------------------===//

struct BlockwiseGemmV2RewritePattern
    : public OpRewritePattern<miopen::BlockwiseGemmV2Op> {
  using OpRewritePattern<miopen::BlockwiseGemmV2Op>::OpRewritePattern;

  LogicalResult matchAndRewrite(miopen::BlockwiseGemmV2Op op,
                                PatternRewriter &b) const override {
    auto loc = op.getLoc();

    int64_t MPerWave =
        op->getAttr("m_per_wave").template cast<IntegerAttr>().getInt();
    int64_t NPerWave =
        op->getAttr("n_per_wave").template cast<IntegerAttr>().getInt();

    // Original C++ logic.
    // static constexpr index_t MRepeats = (GemmMPerWave > 64) ? (GemmMPerWave /
    // 64) : 1; static constexpr index_t NRepeats = (GemmNPerWave > 64) ?
    // (GemmNPerWave / 64) : 1; static constexpr index_t MPerXdlops =
    // (GemmMPerWave > 64) ? 64 : GemmMPerWave; static constexpr index_t
    // NPerXdlops = (GemmNPerWave > 64) ? 64 : GemmNPerWave;

    int64_t MRepeats = (MPerWave > 64) ? (MPerWave / 64) : 1;
    int64_t NRepeats = (NPerWave > 64) ? (NPerWave / 64) : 1;
    int64_t MPerXdlops = (MPerWave > 64) ? 64 : MPerWave;
    int64_t NPerXdlops = (NPerWave > 64) ? 64 : NPerWave;

    if (MRepeats == 1 && NRepeats == 1) {
      SmallVector<Type, 2> resultTypes;
      for (auto result : op.vectorDs()) {
        resultTypes.push_back(result.getType());
      }

      auto xdlopsGemmV2Op = b.create<miopen::XdlopsGemmV2Op>(
          loc, resultTypes, op.matrixA(), op.matrixB(), op.waveOffsetA(),
          op.waveOffsetB(), op.bufferA(), op.bufferB(), op.vectorCs());

      xdlopsGemmV2Op->setAttr("m", op->getAttr("m"));
      xdlopsGemmV2Op->setAttr("n", op->getAttr("n"));
      xdlopsGemmV2Op->setAttr("k", op->getAttr("k"));
      xdlopsGemmV2Op->setAttr("m_per_wave", op->getAttr("m_per_wave"));
      xdlopsGemmV2Op->setAttr("n_per_wave", op->getAttr("n_per_wave"));
      xdlopsGemmV2Op->setAttr("coord_transforms",
                              op->getAttr("coord_transforms"));

      op.replaceAllUsesWith(xdlopsGemmV2Op.vectorDs());
      op.erase();
    } else if (MRepeats == 2 && NRepeats == 1) {
      // Original C++ logic.
      // p_c_thread.s.x.l = XdlopsGemm.template Run<M, N, K>(p_a_block, p_b_block, p_c_thread.s.x.l);
      // p_c_thread.s.y.l = XdlopsGemm.template Run<M, N, K>(p_a_block + MPerXdlops, p_b_block, p_c_thread.s.y.l);

      SmallVector<Type, 2> resultTypes0;
      resultTypes0.push_back(op.vectorDs()[0].getType());
      resultTypes0.push_back(op.vectorDs()[1].getType());

      auto xdlopsGemmV2Op0 = b.create<miopen::XdlopsGemmV2Op>(
          loc, resultTypes0, op.matrixA(), op.matrixB(), op.waveOffsetA(),
          op.waveOffsetB(), op.bufferA(), op.bufferB(),
          ValueRange{op.vectorCs()[0], op.vectorCs()[1]});

      xdlopsGemmV2Op0->setAttr("m", op->getAttr("m"));
      xdlopsGemmV2Op0->setAttr("n", op->getAttr("n"));
      xdlopsGemmV2Op0->setAttr("k", op->getAttr("k"));
      // TBD. hard-coded as 64 for now.
      xdlopsGemmV2Op0->setAttr("m_per_wave", b.getI32IntegerAttr(64));
      // xdlopsGemmV2Op0->setAttr("m_per_wave", op->getAttr("m_per_wave"));
      xdlopsGemmV2Op0->setAttr("n_per_wave", op->getAttr("n_per_wave"));
      xdlopsGemmV2Op0->setAttr("coord_transforms",
                               op->getAttr("coord_transforms"));

      SmallVector<Type, 2> resultTypes1;
      resultTypes1.push_back(op.vectorDs()[2].getType());
      resultTypes1.push_back(op.vectorDs()[3].getType());

      auto MPerXdlopsConstantOp = b.create<ConstantIndexOp>(loc, MPerXdlops);
      auto xdlopsGemmV2Op1 = b.create<miopen::XdlopsGemmV2Op>(
          loc, resultTypes1, op.matrixA(), op.matrixB(),
          b.create<AddIOp>(loc, op.waveOffsetA(), MPerXdlopsConstantOp),
          op.waveOffsetB(), op.bufferA(), op.bufferB(),
          ValueRange{op.vectorCs()[2], op.vectorCs()[3]});

      xdlopsGemmV2Op1->setAttr("m", op->getAttr("m"));
      xdlopsGemmV2Op1->setAttr("n", op->getAttr("n"));
      xdlopsGemmV2Op1->setAttr("k", op->getAttr("k"));
      // TBD. hard-coded as 64 for now.
      xdlopsGemmV2Op1->setAttr("m_per_wave", b.getI32IntegerAttr(64));
      // xdlopsGemmV2Op1->setAttr("m_per_wave", op->getAttr("m_per_wave"));
      xdlopsGemmV2Op1->setAttr("n_per_wave", op->getAttr("n_per_wave"));
      xdlopsGemmV2Op1->setAttr("coord_transforms",
                               op->getAttr("coord_transforms"));

      op.replaceAllUsesWith(ValueRange{
          xdlopsGemmV2Op0.vectorDs()[0], xdlopsGemmV2Op0.vectorDs()[1],
          xdlopsGemmV2Op1.vectorDs()[0], xdlopsGemmV2Op1.vectorDs()[1]});
      op.erase();
    } else if (MRepeats == 1 && NRepeats == 2) {
      // Original C++ logic.
      // p_c_thread.s.x.l = XdlopsGemm.template Run<M, N, K>(p_a_block, p_b_block, p_c_thread.s.x.l);
      // p_c_thread.s.y.l = XdlopsGemm.template Run<M, N, K>(p_a_block, p_b_block + NPerXdlops, p_c_thread.s.y.l);

      SmallVector<Type, 2> resultTypes0;
      resultTypes0.push_back(op.vectorDs()[0].getType());
      resultTypes0.push_back(op.vectorDs()[1].getType());

      auto xdlopsGemmV2Op0 = b.create<miopen::XdlopsGemmV2Op>(
          loc, resultTypes0, op.matrixA(), op.matrixB(), op.waveOffsetA(),
          op.waveOffsetB(), op.bufferA(), op.bufferB(),
          ValueRange{op.vectorCs()[0], op.vectorCs()[1]});

      xdlopsGemmV2Op0->setAttr("m", op->getAttr("m"));
      xdlopsGemmV2Op0->setAttr("n", op->getAttr("n"));
      xdlopsGemmV2Op0->setAttr("k", op->getAttr("k"));
      // TBD. hard-coded as 64 for now.
      xdlopsGemmV2Op0->setAttr("m_per_wave", b.getI32IntegerAttr(64));
      // xdlopsGemmV2Op0->setAttr("m_per_wave", op->getAttr("m_per_wave"));
      xdlopsGemmV2Op0->setAttr("n_per_wave", op->getAttr("n_per_wave"));
      xdlopsGemmV2Op0->setAttr("coord_transforms",
                               op->getAttr("coord_transforms"));

      SmallVector<Type, 2> resultTypes1;
      resultTypes1.push_back(op.vectorDs()[2].getType());
      resultTypes1.push_back(op.vectorDs()[3].getType());

      auto NPerXdlopsConstantOp = b.create<ConstantIndexOp>(loc, NPerXdlops);
      auto xdlopsGemmV2Op1 = b.create<miopen::XdlopsGemmV2Op>(
          loc, resultTypes1, op.matrixA(), op.matrixB(), op.waveOffsetA(),
          b.create<AddIOp>(loc, op.waveOffsetB(), NPerXdlopsConstantOp),
          op.bufferA(), op.bufferB(),
          ValueRange{op.vectorCs()[2], op.vectorCs()[3]});

      xdlopsGemmV2Op1->setAttr("m", op->getAttr("m"));
      xdlopsGemmV2Op1->setAttr("n", op->getAttr("n"));
      xdlopsGemmV2Op1->setAttr("k", op->getAttr("k"));
      // TBD. hard-coded as 64 for now.
      xdlopsGemmV2Op1->setAttr("m_per_wave", b.getI32IntegerAttr(64));
      // xdlopsGemmV2Op1->setAttr("m_per_wave", op->getAttr("m_per_wave"));
      xdlopsGemmV2Op1->setAttr("n_per_wave", op->getAttr("n_per_wave"));
      xdlopsGemmV2Op1->setAttr("coord_transforms",
                               op->getAttr("coord_transforms"));

      op.replaceAllUsesWith(ValueRange{
          xdlopsGemmV2Op0.vectorDs()[0], xdlopsGemmV2Op0.vectorDs()[1],
          xdlopsGemmV2Op1.vectorDs()[0], xdlopsGemmV2Op1.vectorDs()[1]});
      op.erase();
    }

    return success();
  }
};

#endif // MLIR_DIALECT_MIOPEN_LOWERMIOPENOPS_H<|MERGE_RESOLUTION|>--- conflicted
+++ resolved
@@ -51,9 +51,8 @@
 static constexpr int kTwoGB = 2147483647;
 
 //===----------------------------------------------------------------------===//
-<<<<<<< HEAD
 // FIXME. XXX.
-// Workaround to obtain gemmKExtra attribute.
+// Workaround to obtain gemmKExtra / gemmMExtra / gemmNExtra attribute.
 // And use it to override legacy load/store debug switch.
 //===----------------------------------------------------------------------===//
 inline bool overrideLoadStoreHack(const DictionaryAttr &transformSpec) {
@@ -65,11 +64,32 @@
       for (unsigned iter = 0; iter < layeredTransformMetadata.size(); ++iter) {
         DictionaryAttr dictAttr =
             layeredTransformMetadata[iter].template cast<DictionaryAttr>();
+        // enable workaround when padding kernel,
+        // if gemmKExtra || gemmMExtra || gemmNExtraAttr
+        // use workaround to skip index map errors
         auto gemmKExtraAttr = dictAttr.get("gemmKExtra");
+        auto gemmMExtraAttr = dictAttr.get("gemmMExtra");
+        auto gemmNExtraAttr = dictAttr.get("gemmNExtra");
         if (gemmKExtraAttr) {
           auto gemmKExtra =
               gemmKExtraAttr.template cast<IntegerAttr>().getInt();
           if (gemmKExtra > 0) {
+            return true;
+          }
+        }
+        
+        if (gemmMExtraAttr) {
+          auto gemmMExtra =
+              gemmMExtraAttr.template cast<IntegerAttr>().getInt();
+          if (gemmMExtra > 0) {
+            return true;
+          }
+        }
+
+        if (gemmNExtraAttr) {
+          auto gemmNExtra =
+              gemmNExtraAttr.template cast<IntegerAttr>().getInt();
+          if (gemmNExtra > 0) {
             return true;
           }
         }
@@ -123,8 +143,6 @@
 }
 
 //===----------------------------------------------------------------------===//
-=======
->>>>>>> 22476dc9
 // Utility function to compute sliceLengths for threadwise_copy and
 // threadwise_copy_v2 to determine the bounds of load/store loops.
 //===----------------------------------------------------------------------===//
@@ -7492,56 +7510,6 @@
     }
 
     // FIXME. XXX.
-    // Workaround to obtain gemmKExtra attribute.
-    // And use it to override legacy load/store debug switch.
-<<<<<<< HEAD
-=======
-    auto overrideLoadStoreHack =
-        [](const DictionaryAttr &transformSpec) -> bool {
-      if (transformSpec) {
-        Attribute metadataAttr = transformSpec.get("metadata");
-        if (metadataAttr) {
-          ArrayAttr layeredTransformMetadata =
-              metadataAttr.template cast<ArrayAttr>();
-          for (unsigned iter = 0; iter < layeredTransformMetadata.size();
-               ++iter) {
-            DictionaryAttr dictAttr =
-                layeredTransformMetadata[iter].template cast<DictionaryAttr>();
-            // enable workaround when padding kernel,
-            // if gemmKExtra || gemmMExtra || gemmNExtraAttr
-            // use workaround to skip index map errors
-            auto gemmKExtraAttr = dictAttr.get("gemmKExtra");
-            auto gemmMExtraAttr = dictAttr.get("gemmMExtra");
-            auto gemmNExtraAttr = dictAttr.get("gemmNExtra");
-            if (gemmKExtraAttr) {
-              auto gemmKExtra =
-                  gemmKExtraAttr.template cast<IntegerAttr>().getInt();
-              if (gemmKExtra > 0) {
-                return true;
-              }
-            }
-
-            if (gemmMExtraAttr) {
-              auto gemmMExtra =
-                  gemmMExtraAttr.template cast<IntegerAttr>().getInt();
-              if (gemmMExtra > 0) {
-                return true;
-              }
-            }
-
-            if (gemmNExtraAttr) {
-              auto gemmNExtra =
-                  gemmNExtraAttr.template cast<IntegerAttr>().getInt();
-              if (gemmNExtra > 0) {
-                return true;
-              }
-            }
-          }
-        }
-      }
-      return false;
-    };
->>>>>>> 22476dc9
     legacyLoad = overrideLoadStoreHack(srcTransformSpec);
     legacyStore = overrideLoadStoreHack(destTransformSpec);
 
@@ -7594,18 +7562,6 @@
       if (op->getAttr("bound"))
         boundAttr = op->getAttr("bound").template cast<ArrayAttr>();
 
-<<<<<<< HEAD
-=======
-      // llvm::errs() << "vector_read_write_dim: " << vectorAccessDim << "\n";
-      // llvm::errs() << "source_data_per_read: " << srcDataPerRead << "\n";
-      // llvm::errs() << "dest_data_per_write: " << destDataPerWrite << "\n";
-      // llvm::errs() << "longVectorSize: " << longVectorSize << "\n";
-
-      Optional<ArrayAttr> boundAttr;
-      if (op->getAttr("bound"))
-        boundAttr = op->getAttr("bound").template cast<ArrayAttr>();
-
->>>>>>> 22476dc9
       // Figure out the bounds of load/store loops.
       SmallVector<int64_t, 2> sliceLengths;
 
@@ -8242,18 +8198,6 @@
     if (op->getAttr("bound"))
       boundAttr = op->getAttr("bound").template cast<ArrayAttr>();
 
-<<<<<<< HEAD
-=======
-    // llvm::errs() << "vector_read_write_dim: " << vectorAccessDim << "\n";
-    // llvm::errs() << "source_data_per_read: " << srcDataPerRead << "\n";
-    // llvm::errs() << "dest_data_per_write: " << destDataPerWrite << "\n";
-    // llvm::errs() << "longVectorSize: " << longVectorSize << "\n";
-
-    Optional<ArrayAttr> boundAttr;
-    if (op->getAttr("bound"))
-      boundAttr = op->getAttr("bound").template cast<ArrayAttr>();
-
->>>>>>> 22476dc9
     // Figure out the bounds of load/store loops.
     SmallVector<int64_t, 2> sliceLengths;
 
