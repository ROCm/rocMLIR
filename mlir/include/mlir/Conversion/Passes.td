--- conflicted
+++ resolved
@@ -441,7 +441,6 @@
 }
 
 //===----------------------------------------------------------------------===//
-<<<<<<< HEAD
 // TosaToMIGraphX
 //===----------------------------------------------------------------------===//
 
@@ -456,10 +455,6 @@
   let dependentDialects = ["migraphx::MIGraphXDialect"];
 }
 
-//===----------------------------------------------------------------------===//
-// TosaToMIGraphX
-//===----------------------------------------------------------------------===//
-
 def TosaToMIGraphXRandom : FunctionPass<"tosa-to-migraphx-random-constant"> {
   let summary = "Convert TOSA constant into randomized MIGraphX constant";
   let description = [{
@@ -475,18 +470,6 @@
 // TosaToMIOpen
 //===----------------------------------------------------------------------===//
 
-def TosaToMIOpenOnTensors : FunctionPass<"tosa-to-miopen-on-tensors"> {
-  let summary = "Lower TOSA to MIOpen on tensors";
-  let description = [{
-    Pass that converts TOSA operations to the equivalent operations using the
-    tensor operations in MIOpen.
-  }];
-
-  let constructor = "tosa::createTosaToMIOpenOnTensors()";
-=======
-// TosaToMIOpen
-//===----------------------------------------------------------------------===//
-
 def TosaToMIOpen : FunctionPass<"tosa-to-miopen"> {
   let summary = "Lower TOSA to MIOpen";
   let description = [{
@@ -494,7 +477,6 @@
   }];
 
   let constructor = "tosa::createTosaToMIOpen()";
->>>>>>> 95082398
 }
 
 //===----------------------------------------------------------------------===//
